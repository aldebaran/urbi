--- conflicted
+++ resolved
@@ -22,13 +22,8 @@
 #ifndef UVARIABLENAME_HH
 # define UVARIABLENAME_HH
 
-<<<<<<< HEAD
-# include "fwd.hh"
-# include "memorymanager/memorymanager.hh"
-=======
 # include "kernel/fwd.hh"
 # include "kernel/memorymanager.hh"
->>>>>>> 8ef0076b
 
 // ****************************************************************************
 //! Contains a variable name description
@@ -73,16 +68,11 @@
   UString* getFullname ();
   UString* set_fullname (const char* s);
 
-<<<<<<< HEAD
-  void           nameUpdate(const char* _device, const char* _id);
-  void           resetCache();
-=======
   void nameUpdate(const char* _device, const char* _id);
   void nameUpdate(const std::string& _device, const std::string& _id);
   void nameUpdate(const UString& _device, const UString& _id);
 
   void resetCache();
->>>>>>> 8ef0076b
   UString*       getDevice();
   UString*       getMethod();
 
