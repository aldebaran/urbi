--- conflicted
+++ resolved
@@ -1,3 +1,4 @@
+
 /*! \file ucommand.hh
  *******************************************************************************
 
@@ -26,10 +27,7 @@
 # include <cstdarg>
 
 # include "libport/fwd.hh"
-<<<<<<< HEAD
-=======
 # include "libport/compiler.hh"
->>>>>>> 10fd57ea
 
 # include "fwd.hh"
 # include "flavorable.hh"
@@ -96,11 +94,7 @@
 
   virtual UCommand* copy() const = 0;
 
-<<<<<<< HEAD
-  UCommand*         scanGroups(UVariableName** (UCommand::*refName)(), bool);
-=======
   UCommand* scanGroups(UVariableName** (UCommand::*refName)(), bool);
->>>>>>> 10fd57ea
   virtual UVariableName** refVarName ()
   {
     return 0;
@@ -208,14 +202,14 @@
 
   /// initialize the cached taginfos
   static void initializeTagInfos();
-  
+
   /** try to make a module-defined function call
   @param name: function full name
   @param parameters: arguments to call
   @param connection: context connection
   @return : 0 if no call was made, a value otherwise
   */
-  UValue * tryModuleCall(const char * name, 
+  UValue * tryModuleCall(const char * name,
     UNamedParameters * parameters, UConnection * connection);
 protected:
   UCommand* copybase(UCommand* c) const;
@@ -243,11 +237,7 @@
 public:
   MEMORY_MANAGED;
 
-<<<<<<< HEAD
-  UCommand_TREE(const UCommand::location& l, UNodeType flavor,
-=======
   UCommand_TREE(const location& l, UNodeType flavor,
->>>>>>> 10fd57ea
 		UCommand* command1, UCommand* command2);
   virtual ~UCommand_TREE();
 
@@ -285,13 +275,8 @@
 
   virtual void print_(unsigned l) const;
 
-<<<<<<< HEAD
-  virtual UCommandStatus execute(UConnection* connection);
-  virtual UCommand*      copy();
-=======
-  virtual Status execute_(UConnection* connection);
-  virtual UCommand* copy() const;
->>>>>>> 10fd57ea
+  virtual Status execute_(UConnection* connection);
+  virtual UCommand* copy() const;
   virtual UVariableName** refVarName ()
   {
     return &variablename;
@@ -388,13 +373,8 @@
 
   virtual void print_(unsigned l) const;
 
-<<<<<<< HEAD
-  virtual UCommandStatus execute(UConnection* connection);
-  virtual UCommand*      copy();
-=======
-  virtual Status execute_(UConnection* connection);
-  virtual UCommand* copy() const;
->>>>>>> 10fd57ea
+  virtual Status execute_(UConnection* connection);
+  virtual UCommand* copy() const;
   virtual UVariableName** refVarName ()
   {
     return &variablename;
@@ -427,13 +407,8 @@
 
   virtual void print_(unsigned l) const;
 
-<<<<<<< HEAD
-  virtual UCommandStatus execute(UConnection* connection);
-  virtual UCommand*      copy();
-=======
-  virtual Status execute_(UConnection* connection);
-  virtual UCommand* copy() const;
->>>>>>> 10fd57ea
+  virtual Status execute_(UConnection* connection);
+  virtual UCommand* copy() const;
   virtual UVariableName** refVarName ()
   {
     return &variablename;
@@ -490,13 +465,8 @@
 
   virtual void print_(unsigned l) const;
 
-<<<<<<< HEAD
-  virtual UCommandStatus execute(UConnection* connection);
-  virtual UCommand*      copy();
-=======
-  virtual Status execute_(UConnection* connection);
-  virtual UCommand* copy() const;
->>>>>>> 10fd57ea
+  virtual Status execute_(UConnection* connection);
+  virtual UCommand* copy() const;
   virtual UVariableName** refVarName ()
   {
     return &expression->variablename;
@@ -1075,11 +1045,7 @@
 {
 public:
   MEMORY_MANAGED;
-<<<<<<< HEAD
-  UCommand_WHILE (const UCommand::location& l, UNodeType flavor,
-=======
   UCommand_WHILE (const location& l, UNodeType flavor,
->>>>>>> 10fd57ea
 		  UExpression* test, UCommand* command);
   virtual ~UCommand_WHILE();
 
@@ -1118,11 +1084,7 @@
 public:
   MEMORY_MANAGED;
 
-<<<<<<< HEAD
-  UCommand_LOOPN (const UCommand::location& l, UNodeType flavor,
-=======
   UCommand_LOOPN (const location& l, UNodeType flavor,
->>>>>>> 10fd57ea
 		  UExpression* expression, UCommand* command);
   virtual ~UCommand_LOOPN();
 
@@ -1141,11 +1103,7 @@
 {
 public:
   MEMORY_MANAGED;
-<<<<<<< HEAD
-  UCommand_FOREACH (const UCommand::location& l, UNodeType flavor,
-=======
   UCommand_FOREACH (const location& l, UNodeType flavor,
->>>>>>> 10fd57ea
 		    UVariableName* variablename,
 		    UExpression* expression,
 		    UCommand* command);
@@ -1175,11 +1133,7 @@
 public:
   MEMORY_MANAGED;
 
-<<<<<<< HEAD
-  UCommand_FOR (const UCommand::location& l, UNodeType flavor,
-=======
   UCommand_FOR (const location& l, UNodeType flavor,
->>>>>>> 10fd57ea
 		UCommand* instr1, UExpression* test, UCommand* instr2,
 		UCommand* command);
   virtual ~UCommand_FOR();
