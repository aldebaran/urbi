--- conflicted
+++ resolved
@@ -41,6 +41,8 @@
 #include "ast/binary-exp.hh"
 #include "object/object.hh"
 #include "object/atom.hh"
+#include "runner/fwd.hh"
+#include "runner/scheduler.hh"
 #include "runner/runner.hh"
 
 #include "parser/uparser.hh"
@@ -698,26 +700,18 @@
 void
 UConnection::execute ()
 {
+  using runner::Runner;
   PING ();
 
   if (!active_command_)
     return;
-  if (closing)
-    return;
-
-<<<<<<< HEAD
-  // std::cerr << "Command is: " << *active_command_ << std::endl;
-  runner::Runner r (context_, ::urbiserver->getScheduler ());
-  r (active_command_);
-  //  std::cerr << "Result: " << libport::deref << r.result() << std::endl;
-=======
+
   std::cerr << "Command is: " << *active_command_ << std::endl;
 
   Runner* runner = new Runner(context_,
 			      ::urbiserver->getScheduler (),
 			      active_command_);
   ::urbiserver->getScheduler ().schedule_immediately (runner);
->>>>>>> 038a93be
 
   // FIXME: 2007-07-20: Currently we can't free the command,
   // we might kill function bodies.
