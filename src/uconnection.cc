/*! \file uconnection.cc
 *******************************************************************************

 File: uconnection.cc\n
 Implementation of the UConnection class.

 This file is part of
 %URBI Kernel, version __kernelversion__\n
 (c) Jean-Christophe Baillie, 2004-2005.

 Permission to use, copy, modify, and redistribute this software for
 non-commercial use is hereby granted.

 This software is provided "as is" without warranty of any kind,
 either expressed or implied, including but not limited to the
 implied warranties of fitness for a particular purpose.

 For more information, comments, bug reports: http://www.urbiforge.net

 **************************************************************************** */
//#define ENABLE_DEBUG_TRACES
#include "libport/compiler.hh"

#include "libport/cstring"
#include "libport/cstdio"
#include <cassert>
#include <cstdarg>
#include <sstream>

#include <boost/lexical_cast.hpp>

#include "libport/lockable.hh"
#include "libport/ref-pt.hh"

#include "kernel/userver.hh"
#include "kernel/uconnection.hh"
#include "kernel/uvalue.hh"
#include "kernel/uvariable.hh"

#include "ast/ast.hh"
#include "object/object.hh"
#include "object/atom.hh"
#include "runner/runner.hh"

#include "parser/uparser.hh"
#include "ubanner.hh"
#include "ubinary.hh"
#include "ubinder.hh"
#include "ucallid.hh"
#include "ucommand.hh"
#include "ucommandqueue.hh"
#include "unamedparameters.hh"
#include "uqueue.hh"
#include "uqueue.hh"

UConnection::UConnection (UServer *userver,
			  int minSendBufferSize,
			  int maxSendBufferSize,
			  int packetSize,
			  int minRecvBufferSize,
			  int maxRecvBufferSize)
  : uerror_(USUCCESS),
    server(userver),
    activeCommand(0),
    // no active command and no last command at start:
    lastCommand(0),
    connectionTag(0),
    functionTag(0),
    clientIP(0),
    killall(false),
    closing(false),
    receiving(false),
    inwork(false),
    newDataAdded(false),
    returnMode(false),
    obstructed(false),
    parser_(new UParser (*this)),
    sendQueue_(new UQueue (minSendBufferSize, maxSendBufferSize,
			   UConnection::ADAPTIVE)),
    recvQueue_(new UCommandQueue (minRecvBufferSize, maxRecvBufferSize,
				  UConnection::ADAPTIVE)),
    packetSize_(packetSize),
    blocked_(false),
    receiveBinary_(false),
    sendAdaptive_(UConnection::ADAPTIVE),
    recvAdaptive_(UConnection::ADAPTIVE),
    // Initial state of the connection: unblocked, not receiving binary.
    active_(true)
{
  for (int i = 0; i < MAX_ERRORSIGNALS ; ++i)
    errorSignals_[i] = false;

  // initialize the connection tag used to reference local variables
  std::ostringstream o;
  o << "U" << (long) this;
  connectionTag = new UString(o.str());
  UVariable* cid =
    new UVariable(o.str().c_str(), "connectionID", o.str().c_str());
  if (cid)
    cid->uservar = false;
}

//! UConnection destructor.
UConnection::~UConnection()
{
  DEBUG(("Destroying UConnection..."));
  if (connectionTag)
  {
    delete server->getVariable(connectionTag->c_str(), "connectionID");
    delete connectionTag;
  }
  delete activeCommand;

  // free bindings
  for (HMvariabletab::iterator i = ::urbiserver->variabletab.begin();
       i != ::urbiserver->variabletab.end(); ++i)
    if (i->second->binder
	&& i->second->binder->removeMonitor(this))
    {
      delete i->second->binder;
      i->second->binder = 0;
    }

  std::list<HMbindertab::iterator> deletelist;
  for (HMbindertab::iterator i = ::urbiserver->functionbindertab.begin();
       i != ::urbiserver->functionbindertab.end();
       ++i)
    if (i->second->removeMonitor(this))
      deletelist.push_back(i);

  for (std::list<HMbindertab::iterator>::iterator i = deletelist.begin();
       i != deletelist.end();
       ++i)
    ::urbiserver->functionbindertab.erase(*i);
  deletelist.clear();

  for (HMbindertab::iterator i = ::urbiserver->eventbindertab.begin();
       i != ::urbiserver->eventbindertab.end();
       ++i)
    if (i->second->removeMonitor(this))
      deletelist.push_back(i);

  for (std::list<HMbindertab::iterator>::iterator i = deletelist.begin();
       i != deletelist.end();
       ++i)
    ::urbiserver->eventbindertab.erase(*i);
  deletelist.clear();

  delete parser_;
  delete sendQueue_;
  delete recvQueue_;
  DEBUG(("done\n"));
}

void
UConnection::setIP(IPAdd ip)
{
  clientIP = ip;
}

//! UConnection close. Must be redefined by the robot-specific sub class.
/*! The implementation of this function must set 'closing' to true, to
 tell the UConnection to stop sending data.
 */
UErrorValue
UConnection::closeConnection()
{
  closing = true;
  return USUCCESS;
}

//! Initializes the connection, by sending the standard header for URBI
/*! This function must be called once the connection is operational and
 able to send data. It is a requirement for URBI compliance to send
 the header at start, so this function must be called.
 */
void UConnection::initialize()
{
  for (int i = 0; ::HEADER_BEFORE_CUSTOM[i]; ++i)
    send(::HEADER_BEFORE_CUSTOM[i], "start");

  int i = 0;
  char customHeader[1024];

  do {
    server->getCustomHeader(i, customHeader, 1024);
    if (customHeader[0]!=0)
      send(customHeader, "start");
    ++i;
  } while (customHeader[0]!=0);

  for (int i = 0; ::HEADER_AFTER_CUSTOM[i]; ++i)
    send(::HEADER_AFTER_CUSTOM[i], "start");
  sprintf(customHeader, "*** ID: %s\n", connectionTag->c_str());
  send(customHeader, "ident");

  sprintf(customHeader, "%s created", connectionTag->c_str());
  server->echo(::DISPLAY_FORMAT, (long)this,
	       "UConnection::initialize",
	       customHeader);

  server->loadFile("CLIENT.INI", recvQueue_);
  newDataAdded = true;
}

//! Send a message prefix [time:tag] through the connection
UErrorValue
UConnection::sendPrefix (const char* tag)
{
  enum { MAXSIZE_TMPBUFFER = 1024 };
  char buf[MAXSIZE_TMPBUFFER];

  snprintf(buf, sizeof buf,
	   "[%08d:%s",
	   (int)server->lastTime(), tag ? tag : ::UNKNOWN_TAG);
  // This splitting method is used to truncate the tag if its size
  // is too large.
  strcat(buf, "] ");

  sendQueue_->mark (); // put a marker to indicate the beginning of a message
  sendc((const ubyte*)buf, strlen(buf));
  return USUCCESS;
}

//! Send a "\n" through the connection
UErrorValue
UConnection::endline ()
{
  send((const ubyte*)"\n", 1);
  return USUCCESS;
}

//! Send a string through the connection.
/*! A tag is automatically added to output the message string and the
 resulting string is sent via send(const ubyte*,int).
 \param s the string to send
 \param tag the tag of the message. Default is "notag"
 \return
 - USUCCESS: successful
 - UFAIL   : could not send the string
 \sa send(const ubyte*,int)
 */
UErrorValue
UConnection::send (const char *s, const char* tag)
{
  sendPrefix(tag);
  return send((const ubyte*)s, strlen(s));
}

UErrorValue
UConnection::sendf (const std::string& tag, const char* format, va_list args)
{
  char buf[1024];
  vsnprintf(buf, sizeof buf, format, args);
  return send (buf, tag.c_str());
}

UErrorValue
UConnection::sendf (const std::string& tag, const char* format, ...)
{
  va_list args;
  va_start(args, format);
  return sendf (tag, format, args);
}

//! Send a buffer through the connection and flush it
UErrorValue
UConnection::send (const ubyte *buffer, int length)
{
  UErrorValue ret = sendc (buffer, length);
  if (ret != UFAIL)
    flush ();
  return ret;
}

//! Send a string through the connection but without flushing it
UErrorValue
UConnection::sendc (const char *s, const char* tag)
{
  sendPrefix(tag);
  return sendc((const ubyte*)s, strlen(s));
}

//! Send a buffer through the connection without flushing it.
/*! The function piles the buffer in the sending queue and calls continueSend()
 if the connection is not blocked (blocked means that the connection is not
 ready to send data). The server will try to send the data in the
 sending queue each time the "work" function is called and if the connection
 is not blocked. It is the job of the programmer to let the kernel know when
 the connection is blocked or not, using the "block()" function to block it
 or by calling continueSend() directly to unblock it.

 \param buffer the buffer to send
 \param length the length of the buffer
 \return
 - USUCCESS: successful. The message is in the queue.
 - UFAIL   : could not send the buffer, not enough memory in the
 send queue.
 \sa send(const char*)
 */
UErrorValue
UConnection::sendc (const ubyte *buffer, int length)
{
  if (closing)
    return USUCCESS;
  if (sendQueue_->locked ())
    return UFAIL;

  // Add to Queue
  UErrorValue result = sendQueue_->push(buffer, length);
  if (result != USUCCESS)
  {
    if (result == UMEMORYFAIL)
    {
      errorSignal(UERROR_SEND_BUFFER_FULL);
      server->memoryOverflow = true;
      server->isolate();
    }
    if (result == UFAIL)
      errorSignal(UERROR_SEND_BUFFER_FULL);

    sendQueue_->revert ();
    return UFAIL;
  }

  return USUCCESS;
}

/// Flushes the connection buffer into the network
void
UConnection::flush ()
{
  if (!blocked_)
    continueSend();
}

//! Returns the state of the connection: blocked or unblocked.
bool
UConnection::isBlocked ()
{
  return blocked_ ;
}

//! Blocks the connection so that send() functions will not call continueSend.
/*! The normal behavior of the send() functions is to pile the data in the
 internal buffer and call continueSend(), except if the connection is
 blocked. */
void
UConnection::block ()
{
  blocked_ = true;
}


//! Send at most packetSize bytes in the connection, calling effectiveSend()
/*! Must be called when the system tells that the connection is ready to
 accept new data for sending, in order to carry on the processing of the
 sending queue stored in the internal buffer.
 Each call to continueSend sends packetSize bytes (at most) through the real
 connection until the internal buffer is empty.
 \return
 - USUCCESS: successful
 - UFAIL   : effectiveSend() failed or not enough memory
 */
UErrorValue
UConnection::continueSend ()
{
  libport::BlockLock bl(this); //lock this function
  blocked_ = false;	    // continueSend unblocks the connection.

  int toSend = sendQueue_->dataSize(); // nb of bytes to send
  if (toSend > packetSize_)
    toSend = packetSize_;
  if (toSend == 0)
    return USUCCESS;

  ubyte* popData = sendQueue_->virtualPop(toSend);

  if (popData != 0)
  {
    int wasSent = effectiveSend ((const ubyte*)popData, toSend);

    if (wasSent < 0)
      return UFAIL;
    else
      if (wasSent == 0 || sendQueue_->pop(wasSent) != 0)
	return USUCCESS;
  }

  server->memoryOverflow = true;
  server->isolate();

  return UFAIL;
}

//! Handles an incoming string.
/*! Must be called each time a string is received by the connection.
 \param s the incoming string
 \return UFAIL buffer overflow
 \return UMEMORYFAIL critical memory overflow
 \return USUCCESS otherwise
 */
UErrorValue
UConnection::received (const char *s)
{
  return received((const ubyte*) s, strlen(s));
}

UErrorValue
UConnection::received (const ubyte *buffer, int length)
{
  PING();
  if (server->memoryOverflow)
  {
    errorSignal(UERROR_MEMORY_OVERFLOW);
    // Block any new incoming command when the system is out of
    // memory
    return UFAIL;
  }

  bool gotlock = false;
  // If binary append failed to get lock, abort processing.
  bool faillock = false;
  libport::BlockLock bl(server);
  // Lock the connection.
  lock();
#if 0
  if (receiveBinary_)
  {
    // Handle and try to finish the binary transfer.
    int total =
      binCommand->refBinary->ref()->bufferSize - transferedBinary_;
    if (length < total)
    {
      memcpy(binCommand->refBinary->ref()->buffer + transferedBinary_,
	     buffer,
	     length);
      transferedBinary_ += length;
      unlock();
      return USUCCESS;
    }
    else
    {
      memcpy(binCommand->refBinary->ref()->buffer + transferedBinary_,
	     buffer,
	     total);
      buffer += total;
      length -= total;
      if (treeLock.tryLock())
      {
	receiveBinary_ = false;
	append(binCommand->up);
	gotlock = true;
      }
      else
      {
	faillock = true;
      }
    }
  }
#endif

  UErrorValue result = recvQueue_->push(buffer, length);
  unlock();
  PING();
  if (result != USUCCESS)
  {
    // Handles memory errors.
    if (result == UFAIL)
    {
      errorSignal(UERROR_RECEIVE_BUFFER_FULL);
      errorSignal(UERROR_RECEIVE_BUFFER_CORRUPTED);
    }

    if (result == UMEMORYFAIL)
    {
      errorSignal(UERROR_RECEIVE_BUFFER_CORRUPTED);
      server->memoryOverflow = true;
      server->isolate();
    }
    return result;
  }

  if (faillock)
  {
    newDataAdded = true; //server will call us again right after work
    return USUCCESS;
  }

  if (!gotlock && !treeLock.tryLock())
  {
    newDataAdded = true; //server will call us again right after work
    return USUCCESS;
  }

  UParser& p = parser();
  PING();
  if (p.commandTree)
  {
    PING();
    //reentrency trouble
    treeLock.unlock();
    return USUCCESS;
  }

  // Starts processing
  receiving = true;
  server->updateTime();

  do {
    ubyte* command = recvQueue_->popCommand(length);

    if (command == 0 && length==-1)
    {
      recvQueue_->clear();
      length = 0;
    }

    if (length !=0)
    {
      server->systemcommands = false;
      int result = p.process(command, length);
      server->systemcommands = true;

      if (result == -1)
      {
	server->isolate();
	server->memoryOverflow = true;
      }
      server->memoryCheck();

      // Xtrem memory recovery in case of anomaly
      if (server->memoryOverflow && p.commandTree)
      {
	delete p.commandTree;
	p.commandTree = 0;
      }

      // Error Message handling
      if (*p.errorMessage && !server->memoryOverflow)
      {
	// a parsing error occured
	delete p.commandTree;
	p.commandTree = 0;

	send(p.errorMessage, "error");

	p.errorMessage[ strlen(p.errorMessage) - 1 ] = 0; // remove '\n'
	p.errorMessage[ 42 ] = 0; // cut at 41 characters
	server->error(::DISPLAY_FORMAT, (long)this,
		      "UConnection::received",
		      p.errorMessage);
      }

      // Warnings handling
      if (*p.warning && !server->memoryOverflow)
      {
	// a warning was emitted
	send(p.warning, "warn ");

	p.warning[ strlen(p.warning) - 1 ] = 0; // remove '\n'
	p.warning[ 42 ] = 0; // cut at 41 characters
	server->error(::DISPLAY_FORMAT, (long)this,
		      "UConnection::received",
		      p.warning);
      }
<<<<<<< HEAD
=======

      if (p.commandTree && p.commandTree->command1)
      {
	// Process "commandTree"
>>>>>>> 3eb32048

      if (p.commandTree)
      {
	// Process "commandTree"
#if 0
	// ASSIGN_BINARY: intercept and execute immediately
	if (p.binaryCommand)
	{
	  binCommand =
	    dynamic_cast<UCommand_ASSIGN_BINARY*> (p.commandTree->command1);
	  assert (binCommand);

	  ubyte* buffer =
	    recvQueue_->pop(binCommand->refBinary->ref()->bufferSize);

	  if (buffer)
	  {
	    // the binary was all in the queue
	    memcpy(binCommand->refBinary->ref()->buffer,
		   buffer,
		   binCommand->refBinary->ref()->bufferSize);
	  }
	  else
	  {
	    // not all was there, must set receiveBinary mode on
	    transferedBinary_ = recvQueue_->dataSize();
	    memcpy(binCommand->refBinary->ref()->buffer,
		   recvQueue_->pop(transferedBinary_),
		   transferedBinary_);
	    receiveBinary_ = true;
	  }
	}
	else
#endif
	{
	  // immediate execution of simple commands
	  if (!obstructed)
	  {
	    execute(p.commandTree);
#if 0
	    if (p.commandTree &&
		p.commandTree->status == UCommand::URUNNING)
	      obstructed = true;
#endif
	  }

#if 0
	  if (p.commandTree)
	    append(p.commandTree);
#endif
	  p.commandTree = 0;
	}
      }
    }
  } while (length != 0
	   && !receiveBinary_
	   && !server->memoryOverflow);

  receiving = false;
  p.commandTree = 0;
  treeLock.unlock();
  if (server->memoryOverflow)
    return UMEMORYFAIL;

  return USUCCESS;
}

//! Sends a buffer through the real connection (redefined in the sub class)
/*! Must be defined to implement the effective code that sends a buffer through
 the connection.

 ATTENTION: The buffer received is a short lived buffer. There is no
 warranty whatsoever that it will survive once the function returns. You must
 make a copy of it if your sending method requires to work asynchronously on
 the buffer, after the function has returned.

 \return the number of bytes effectively sent. -1 means that there was an error.
 */
int
UConnection::effectiveSend (const ubyte*, int length)
{
  return length;
}

//! Send an error message based on the error number.
/*! This command sends an error message through the connection, and to the
 server output system, according to the error number n.

 \param n the error number. */
UErrorValue
UConnection::error (UErrorCode n)
{
  const char* msg = message (n);
  UErrorValue result = send(msg, "error");
  if (result == USUCCESS)
  {
    char buf[80];
    strncpy (buf, msg, sizeof buf);
    if (strlen (msg) - 1 < sizeof buf)
      //remove the '\n' at the end.
      buf[strlen(msg)-1] = 0;
    server->error(::DISPLAY_FORMAT, (long)this, "UConnection::error", buf);
  }
  return result;
}

//! Send a warning message based on the warning number.

/*! This command sends an warning message through the connection, and to
 the server output system, according to the warning number n.

 \param n the warning number. Use the UWarningCode enum. Can be:
 - 0 : Memory overflow warning

 \param complement is a complement string added at the end
 of the warning message.
 */
UErrorValue
UConnection::warning (UWarningCode n)
{
  const char*msg = message (n);
  UErrorValue result = send(msg, "warning");
  if (result == USUCCESS)
  {
    char buf[80];
    strncpy (buf, msg, sizeof buf);
    if (strlen (msg) - 1 < sizeof buf)
      //remove the '\n' at the end.
      buf[strlen(msg)-1] = 0;
    server->echoKey("WARNG", ::DISPLAY_FORMAT, (long)this,
		    "UConnection::warning", buf);
  }
  return result ;
}

//! Set a flag to insure the error will be send.

/*! This command sends an error message through the connection, and
 to the server output system, according to the error number n. The
 difference with the "error" function is that is does not actually
 send the message but set a flag so that the message will be
 sent. The flag is active as long as the message is not actually
 sent. So, using errorSignal is more robust since it guarantees
 that the message will be sent, at all costs.

 \param n the error number. Use the UErrorCode enum.  */
void
UConnection::errorSignal (UErrorCode n)
{
  errorSignals_[(int)n] = true;
}

//! Check if the errorSignal is active and tries to effectively send the message
/*! If the message can be sent, the errorSignal is canceled, otherwise not.
 */
void
UConnection::errorCheck (UErrorCode n)
{
  if (errorSignals_[(int)n]
      && error(n) == USUCCESS)
    errorSignals_[(int)n] = false;
}

//! Activate the connection
/*! The use of activation is related to OPENR. When a new connection is created
 in OPENR, it is not active immediately. One must wait until a listen call
 returns. For this reason, the connection is set to disactivate until this
 listen call returns. Then, it is activated and the connection can be
 "visible" from the kernel's point of view.

 In normal situations, just ignore this. For example, if your connection is
 usable (send/receive) once it has been created, you can ignore this.
 */
void
UConnection::activate()
{
  active_ = true;
}

//! Disactivate the connection
/*! see UConnection::activate() for more details about activation.
 */
void
UConnection::disactivate()
{
  active_ = false;
}

//! Disactivate the connection
/*! see UConnection::activate() for more details about activation.
 */
bool
UConnection::isActive()
{
  return active_;
}

#if 0
// There is still a lot of code to move from here to elsewhere.
ast::Ast*
UConnection::processCommand(ast::Ast*& command,
			    URunlevel &rl,
			    bool &mustReturn)
{
  mustReturn = false;
  if (command == 0)
    return 0;

  if (rl != UWAITING
      || returnMode
      || command->toDelete)
    return command;

  rl = UEXPLORED;

  // Handle blocked/freezed commands
  if (command->isFrozen())
    return command;

  if (command->isBlocked())
  {
    delete command;
    return 0;
  }

<<<<<<< HEAD
  ast::Ast* morphed;
=======
>>>>>>> 3eb32048
  while (true)
  {
    // timeout, stop , freeze and connection flags initialization
    if (command->startTime == -1)
    {
      command->startTime = server->lastTime();

      for (UNamedParameters *param = command->flags; param; param = param->next)
	if (param->name)
	{
	  if (*param->name == "flagid")
	  {
	    *param->name = "noflag";
	    UValue* tmpID = param->expression->eval(command, this);
	    if (tmpID)
	    {
	      if (tmpID->dataType == DATA_STRING)
		for (std::list<UConnection*>::iterator i =
		       ::urbiserver->connectionList.begin();
		     i != ::urbiserver->connectionList.end();
		     ++i)
		  if ((*i)->isActive()
		      && (*(*i)->connectionTag == *tmpID->str
			  || *tmpID->str == "all"
			  || (*tmpID->str == "other"
			      && !(*(*i)->connectionTag == *connectionTag))))
		    (*i)->append(new UCommand_TREE(UCommand::location(),
						   Flavorable::UAND,
						   command->copy(),
						   0));
	      delete tmpID;
	    }
	    delete command;
	    return 0;
	  }

	  if (*param->name == "flagtimeout")
	  {
	    command->flagType += 1;
	    command->flagExpr1 = param->expression;
	    send("!!! Warning: +timeout flag is obsolete."
		 " Use timeout(time) command instead.\n",
		 command->getTag().c_str());
	  }
	  if (*param->name == "flagstop")
	  {
	    command->flagType += 2;
	    command->flagExpr2 = param->expression;
	    send("!!! Warning: +stop flag is obsolete."
		 " Use stopif(test) command instead.\n",
		 command->getTag().c_str());
	  }
	  if (*param->name == "flagfreeze")
	  {
	    command->flagType += 4;
	    command->flagExpr4 = param->expression;
	    send("!!! Warning: +freeze flag is obsolete."
		 " Use freezeif(test) command instead.\n",
		 command->getTag().c_str());
	  }

	  if (*param->name == "flag"
	      && param->expression
	      && param->expression->val == 10)
	    command->flagType += 8;

	  if (*param->name == "flag"
	      && param->expression
	      && !command->morphed
	      && (param->expression->val == 4 // 4 = +begin
		  || param->expression->val == 1)) // 1 = +report
	    send("*** begin\n", command->getTag().c_str());
	}
    }

    bool stopit = false;

    // flag "+timeout"
    if (command->flagType&1)
    {
      UValue *value = command->flagExpr1->eval(command, this);
      if (value &&
	  value->dataType == DATA_NUM &&
	  command->startTime + value->val <= server->lastTime())
	stopit = true;
      delete value;
    }

    // flag "+stop"
    if (command->flagType&2)
    {
      UTestResult testres = booleval(command->flagExpr2->eval(command, this));

      if (testres == UTRUE)
      {
	if (command->flag_nbTrue2 == 0)
	  command->flag_startTrue2 = server->lastTime();
	++command->flag_nbTrue2;
      }
      else
	command->flag_nbTrue2 = 0;

      if ((command->flagExpr2->softtest_time
	   && command->flag_nbTrue2 > 0
	   && (server->lastTime() - command->flag_startTrue2 >=
	       command->flagExpr2->softtest_time->val))
	  || (command->flag_nbTrue2 >0
	      && command->flagExpr2->softtest_time == 0))
	stopit = true;
    }

    // flag "+freeze"
    if (command->flagType&4)
    {
      UTestResult testres = booleval(command->flagExpr4->eval(command, this));

      if (testres == UTRUE)
      {
	if (command->flag_nbTrue4 == 0)
	  command->flag_startTrue4 = server->lastTime();
	++command->flag_nbTrue4;
      }
      else
	command->flag_nbTrue4 = 0;

      if ((command->flagExpr4->softtest_time &&
	   command->flag_nbTrue4 > 0 &&
	   (server->lastTime() - command->flag_startTrue4 >=
	    command->flagExpr4->softtest_time->val)) ||
	  (command->flag_nbTrue4 >0 &&
	   command->flagExpr4->softtest_time==0))
	return command;
    }

    if (stopit)
    {
      if (command == lastCommand)
	lastCommand = command->up;

      delete command;
      return 0;
    }

    // Regular command processing

    if (command->type == UCommand::TREE)
    {
      mustReturn = true;
      return command;
    }
    else
    {
      // != TREE
      UCommand_TREE* morphed_up = command->up;
      UCommand** morphed_position = command->position;

      switch (command->execute(this))
      {
	case UCommand::UCOMPLETED:
	  if (command == lastCommand)
	    lastCommand = command->up;
	  delete command;
	  return 0;

	case UCommand::UMORPH:
	{
	  command->status = UCommand::UONQUEUE;
	  command->morphed = true;

	  UCommand *morphed = command->morph;
	  morphed->myconnection = command->myconnection;
	  morphed->toDelete = command->toDelete;
	  morphed->up = morphed_up;
	  morphed->position = morphed_position;
	  if (command->flags)
	    morphed->flags = command->flags->copy();

	  morphed->setTag(command);

	  if (!command->persistant)
	    delete command;
	  command = morphed;
	  break;
	}

	default:
	  // "+bg" flag
	  // FIXME: Nia?  What the heck is happening here???
	  if ((command->flagType & 8) &&
	      command->status == UCommand::URUNNING)
	    command->status = UCommand::UBACKGROUND;
	  return command;
      }
    }
  }
}
#endif

namespace
{
  /// Simplify a UCommand_TREE if possible.
  /// \return whether a simplification was made.
  // FIXME: Should be with UCommand_TREE, not here.
  bool simplify (UCommand_TREE* tree)
  {
    // Do not simplify nodes that hold scoping information
    if (tree->callid)
      return false;

    // left reduction
    if (!tree->command1 && tree->command2)
    {
      ASSERT(tree->position)
	*tree->position = tree->command2;
      tree->command2->up = tree->up;
      tree->command2->position = tree->position;
      tree->command2->background = tree->background;
      tree->command2 = 0;
      return true;
    }

    // right reduction
    // the background hack is here to preserve {at()...} commands.
    if (!tree->command2
	&& tree->command1
	&& tree->command1->status != UCommand::UBACKGROUND)
    {
      ASSERT(tree->position)
	*tree->position = tree->command1;
      tree->command1->up = tree->up;
      tree->command1->position = tree->position;
      tree->command1->background = tree->background;
      tree->command1 = 0;
      return true;
    }
    return false;
  }
}

//! Execute a command tree
/*! This function executes a command tree and
 returns the next node of the tree to process.

 \param tree is the UCommand_TREE to execute.
 */
void
UConnection::execute(ast::Ast*& execCommand)
{
  PING();
  if (!execCommand || closing)
    return;

  std::cerr << "Command is: " << *execCommand << std::endl;
  runner::Runner r;
  r(execCommand);
  //  std::cerr << "Result: " << libport::deref << r.result() << std::endl;

  // "Display" the result.
  std::ostringstream os;
  switch (r.result()->kind_get())
  {
    case object::Object::kind_float:
      os << r.result().cast<object::Float>()->value_get();
      break;
    default:
      break;
  }
  // The prefix should be (getTag().c_str()) instead of 0.
  sendc(os.str().c_str(), 0);
  endline();

  delete execCommand;
  execCommand = 0;

  PING();
}

//! Append a command to the command queue
/*! This function appends a command to the command queue
 activeCommand is the command to process when the system
 wants to process next command. Commands are stored in
 a tree structure, each branch being a ; , & or | command
 seprarator. The lastCommand always point to a ; or ,
 tree where the left side is empty, ready to receive the
 next command to append.
 See UConnection::execute for more details on the way
 commands are stored and processed.

 \param command is the UCommand to append.
 */
void
UConnection::append(ast::Ast *command)
{
#if 0
  if (activeCommand == 0)
  {
    activeCommand = command;
    command->up = 0;
    command->position = 0;
  }
  else
  {
    lastCommand->command2 = command;
    command->up = lastCommand;
    command->position = &(lastCommand->command2);
  }
#endif
  lastCommand = command;
}

//! Returns how much space is available in the send queue
int
UConnection::availableSendQueue ()
{
  return sendQueue_->bufferMaxFreeSpace();
}


//! Returns how many bytes are still in the send queue
int
UConnection::sendQueueRemain ()
{
  return sendQueue_->dataSize();
}

//! Sets sendAdaptive_
void
UConnection::setSendAdaptive (int sendAdaptive)
{
  sendAdaptive_ = sendAdaptive;
  sendQueue_->setAdaptive (sendAdaptive_);
}

//! Sets receiveAdaptive_
void
UConnection::setReceiveAdaptive (int receiveAdaptive)
{
  recvAdaptive_ = receiveAdaptive;
  recvQueue_->setAdaptive (recvAdaptive_);
}

//! Performs a variable prefix check for local storage in function calls
/*! When a new variable is created inside a connection, it is necessary to
 check if it is not a variable local to some function, in that case it
 must be added to the local stack of this function in order to destroy
 the variable once the function returns.
 This is done by localVariableCheck.
 */
void
UConnection::localVariableCheck (UVariable *variable)
{
  if (!stack.empty())
  {
    UCallid* cid = stack.front();
    if (variable->getDevicename() == cid->str())
      cid->store(variable);
  }
}<|MERGE_RESOLUTION|>--- conflicted
+++ resolved
@@ -564,13 +564,6 @@
 		      "UConnection::received",
 		      p.warning);
       }
-<<<<<<< HEAD
-=======
-
-      if (p.commandTree && p.commandTree->command1)
-      {
-	// Process "commandTree"
->>>>>>> 3eb32048
 
       if (p.commandTree)
       {
@@ -770,8 +763,8 @@
 
 #if 0
 // There is still a lot of code to move from here to elsewhere.
-ast::Ast*
-UConnection::processCommand(ast::Ast*& command,
+UCommand*
+UConnection::processCommand(UCommand*& command,
 			    URunlevel &rl,
 			    bool &mustReturn)
 {
@@ -796,10 +789,6 @@
     return 0;
   }
 
-<<<<<<< HEAD
-  ast::Ast* morphed;
-=======
->>>>>>> 3eb32048
   while (true)
   {
     // timeout, stop , freeze and connection flags initialization
