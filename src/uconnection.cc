/*! \file uconnection.cc
 *******************************************************************************

 File: uconnection.cc\n
 Implementation of the UConnection class.

 This file is part of
 %URBI Kernel, version __kernelversion__\n
 (c) Jean-Christophe Baillie, 2004-2005.

 Permission to use, copy, modify, and redistribute this software for
 non-commercial use is hereby granted.

 This software is provided "as is" without warranty of any kind,
 either expressed or implied, including but not limited to the
 implied warranties of fitness for a particular purpose.

 For more information, comments, bug reports: http://www.urbiforge.net

 **************************************************************************** */
//#define ENABLE_DEBUG_TRACES
#include "libport/compiler.hh"

#include "libport/cstring"
#include "libport/cstdio"
#include <cassert>
#include <cstdarg>

#include <sstream>

#include <sstream>

#include "libport/lockable.hh"
#include "libport/ref-pt.hh"

#include "kernel/userver.hh"
#include "kernel/uconnection.hh"
#include "kernel/uvalue.hh"
#include "kernel/uvariable.hh"

#include "parser/uparser.hh"
#include "ubanner.hh"
#include "ubinary.hh"
#include "ubinder.hh"
#include "ucallid.hh"
#include "ucommandqueue.hh"
<<<<<<< HEAD
#include "ucomplaints.hh"
#include "uconnection.hh"
#include "unamedparameters.hh"
#include "uqueue.hh"
#include "userver.hh"
#include "uvalue.hh"
#include "uvariable.hh"

UConnection::UConnection  (UServer *userver,
			   int minSendBufferSize,
			   int maxSendBufferSize,
			   int packetSize,
			   int minRecvBufferSize,
			   int maxRecvBufferSize)
=======
#include "ucommandqueue.hh"
#include "unamedparameters.hh"
#include "uqueue.hh"
#include "uqueue.hh"

UConnection::UConnection (UServer *userver,
			  int minSendBufferSize,
			  int maxSendBufferSize,
			  int packetSize,
			  int minRecvBufferSize,
			  int maxRecvBufferSize)
>>>>>>> 8ef0076b
  : uerror_(USUCCESS),
    server(userver),
    activeCommand(0),
    // no active command and no last command at start:
    lastCommand(0),
    connectionTag(0),
    functionTag(0),
    clientIP(0),
    killall(false),
    closing(false),
    receiving(false),
    inwork(false),
    newDataAdded(false),
    returnMode(false),
    obstructed(false),
    parser_(new UParser (*this)),
    sendQueue_(new UQueue (minSendBufferSize, maxSendBufferSize,
			   UConnection::ADAPTIVE)),
    recvQueue_(new UCommandQueue (minRecvBufferSize, maxRecvBufferSize,
				  UConnection::ADAPTIVE)),
    packetSize_(packetSize),
    blocked_(false),
    receiveBinary_(false),
    sendAdaptive_(UConnection::ADAPTIVE),
    recvAdaptive_(UConnection::ADAPTIVE),
    // Initial state of the connection: unblocked, not receiving binary.
    active_(true)
{
  for (int i = 0; i < MAX_ERRORSIGNALS ; ++i)
    errorSignals_[i] = false;

  // initialize the connection tag used to reference local variables
  std::ostringstream o;
  o << "U" << (long) this;
  connectionTag = new UString(o.str());
  UVariable* cid =
    new UVariable(o.str().c_str(), "connectionID", o.str().c_str());
  if (cid)
    cid->uservar = false;
}

//! UConnection destructor.
UConnection::~UConnection()
{
  DEBUG(("Destroying UConnection..."));
  if (connectionTag)
  {
    delete server->getVariable(connectionTag->c_str(), "connectionID");
    delete connectionTag;
  }
  delete activeCommand;

  // free bindings
<<<<<<< HEAD

=======
>>>>>>> 8ef0076b
  for (HMvariabletab::iterator i = ::urbiserver->variabletab.begin();
       i != ::urbiserver->variabletab.end(); ++i)
    if (i->second->binder
	&& i->second->binder->removeMonitor(this))
    {
      delete i->second->binder;
      i->second->binder = 0;
    }

  std::list<HMbindertab::iterator> deletelist;
  for (HMbindertab::iterator i = ::urbiserver->functionbindertab.begin();
       i != ::urbiserver->functionbindertab.end();
       ++i)
    if (i->second->removeMonitor(this))
      deletelist.push_back(i);

  for (std::list<HMbindertab::iterator>::iterator i = deletelist.begin();
       i != deletelist.end();
       ++i)
    ::urbiserver->functionbindertab.erase(*i);
  deletelist.clear();

  for (HMbindertab::iterator i = ::urbiserver->eventbindertab.begin();
       i != ::urbiserver->eventbindertab.end();
       ++i)
    if (i->second->removeMonitor(this))
      deletelist.push_back(i);

  for (std::list<HMbindertab::iterator>::iterator i = deletelist.begin();
       i != deletelist.end();
       ++i)
    ::urbiserver->eventbindertab.erase(*i);
  deletelist.clear();

<<<<<<< HEAD
=======
  delete parser_;
  delete sendQueue_;
  delete recvQueue_;
>>>>>>> 8ef0076b
  DEBUG(("done\n"));
}

void
UConnection::setIP(IPAdd ip)
{
  clientIP = ip;
}

//! UConnection close. Must be redefined by the robot-specific sub class.
/*! The implementation of this function must set 'closing' to true, to
 tell the UConnection to stop sending data.
 */
UErrorValue
UConnection::closeConnection()
{
  closing = true;
  return USUCCESS;
}

//! Initializes the connection, by sending the standard header for URBI
/*! This function must be called once the connection is operational and
 able to send data. It is a requirement for URBI compliance to send
 the header at start, so this function must be called.
 */
void UConnection::initialize()
{
  for (int i = 0; ::HEADER_BEFORE_CUSTOM[i]; ++i)
    send(::HEADER_BEFORE_CUSTOM[i], "start");

  int i = 0;
  char customHeader[1024];

  do {
    server->getCustomHeader(i, customHeader, 1024);
    if (customHeader[0]!=0)
      send(customHeader, "start");
    ++i;
  } while (customHeader[0]!=0);

  for (int i = 0; ::HEADER_AFTER_CUSTOM[i]; ++i)
    send(::HEADER_AFTER_CUSTOM[i], "start");
  sprintf(customHeader, "*** ID: %s\n", connectionTag->c_str());
  send(customHeader, "ident");

  sprintf(customHeader, "%s created", connectionTag->c_str());
  server->echo(::DISPLAY_FORMAT, (long)this,
	       "UConnection::initialize",
	       customHeader);

  server->loadFile("CLIENT.INI", recvQueue_);
  newDataAdded = true;
}

//! Send a message prefix [time:tag] through the connection
UErrorValue
UConnection::sendPrefix (const char* tag)
{
  enum { MAXSIZE_TMPBUFFER = 1024 };
  char buf[MAXSIZE_TMPBUFFER];

  if (tag)
  {
    snprintf(buf, sizeof buf,
	     "[%08d:%s", (int)server->lastTime(), tag);
    // This splitting method is used to truncate the tag if its size
    // is too large.
    strcat(buf, "] ");
  }
  else
    snprintf(buf, sizeof buf,
	     "[%08d:%s] ", (int)server->lastTime(), ::UNKNOWN_TAG);

<<<<<<< HEAD
  sendQueue_.mark (); // put a marker to indicate the beginning of a message
=======
  sendQueue_->mark (); // put a marker to indicate the beginning of a message
>>>>>>> 8ef0076b
  sendc((const ubyte*)buf, strlen(buf));
  return USUCCESS;
}

//! Send a "\n" through the connection
UErrorValue
UConnection::endline ()
{
  send((const ubyte*)"\n", 1);
  return USUCCESS;
}

//! Send a string through the connection.
/*! A tag is automatically added to output the message string and the
 resulting string is sent via send(const ubyte*,int).
 \param s the string to send
 \param tag the tag of the message. Default is "notag"
 \return
 - USUCCESS: successful
 - UFAIL   : could not send the string
 \sa send(const ubyte*,int)
 */
UErrorValue
UConnection::send (const char *s, const char* tag)
{
  sendPrefix(tag);
  return send((const ubyte*)s, strlen(s));
}

UErrorValue
UConnection::sendf (const std::string& tag, const char* format, va_list args)
{
  char buf[1024];
  vsnprintf(buf, sizeof buf, format, args);
  return send (buf, tag.c_str());
}

UErrorValue
UConnection::sendf (const std::string& tag, const char* format, ...)
{
  va_list args;
  va_start(args, format);
  return sendf (tag, format, args);
}

//! Send a buffer through the connection and flush it
UErrorValue
UConnection::send (const ubyte *buffer, int length)
{
  UErrorValue ret = sendc (buffer, length);
  if (ret != UFAIL)
    flush ();
  return ret;
}

//! Send a string through the connection but without flushing it
UErrorValue
UConnection::sendc (const char *s, const char* tag)
{
  sendPrefix(tag);
  return sendc((const ubyte*)s, strlen(s));
}

//! Send a buffer through the connection without flushing it.
/*! The function piles the buffer in the sending queue and calls continueSend()
 if the connection is not blocked (blocked means that the connection is not
 ready to send data). The server will try to send the data in the
 sending queue each time the "work" function is called and if the connection
 is not blocked. It is the job of the programmer to let the kernel know when
 the connection is blocked or not, using the "block()" function to block it
 or by calling continueSend() directly to unblock it.

 \param buffer the buffer to send
 \param length the length of the buffer
 \return
 - USUCCESS: successful. The message is in the queue.
 - UFAIL   : could not send the buffer, not enough memory in the
 send queue.
 \sa send(const char*)
 */
UErrorValue
UConnection::sendc (const ubyte *buffer, int length)
{
  if (closing)
    return USUCCESS;
  if (sendQueue_->locked ())
    return UFAIL;

  UErrorValue result = sendQueue_->push(buffer, length);
  if (result != USUCCESS)
  {
    if (result == UMEMORYFAIL)
    {
      errorSignal(UERROR_SEND_BUFFER_FULL);
      server->memoryOverflow = true;
      server->isolate();
    }
    if (result == UFAIL)
      errorSignal(UERROR_SEND_BUFFER_FULL);

    sendQueue_->revert ();
    return UFAIL;
  }

  return USUCCESS;
}

/// Flushes the connection buffer into the network
void
UConnection::flush ()
{
  if (!blocked_)
    continueSend();
}

//! Returns the state of the connection: blocked or unblocked.
bool
UConnection::isBlocked ()
{
  return blocked_ ;
}

//! Blocks the connection so that send() functions will not call continueSend.
/*! The normal behavior of the send() functions is to pile the data in the
 internal buffer and call continueSend(), except if the connection is
 blocked. */
void
UConnection::block ()
{
  blocked_ = true;
}


//! Send at most packetSize bytes in the connection, calling effectiveSend()
/*! Must be called when the system tells that the connection is ready to
 accept new data for sending, in order to carry on the processing of the
 sending queue stored in the internal buffer.
 Each call to continueSend sends packetSize bytes (at most) through the real
 connection until the internal buffer is empty.
 \return
 - USUCCESS: successful
 - UFAIL   : effectiveSend() failed or not enough memory
 */
UErrorValue
UConnection::continueSend ()
{
  libport::BlockLock bl(this); //lock this function
  blocked_ = false;	    // continueSend unblocks the connection.

  int toSend = sendQueue_->dataSize(); // nb of bytes to send
  if (toSend > packetSize_)
    toSend = packetSize_;
  if (toSend == 0)
    return USUCCESS;

  ubyte* popData = sendQueue_->virtualPop(toSend);

  if (popData != 0)
  {
    int wasSent = effectiveSend ((const ubyte*)popData, toSend);

    if (wasSent < 0)
      return UFAIL;
    else
      if (wasSent == 0 || sendQueue_->pop(wasSent) != 0)
	return USUCCESS;
  }

  server->memoryOverflow = true;
  server->isolate();

  return UFAIL;
}

//! Handles an incoming string.
/*! Must be called each time a string is received by the connection.
 \param s the incoming string
 \return UFAIL buffer overflow
 \return UMEMORYFAIL critical memory overflow
 \return USUCCESS otherwise
 */
UErrorValue
UConnection::received (const char *s)
{
  return received((const ubyte*) s, strlen(s));
}

UErrorValue
UConnection::received (const ubyte *buffer, int length)
{
  if (server->memoryOverflow)
  {
    errorSignal(UERROR_MEMORY_OVERFLOW);
    // Block any new incoming command when the system is out of
    // memory
    return UFAIL;
  }

  bool gotlock = false;
  // If binary append failed to get lock, abort processing.
  bool faillock = false;
  libport::BlockLock bl(server);
  // Lock the connection.
  lock();
  if (receiveBinary_)
  {
    // Handle and try to finish the binary transfer.
    int total =
      binCommand->refBinary->ref()->bufferSize - transferedBinary_;
    if (length < total)
    {
      memcpy(binCommand->refBinary->ref()->buffer + transferedBinary_,
	     buffer,
	     length);
      transferedBinary_ += length;
      unlock();
      return USUCCESS;
    }
    else
    {
      memcpy(binCommand->refBinary->ref()->buffer + transferedBinary_,
	     buffer,
	     total);
      buffer += total;
      length -= total;
      if (treeLock.tryLock())
      {
	receiveBinary_ = false;
	append(binCommand->up);
	gotlock = true;
      }
      else
      {
	faillock = true;
      }
    }
  }

  UErrorValue result = recvQueue_->push(buffer, length);
  unlock();
  if (result != USUCCESS)
  {
    // Handles memory errors.
    if (result == UFAIL)
    {
      errorSignal(UERROR_RECEIVE_BUFFER_FULL);
      errorSignal(UERROR_RECEIVE_BUFFER_CORRUPTED);
    }

    if (result == UMEMORYFAIL)
    {
      errorSignal(UERROR_RECEIVE_BUFFER_CORRUPTED);
      server->memoryOverflow = true;
      server->isolate();
    }
    return result;
  }

  if (faillock)
  {
    newDataAdded = true; //server will call us again right after work
    return USUCCESS;
  }

  if (!gotlock && !treeLock.tryLock())
  {
    newDataAdded = true; //server will call us again right after work
    return USUCCESS;
  }

  UParser& p = parser();
  if (p.commandTree)
  {
    //reentrency trouble
    treeLock.unlock();
    return USUCCESS;
  }

  // Starts processing
  receiving = true;
  server->updateTime();

  do {
    ubyte* command = recvQueue_->popCommand(length);

    if (command == 0 && length==-1)
    {
      recvQueue_->clear();
      length = 0;
    }

    if (length !=0)
    {
      server->systemcommands = false;
      int result = p.process(command, length);
      server->systemcommands = true;

      if (result == -1)
      {
	server->isolate();
	server->memoryOverflow = true;
      }
      server->memoryCheck();

      // Xtrem memory recovery in case of anomaly
      if (server->memoryOverflow && p.commandTree)
      {
	delete p.commandTree;
	p.commandTree = 0;
      }

      // Error Message handling
      if (*p.errorMessage && !server->memoryOverflow)
      {
	// a parsing error occured
	delete p.commandTree;
	p.commandTree = 0;

	send(p.errorMessage, "error");

	p.errorMessage[ strlen(p.errorMessage) - 1 ] = 0; // remove '\n'
	p.errorMessage[ 42 ] = 0; // cut at 41 characters
	server->error(::DISPLAY_FORMAT, (long)this,
		      "UConnection::received",
		      p.errorMessage);
      }
      else if (p.commandTree && p.commandTree->command1)
      {
	// Process "commandTree"

	// ASSIGN_BINARY: intercept and execute immediately
	if (p.binaryCommand)
	{
	  binCommand =
	    dynamic_cast<UCommand_ASSIGN_BINARY*> (p.commandTree->command1);
	  assert (binCommand);

	  ubyte* buffer =
	    recvQueue_->pop(binCommand->refBinary->ref()->bufferSize);

	  if (buffer)
	  {
	    // the binary was all in the queue
	    memcpy(binCommand->refBinary->ref()->buffer,
		   buffer,
		   binCommand->refBinary->ref()->bufferSize);
	  }
	  else
	  {
	    // not all was there, must set receiveBinary mode on
	    transferedBinary_ = recvQueue_->dataSize();
	    memcpy(binCommand->refBinary->ref()->buffer,
		   recvQueue_->pop(transferedBinary_),
		   transferedBinary_);
	    receiveBinary_ = true;
	  }
	}

	// Pile the command
	if (!receiveBinary_)
	{
	  // immediate execution of simple commands
	  if (!obstructed)
	  {
	    p.commandTree->up = 0;
	    p.commandTree->position = 0;
	    PING();
	    execute(p.commandTree);
	    if (p.commandTree &&
		p.commandTree->status == UCommand::URUNNING)
	      obstructed = true;
	  }

	  if (p.commandTree)
	    append(p.commandTree);

	  p.commandTree = 0;
	}
      }
    }
  } while (length != 0
	   && !receiveBinary_
	   && !server->memoryOverflow);

  receiving = false;
  p.commandTree = 0;
  treeLock.unlock();
  if (server->memoryOverflow)
    return UMEMORYFAIL;

  return USUCCESS;
}

//! Sends a buffer through the real connection (redefined in the sub class)
/*! Must be defined to implement the effective code that sends a buffer through
 the connection.

 ATTENTION: The buffer received is a short lived buffer. There is no
 warranty whatsoever that it will survive once the function returns. You must
 make a copy of it if your sending method requires to work asynchronously on
 the buffer, after the function has returned.

 \return the number of bytes effectively sent. -1 means that there was an error.
 */
int
UConnection::effectiveSend (const ubyte*, int length)
{
  return length;
}

//! Send an error message based on the error number.
/*! This command sends an error message through the connection, and to the
 server output system, according to the error number n.

 \param n the error number. */
UErrorValue
UConnection::error (UErrorCode n)
{
  const char* msg = message (n);
  UErrorValue result = send(msg, "error");
  if (result == USUCCESS)
  {
    char buf[80];
    strncpy (buf, msg, sizeof buf);
    if (strlen (msg) - 1 < sizeof buf)
      //remove the '\n' at the end.
      buf[strlen(msg)-1] = 0;
    server->error(::DISPLAY_FORMAT, (long)this, "UConnection::error", buf);
  }
  return result;
}

//! Send a warning message based on the warning number.

/*! This command sends an warning message through the connection, and to
 the server output system, according to the warning number n.

 \param n the warning number. Use the UWarningCode enum. Can be:
 - 0 : Memory overflow warning

 \param complement is a complement string added at the end
 of the warning message.
 */
UErrorValue
UConnection::warning (UWarningCode n)
{
  const char*msg = message (n);
  UErrorValue result = send(msg, "warning");
  if (result == USUCCESS)
  {
    char buf[80];
    strncpy (buf, msg, sizeof buf);
    if (strlen (msg) - 1 < sizeof buf)
      //remove the '\n' at the end.
      buf[strlen(msg)-1] = 0;
    server->echoKey("WARNG", ::DISPLAY_FORMAT, (long)this,
		    "UConnection::warning", buf);
  }
  return result ;
}

//! Set a flag to insure the error will be send.

/*! This command sends an error message through the connection, and
 to the server output system, according to the error number n. The
 difference with the "error" function is that is does not actually
 send the message but set a flag so that the message will be
 sent. The flag is active as long as the message is not actually
 sent. So, using errorSignal is more robust since it guarantees
 that the message will be sent, at all costs.

 \param n the error number. Use the UErrorCode enum.  */
void
UConnection::errorSignal (UErrorCode n)
{
  errorSignals_[(int)n] = true;
}

//! Check if the errorSignal is active and tries to effectively send the message
/*! If the message can be sent, the errorSignal is canceled, otherwise not.
 */
void
UConnection::errorCheck (UErrorCode n)
{
  if (errorSignals_[(int)n]
      && error(n) == USUCCESS)
    errorSignals_[(int)n] = false;
}

//! Activate the connection
/*! The use of activation is related to OPENR. When a new connection is created
 in OPENR, it is not active immediately. One must wait until a listen call
 returns. For this reason, the connection is set to disactivate until this
 listen call returns. Then, it is activated and the connection can be
 "visible" from the kernel's point of view.

 In normal situations, just ignore this. For example, if your connection is
 usable (send/receive) once it has been created, you can ignore this.
 */
void
UConnection::activate()
{
  active_ = true;
}

//! Disactivate the connection
/*! see UConnection::activate() for more details about activation.
 */
void
UConnection::disactivate()
{
  active_ = false;
}

//! Disactivate the connection
/*! see UConnection::activate() for more details about activation.
 */
bool
UConnection::isActive()
{
  return active_;
}

//! Execute a command
/*! This function executes a regular command.

 \param command is the UCommand to execute.
 */
UCommand*
UConnection::processCommand(UCommand *&command,
			    URunlevel &rl,
			    bool &mustReturn)
{
  mustReturn = false;
  if (command == 0)
    return 0;

  if (rl != UWAITING
      || returnMode
      || command->toDelete)
    return command;

  rl = UEXPLORED;

  // Handle blocked/freezed commands

  if (command->isFrozen())
    return command;

  if (command->isBlocked())
  {
    delete command;
    return 0;
  }

  UCommand	   *morphed;
  while (true)
  {
    // timeout, stop , freeze and connection flags initialization
    if (command->startTime == -1)
    {
      command->startTime = server->lastTime();

      for (UNamedParameters *param = command->flags; param; param = param->next)
	if (param->name)
	{
	  if (*param->name == "flagid")
	  {
	    *param->name = "noflag";
	    UValue* tmpID = param->expression->eval(command, this);
	    if (tmpID)
	    {
	      if (tmpID->dataType == DATA_STRING)
		for (std::list<UConnection*>::iterator i =
		       ::urbiserver->connectionList.begin();
		     i != ::urbiserver->connectionList.end();
		     ++i)
		  if ((*i)->isActive()
		      && (*(*i)->connectionTag == *tmpID->str
			  || *tmpID->str == "all"
			  || (*tmpID->str == "other"
			      && !(*(*i)->connectionTag == *connectionTag))))
		    (*i)->append(new UCommand_TREE(UCommand::location(),
						   Flavorable::UAND,
						   command->copy(),
						   0));
	      delete tmpID;
	    }
	    delete command;
	    return 0;
	  }

	  if (*param->name == "flagtimeout")
	  {
	    command->flagType += 1;
	    command->flagExpr1 = param->expression;
	    send("!!! Warning: +timeout flag is obsolete."
		 " Use timeout(time) command instead.\n",
		 command->getTag().c_str());
	  }
	  if (*param->name == "flagstop")
	  {
	    command->flagType += 2;
	    command->flagExpr2 = param->expression;
	    send("!!! Warning: +stop flag is obsolete."
		 " Use stopif(test) command instead.\n",
		 command->getTag().c_str());
	  }
	  if (*param->name == "flagfreeze")
	  {
	    command->flagType += 4;
	    command->flagExpr4 = param->expression;
	    send("!!! Warning: +freeze flag is obsolete."
		 " Use freezeif(test) command instead.\n",
		 command->getTag().c_str());
	  }

	  if (*param->name == "flag"
	      && param->expression
	      && param->expression->val == 10)
	    command->flagType += 8;

	  if (*param->name == "flag"
	      && param->expression
	      && !command->morphed
	      && (param->expression->val == 4 // 4 = +begin
		  || param->expression->val == 1)) // 1 = +report
	    send("*** begin\n", command->getTag().c_str());
	}
    }

    bool stopit = false;

    // flag "+timeout"
    if (command->flagType&1)
    {
      UValue *value = command->flagExpr1->eval(command, this);
      if (value &&
	  value->dataType == DATA_NUM &&
	  command->startTime + value->val <= server->lastTime())
	stopit = true;
      delete value;
    }

    // flag "+stop"
    if (command->flagType&2)
    {
      UTestResult testres = booleval(command->flagExpr2->eval(command, this));

      if (testres == UTRUE)
      {
	if (command->flag_nbTrue2 == 0)
	  command->flag_startTrue2 = server->lastTime();
	++command->flag_nbTrue2;
      }
      else
	command->flag_nbTrue2 = 0;

      if ((command->flagExpr2->softtest_time
	   && command->flag_nbTrue2 > 0
	   && (server->lastTime() - command->flag_startTrue2 >=
	       command->flagExpr2->softtest_time->val))
	  || (command->flag_nbTrue2 >0
	      && command->flagExpr2->softtest_time == 0))
	stopit = true;
    }

    // flag "+freeze"
    if (command->flagType&4)
    {
      UTestResult testres = booleval(command->flagExpr4->eval(command, this));

      if (testres == UTRUE)
      {
	if (command->flag_nbTrue4 == 0)
	  command->flag_startTrue4 = server->lastTime();
	++command->flag_nbTrue4;
      }
      else
	command->flag_nbTrue4 = 0;

      if ((command->flagExpr4->softtest_time &&
	   command->flag_nbTrue4 > 0 &&
	   (server->lastTime() - command->flag_startTrue4 >=
	    command->flagExpr4->softtest_time->val)) ||
	  (command->flag_nbTrue4 >0 &&
	   command->flagExpr4->softtest_time==0))
	return command;
    }

    if (stopit)
    {
      for (UNamedParameters *param = command->flags; param; param = param->next)
	if (param->name &&
	    *param->name == "flag" &&
	    param->expression &&
	    !command->morphed &&
	    (param->expression->val == 3 || // 3 = +end
	     param->expression->val == 1)) // 1 = +report
	  send("*** end\n", command->getTag().c_str());

      if (command == lastCommand)
	lastCommand = command->up;

      delete command;
      return 0;
    }

    // Regular command processing

    if (command->type == UCommand::TREE)
    {
      mustReturn = true;
      return command ;
    }
    else
    {
      // != TREE
      UCommand_TREE* morphed_up = command->up;
      UCommand** morphed_position = command->position;

      switch (command->execute(this))
      {
	case UCommand::UCOMPLETED:
	  for (UNamedParameters *param = command->flags; param;
	       param = param->next)
	    if (param->name &&
		*param->name == "flag" &&
		param->expression &&
		(param->expression->val == 3 || // 3 = +end
		 param->expression->val == 1  )) // 1 = +report
	      send("*** end\n", command->getTag().c_str());

	  if (command == lastCommand)
	    lastCommand = command->up;

	  delete command;
	  return 0;

	case UCommand::UMORPH:
	  command->status = UCommand::UONQUEUE;
	  command->morphed = true;

	  morphed = command->morph;
	  morphed->toDelete = command->toDelete;
	  morphed->up = morphed_up;
	  morphed->position = morphed_position;
	  if (command->flags)
	    morphed->flags = command->flags->copy();


	  morphed->setTag(command);

	  //morphed->morphed = true;
	  if (!command->persistant)
	    delete command;
	  command = morphed;
	  break;

	default:
	  // "+bg" flag
	  // FIXME: Nia?  What the heck is happening here???
	  if ((command->flagType & 8) &&
	      command->status == UCommand::URUNNING)
	    command->status = UCommand::UBACKGROUND;
	  return command;
      }
    }
  }
}

namespace
{
  /// Simplify a UCommand_TREE if possible.
  /// \return whether a simplification was made.
  // FIXME: Should be with UCommand_TREE, not here.
  bool simplify (UCommand_TREE* tree)
  {
    // left reduction
    if (!tree->command1 && tree->command2)
    {
      ASSERT(tree->position)
	*tree->position = tree->command2;
      tree->command2->up = tree->up;
      tree->command2->position = tree->position;
      tree->command2->background = tree->background;
      tree->command2 = 0;
      return true;
    }

    // right reduction
    // the background hack is here to preserve {at()...} commands.
    if (!tree->command2
	&& tree->command1
	&& tree->command1->status != UCommand::UBACKGROUND)
    {
      ASSERT(tree->position)
	*tree->position = tree->command1;
      tree->command1->up = tree->up;
      tree->command1->position = tree->position;
      tree->command1->background = tree->background;
      tree->command1 = 0;
      return true;
    }
    return false;
  }
}

//! Execute a command tree
/*! This function executes a command tree and
 returns the next node of the tree to process.

 \param tree is the UCommand_TREE to execute.
 */
void
UConnection::execute(UCommand_TREE*& execCommand)
{
  PING();
  if (execCommand == 0 || closing)
    return;

  // There are complications to make this a for loop: occurrences of
  // "continue".
  UCommand_TREE* tree = execCommand;
  while (tree)
  {
    tree->status = UCommand::URUNNING;

    //check if freezed
    if (tree->isFrozen())
    {
      tree = tree->up;
      continue;
    }

    // BLOCKED/FREEZED COMMANDS
    bool deletecommand = false;
    if (tree->isBlocked())
    {
      tree->runlevel1 = UEXPLORED;
      tree->runlevel2 = UEXPLORED;
      deletecommand = true;
    }

    // COMMAND1

    if (tree->callid && tree->command1 && tree->runlevel1 == UWAITING)
      stack.push_front(tree->callid);

    bool mustReturn;
    tree->command1 = processCommand (tree->command1, tree->runlevel1,
				     mustReturn);
    if (mustReturn)
    {
      tree = dynamic_cast<UCommand_TREE*> (tree->command1);
      assert (tree);
      continue;
    }

    if (tree->callid)
    {
      assert (!stack.empty ());
      stack.pop_front();
      if (returnMode)
      {
	delete tree->command1;
	tree->command1 = 0;
	returnMode = false;
      }
    }

    // COMMAND2
    if (tree->flavor() == Flavorable::UAND
	|| tree->flavor() == Flavorable::UCOMMA
	|| tree->command1 == 0
	|| tree->command1->status == UCommand::UBACKGROUND)
    {
      if (tree == lastCommand)
	obstructed = false;

      bool mustReturn;
      tree->command2 = processCommand (tree->command2,
				       tree->runlevel2,
				       mustReturn);
      if (mustReturn)
      {
	tree = dynamic_cast<UCommand_TREE*> (tree->command2);
	assert (tree);
	continue;
      }
    }

    // STATUS UPDATE

    if (tree->command1 == 0 && tree->command2 == 0
	|| deletecommand)
    {
      if (tree == lastCommand)
	lastCommand = tree->up;
      if (tree == execCommand)
	execCommand = 0;

      if (tree->position)
	*tree->position = 0;

      for (UNamedParameters *param = tree->flags; param; param = param->next)
	if (param->name &&
	    *param->name == "flag" &&
	    param->expression &&
	    (param->expression->val == 3 || // 3 = +end
	     param->expression->val == 1)) // 1 = +report
	  send("*** end\n", tree->getTag().c_str());

      UCommand_TREE* oldtree = tree;
      tree = tree->up;
      delete oldtree;
      continue;
    }
    else if (((tree->command1 == 0
	       || tree->command1->status == UCommand::UBACKGROUND)
	      && (tree->command2 == 0 ||
		  tree->command2->status == UCommand::UBACKGROUND))
	     || tree->background == true
	     || (tree->flagType&8))
      tree->status = UCommand::UBACKGROUND;

    tree->runlevel1 = UWAITING;
    tree->runlevel2 = UWAITING;

    // REDUCTION

    if (tree != lastCommand && tree != execCommand && !tree->toDelete)
      if (simplify (tree))
      {
	UCommand_TREE* oldtree = tree;
	tree = tree->up; // cannot be zero
	delete oldtree;
	continue;
      }

    // BACK UP
    tree = tree->up;
  }

  if (execCommand &&
      execCommand->command1 == 0 &&
      execCommand->command2 == 0)
  {
    delete execCommand;
    execCommand = 0;
  }
  PING();
}

//! Append a command to the command queue
/*! This function appends a command to the command queue
 activeCommand is the command to process when the system
 wants to process next command. Commands are stored in
 a tree structure, each branch being a ; , & or | command
 seprarator. The lastCommand always point to a ; or ,
 tree where the left side is empty, ready to receive the
 next command to append.
 See UConnection::execute for more details on the way
 commands are stored and processed.

 \param command is the UCommand to append.
 */
void
UConnection::append(UCommand_TREE *command)
{
  if (activeCommand == 0)
  {
    activeCommand = command;
    command->up = 0;
    command->position = 0;
  }
  else
  {
    lastCommand->command2 = command;
    command->up = lastCommand;
    command->position = &(lastCommand->command2);
  }

  lastCommand = command;
}

//! Returns how much space is available in the send queue
int
UConnection::availableSendQueue ()
{
  return sendQueue_->bufferMaxFreeSpace();
}


//! Returns how many bytes are still in the send queue
int
UConnection::sendQueueRemain ()
{
  return sendQueue_->dataSize();
}

//! Sets sendAdaptive_
void
UConnection::setSendAdaptive (int sendAdaptive)
{
  sendAdaptive_ = sendAdaptive;
  sendQueue_->setAdaptive (sendAdaptive_);
}

//! Sets receiveAdaptive_
void
UConnection::setReceiveAdaptive (int receiveAdaptive)
{
  recvAdaptive_ = receiveAdaptive;
  recvQueue_->setAdaptive (recvAdaptive_);
}

//! Performs a variable prefix check for local storage in function calls
/*! When a new variable is created inside a connection, it is necessary to
 check if it is not a variable local to some function, in that case it
 must be added to the local stack of this function in order to destroy
 the variable once the function returns.
 This is done by localVariableCheck.
 */
void
UConnection::localVariableCheck (UVariable *variable)
{
  if (!stack.empty())
  {
    UCallid* cid = stack.front();
<<<<<<< HEAD
    if (variable->getDevicename() == (std::string)cid->c_str())
=======
    if (variable->getDevicename() == cid->str())
>>>>>>> 8ef0076b
      cid->store(variable);
  }
}<|MERGE_RESOLUTION|>--- conflicted
+++ resolved
@@ -44,22 +44,6 @@
 #include "ubinder.hh"
 #include "ucallid.hh"
 #include "ucommandqueue.hh"
-<<<<<<< HEAD
-#include "ucomplaints.hh"
-#include "uconnection.hh"
-#include "unamedparameters.hh"
-#include "uqueue.hh"
-#include "userver.hh"
-#include "uvalue.hh"
-#include "uvariable.hh"
-
-UConnection::UConnection  (UServer *userver,
-			   int minSendBufferSize,
-			   int maxSendBufferSize,
-			   int packetSize,
-			   int minRecvBufferSize,
-			   int maxRecvBufferSize)
-=======
 #include "ucommandqueue.hh"
 #include "unamedparameters.hh"
 #include "uqueue.hh"
@@ -71,7 +55,6 @@
 			  int packetSize,
 			  int minRecvBufferSize,
 			  int maxRecvBufferSize)
->>>>>>> 8ef0076b
   : uerror_(USUCCESS),
     server(userver),
     activeCommand(0),
@@ -125,10 +108,6 @@
   delete activeCommand;
 
   // free bindings
-<<<<<<< HEAD
-
-=======
->>>>>>> 8ef0076b
   for (HMvariabletab::iterator i = ::urbiserver->variabletab.begin();
        i != ::urbiserver->variabletab.end(); ++i)
     if (i->second->binder
@@ -163,12 +142,9 @@
     ::urbiserver->eventbindertab.erase(*i);
   deletelist.clear();
 
-<<<<<<< HEAD
-=======
   delete parser_;
   delete sendQueue_;
   delete recvQueue_;
->>>>>>> 8ef0076b
   DEBUG(("done\n"));
 }
 
@@ -242,11 +218,7 @@
     snprintf(buf, sizeof buf,
 	     "[%08d:%s] ", (int)server->lastTime(), ::UNKNOWN_TAG);
 
-<<<<<<< HEAD
-  sendQueue_.mark (); // put a marker to indicate the beginning of a message
-=======
   sendQueue_->mark (); // put a marker to indicate the beginning of a message
->>>>>>> 8ef0076b
   sendc((const ubyte*)buf, strlen(buf));
   return USUCCESS;
 }
@@ -1277,11 +1249,7 @@
   if (!stack.empty())
   {
     UCallid* cid = stack.front();
-<<<<<<< HEAD
-    if (variable->getDevicename() == (std::string)cid->c_str())
-=======
     if (variable->getDevicename() == cid->str())
->>>>>>> 8ef0076b
       cid->store(variable);
   }
 }