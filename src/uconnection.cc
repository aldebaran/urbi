--- conflicted
+++ resolved
@@ -1,23 +1,23 @@
 /*! \file uconnection.cc
-*******************************************************************************
-
-File: uconnection.cc\n
-Implementation of the UConnection class.
-
-This file is part of
-%URBI Kernel, version __kernelversion__\n
-(c) Jean-Christophe Baillie, 2004-2005.
-
-Permission to use, copy, modify, and redistribute this software for
-non-commercial use is hereby granted.
-
-This software is provided "as is" without warranty of any kind,
-either expressed or implied, including but not limited to the
-implied warranties of fitness for a particular purpose.
-
-For more information, comments, bug reports: http://www.urbiforge.net
-
-**************************************************************************** */
+ *******************************************************************************
+
+ File: uconnection.cc\n
+ Implementation of the UConnection class.
+
+ This file is part of
+ %URBI Kernel, version __kernelversion__\n
+ (c) Jean-Christophe Baillie, 2004-2005.
+
+ Permission to use, copy, modify, and redistribute this software for
+ non-commercial use is hereby granted.
+
+ This software is provided "as is" without warranty of any kind,
+ either expressed or implied, including but not limited to the
+ implied warranties of fitness for a particular purpose.
+
+ For more information, comments, bug reports: http://www.urbiforge.net
+
+ **************************************************************************** */
 //#define ENABLE_DEBUG_TRACES
 #include "libport/compiler.hh"
 
@@ -62,7 +62,6 @@
 			  int packetSize,
 			  int minRecvBufferSize,
 			  int maxRecvBufferSize)
-<<<<<<< HEAD
   : uerror_ (USUCCESS),
     server (userver),
     active_command_ (new ast::Nary()),
@@ -78,29 +77,9 @@
     obstructed (false),
     parser_ (new UParser (*this)),
     sendQueue_ (new UQueue (minSendBufferSize, maxSendBufferSize,
-=======
-  : uerror_(USUCCESS),
-    server(userver),
-    activeCommand(0),
-    // no active command and no last command at start:
-    lastCommand(0),
-    connectionTag(0),
-    functionTag(0),
-    clientIP(0),
-    killall(false),
-    closing(false),
-    receiving(false),
-    inwork(false),
-    newDataAdded(false),
-    returnMode(false),
-    obstructed(false),
-    parser_(new UParser (*this)),
-    error_(USUCCESS),
-    sendQueue_(new UQueue (minSendBufferSize, maxSendBufferSize,
->>>>>>> cf92060d
-			   UConnection::ADAPTIVE)),
+                            UConnection::ADAPTIVE)),
     recvQueue_ (new UCommandQueue (minRecvBufferSize, maxRecvBufferSize,
-				  UConnection::ADAPTIVE)),
+                                   UConnection::ADAPTIVE)),
     packetSize_ (packetSize),
     blocked_ (false),
     receiveBinary_ (false),
@@ -174,13 +153,8 @@
   DEBUG(("done\n"));
 }
 
-<<<<<<< HEAD
-void
+UConnection&
 UConnection::setIP (IPAdd ip)
-=======
-UConnection&
-UConnection::setIP(IPAdd ip)
->>>>>>> cf92060d
 {
   clientIP = ip;
   return *this;
@@ -251,21 +225,7 @@
 UConnection&
 UConnection::mblock (UConnection& c)
 {
-<<<<<<< HEAD
-  std::ostringstream o;
-  char fill = o.fill('0');
-  o << '[' << std::setw(8) << (int) server->lastTime();
-  o.fill(fill);
-  if (tag)
-    o << ':' << tag;
-  o << "] ";
-
-  sendQueue_->mark (); // put a marker to indicate the beginning of a message
-  sendc(o.str());
-  return USUCCESS;
-=======
   return c.block ();
->>>>>>> cf92060d
 }
 
 //! Send a "\n" through the connection
@@ -275,14 +235,9 @@
   return c.endline ();
 }
 
-<<<<<<< HEAD
-UErrorValue
-UConnection::send (const char *s, const char* tag)
-=======
 /// Flushes the connection buffer into the network
 UConnection&
 UConnection::mflush (UConnection& c)
->>>>>>> cf92060d
 {
   return c.flush ();
 }
@@ -299,24 +254,12 @@
   return c << msetActivate (true);
 }
 
-<<<<<<< HEAD
-UErrorValue
-UConnection::send (const ubyte *buffer, int length)
-=======
 UConnection&
 UConnection::mdisactivate (UConnection& c)
->>>>>>> cf92060d
 {
   return c << msetActivate (false);
 }
 
-<<<<<<< HEAD
-/*--------.
-| sendc.  |
-`--------*/
-
-UErrorValue
-=======
 UConnection&
 UConnection::mclose (UConnection& c)
 {
@@ -454,17 +397,6 @@
   return *this << mmsg (UERRORCODE, __id);
 }
 
-UConnection&
-UConnection::operator<< (_Execute __cmd)
-{
-  return execute (__cmd._val);
-}
-
-UConnection&
-UConnection::operator<< (_Append __cmd)
-{
-  return append (__cmd._val);
-}
 
 UConnection&
 UConnection::operator<< (_Received __cmd)
@@ -490,14 +422,15 @@
 std::string
 UConnection::mkPrefix (const ubyte* tag) const
 {
-  std::stringstream ss;
-  ss << "["
-     << std::setw(8) << std::setfill('G') << (int)server->lastTime()
-     << ":"
-     << ((tag != 0) ? tag : (const ubyte*)::UNKNOWN_TAG)
-     << "] ";
-
-  return ss.str ();
+  std::ostringstream o;
+  char fill = o.fill('0');
+  o << '[' << std::setw(8) << (int) server->lastTime();
+  o.fill(fill);
+  if (tag)
+    o << ':' << tag;
+  o << "] ";
+
+  return o.str ();
 }
 
 //! Send a message prefix [time:tag] through the connection
@@ -556,6 +489,11 @@
 //   CONN_ERR_RET(ret);
 // }
 
+
+/*--------.
+| sendc.  |
+`--------*/
+
 //! Send a string through the connection but without flushing it
 // UConnection&
 // UConnection::sendc (const char *s, const char* tag)
@@ -583,7 +521,6 @@
   \sa send(const char*)
 */
 UConnection&
->>>>>>> cf92060d
 UConnection::sendc (const ubyte *buffer, int length)
 {
   if (closing)
@@ -596,20 +533,16 @@
   if (result != USUCCESS)
   {
     if (result == UFAIL)
+    {
       errorSignal(UERROR_SEND_BUFFER_FULL);
+      server->isolate();
+    }
 
     sendQueue_->revert ();
     CONN_ERR_RET(UFAIL);
   }
 
   CONN_ERR_RET(USUCCESS);
-}
-
-UErrorValue
-UConnection::sendc (const char *s, const char* tag)
-{
-  sendPrefix(tag);
-  return sendc((const ubyte*)s, strlen(s));
 }
 
 /// Flushes the connection buffer into the network
@@ -630,8 +563,8 @@
 
 //! Blocks the connection so that send() functions will not call continueSend.
 /*! The normal behavior of the send() functions is to pile the data in the
-  internal buffer and call continueSend(), except if the connection is
-  blocked. */
+ internal buffer and call continueSend(), except if the connection is
+ blocked. */
 UConnection&
 UConnection::block ()
 {
@@ -642,14 +575,14 @@
 
 //! Send at most packetSize bytes in the connection, calling effectiveSend()
 /*! Must be called when the system tells that the connection is ready to
-  accept new data for sending, in order to carry on the processing of the
-  sending queue stored in the internal buffer.
-  Each call to continueSend sends packetSize bytes (at most) through the real
-  connection until the internal buffer is empty.
-  \return
-  - USUCCESS: successful
-  - UFAIL   : effectiveSend() failed or not enough memory
-*/
+ accept new data for sending, in order to carry on the processing of the
+ sending queue stored in the internal buffer.
+ Each call to continueSend sends packetSize bytes (at most) through the real
+ connection until the internal buffer is empty.
+ \return
+ - USUCCESS: successful
+ - UFAIL   : effectiveSend() failed or not enough memory
+ */
 UConnection&
 UConnection::continueSend ()
 {
@@ -669,16 +602,9 @@
     int wasSent = effectiveSend ((const ubyte*)popData, toSend);
 
     if (wasSent < 0)
-<<<<<<< HEAD
-      return UFAIL;
+      CONN_ERR_RET(UFAIL);
     else if (wasSent == 0 || sendQueue_->pop(wasSent) != 0)
-      return USUCCESS;
-=======
-      CONN_ERR_RET(UFAIL);
-    else
-      if (wasSent == 0 || sendQueue_->pop(wasSent) != 0)
-	CONN_ERR_RET(USUCCESS);
->>>>>>> cf92060d
+      CONN_ERR_RET(USUCCESS);
   }
 
   server->isolate();
@@ -686,9 +612,6 @@
   CONN_ERR_RET(UFAIL);
 }
 
-<<<<<<< HEAD
-UErrorValue
-=======
 //! Handles an incoming string.
 /*! Must be called each time a string is received by the connection.
   \param s the incoming string
@@ -698,7 +621,6 @@
 */
 //FIXME: if deleted, put code in operator<< (_Received)
 UConnection&
->>>>>>> cf92060d
 UConnection::received (const char *s)
 {
   return received((const ubyte*) s, strlen(s));
@@ -709,68 +631,18 @@
 UConnection::received (const ubyte *buffer, int length)
 {
   PING();
-<<<<<<< HEAD
-=======
-  if (server->memoryOverflow)
-  {
-    errorSignal(UERROR_MEMORY_OVERFLOW);
-    // Block any new incoming command when the system is out of
-    // memory
-    CONN_ERR_RET(UFAIL);
-  }
->>>>>>> cf92060d
-
-  bool gotlock = false;
-  // If binary append failed to get lock, abort processing.
-  bool faillock = false;
-<<<<<<< HEAD
-  libport::BlockLock bl(server);
-  // Lock the connection.
-  lock();
-=======
-
+
+  boost::recursive_mutex::scoped_lock serverLock(server->mutex);
   UErrorValue result = UFAIL;
-
-  boost::recursive_mutex::scoped_lock serverLock(server->mutex);
+  {
+    // Lock the connection.
+    boost::mutex::scoped_lock lock(mutex_);
+    result = recvQueue_->push(buffer, length);
+  }
+
   boost::try_mutex::scoped_try_lock treeLock(treeMutex, false);
 
-  {
-    boost::mutex::scoped_lock lock(mutex_);
-
-    if (receiveBinary_)
-    {
-      // Handle and try to finish the binary transfer.
-      int total =
-	binCommand->refBinary->ref()->bufferSize - transferedBinary_;
-      if (length < total)
-      {
-	memcpy(binCommand->refBinary->ref()->buffer + transferedBinary_,
-	       buffer,
-	       length);
-	transferedBinary_ += length;
-	CONN_ERR_RET(USUCCESS);
-      }
-      else
-      {
-	memcpy(binCommand->refBinary->ref()->buffer + transferedBinary_,
-	       buffer,
-	       total);
-	buffer += total;
-	length -= total;
-	if (treeLock.try_lock())
-	{
-	  receiveBinary_ = false;
-	  append(binCommand->up);
-	  gotlock = true;
-	}
-	else
-	  faillock = true;
-      }
-    }
-    result = recvQueue_->push(buffer, length);
-  }
->>>>>>> cf92060d
-
+  PING();
   if (result != USUCCESS)
   {
     // Handles memory errors.
@@ -780,33 +652,16 @@
       errorSignal(UERROR_RECEIVE_BUFFER_CORRUPTED);
     }
 
-<<<<<<< HEAD
-    return result;
-=======
-    if (result == UMEMORYFAIL)
-    {
-      errorSignal(UERROR_RECEIVE_BUFFER_CORRUPTED);
-      server->memoryOverflow = true;
-      server->isolate();
-    }
     CONN_ERR_RET(result);
->>>>>>> cf92060d
-  }
-
-  if (faillock)
+  }
+
+  if (!treeLock.try_lock())
   {
     newDataAdded = true; //server will call us again right after work
     CONN_ERR_RET(USUCCESS);
   }
 
-  if (!gotlock && !treeLock.try_lock())
-  {
-    newDataAdded = true; //server will call us again right after work
-    CONN_ERR_RET(USUCCESS);
-  }
-
   UParser& p = parser();
-<<<<<<< HEAD
   PING();
   if (p.command_tree_get ())
   {
@@ -815,14 +670,8 @@
     PING();
     //reentrency trouble
     treeLock.unlock();
-    return USUCCESS;
-  }
-=======
-
-  //reentrency trouble
-  if (p.commandTree)
     CONN_ERR_RET(USUCCESS);
->>>>>>> cf92060d
+  }
 
   // Starts processing
   receiving = true;
@@ -849,7 +698,7 @@
       // Warnings handling
       if (p.hasWarning())
       {
-	send(p.warning_get().c_str(), "warn ");
+        (*this) << msend(p.warning_get().c_str(), "warn ");
 	server->error(::DISPLAY_FORMAT, (long)this,
 		      "UConnection::received",
 		      p.warning_get().c_str());
@@ -858,7 +707,6 @@
       // Errors handling
       if (p.hasError())
       {
-<<<<<<< HEAD
 	// FIXME: 2007-07-20: Currently we can't free the commandTree,
 	// we might kill function bodies.
 	// XXX 2007-07-28: I think that if we get here, it's because there
@@ -867,26 +715,14 @@
 	//delete p.commandTree;
 	p.command_tree_set (0);
 
-	send(p.error_get().c_str(), "error");
+        (*this) << msend(p.error_get().c_str(), "error");
 	server->error(::DISPLAY_FORMAT, (long) this,
-=======
-	// a parsing error occured
-	delete p.commandTree;
-	p.commandTree = 0;
-
-	(*this) << msend(p.errorMessage, "error");
-
-	p.errorMessage[ strlen(p.errorMessage) - 1 ] = 0; // remove '\n'
-	p.errorMessage[ 42 ] = 0; // cut at 41 characters
-	server->error(::DISPLAY_FORMAT, (long)this,
->>>>>>> cf92060d
 		      "UConnection::received",
 		      p.error_get().c_str());
       }
-<<<<<<< HEAD
       else if (!p.command_tree_get ())
       {
-	send ("the parser returned NULL\n", "error");
+	(*this) << msend ("the parser returned NULL\n", "error");
 	server->error(::DISPLAY_FORMAT, (long) this,
 		      "UConnection::received",
 		      "the parser returned NULL\n");
@@ -903,73 +739,6 @@
 	active_command_->splice_back(parsed_command);
 	p.command_tree_set (0);
 	ECHO ("appended: " << *active_command_ << "}}}");
-=======
-      else if (p.commandTree && p.commandTree->command1)
-      {
-        // Warnings handling
-        if (*p.warning && !server->memoryOverflow)
-        {
-          // a warning was emitted
-          (*this) << msend(p.warning, "warn ");
-
-          p.errorMessage[ strlen(p.errorMessage) - 1 ] = 0; // remove '\n'
-          p.errorMessage[ 42 ] = 0; // cut at 41 characters
-          server->error(::DISPLAY_FORMAT, (long)this,
-                        "UConnection::received",
-                        p.warning);
-        }
-
-	// Process "commandTree"
-
-	// ASSIGN_BINARY: intercept and execute immediately
-	if (p.binaryCommand)
-	{
-	  binCommand =
-	    dynamic_cast<UCommand_ASSIGN_BINARY*> (p.commandTree->command1);
-	  assert (binCommand);
-
-	  ubyte* buffer =
-	    recvQueue_->pop(binCommand->refBinary->ref()->bufferSize);
-
-	  if (buffer)
-	  {
-	    // the binary was all in the queue
-	    memcpy(binCommand->refBinary->ref()->buffer,
-		   buffer,
-		   binCommand->refBinary->ref()->bufferSize);
-	  }
-	  else
-	  {
-	    // not all was there, must set receiveBinary mode on
-	    transferedBinary_ = recvQueue_->dataSize();
-	    memcpy(binCommand->refBinary->ref()->buffer,
-		   recvQueue_->pop(transferedBinary_),
-		   transferedBinary_);
-	    receiveBinary_ = true;
-	  }
-	}
-
-	// Pile the command
-	if (!receiveBinary_)
-	{
-	  // immediate execution of simple commands
-	  if (!obstructed)
-	  {
-	    p.commandTree->up = 0;
-	    p.commandTree->position = 0;
-	    PING();
-	    execute(p.commandTree);
-	    if (p.commandTree &&
-		p.commandTree->status == UCommand::URUNNING)
-	      obstructed = true;
-	  }
-
-	  if (p.commandTree)
-	    append(p.commandTree);
-
-	  p.commandTree = 0;
-	}
->>>>>>> cf92060d
       }
     }
   } while (!command.empty ()
@@ -982,26 +751,22 @@
   receiving = false;
   p.command_tree_set (0);
   treeLock.unlock();
-<<<<<<< HEAD
-=======
-  if (server->memoryOverflow)
-    CONN_ERR_RET(UMEMORYFAIL);
->>>>>>> cf92060d
 
   CONN_ERR_RET(USUCCESS);
 }
+
 
 //! Sends a buffer through the real connection (redefined in the sub class)
 /*! Must be defined to implement the effective code that sends a buffer through
-  the connection.
-
-  ATTENTION: The buffer received is a short lived buffer. There is no
-  warranty whatsoever that it will survive once the function returns. You must
-  make a copy of it if your sending method requires to work asynchronously on
-  the buffer, after the function has returned.
-
-  \return the number of bytes effectively sent. -1 means that there was an error.
-*/
+ the connection.
+
+ ATTENTION: The buffer received is a short lived buffer. There is no
+ warranty whatsoever that it will survive once the function returns. You must
+ make a copy of it if your sending method requires to work asynchronously on
+ the buffer, after the function has returned.
+
+ \return the number of bytes effectively sent. -1 means that there was an error.
+ */
 int
 UConnection::effectiveSend (const ubyte*, int length)
 {
@@ -1010,9 +775,9 @@
 
 //! Send an error message based on the error number.
 /*! This command sends an error message through the connection, and to the
-  server output system, according to the error number n.
-
-  \param n the error number. */
+ server output system, according to the error number n.
+
+ \param n the error number. */
 UConnection&
 UConnection::error (UErrorCode n)
 {
@@ -1033,22 +798,15 @@
 //! Send a warning message based on the warning number.
 
 /*! This command sends an warning message through the connection, and to
-  the server output system, according to the warning number n.
-
-<<<<<<< HEAD
+ the server output system, according to the warning number n.
+
  \param n the warning number. Use the UWarningCode enum. Can be:
  - 0 : Memory overflow warning
+
+ \param complement is a complement string added at the end
+ of the warning message.
  */
-UErrorValue
-=======
-  \param n the warning number. Use the UWarningCode enum. Can be:
-  - 0 : Memory overflow warning
-
-  \param complement is a complement string added at the end
-  of the warning message.
-*/
-UConnection&
->>>>>>> cf92060d
+UConnection&
 UConnection::warning (UWarningCode n)
 {
   const char*msg = message (UWARNINGCODE, n);
@@ -1069,14 +827,14 @@
 //! Set a flag to insure the error will be send.
 
 /*! This command sends an error message through the connection, and
-  to the server output system, according to the error number n. The
-  difference with the "error" function is that is does not actually
-  send the message but set a flag so that the message will be
-  sent. The flag is active as long as the message is not actually
-  sent. So, using errorSignal is more robust since it guarantees
-  that the message will be sent, at all costs.
-
-  \param n the error number. Use the UErrorCode enum.  */
+ to the server output system, according to the error number n. The
+ difference with the "error" function is that is does not actually
+ send the message but set a flag so that the message will be
+ sent. The flag is active as long as the message is not actually
+ sent. So, using errorSignal is more robust since it guarantees
+ that the message will be sent, at all costs.
+
+ \param n the error number. Use the UErrorCode enum.  */
 UConnection&
 UConnection::errorSignal (UErrorCode n)
 {
@@ -1098,14 +856,14 @@
 
 //! Activate the connection
 /*! The use of activation is related to OPENR. When a new connection is created
-  in OPENR, it is not active immediately. One must wait until a listen call
-  returns. For this reason, the connection is set to disactivate until this
-  listen call returns. Then, it is activated and the connection can be
-  "visible" from the kernel's point of view.
-
-  In normal situations, just ignore this. For example, if your connection is
-  usable (send/receive) once it has been created, you can ignore this.
-*/
+ in OPENR, it is not active immediately. One must wait until a listen call
+ returns. For this reason, the connection is set to disactivate until this
+ listen call returns. Then, it is activated and the connection can be
+ "visible" from the kernel's point of view.
+
+ In normal situations, just ignore this. For example, if your connection is
+ usable (send/receive) once it has been created, you can ignore this.
+ */
 UConnection&
 UConnection::activate()
 {
@@ -1116,13 +874,8 @@
 //! Disactivate the connection
 /*! see UConnection::activate() for more details about activation.
  */
-<<<<<<< HEAD
-void
-UConnection::disactivate ()
-=======
 UConnection&
 UConnection::disactivate()
->>>>>>> cf92060d
 {
   active_ = false;
   return *this;
@@ -1132,31 +885,19 @@
 /*! see UConnection::activate() for more details about activation.
  */
 bool
-UConnection::isActive ()
+UConnection::isActive()
 {
   return active_;
 }
 
-<<<<<<< HEAD
-void
+UConnection&
 UConnection::execute ()
-=======
-//! Execute a command
-/*! This function executes a regular command.
-
-  \param command is the UCommand to execute.
-*/
-UCommand*
-UConnection::processCommand(UCommand *&command,
-			    URunlevel &rl,
-			    bool &mustReturn)
->>>>>>> cf92060d
 {
   using runner::Runner;
   PING ();
 
   if (active_command_->empty())
-    return;
+    return *this;
 
   ECHO("Command is: {{{" << *active_command_ << "}}}");
 
@@ -1164,211 +905,10 @@
 			      ::urbiserver->getScheduler (),
 			      active_command_);
   {
-<<<<<<< HEAD
     // Our active_command_ is a ast::Nary, we must now "tell" it that it's a
     // top-level Nary so that it can send its results back to the
     // UConnection.
     active_command_->toplevel_set (true);
-=======
-    delete command;
-    return 0;
-  }
-
-  while (true)
-  {
-    // timeout, stop , freeze and connection flags initialization
-    if (command->startTime == -1)
-    {
-      command->startTime = server->lastTime();
-
-      for (UNamedParameters *param = command->flags; param; param = param->next)
-	if (param->name)
-	{
-	  if (*param->name == "flagid")
-	  {
-	    *param->name = "noflag";
-	    UValue* tmpID = param->expression->eval(command, this);
-	    if (tmpID)
-	    {
-	      if (tmpID->dataType == DATA_STRING)
-		for (std::list<UConnection*>::iterator i =
-		       ::urbiserver->connectionList.begin();
-		     i != ::urbiserver->connectionList.end();
-		     ++i)
-		  if ((*i)->isActive()
-		      && (*(*i)->connectionTag == *tmpID->str
-			  || *tmpID->str == "all"
-			  || (*tmpID->str == "other"
-			      && !(*(*i)->connectionTag == *connectionTag))))
-		    (*i)->append(new UCommand_TREE(UCommand::location(),
-						   Flavorable::UAND,
-						   command->copy(),
-						   0));
-	      delete tmpID;
-	    }
-	    delete command;
-	    return 0;
-	  }
-
-	  if (*param->name == "flagtimeout")
-	  {
-	    command->flagType += 1;
-	    command->flagExpr1 = param->expression;
-	    (*this) << msend("!!! Warning: +timeout flag is obsolete."
-			     " Use timeout(time) command instead.\n",
-			     command->getTag().c_str());
-	  }
-	  if (*param->name == "flagstop")
-	  {
-	    command->flagType += 2;
-	    command->flagExpr2 = param->expression;
-	    (*this) << msend("!!! Warning: +stop flag is obsolete."
-			     " Use stopif(test) command instead.\n",
-			     command->getTag().c_str());
-	  }
-	  if (*param->name == "flagfreeze")
-	  {
-	    command->flagType += 4;
-	    command->flagExpr4 = param->expression;
-	    (*this) << msend("!!! Warning: +freeze flag is obsolete."
-			     " Use freezeif(test) command instead.\n",
-			     command->getTag().c_str());
-	  }
-
-	  if (*param->name == "flag"
-	      && param->expression
-	      && param->expression->val == 10)
-	    command->flagType += 8;
-
-	  if (*param->name == "flag"
-	      && param->expression
-	      && !command->morphed
-	      && (param->expression->val == 4 // 4 = +begin
-		  || param->expression->val == 1)) // 1 = +report
-	    (*this) << msend("*** begin\n", command->getTag().c_str());
-	}
-    }
-
-    bool stopit = false;
-
-    // flag "+timeout"
-    if (command->flagType&1)
-    {
-      UValue *value = command->flagExpr1->eval(command, this);
-      if (value &&
-	  value->dataType == DATA_NUM &&
-	  command->startTime + value->val <= server->lastTime())
-	stopit = true;
-      delete value;
-    }
-
-    // flag "+stop"
-    if (command->flagType&2)
-    {
-      UTestResult testres = booleval(command->flagExpr2->eval(command, this));
-
-      if (testres == UTRUE)
-      {
-	if (command->flag_nbTrue2 == 0)
-	  command->flag_startTrue2 = server->lastTime();
-	++command->flag_nbTrue2;
-      }
-      else
-	command->flag_nbTrue2 = 0;
-
-      if ((command->flagExpr2->softtest_time
-	   && command->flag_nbTrue2 > 0
-	   && (server->lastTime() - command->flag_startTrue2 >=
-	       command->flagExpr2->softtest_time->val))
-	  || (command->flag_nbTrue2 >0
-	      && command->flagExpr2->softtest_time == 0))
-	stopit = true;
-    }
-
-    // flag "+freeze"
-    if (command->flagType&4)
-    {
-      UTestResult testres = booleval(command->flagExpr4->eval(command, this));
-
-      if (testres == UTRUE)
-      {
-	if (command->flag_nbTrue4 == 0)
-	  command->flag_startTrue4 = server->lastTime();
-	++command->flag_nbTrue4;
-      }
-      else
-	command->flag_nbTrue4 = 0;
-
-      if ((command->flagExpr4->softtest_time &&
-	   command->flag_nbTrue4 > 0 &&
-	   (server->lastTime() - command->flag_startTrue4 >=
-	    command->flagExpr4->softtest_time->val)) ||
-	  (command->flag_nbTrue4 >0 &&
-	   command->flagExpr4->softtest_time==0))
-	return command;
-    }
-
-    if (stopit)
-    {
-      if (command == lastCommand)
-	lastCommand = command->up;
-
-      delete command;
-      return 0;
-    }
-
-    // Regular command processing
-
-    if (command->type == UCommand::TREE)
-    {
-      mustReturn = true;
-      return command;
-    }
-    else
-    {
-      // != TREE
-      UCommand_TREE* morphed_up = command->up;
-      UCommand** morphed_position = command->position;
-
-      switch (command->execute(this))
-      {
-	case UCommand::UCOMPLETED:
-	  if (command == lastCommand)
-	    lastCommand = command->up;
-	  delete command;
-	  return 0;
-
-	case UCommand::UMORPH:
-	{
-	  command->status = UCommand::UONQUEUE;
-	  command->morphed = true;
-
-	  UCommand *morphed = command->morph;
-	  morphed->myconnection = command->myconnection;
-	  morphed->toDelete = command->toDelete;
-	  morphed->up = morphed_up;
-	  morphed->position = morphed_position;
-	  if (command->flags)
-	    morphed->flags = command->flags->copy();
-
-	  morphed->setTag(command);
-
-	  if (!command->persistant)
-	    delete command;
-	  command = morphed;
-	  break;
-	}
-
-	default:
-	  // "+bg" flag
-	  // FIXME: Nia?  What the heck is happening here???
-	  if ((command->flagType & 8) &&
-	      command->status == UCommand::URUNNING)
-	    command->status = UCommand::UBACKGROUND;
-	  return command;
-      }
-    }
->>>>>>> cf92060d
   }
   ::urbiserver->getScheduler ().schedule_immediately (runner);
 
@@ -1378,79 +918,24 @@
   //  active_command_->clear();
 
   PING ();
-}
-
-<<<<<<< HEAD
+  return *this;
+}
+
 void
 UConnection::new_result (object::rObject result)
 {
   // "Display" the result.
   std::ostringstream os;
   result->print (os);
-=======
-//! Execute a command tree
-/*! This function executes a command tree and
-  returns the next node of the tree to process.
-
-  \param tree is the UCommand_TREE to execute.
-*/
-//FIXME: if deleted, put code in operator<< (_Execute)
-//FIXME: find, store (and return ?) error if send fails
-
-UConnection&
-UConnection::execute(UCommand_TREE*& execCommand)
-{
-  PING();
-  if (!execCommand || closing)
-    return *this;
->>>>>>> cf92060d
 
   // The prefix should be (getTag().c_str()) instead of 0.
+  // FIXME: the prefix should not be built manually.
   if (!os.str ().empty ())
   {
-    sendc (os.str ().c_str (), 0);
-    endline ();
-  }
-<<<<<<< HEAD
-=======
-  PING();
-  return *this;
-}
-
-//! Append a command to the command queue
-/*! This function appends a command to the command queue
-  activeCommand is the command to process when the system
-  wants to process next command. Commands are stored in
-  a tree structure, each branch being a ; , & or | command
-  seprarator. The lastCommand always point to a ; or ,
-  tree where the left side is empty, ready to receive the
-  next command to append.
-  See UConnection::execute for more details on the way
-  commands are stored and processed.
-
-  \param command is the UCommand to append.
-*/
-//FIXME: if deleted, put code in operator<< (_Append)
-//FIXME: error code ?
-UConnection&
-UConnection::append(UCommand_TREE *command)
-{
-  if (activeCommand == 0)
-  {
-    activeCommand = command;
-    command->up = 0;
-    command->position = 0;
-  }
-  else
-  {
-    lastCommand->command2 = command;
-    command->up = lastCommand;
-    command->position = &(lastCommand->command2);
-  }
-
-  lastCommand = command;
-  return *this;
->>>>>>> cf92060d
+    *this << UConnection::msendc(mkPrefix (0).c_str (), 0)
+          << UConnection::msendc(os.str ().c_str (), 0)
+          << UConnection::mendl;
+  }
 }
 
 //! Returns how much space is available in the send queue
@@ -1488,11 +973,11 @@
 
 //! Performs a variable prefix check for local storage in function calls
 /*! When a new variable is created inside a connection, it is necessary to
-  check if it is not a variable local to some function, in that case it
-  must be added to the local stack of this function in order to destroy
-  the variable once the function returns.
-  This is done by localVariableCheck.
-*/
+ check if it is not a variable local to some function, in that case it
+ must be added to the local stack of this function in order to destroy
+ the variable once the function returns.
+ This is done by localVariableCheck.
+ */
 UConnection&
 UConnection::localVariableCheck (UVariable *variable)
 {
