--- conflicted
+++ resolved
@@ -21,12 +21,6 @@
 
 #include <cassert>
 #include <iostream>
-<<<<<<< HEAD
-#include "userver.hh"
-#include "libport/containers.hh"
-#include "fwd.hh"
-#include "utypes.hh"
-=======
 
 #include "libport/containers.hh"
 
@@ -35,37 +29,24 @@
 #include "kernel/utypes.hh"
 #include "kernel/uvariable.hh"
 
->>>>>>> 8ef0076b
 #include "ucallid.hh"
 
 // **************************************************************************
 //! UCallid constructor.
 UCallid::UCallid (const std::string& f, const std::string& s, UCommand_TREE* r)
   : returnVar (0),
-<<<<<<< HEAD
-    fun_id (f),
-    self_id (s),
-    root (r),
-    dying(false)
-=======
     fun_id_ (f),
     self_id_ (s),
     root_ (r),
     dying_(false)
->>>>>>> 8ef0076b
 {
 }
 
 //! UCallid destructor
 UCallid::~UCallid()
 {
-<<<<<<< HEAD
-  dying = true;
-  libport::deep_clear (stack);
-=======
   dying_ = true;
   libport::deep_clear (stack_);
->>>>>>> 8ef0076b
 }
 
 //! Add a variable to the list of variable to liberate
@@ -81,27 +62,6 @@
 void
 UCallid::remove(UVariable* variable)
 {
-<<<<<<< HEAD
-  stack.push_front(variable);
-  variable->setContext(this);
-}
-
-
-//! Remove a variable from the list of variable to liberate
-void
-UCallid::remove(UVariable *variable)
-{
-  if (dying)
-    return; //ignore remove call triggered by our dtor calling deep_clear
-  stack.remove(variable);
-}
-
-//! Access to the call ID
-const char*
-UCallid::c_str()
-{
-  return fun_id.c_str();
-=======
   if (dying_)
     return; //ignore remove call triggered by our dtor calling deep_clear
   stack_.remove(variable);
@@ -112,18 +72,13 @@
 UCallid::str() const
 {
   return fun_id_;
->>>>>>> 8ef0076b
 }
 
 //! Access to the call self ref
 const UString&
 UCallid::self() const
 {
-<<<<<<< HEAD
-  return self_id.c_str();
-=======
   return self_id_;
->>>>>>> 8ef0076b
 }
 
 //! Set the returnVar in a function call
