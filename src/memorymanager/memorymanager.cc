#include <cstdlib>
#include <iostream>
#include "kernel/memorymanager.hh"

namespace MemoryManager
{
  size_t allocatedMemory = 0;
}


#ifndef DISABLE_BLOCKMEMMNGR

BlockPool::BlockPool ()
  : ptr (0), cptr (0), size (0), itemSize (0)
{
}

void
block_operator_delete(BlockPool* mempool, void* ptr)
{
  mempool->lock();
  ++mempool->cptr;
  *mempool->cptr = ptr;
  MemoryManager::allocatedMemory -= mempool->itemSize;
  mempool->unlock();
}

// This implementation can't release any memory to malloc.
void* block_operator_new(BlockPool* &mempool, size_t sz)
{
  if (!mempool)
  {
    mempool = new BlockPool;
    mempool->lock();
    --mempool->cptr;
    const int align = sizeof (void*);
<<<<<<< HEAD
    int asz = sz;
=======
    size_t asz = sz;
>>>>>>> 8ef0076b
    if (asz % align)
      asz = asz + align - (asz % align);
    mempool->itemSize = asz;
  }
  else
    mempool->lock();

  if (!mempool->ptr || mempool->cptr < mempool->ptr)
  {
<<<<<<< HEAD
    int newsize = (mempool->size * 3) / 2 + DEFAULT_BLOCK_SIZE;
=======
    size_t newsize = (mempool->size * 3) / 2 + DEFAULT_BLOCK_SIZE;
>>>>>>> 8ef0076b

    //realloc ptr pool

    //save cptr as relative int
    ptrdiff_t cpos = mempool->cptr - mempool->ptr;
    mempool->ptr =
      static_cast<void**>(realloc (mempool->ptr, newsize * sizeof (void*)));
    mempool->cptr = mempool->ptr + cpos; //restore cptr

    //allocate new data bloc
    char* data = static_cast<char *> (malloc ((newsize-mempool->size)
					       * mempool->itemSize));
    //std::cerr <<"alloc of size "<<newsize<<" "<<(void*)data<<std::endl;
    //std::cerr << mempool->itemSize<<" for "<<sz<<std::endl;
    //std::cerr <<"pool base: "<<mempool->ptr<<std::endl;
<<<<<<< HEAD
    for (int i = 0; i < newsize-mempool->size; ++i)
=======
    for (size_t i = 0; i < newsize-mempool->size; ++i)
>>>>>>> 8ef0076b
    {
      ++mempool->cptr;
      *mempool->cptr = data + mempool->itemSize * i;
    }
    mempool->size = newsize;
  }

  void* result = *mempool->cptr;
  --mempool->cptr;
  MemoryManager::allocatedMemory += sz;
  mempool->unlock();
  return result;
}
#endif // !DISABLE_BLOCKMEMMNGR<|MERGE_RESOLUTION|>--- conflicted
+++ resolved
@@ -34,11 +34,7 @@
     mempool->lock();
     --mempool->cptr;
     const int align = sizeof (void*);
-<<<<<<< HEAD
-    int asz = sz;
-=======
     size_t asz = sz;
->>>>>>> 8ef0076b
     if (asz % align)
       asz = asz + align - (asz % align);
     mempool->itemSize = asz;
@@ -48,11 +44,7 @@
 
   if (!mempool->ptr || mempool->cptr < mempool->ptr)
   {
-<<<<<<< HEAD
-    int newsize = (mempool->size * 3) / 2 + DEFAULT_BLOCK_SIZE;
-=======
     size_t newsize = (mempool->size * 3) / 2 + DEFAULT_BLOCK_SIZE;
->>>>>>> 8ef0076b
 
     //realloc ptr pool
 
@@ -68,11 +60,7 @@
     //std::cerr <<"alloc of size "<<newsize<<" "<<(void*)data<<std::endl;
     //std::cerr << mempool->itemSize<<" for "<<sz<<std::endl;
     //std::cerr <<"pool base: "<<mempool->ptr<<std::endl;
-<<<<<<< HEAD
-    for (int i = 0; i < newsize-mempool->size; ++i)
-=======
     for (size_t i = 0; i < newsize-mempool->size; ++i)
->>>>>>> 8ef0076b
     {
       ++mempool->cptr;
       *mempool->cptr = data + mempool->itemSize * i;
