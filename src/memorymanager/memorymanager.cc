--- conflicted
+++ resolved
@@ -18,10 +18,7 @@
 void
 block_operator_delete(BlockPool* mempool, void* ptr)
 {
-<<<<<<< HEAD
-=======
   mempool->lock();
->>>>>>> 10fd57ea
   ++mempool->cptr;
   *mempool->cptr = ptr;
   MemoryManager::allocatedMemory -= mempool->itemSize;
@@ -34,16 +31,10 @@
   if (!mempool)
   {
     mempool = new BlockPool;
-<<<<<<< HEAD
-    --mempool->cptr;
-    const int align = sizeof (void*);
-    int asz = sz;
-=======
     mempool->lock();
     --mempool->cptr;
     const int align = sizeof (void*);
     size_t asz = sz;
->>>>>>> 10fd57ea
     if (asz % align)
       asz = asz + align - (asz % align);
     mempool->itemSize = asz;
@@ -52,26 +43,15 @@
     mempool->lock();
   if (!mempool->ptr || mempool->cptr < mempool->ptr)
   {
-<<<<<<< HEAD
-    int newsize = (mempool->size * 3) / 2 + DEFAULT_BLOCK_SIZE;
-=======
     size_t newsize = (mempool->size * 3) / 2 + DEFAULT_BLOCK_SIZE;
->>>>>>> 10fd57ea
 
     //realloc ptr pool
 
     //save cptr as relative int
-<<<<<<< HEAD
-    long cpos = (long) mempool->cptr - (long) mempool->ptr;
-    mempool->ptr = static_cast<void**> (realloc (mempool->ptr,
-						 newsize * sizeof (void*)));
-    mempool->cptr = (void**) ((long) mempool->ptr + cpos); //restore cptr
-=======
     ptrdiff_t cpos = mempool->cptr - mempool->ptr;
     mempool->ptr =
       static_cast<void**>(realloc (mempool->ptr, newsize * sizeof (void*)));
     mempool->cptr = mempool->ptr + cpos; //restore cptr
->>>>>>> 10fd57ea
 
     //allocate new data bloc
     char* data = static_cast<char *> (malloc ((newsize-mempool->size)
@@ -79,11 +59,7 @@
     //std::cerr <<"alloc of size "<<newsize<<" "<<(void*)data<<std::endl;
     //std::cerr << mempool->itemSize<<" for "<<sz<<std::endl;
     //std::cerr <<"pool base: "<<mempool->ptr<<std::endl;
-<<<<<<< HEAD
-    for (int i = 0; i < newsize-mempool->size; ++i)
-=======
     for (size_t i = 0; i < newsize-mempool->size; ++i)
->>>>>>> 10fd57ea
     {
       ++mempool->cptr;
       *mempool->cptr = (data + mempool->itemSize * i);
