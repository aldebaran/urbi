--- conflicted
+++ resolved
@@ -22,16 +22,9 @@
 #ifndef UBINARY_HH
 # define UBINARY_HH
 
-<<<<<<< HEAD
-# include "fwd.hh"
-# include "utypes.hh"
-
-
-=======
 # include "kernel/fwd.hh"
 # include "kernel/utypes.hh"
 
->>>>>>> 8ef0076b
 /// Binary data, an the binary buffer in particular.
 class UBinary
 {
