################################################################################
#
# URBI - Copyright (C) 2004, 2005, 2006, 2007, 2008 Jean-Christophe Baillie
#
# This software is provided "as is" without warranty of any kind,
# either expressed or implied, including but not limited to the
# implied warranties of fitness for a particular purpose.
#
################################################################################

## ---------------- ##
## Initialization.  ##
## ---------------- ##

include kernel.mk
AUTOMAKE_OPTIONS += -Wno-portability

kernelinclude_HEADERS =
dist_libkernel_la_SOURCES =
nodist_libkernel_la_SOURCES =

## ----------- ##
## libkernel.  ##
## ----------- ##

env_LTLIBRARIES = libkernel.la
libkernel_la_LDFLAGS = -static $(BOOST_THREAD_LDFLAGS)

# The separation in two different targets is needed to be sure that
# the libs are installed before we try to move them.
install-exec-local:
	sed -e 's/libdir=.*/libdir=/' \
	    -e 's/installed=.*/installed=no/' \
	    .libs/libkernel.lai >libkernel.lai.new
	mv -f libkernel.lai.new .libs/libkernel.lai

install-data-hook:
	$(mkdir_p) $(DESTDIR)$(envdir)/.libs
	mv $(DESTDIR)$(envdir)/lib* $(DESTDIR)$(envdir)/.libs
	$(LN_S) .libs/libkernel.la $(DESTDIR)$(envdir)
	$(LN_S) .libs/libkernel.a $(DESTDIR)$(envdir)

uninstall-local:
	rm -rf $(DESTDIR)$(envdir)/.libs

dist_libkernel_la_SOURCES +=					\
memorymanager/memorymanager.cc					\
ubanner.hh ubanner.cc						\
ucommandqueue.hh ucommandqueue.cc				\
ucomplaints.cc							\
uconnection.cc							\
ughostconnection.hh ughostconnection.cc				\
uobject.cc                                                      \
uobject.hh                                                      \
uqueue.hh uqueue.cc						\
userver.cc							\
ustring.cc							\
usystem.cc                                                      \
uvalue-cast.cc							\
uvalue-cast.hh


## ------------ ##
## version.hh.  ##
## ------------ ##

REVISION_FILE = version.hh
include $(top_srcdir)/build-aux/revision.mk



## ---------- ##
## uobject/.  ##
## ---------- ##

include $(top_srcdir)/build-aux/svn-externals.mk

include $(top_srcdir)/urbi-sdk-remote/src/liburbi/uobject/uobject.mk
nodist_libkernel_la_SOURCES += $(uobject_sources)


## ----------------- ##
## Sub directories.  ##
## ----------------- ##

include ast/ast.mk
include parser/parser.mk
<<<<<<< HEAD
include object/object.mk
include runner/runner.mk
=======
dist_libkernel_la_SOURCES += $(libport_sources)
>>>>>>> 651b8702

urbiinclude_HEADERS = $(uobject_headers)


## -------------- ##
## urbi-console.  ##
## -------------- ##

if !OPENR
noinst_PROGRAMS = urbi-console
urbi_console_SOURCES = urbi-console.cc
urbi_console_LDADD = libkernel.la

dist_libkernel_la_SOURCES +=			\
console-server.cc				\
$(top_srcdir)/lib/network/bsdnet/connection.hh	\
$(top_srcdir)/lib/network/bsdnet/connection.cc	\
$(top_srcdir)/lib/network/bsdnet/network.hh	\
$(top_srcdir)/lib/network/bsdnet/network.cc
<<<<<<< HEAD

libkernel_la_LIBADD = $(top_builddir)/lib/libport/libport.la
=======
>>>>>>> 651b8702

# FIXME: We might need these guys somewhere: $(PTHREAD_LIBS).  In
# libkernel, or urbi_console_LDADD?
# urbi_console_LDADD = libkernel.la $(top_builddir)/lib/libport/libport.la $(PTHREAD_LIBS)

endif<|MERGE_RESOLUTION|>--- conflicted
+++ resolved
@@ -79,18 +79,22 @@
 nodist_libkernel_la_SOURCES += $(uobject_sources)
 
 
+## ---------- ##
+## libport.la ##
+## ---------- ##
+
+noinst_LTLIBRARIES = libport.la
+dist_libport_la_SOURCES = $(libport_sources)
+
+
 ## ----------------- ##
 ## Sub directories.  ##
 ## ----------------- ##
 
 include ast/ast.mk
 include parser/parser.mk
-<<<<<<< HEAD
 include object/object.mk
 include runner/runner.mk
-=======
-dist_libkernel_la_SOURCES += $(libport_sources)
->>>>>>> 651b8702
 
 urbiinclude_HEADERS = $(uobject_headers)
 
@@ -110,14 +114,11 @@
 $(top_srcdir)/lib/network/bsdnet/connection.cc	\
 $(top_srcdir)/lib/network/bsdnet/network.hh	\
 $(top_srcdir)/lib/network/bsdnet/network.cc
-<<<<<<< HEAD
 
-libkernel_la_LIBADD = $(top_builddir)/lib/libport/libport.la
-=======
->>>>>>> 651b8702
+libkernel_la_LIBADD = libport.la
 
 # FIXME: We might need these guys somewhere: $(PTHREAD_LIBS).  In
 # libkernel, or urbi_console_LDADD?
-# urbi_console_LDADD = libkernel.la $(top_builddir)/lib/libport/libport.la $(PTHREAD_LIBS)
+# urbi_console_LDADD = libkernel.la libport.la $(PTHREAD_LIBS)
 
 endif