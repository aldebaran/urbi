/**
 ** \file object/object-class.cc
 ** \brief Creation of the URBI object object.
 */

#include "kernel/userver.hh"

#include "object/atom.hh"
#include "object/object-class.hh"
#include "object/object.hh"

namespace object
{
  rObject object_class;

  /*--------------------.
  | Object primitives.  |
  `--------------------*/

  rObject
  object_class_clone (rContext, objects_type args)
  {
    return clone(args[0]);
  }

  rObject
  object_class_init (rContext, objects_type args)
  {
    return args[0];
  }

  rObject
  object_class_print (rContext, objects_type args)
  {
    std::cout << *args[0] << std::endl;
    return args[0];
  }

#define SERVER_FUNCTION(Function)				\
  rObject							\
  object_class_ ## Function (rContext, objects_type args)	\
  {								\
    ::urbiserver->Function();					\
    /* Return the current object to return something. */	\
    return args[0];						\
  }

  SERVER_FUNCTION(reboot)
  SERVER_FUNCTION(shutdown)

#undef SERVER_FUNCTION


  rObject
  object_class_wait (rContext, objects_type args)
  {
    // FIXME: Currently does nothing.  A stub so that we
    // accept "wait 2s" as is used in the test suite.
    return args[0];
  }

  /// Get slots' list.
  static rObject
<<<<<<< HEAD
  object_class_slotNames (objects_type args)
=======
  object_class_slotNames (rContext, objects_type args)
>>>>>>> 038a93be
  {
    rObject obj = args[0];

    object::list_traits::type l;
    BOOST_FOREACH (const Object::slot_type& p, obj->slots_get())
      l.push_back(p.second);

    return new object::List(l);
  }

  /// Get parents' list.
  static rObject
<<<<<<< HEAD
  object_class_parents (objects_type args)
=======
  object_class_parents (rContext, objects_type args)
>>>>>>> 038a93be
  {
    rObject obj = args[0];

    object::list_traits::type l;
    BOOST_FOREACH (const Object::parent_type& o, obj->parents_get())
      l.push_back(o);

    return new object::List(l);
  }

  /// Get a slot.
  static rObject
<<<<<<< HEAD
  object_class_getSlot (objects_type args)
=======
  object_class_getSlot (rContext, objects_type args)
>>>>>>> 038a93be
  {
    rObject obj = args[0];
    FETCH_ARG(1, String);

    return (*obj)[libport::Symbol(arg1->value_get())];
  }

  /// Set a slot.
  static rObject
<<<<<<< HEAD
  object_class_setSlot (objects_type args)
=======
  object_class_setSlot (rContext, objects_type args)
>>>>>>> 038a93be
  {
    rObject obj = args[0];
    FETCH_ARG(1, String);
    rObject val = args[2];

    (*obj)[libport::Symbol(arg1->value_get())] = val;
    return obj;
  }

  void
  object_class_initialize ()
  {
#define DECLARE(Name)							\
      object_class->slot_set (#Name,					\
			      new Primitive(object_class_ ## Name));
      DECLARE(clone);
      DECLARE(init);

      DECLARE(slotNames);
      DECLARE(parents);
      DECLARE(getSlot);
      DECLARE(setSlot);

      DECLARE(print);
      DECLARE(reboot);
      DECLARE(shutdown);
      DECLARE(wait);
#undef DECLARE
  }

}; // namespace object<|MERGE_RESOLUTION|>--- conflicted
+++ resolved
@@ -61,11 +61,7 @@
 
   /// Get slots' list.
   static rObject
-<<<<<<< HEAD
-  object_class_slotNames (objects_type args)
-=======
   object_class_slotNames (rContext, objects_type args)
->>>>>>> 038a93be
   {
     rObject obj = args[0];
 
@@ -78,11 +74,7 @@
 
   /// Get parents' list.
   static rObject
-<<<<<<< HEAD
-  object_class_parents (objects_type args)
-=======
   object_class_parents (rContext, objects_type args)
->>>>>>> 038a93be
   {
     rObject obj = args[0];
 
@@ -95,11 +87,7 @@
 
   /// Get a slot.
   static rObject
-<<<<<<< HEAD
-  object_class_getSlot (objects_type args)
-=======
   object_class_getSlot (rContext, objects_type args)
->>>>>>> 038a93be
   {
     rObject obj = args[0];
     FETCH_ARG(1, String);
@@ -109,11 +97,7 @@
 
   /// Set a slot.
   static rObject
-<<<<<<< HEAD
-  object_class_setSlot (objects_type args)
-=======
   object_class_setSlot (rContext, objects_type args)
->>>>>>> 038a93be
   {
     rObject obj = args[0];
     FETCH_ARG(1, String);
