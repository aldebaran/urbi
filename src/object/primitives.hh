--- conflicted
+++ resolved
@@ -81,11 +81,7 @@
  */
 #define PRIMITIVE_2_OBJECT(Class, Name, Call, Type1)            \
   rObject                                                       \
-<<<<<<< HEAD
-  Class ## _class_ ## Name (objects_type args)                  \
-=======
   Class ## _class_ ## Name (rContext, objects_type args)        \
->>>>>>> 038a93be
   {                                                             \
     FETCH_ARG(0, Type1);                                        \
     rObject arg1 = args[1];                                     \
