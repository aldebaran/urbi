--- conflicted
+++ resolved
@@ -52,22 +52,19 @@
     | Stop.  |
     `-------*/
 
-<<<<<<< HEAD
     static sched::rJob
     spawn_actions_job(rLobby lobby, rExecutable e,
                       rProfile profile, const objects_type& args)
     {
       typedef rObject(Executable::*fun_type)(objects_type);
-      runner::Interpreter& r = ::kernel::interpreter();
-      runner::Interpreter* res =
+      runner::Job& r = ::kernel::interpreter();
+      runner::Job* res =
         e->make_job(lobby, r.scheduler_get(), args, SYMBOL(event));
       if (profile)
         res->profile_start(profile, SYMBOL(event), e.get());
       return res;
     }
 
-=======
->>>>>>> 3c1a5886
     void
     EventHandler::stop()
     {
@@ -79,20 +76,12 @@
         // Copy container to avoid in-place modification problems.
         foreach (const stop_job_type& stop_job, stop_jobs_type(stop_jobs_))
         {
-<<<<<<< HEAD
           rActions actions = stop_job.get<0>();
+          rLobby l = actions->lobby;
+          if (!l)
+            l = r.state.lobby_get();
           sched::rJob job = spawn_actions_job
-            (actions->lobby ? actions->lobby : r.lobby_get(),
-             actions->leave, actions->profile, stop_job.get<1>());
-=======
-          rLobby rlobby = r.state.lobby_get();
-          runner::Job* j =
-            new runner::Job(rlobby,
-                                r.scheduler_get(),
-                                "onleave");
-          j->set_action(eval::exec(stop_job.get<0>(), stop_job.get<1>()));
-          sched::rJob job(j);
->>>>>>> 3c1a5886
+            (l, actions->leave, actions->profile, stop_job.get<1>());
           job->start_job();
         }
         r.yield_until_terminated(children);
@@ -156,17 +145,11 @@
         {
           if (detach)
           {
-<<<<<<< HEAD
+            rLobby l = actions->lobby;
+            if (!l)
+              l = r.state.lobby_get();
             sched::rJob job = spawn_actions_job
-              (actions->lobby ? actions->lobby : r.lobby_get(),
-               actions->enter, actions->profile, args);
-=======
-            rLobby lobby = actions->lobby;
-            if (!lobby)
-              lobby = r.state.lobby_get();
-            sched::rJob job = actions->enter.get()->make_job
-              (lobby, r.scheduler_get(), args, SYMBOL(at));
->>>>>>> 3c1a5886
+              (l, actions->enter, actions->profile, args);
             job->start_job();
           }
           else
