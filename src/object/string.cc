--- conflicted
+++ resolved
@@ -247,11 +247,8 @@
     String::value_type
     String::as_printable() const
     {
-<<<<<<< HEAD
-=======
       // See https://svn.boost.org/trac/boost/ticket/6264, we cannot
       // use string_cast here since Boost 1.48.
->>>>>>> 742375f5
       return libport::format("\"%s\"", libport::escape(content_, '"'));
     }
 
