--- conflicted
+++ resolved
@@ -152,16 +152,7 @@
     bool
     Path::exists() const
     {
-<<<<<<< HEAD
       return path_.exists();
-=======
-      if (!::access(path_.to_string().c_str(), F_OK))
-        return true;
-      if (errno == ENOENT)
-        return false;
-      handle_any_error();
-      unreachable(); // Help clang++ 2.1.
->>>>>>> 0eeeb5c5
     }
 
     bool
