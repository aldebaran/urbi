--- conflicted
+++ resolved
@@ -10,16 +10,9 @@
 
 #include <algorithm>
 
-<<<<<<< HEAD
+#include <urbi/object/symbols.hh>
+#include <runner/job.hh>
 #include <urbi/kernel/userver.hh>
-#include <object/symbols.hh>
-#include <runner/job.hh>
-#include <urbi/object/event.hh>
-=======
-#include <urbi/object/symbols.hh>
-#include <runner/interpreter.hh>
-#include <urbi/kernel/userver.hh>
->>>>>>> 77f7ceda
 #include <urbi/object/event-handler.hh>
 #include <urbi/object/event.hh>
 #include <urbi/object/lobby.hh>
@@ -39,7 +32,6 @@
   namespace object
   {
 
-<<<<<<< HEAD
     /*---------.
     | Waiter.  |
     `---------*/
@@ -53,27 +45,6 @@
     | Event.  |
     `--------*/
 
-=======
-    /*-----------------.
-    | Event::Actions.  |
-    `-----------------*/
-
-    Event::Actions::Actions(rExecutable g, rExecutable e, rExecutable l, bool s)
-      : guard(g), enter(e), leave(l), frozen(0), sync(s)
-    {}
-
-    bool
-    Event::Actions::operator==(const Actions& other) const
-    {
-      return (guard == other.guard
-              && enter == other.enter
-              && leave == other.leave);
-    }
-
-    /*--------.
-    | Event.  |
-    `--------*/
->>>>>>> 77f7ceda
     Event::Event()
       : waiters_()
       , onSubscribe_(0)
