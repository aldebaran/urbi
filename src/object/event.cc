/*
 * Copyright (C) 2010, 2011, Gostai S.A.S.
 *
 * This software is provided "as is" without warranty of any kind,
 * either expressed or implied, including but not limited to the
 * implied warranties of fitness for a particular purpose.
 *
 * See the LICENSE file for more information.
 */

#include <algorithm>

#include <kernel/userver.hh>
#include <object/symbols.hh>
#include <runner/job.hh>
#include <urbi/object/event.hh>
#include <urbi/object/event-handler.hh>
#include <urbi/object/lobby.hh>
#include <urbi/sdk.hh>

#include <eval/exec.hh>

namespace urbi
{
  namespace object
  {
    Event::Event()
      : listeners_()
      , waiters_()
    {
      proto_add(proto);
      slot_set(SYMBOL(active), to_urbi(false));
    }

    Event::Event(rEvent model)
      : listeners_(model->listeners_)
      , waiters_()
    {
      proto_add(model);
      slot_set(SYMBOL(active), to_urbi(false));
    }

    URBI_CXX_OBJECT_INIT(Event)
    {
      typedef void (Event::*emit_type)(const objects_type& args);
      bind_variadic<void, Event>(SYMBOL(emit),
                                 static_cast<emit_type>(&Event::emit));
      bind(SYMBOL(hasSubscribers), &Event::hasSubscribers);
      typedef
        void (Event::*on_event_type)
        (rExecutable guard, rExecutable enter, rExecutable leave, bool sync);
      bind(SYMBOL(onEvent), static_cast<on_event_type>(&Event::onEvent));
      bind_variadic<void, Event>(SYMBOL(syncEmit), &Event::syncEmit);
      bind_variadic<rEventHandler, Event>(SYMBOL(syncTrigger), &Event::syncTrigger);
      bind_variadic<rEventHandler, Event>(SYMBOL(trigger), &Event::trigger);

#define DECLARE(Name, Cxx)            \
      bind(SYMBOL_(Name), &Event::Cxx)

      DECLARE(waituntil, waituntil);

#undef DECLARE
    }

    Event::~Event()
    {
      destructed_();
    }

    /*------------.
    | Callbacks.  |
    `------------*/

    Event::signal_type&
    Event::destructed_get()
    {
      return destructed_;
    }

    Event::signal_type&
    Event::subscribed_get()
    {
      return subscribed_;
    }

    Event::signal_type&
    Event::unsubscribed_get()
    {
      return unsubscribed_;
    }

    void
    Event::unregister(Actions* a)
    {
      // The erase might make us loose the last counted ref on a.
      rActions ra(a);
      listeners_type::iterator it = libport::find(listeners_, a);
      if (it != listeners_.end())
        listeners_.erase(it);
      foreach(boost::signals::connection& c, a->connections)
        c.disconnect();
      a->connections.clear();
      if (listeners_.empty())
        unsubscribed_();
    }

    void
    Event::freeze(Actions* a)
    {
      a->frozen++;
    }

    void
    Event::unfreeze(Actions* a)
    {
      aver(a->frozen);
      a->frozen--;
    }

    Event::Subscription
    Event::onEvent(const callback_type& cb)
    {
      aver(!cb.empty());
      callback_type* res = new callback_type(cb);
      callbacks_ << res;
      if (slot_has(SYMBOL(onSubscribe)))
        slot_get(SYMBOL(onSubscribe))->call(SYMBOL(syncEmit));
      return Subscription(this, res);
    }

    /*-----------------.
    | Urbi functions.  |
    `-----------------*/

    void
    Event::onEvent(rExecutable guard, rExecutable enter, rExecutable leave, bool sync)
    {
      rActions actions(new Actions(guard, enter, leave, sync));
<<<<<<< HEAD
      runner::Interpreter& r = ::kernel::interpreter();
      actions->profile = r.profile_get();
      actions->tag_stack = r.tag_stack_get();
      actions->lobby = r.lobby_get();
=======
      runner::Job& r = ::kernel::runner();
      actions->tag_stack = r.state.tag_stack_get();
      actions->lobby = r.state.lobby_get();
>>>>>>> 3c1a5886
      foreach (object::rTag& tag, actions->tag_stack)
      {
        sched::rTag t = tag->value_get();
        using boost::bind;
        actions->connections
          << t->stop_hook_get().connect(
            bind(&Event::unregister, this, actions.get()))
          << t->freeze_hook_get().connect(
            bind(&Event::freeze, this, actions.get()))
          << t->unfreeze_hook_get().connect(
            bind(&Event::unfreeze, this, actions.get()));
      }

      listeners_ << actions;
      foreach (const actives_type::value_type& active, active_)
        active->trigger_job(actions, true);
      if (slot_has(SYMBOL(onSubscribe)))
        slot_get(SYMBOL(onSubscribe))->call(SYMBOL(syncEmit));
      subscribed_();
    }

    void
    Event::waituntil(rObject pattern)
    {
      if (slot_has(SYMBOL(onSubscribe)))
        slot_get(SYMBOL(onSubscribe))->call(SYMBOL(syncEmit));
      // Check whether there's already a matching instance.
      foreach (const actives_type::value_type& active, active_)
        if (pattern == nil_class
            || pattern->call(SYMBOL(match), active->payload())->as_bool())
          return;

      runner::Job& r = ::kernel::runner();
      rTag t(new Tag);
      waiters_ << Waiter(t, &r, pattern);
      libport::Finally f;
      r.state.apply_tag(t, &f);
      f << boost::bind(&Event::waituntil_remove, this, t);
      t->freeze(); // Will yield.
    }

    void
    Event::waituntil_remove(rTag what)
    {
      for(unsigned i=0; i < waiters_.size(); ++i)
        if (waiters_[i].controlTag == what)
        {
          waiters_[i] = waiters_[waiters_.size()-1];
          waiters_.pop_back();
          return;
        }
    }

    rEvent
    Event::source()
    {
      rObject proto = protos_get_first();
      return from_urbi<rEvent>(proto);
    }

    /*-------.
    | Emit.  |
    `-------*/

    sched::rJob
    Event::spawn_actions_job(rLobby lobby, rExecutable e,
                             rProfile profile, const objects_type& args)
    {
      typedef rObject(Executable::*fun_type)(objects_type);
<<<<<<< HEAD
      runner::Interpreter& r = ::kernel::interpreter();
      runner::Interpreter* res =
        e->make_job(lobby ? lobby : r.lobby_get(),
                    r.scheduler_get(), args, SYMBOL(event));
      if (profile)
        res->profile_start(profile, SYMBOL(event), e.get());
      return res;
=======
      runner::Job& r = ::kernel::runner();
      if (!lobby)
        lobby = r.state.lobby_get();
      return e->make_job(lobby, r.scheduler_get(), args, SYMBOL(at));
>>>>>>> 3c1a5886
    }

    void
    Event::emit_backend(const objects_type& pl, bool detach)
    {
      sched::rJob enter, leave;
      rList payload = new List(pl);
      slot_update(SYMBOL(active), to_urbi(false));
      waituntil_release(payload);
      // Copy the callback list in case it's modified.
      std::vector<callback_type> callbacks;
      callbacks.reserve(callbacks_.size());
      foreach (callback_type* cb, callbacks_)
        callbacks << *cb;
      // Trigger all callbacks.
      foreach (const callback_type& cb, callbacks)
        cb(pl);
      // Copy container to avoid in-place modification problems.
      foreach (const Event::rActions& actions, listeners_type(listeners_))
      {
        if (actions->frozen)
          return;
        objects_type args;
        args << this << this << payload;
        rObject pattern = nil_class;
        if (actions->guard)
          pattern = (*actions->guard)(args);
        if (pattern != void_class)
        {
          args << pattern;

          // FIXME: Start all the sync job in parallel, I think.
          // FIXME: But leave the one-child case optimized!
          if (detach && !actions->sync)
          {
            if (actions->enter)
              enter = spawn_actions_job(actions->lobby, actions->enter,
                                        actions->profile, args);
            if (actions->leave)
              leave = spawn_actions_job(actions->lobby, actions->leave,
                                        actions->profile, args);

            // Start jobs simultaneously.
            if (actions->enter)
              enter->start_job();
            if (actions->leave)
              leave->start_job();
          }
          else
          {
            if (actions->enter)
              (*actions->enter)(args);
            if (actions->leave)
              (*actions->leave)(args);
          }
        }
      }

    }

    void
    Event::syncEmit(const objects_type& pl)
    {
      emit_backend(pl, false);
    }

    void
    Event::emit(const objects_type& args)
    {
      emit_backend(args, true);
    }

    void
    Event::emit()
    {
      emit(objects_type());
    }

    /*----------.
    | Trigger.  |
    `----------*/

    rEventHandler
    Event::trigger_backend(const objects_type& pl, bool detach)
    {
      rList payload = new List(pl);
      rEventHandler handler = new EventHandler(this, payload);
      waituntil_release(payload);
      handler->trigger(detach);
      return handler;
    }

    rEventHandler
    Event::syncTrigger(const objects_type& pl)
    {
      return trigger_backend(pl, false);
    }

    rEventHandler
    Event::trigger(const objects_type& pl)
    {
      return trigger_backend(pl, true);
    }

    void
    Event::waituntil_release(rObject payload)
    {
      // This iteration needs to remove some elements as it goes.
      for (unsigned i = 0; i < waiters_.size(); )
      {
	Waiter& waiter = waiters_[i];
	if (waiter.pattern == nil_class
            || waiter.pattern->call(SYMBOL(match), payload)->as_bool())
	{
          // Check if any tag is frozen beside the first one.
          bool frozen = false;
          foreach (const rTag& t, waiter.runner->state.tag_stack_get_all())
          {
            if (t != waiter.controlTag && t->frozen())
            {
              frozen = true;
              break;
            }
          }
          if (frozen) // Do not trigger a frozen at.
          {
            ++i;
            continue;
          }
	  waiter.controlTag->unfreeze();
	  // Yes this is also valid for the last element.
	  waiters_[i] = waiters_[waiters_.size()-1];
	  waiters_.pop_back();
	}
	else
	  ++i;
      }
    }

    bool
    Event::hasSubscribers() const
    {
      return !listeners_.empty() || !waiters_.empty() || !callbacks_.empty();
    }

    Event::Actions::~Actions()
    {
      foreach(boost::signals::connection& c, connections)
        c.disconnect();
    }

    /*---------------.
    | Subscription.  |
    `---------------*/

    Event::Subscription::Subscription(rEvent event, callback_type* cb)
      : event_(event)
      , cb_(cb)
    {}

    void
    Event::Subscription::stop()
    {
      Event::callbacks_type::iterator it = libport::find(event_->callbacks_, cb_);
      assert(it != event_->callbacks_.end());
      delete *it;
      event_->callbacks_.erase(it);
    }
  }
}<|MERGE_RESOLUTION|>--- conflicted
+++ resolved
@@ -136,16 +136,10 @@
     Event::onEvent(rExecutable guard, rExecutable enter, rExecutable leave, bool sync)
     {
       rActions actions(new Actions(guard, enter, leave, sync));
-<<<<<<< HEAD
-      runner::Interpreter& r = ::kernel::interpreter();
+      runner::Job& r = ::kernel::runner();
       actions->profile = r.profile_get();
-      actions->tag_stack = r.tag_stack_get();
-      actions->lobby = r.lobby_get();
-=======
-      runner::Job& r = ::kernel::runner();
       actions->tag_stack = r.state.tag_stack_get();
       actions->lobby = r.state.lobby_get();
->>>>>>> 3c1a5886
       foreach (object::rTag& tag, actions->tag_stack)
       {
         sched::rTag t = tag->value_get();
@@ -215,20 +209,14 @@
                              rProfile profile, const objects_type& args)
     {
       typedef rObject(Executable::*fun_type)(objects_type);
-<<<<<<< HEAD
-      runner::Interpreter& r = ::kernel::interpreter();
-      runner::Interpreter* res =
-        e->make_job(lobby ? lobby : r.lobby_get(),
-                    r.scheduler_get(), args, SYMBOL(event));
+      runner::Job& r = ::kernel::runner();
+      if (!lobby)
+        lobby = r.state.lobby_get();
+      runner::Job* res =
+        e->make_job(lobby, r.scheduler_get(), args, SYMBOL(event));
       if (profile)
         res->profile_start(profile, SYMBOL(event), e.get());
       return res;
-=======
-      runner::Job& r = ::kernel::runner();
-      if (!lobby)
-        lobby = r.state.lobby_get();
-      return e->make_job(lobby, r.scheduler_get(), args, SYMBOL(at));
->>>>>>> 3c1a5886
     }
 
     void
