--- conflicted
+++ resolved
@@ -1,9 +1,5 @@
 /*
-<<<<<<< HEAD
- * Copyright (C) 2008-2011, Gostai S.A.S.
-=======
  * Copyright (C) 2008-2010, 2012, Gostai S.A.S.
->>>>>>> 40327575
  *
  * This software is provided "as is" without warranty of any kind,
  * either expressed or implied, including but not limited to the
