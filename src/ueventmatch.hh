--- conflicted
+++ resolved
@@ -22,12 +22,7 @@
 # include <list>
 # include <string>
 
-<<<<<<< HEAD
-# include "fwd.hh"
-# include "ustring.hh"
-=======
 # include "kernel/fwd.hh"
->>>>>>> 8ef0076b
 
 namespace kernel
 {
