/*
 * Copyright (C) 2007-2011, Gostai S.A.S.
 *
 * This software is provided "as is" without warranty of any kind,
 * either expressed or implied, including but not limited to the
 * implied warranties of fitness for a particular purpose.
 *
 * See the LICENSE file for more information.
 */

/**
 ** \file runner/fwd.hh
 ** \brief Forward declarations for the namespace runner.
 */


#ifndef RUNNER_FWD_HH
# define RUNNER_FWD_HH

namespace runner
{

<<<<<<< HEAD
  class Interpreter;
  class Runner;
=======
  class State;
  class Job;
>>>>>>> 3c1a5886

} // namespace runner

#endif // !RUNNER_FWD_HH<|MERGE_RESOLUTION|>--- conflicted
+++ resolved
@@ -20,13 +20,8 @@
 namespace runner
 {
 
-<<<<<<< HEAD
-  class Interpreter;
-  class Runner;
-=======
   class State;
   class Job;
->>>>>>> 3c1a5886
 
 } // namespace runner
 
