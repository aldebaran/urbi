--- conflicted
+++ resolved
@@ -15,12 +15,6 @@
 namespace runner
 {
 
-<<<<<<< HEAD
-  void
-  Runner::emit_result (rObject result)
-  {
-    context_->value_get ().new_result (result);
-=======
 /// Address of \a Runner seen as a \c Job (Runner has multiple inheritance).
 #define JOB(Runner) static_cast<Job*> (Runner)
 
@@ -81,18 +75,11 @@
   {
     if (result.get ())
       context_->value_get ().connection.new_result (result);
->>>>>>> 038a93be
-  }
-
-  void
-  Runner::operator() (const ast::AssignExp& e)
-  {
-<<<<<<< HEAD
-    assert (e.lhs_get().args_get().size () == 1);
-    rObject tgt = target(e.lhs_get().args_get().front());
-    libport::Symbol s = e.lhs_get().name_get();
-    tgt->slot_set (s, eval(e.rhs_get()));
-=======
+  }
+
+  void
+  Runner::operator() (ast::AssignExp& e)
+  {
     CORO_WITH_1SLOT_CTX (rObject, tgt);
     YIELD ();
 
@@ -107,14 +94,11 @@
     }
 
     CORO_END;
->>>>>>> 038a93be
-  }
-
-  void
-  Runner::operator() (const ast::AndExp&)
-  {
-<<<<<<< HEAD
-=======
+  }
+
+  void
+  Runner::operator() (ast::AndExp& e)
+  {
     CORO_WITHOUT_CTX ();
 
     {
@@ -136,41 +120,11 @@
     PING ();
 
     CORO_END;
->>>>>>> 038a93be
-  }
-
-  void
-  Runner::operator() (const ast::CallExp& e)
-  {
-<<<<<<< HEAD
-    // Iterate over arguments, with a special case for the target.
-    ast::exps_type::const_iterator
-      i = e.args_get().begin(),
-      i_end = e.args_get().end();
-    rObject tgt = target(*i);
-
-    // Ask the target for the handler of the message.
-    rObject val = tgt->lookup (e.name_get ());
-
-    // Gather the arguments, including the target.
-    object::objects_type args;
-    args.push_back (tgt);
-    for (++i; i != i_end; ++i)
-      args.push_back (eval (**i));
-
-    // We may have to run a primitive, or some code.
-    switch (val->kind_get ())
-    {
-      case object::Object::kind_primitive:
-        current_ = val.cast<object::Primitive>()->value_get()(args);
-	break;
-      case object::Object::kind_code:
-	current_ = eval (val.cast<object::Code>()->value_get());
-	break;
-      default:
-	current_ = val;
-	break;
-=======
+  }
+
+  void
+  Runner::operator() (ast::CallExp& e)
+  {
     CORO_CTX_VARS ((6, (
       (bool, call_code),
       (rObject, val),
@@ -221,39 +175,27 @@
     {
       PING ();
       CORO_CALL (current_ = eval (val.cast<object::Code> ()->value_get ()));
->>>>>>> 038a93be
-    }
-  }
-
-
-  void
-  Runner::operator() (const ast::FloatExp& e)
-  {
-<<<<<<< HEAD
-=======
-    CORO_WITHOUT_CTX ();
-    YIELD ();
-
->>>>>>> 038a93be
+    }
+
+    CORO_END;
+  }
+
+  void
+  Runner::operator() (ast::FloatExp& e)
+  {
+    CORO_WITHOUT_CTX ();
+    YIELD ();
+
     current_ = new object::Float (e.value_get());
-  }
-
-
-  void
-  Runner::operator() (const ast::ListExp& e)
-  {
-<<<<<<< HEAD
-    // list values
-    std::list<object::rObject> values;
-    // Evaluate every expression in the list
-    // FIXME: parallelized?
-    BOOST_FOREACH (const ast::Exp* v, e.value_get())
-    {
-      operator() (*v);
-      values.push_back(current_);
-    }
-    current_ = new object::List (values);
-=======
+    ECHO ("result: " << *current_);
+
+    CORO_END;
+  }
+
+
+  void
+  Runner::operator() (ast::ListExp& e)
+  {
     typedef std::list<object::rObject> objects;
     typedef std::list<ast::Exp*> exps;
 		      // list values
@@ -275,34 +217,26 @@
     ECHO ("result: " << *current_);
 
     CORO_END;
->>>>>>> 038a93be
-  }
-
-
-  void
-  Runner::operator() (const ast::Function& e)
-  {
-<<<<<<< HEAD
-=======
-    CORO_WITHOUT_CTX ();
-    YIELD ();
-
-    PING ();
->>>>>>> 038a93be
+  }
+
+
+  void
+  Runner::operator() (ast::Function& e)
+  {
+    CORO_WITHOUT_CTX ();
+    YIELD ();
+
+    PING ();
     // FIXME: Arguments.
     current_ = new object::Code (*e.body_get());
-  }
-
-
-  void
-  Runner::operator() (const ast::NegOpExp& e)
-  {
-<<<<<<< HEAD
-    rObject val = eval (e.operand_get ());
-    assert (val->kind_get() == object::Object::kind_float);
-    current_ =
-      new object::Float (-1 * val.cast<object::Float>()->value_get ());
-=======
+
+    CORO_END;
+  }
+
+
+  void
+  Runner::operator() (ast::NegOpExp& e)
+  {
     CORO_WITHOUT_CTX ();
 
     CORO_CALL (eval (e.operand_get ()));
@@ -321,22 +255,12 @@
   {
     CORO_WITHOUT_CTX ();
     CORO_END;
->>>>>>> 038a93be
-  }
-
-
-  void
-  Runner::operator() (const ast::SemicolonExp& e)
-  {
-<<<<<<< HEAD
-    try
-    {
-      operator() (e.lhs_get());
-      ECHO ("sending result of lhs");
-      if (current_.get ())
-        emit_result (current_);
-    }
-=======
+  }
+
+
+  void
+  Runner::operator() (ast::PipeExp& e)
+  {
     CORO_WITHOUT_CTX ();
 
     // lhs
@@ -399,22 +323,11 @@
       emit_result (current_);
     /*}
     // Following code is merged from 2.0 but needs to be adjusted.
->>>>>>> 038a93be
     catch (object::UrbiException& ue)
     {
       UConnection& c = context_.cast<object::Context>()->value_get();
       c.sendc (ue.what (), "error");
       c.endline ();
-<<<<<<< HEAD
-    }
-
-    current_.reset ();
-    assert (current_.get () == 0);
-    operator() (e.rhs_get());
-    ECHO ("sending result of rhs");
-    if (current_.get ())
-      emit_result (current_);
-=======
     }*/
 
     current_.reset ();
@@ -431,21 +344,20 @@
     emit_result (current_);
 
     CORO_END;
->>>>>>> 038a93be
-  }
-
-
-  void
-  Runner::operator() (const ast::StringExp& e)
-  {
-<<<<<<< HEAD
-=======
-    CORO_WITHOUT_CTX ();
-    YIELD ();
-
-    PING ();
->>>>>>> 038a93be
+  }
+
+
+  void
+  Runner::operator() (ast::StringExp& e)
+  {
+    CORO_WITHOUT_CTX ();
+    YIELD ();
+
+    PING ();
     current_ = new object::String(e.value_get());
+    ECHO ("result: " << *current_);
+
+    CORO_END;
   }
 
 } // namespace runner