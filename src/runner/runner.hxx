--- conflicted
+++ resolved
@@ -5,6 +5,8 @@
 
 #ifndef RUNNER_RUNNER_HXX
 # define RUNNER_RUNNER_HXX
+
+# include "object/atom.hh"
 
 namespace runner
 {
@@ -41,26 +43,6 @@
     return lobby_;
   }
 
-<<<<<<< HEAD
-=======
-  inline
-  const object::rObject&
-  Runner::locals_get () const
-  {
-    return locals_;
-  }
-
-  inline
-  Runner::rObject
-  Runner::eval (const ast::Exp& e)
-  {
-    ECHO("Eval: " << &e << " {{{" << e << "}}}");
-    e.accept (*this);
-    ECHO("Eval: " << &e << " = " << current_.get());
-    return current_;
-  }
-
->>>>>>> 47a656fe
 } // namespace runner
 
 #endif // RUNNER_RUNNER_HXX