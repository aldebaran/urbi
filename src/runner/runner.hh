/**
 ** \file runner/runner.hh
 ** \brief Definition of runner::Runner.
 */

#ifndef RUNNER_RUNNER_HH
# define RUNNER_RUNNER_HH

# include "kernel/fwd.hh"  // UConnection

# include "ast/default-visitor.hh"
# include "object/object.hh"
# include "runner/job.hh"
# include "runner/scheduler.hh"

namespace runner
{

  /// Ast executor.
<<<<<<< HEAD
  class Runner : public ast::DefaultConstVisitor, public Job
=======
  class Runner : public ast::DefaultVisitor,
		 public Coroutine
>>>>>>> 038a93be
  {
  public:
    /// \name Useful shorthands.
    /// \{
    /// Super class type.
    typedef ast::DefaultConstVisitor super_type;
    typedef object::rObject rObject;
    typedef object::rContext rContext;
    /// \}

    /// \name Ctor & dtor.
    /// \{
    /// Construct a Runner.
    Runner (rContext ctx, Scheduler& scheduler);

    /// Destroy a Runner.
    virtual ~Runner ();
    /// \}

    /// \name Evaluation.
    /// \{
    /// Evaluate a tree and return the \a current_ that results.
    rObject eval (const ast::Ast& e);

    /** Send a @a result to the context.  The @a result is not sent if it
     *  doesn't point to anything.  */
    void emit_result (rObject result);

    // FIXME: For the time being, if there is no target, it is the
    // Connection object which is used, sort of a Lobby for Io.
    rObject target (ast::Exp* n);

    /// Import from super.
    using super_type::operator();

<<<<<<< HEAD
    virtual void operator() (const ast::AssignExp& e);
    virtual void operator() (const ast::AndExp& e);
    virtual void operator() (const ast::CallExp& e);
    virtual void operator() (const ast::FloatExp& e);
    virtual void operator() (const ast::Function& e);
    virtual void operator() (const ast::NegOpExp& e);
    virtual void operator() (const ast::SemicolonExp& e);
    virtual void operator() (const ast::StringExp& e);
    virtual void operator() (const ast::ListExp& e);
=======
    VISITOR_VISIT_NODES((12,
			 (
			  AssignExp,
			  AndExp,
			  CallExp,
			  FloatExp,
			  Function,
			  ListExp,
			  NegOpExp,
			  Noop,
			  PipeExp,
			  Scope,
			  SemicolonExp,
			  StringExp
			  )))
>>>>>>> 038a93be
    /// \}

  protected:
    /// Do the actual work.  Implementation of \c Job::run.
    virtual void work ();
<<<<<<< HEAD
=======
    /// Re-implementation of \c Job::stop.
    virtual void stop ();
    /// Re-implementation of \c Coroutine::finished.
    virtual void finished (Coroutine& coro);
>>>>>>> 038a93be

  private:
    /// The URBI Context used to evaluate.
    /// Wraps an UConnection (ATM).
    rContext context_;

<<<<<<< HEAD
    /// The current value during the evaluation of the AST.
    rObject current_;
=======
    /// The root of the AST being executed.
    ast::Ast* ast_;

    /// Whether or not we started to execute anything.
    bool started_;

    /// The current value during the evaluation of the AST.
    rObject current_;

    /// The (current set of) local variables, slots of the "locals" object.
    rObject locals_;
>>>>>>> 038a93be
  };

} // namespace runner

# include "runner/runner.hxx"

#endif // !RUNNER_RUNNER_HH<|MERGE_RESOLUTION|>--- conflicted
+++ resolved
@@ -6,46 +6,43 @@
 #ifndef RUNNER_RUNNER_HH
 # define RUNNER_RUNNER_HH
 
-# include "kernel/fwd.hh"  // UConnection
-
 # include "ast/default-visitor.hh"
 # include "object/object.hh"
-# include "runner/job.hh"
+# include "runner/coroutine.hh"
 # include "runner/scheduler.hh"
 
 namespace runner
 {
 
   /// Ast executor.
-<<<<<<< HEAD
-  class Runner : public ast::DefaultConstVisitor, public Job
-=======
   class Runner : public ast::DefaultVisitor,
 		 public Coroutine
->>>>>>> 038a93be
   {
   public:
     /// \name Useful shorthands.
     /// \{
     /// Super class type.
-    typedef ast::DefaultConstVisitor super_type;
+    typedef ast::DefaultVisitor super_type;
     typedef object::rObject rObject;
     typedef object::rContext rContext;
     /// \}
 
     /// \name Ctor & dtor.
     /// \{
-    /// Construct a Runner.
-    Runner (rContext ctx, Scheduler& scheduler);
+    /// Construct a \c Runner in the context \a ctx.  The runner needs to
+    /// know who is its \a scheduler and will execute \a ast.  Memory
+    /// ownership of \a ast is transferred to the Runner.
+    Runner (rContext ctx, Scheduler& scheduler, ast::Ast* ast);
 
     /// Destroy a Runner.
     virtual ~Runner ();
     /// \}
 
+  protected:
     /// \name Evaluation.
     /// \{
     /// Evaluate a tree and return the \a current_ that results.
-    rObject eval (const ast::Ast& e);
+    rObject eval (ast::Ast& e);
 
     /** Send a @a result to the context.  The @a result is not sent if it
      *  doesn't point to anything.  */
@@ -58,17 +55,6 @@
     /// Import from super.
     using super_type::operator();
 
-<<<<<<< HEAD
-    virtual void operator() (const ast::AssignExp& e);
-    virtual void operator() (const ast::AndExp& e);
-    virtual void operator() (const ast::CallExp& e);
-    virtual void operator() (const ast::FloatExp& e);
-    virtual void operator() (const ast::Function& e);
-    virtual void operator() (const ast::NegOpExp& e);
-    virtual void operator() (const ast::SemicolonExp& e);
-    virtual void operator() (const ast::StringExp& e);
-    virtual void operator() (const ast::ListExp& e);
-=======
     VISITOR_VISIT_NODES((12,
 			 (
 			  AssignExp,
@@ -84,29 +70,20 @@
 			  SemicolonExp,
 			  StringExp
 			  )))
->>>>>>> 038a93be
     /// \}
 
-  protected:
     /// Do the actual work.  Implementation of \c Job::run.
     virtual void work ();
-<<<<<<< HEAD
-=======
     /// Re-implementation of \c Job::stop.
     virtual void stop ();
     /// Re-implementation of \c Coroutine::finished.
     virtual void finished (Coroutine& coro);
->>>>>>> 038a93be
 
   private:
     /// The URBI Context used to evaluate.
     /// Wraps an UConnection (ATM).
     rContext context_;
 
-<<<<<<< HEAD
-    /// The current value during the evaluation of the AST.
-    rObject current_;
-=======
     /// The root of the AST being executed.
     ast::Ast* ast_;
 
@@ -118,7 +95,6 @@
 
     /// The (current set of) local variables, slots of the "locals" object.
     rObject locals_;
->>>>>>> 038a93be
   };
 
 } // namespace runner
