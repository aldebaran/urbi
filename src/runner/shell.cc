/*
 * Copyright (C) 2008-2011, Gostai S.A.S.
 *
 * This software is provided "as is" without warranty of any kind,
 * either expressed or implied, including but not limited to the
 * implied warranties of fitness for a particular purpose.
 *
 * See the LICENSE file for more information.
 */

#include <serialize/binary-i-serializer.hh>

#include <libport/finally.hh>

#include <ast/nary.hh>
#include <ast/stmt.hh>

#include <libport/debug.hh>

#include <urbi/object/lobby.hh>
#include <urbi/object/object.hh>
#include <urbi/object/tag.hh>

#include <urbi/uvalue-serialize.hh>

#include <object/system.hh>

#include <ast/print.hh>
#include <kernel/uconnection.hh>
#include <kernel/uobject.hh>
#include <kernel/userver.hh>
#include <parser/transform.hh>
#include <parser/uparser.hh>
#include <runner/exception.hh>
#include <runner/shell.hh>

#include <sched/job.hh>
#include <sched/scheduler.hh>

#include <eval/ast.hh>
#include <eval/send-message.hh>

namespace runner
{
  GD_CATEGORY(Urbi.Shell);

  Shell::Shell(const rLobby& lobby,
	       sched::Scheduler& scheduler,
	       const std::string& name,
               std::istream& input)
    : Job(lobby, scheduler, name)
    , executing_(false)
    , input_(input)
    , stop_(false)
    , binary_mode_(false)
    , parser_(new parser::UParser(input_))
  {
    GD_FINFO_TRACE("new shell: %s %p", name_get(), this);
  }

  Shell::~Shell()
  {
    GD_FINFO_TRACE("dying shell: %s %p", name_get(), this);
    if (serializationJob_)
      serializationJob_->terminate_asap();
    delete parser_;
  }

  void
  Shell::eval_print_(const ast::Exp* exp)
  {
    // Visual Studio on Windows does not rewind the stack before the
    // end of a "try/catch" block, "catch" included. It means that we
    // cannot display the exception in the "catch" block in case this
    // is a scheduling error due to stack exhaustion, as we may need
    // the stack. The following objects will be set if we have an
    // exception to show, and it will be printed after the "catch"
    // block, or if we have an exception to rethrow.
    boost::scoped_ptr<object::UrbiException> exception_to_show;

    try
    {
      object::rObject res = eval::ast(*this, exp);

      // We need to keep checking for void here because it
      // cannot be passed to the << function.
      if (res && res != object::void_class)
      {
        // Display the value using the topLevel channel.  If it is not
        // (yet) defined, do nothing, unless this environment variable
        // is set.
        static bool toplevel_debug = getenv("URBI_TOPLEVEL");

        object::rSlot topLevel =
          state.lobby_get()->slot_locate(SYMBOL(topLevel), false).second;
       if (topLevel)
         topLevel->value()->call(SYMBOL(LT_LT), res);
        else if (toplevel_debug)
        {
          try
          {
            rObject result = res->call(SYMBOL(asToplevelPrintable));
            std::ostringstream os;
            result->print(os);
            state.lobby_get()->connection_get().send(os.str());
            state.lobby_get()->connection_get().endline();
          }
          catch (object::UrbiException&)
          {
            // nothing
          }
        }
      }
    }
    // Catch and print unhandled exceptions
    catch (object::UrbiException& e)
    {
      exception_to_show.reset(new object::UrbiException(e.value_get(),
                                                        e.backtrace_get()));
    }
    // When we receive the exception fired by "connectionTag.stop",
    // kill the jobs, not the shell.
    catch (const sched::StopException& e)
    {
      GD_FINFO_DUMP("StopException ignored: %s", e.what());
    }
    catch (const sched::TerminateException&)
    {
      GD_INFO_DUMP("TerminateException");
      throw;
    }
    // Stop invalid exceptions thrown by primitives
    catch (const std::exception& e)
    {
      Exception::warn(exp->location_get(),
                      libport::format("invalid exception caught: %s",
                                      e.what()));
    }
    catch (...)
    {
      Exception::warn(exp->location_get(), "unknown exception caught");
    }

    if (exception_to_show.get())
      eval::show_exception(*this, *exception_to_show);
  }

  void
  Shell::handle_command_(ast::rConstExp exp, bool canYield)
  {
    LIBPORT_SCOPE_SET(executing_, true);
    const ast::Stmt* stmt = dynamic_cast<const ast::Stmt*>(exp.get());

    if (stmt && stmt->flavor_get() == ast::flavor_comma)
    {
      GD_FPUSH_TRACE("%s: executing command in background.", name_get());
      GD_FINFO_DUMP("%s: command: %s", name_get(), *exp);
      sched::rJob subrunner =
        spawn_child(eval::ast(stmt->expression_get().get()),
                    libport::Symbol::fresh_string(name_get()));
      jobs_ <<  subrunner;
      subrunner->start_job();
      if (canYield && !input_.eof())
        yield();
    }
    else
    {
      GD_FPUSH_TRACE("%s: executing command (%s).", name_get(), stmt);
      GD_FINFO_DUMP("%s: command: %s", name_get(), *exp);
      eval_print_(exp.get());
      if (canYield && !input_.eof())
        yield();
    }

    if (non_interruptible_get())
    {
      eval::send_message(*this, "error",
                         "the toplevel cannot be non-interruptible");
      non_interruptible_set(false);
    }
  }

  static
  void collect_connection(kernel::UConnection* c)
  {
    GD_FPUSH_DUMP("closing connection %p", c);
    aver(c);
    kernel::server().connection_remove(*c);
  }

  void
  Shell::handle_command_end_()
  {
    if (input_.eof())
    {
      stop();
    }
  }

  void
  Shell::work()
  {
    while (!stop_)
    {
      try
      {
        work_();
      }
      // Don't kill the shell when we receive the exception
      // fired by "connectionTag.stop".
      catch (const sched::StopException& e)
      {
        GD_FINFO_DUMP("StopException ignored: %s", e.what());
      }
    }

    foreach (const sched::rJob& job, jobs_)
      job->terminate_now();
    yield_until_terminated(jobs_);
  }

  void
  Shell::work_()
  {
    while (!stop_)
    {
      try
      {
        parser::parse_result_type res;
        {
          GD_FPUSH_TRACE("%s: reading command.", name_get());
          // It once happened that parser_ was null here.  The
          // scenario is that an remote UObject in binary mode sends a
          // message that is too big to fit into the stream buffer,
          // and as a result the message was incomplete.  This caused
          // processSerializedMessages to end in an unexpected way,
          // and control returned here, with !stop_.  So we returned
          // in the regular processing flow, although there is no
          // parser around.
          //
          // To work around this, the buffer size was increased (from
          // 1k to 8k on OS X).
          assert(parser_);
          res = parser_->parse();
        }
        ast::rExp ast = parser::transform(ast::rConstExp(res));
        handle_command_(ast);
        handle_command_end_();
      }
      catch (const Exception& e)
      {
        GD_FINFO_TRACE("%s: command is invalid, printing errors.",
                       name_get());
        e.print(*this);
      }
      for (jobs_type::iterator it = jobs_.begin();
           it != jobs_.end();
           /* nothing */)
        if ((*it)->terminated())
          it = jobs_.erase(it);
        else
          ++it;
    }
  }

  void
  Shell::processSerializedMessages()
  {
    GD_CATEGORY(Urbi.Shell.Serialize);
    GD_INFO_TRACE("Entering processSerializedMessages");
    libport::serialize::BinaryISerializer deserializer(input_);
    while (binary_mode_ && !stop_)
    {
      try
      {
        GD_INFO_DEBUG("Reading new serialized message type");
        char msgType;
        deserializer >> msgType;
        GD_FINFO_DEBUG("Processing serialized message of type %s",
                       (int)msgType);
        std::string code
          = urbi::uobjects::processSerializedMessage(msgType, deserializer);
        GD_FINFO_DEBUG("Got value '%s'", code);
        if (!code.empty())
        {
          // We must parse and execute synchronously, but honor ',': this is
          // toplevel code.
          yy::location loc;
          parser::UParser p(code, &loc);
          p.oneshot_set(false);
          ast::rConstExp e = p.parse();
          ast::rConstExp ast = parser::transform(e);
          handle_command_(ast::rConstExp(ast), false);
        }
        handle_command_end_();
      }
      // Catch and print unhandled exceptions
      catch (object::UrbiException& e)
      {
        eval::show_exception(
          *this,
          object::UrbiException(e.value_get(), e.backtrace_get()));
      }
      catch (const Exception& e)
      {
        GD_FINFO_TRACE("%s: command is invalid, printing errors.",
                       name_get());
        e.print(*this);
      }
      catch (const sched::StopException& e)
      {
        GD_FINFO_DUMP("StopException ignored: %s", e.what());
      }
      catch (const sched::TerminateException&)
      {
        GD_INFO_DUMP("TerminateException");
        throw;
      }
      catch (const std::runtime_error& re)
      {
        GD_FINFO_TRACE("Serialized message error: %s", re.what());
        Exception e;
        e.err(ast::loc(), re.what());
        e.print(*this);
      }
      catch (const std::exception& e)
      {
        GD_FWARN("Unexpected error '%s' caught in processSerializedMessages",
                 e.what());
        throw;
      }
      catch(...)
      {
        GD_WARN("Unknown error caught in processSerializedMessages");
        throw;
      }
      for (jobs_type::iterator it = jobs_.begin();
           it != jobs_.end();
           /* nothing */)
        if ((*it)->terminated())
          it = jobs_.erase(it);
        else
          ++it;
    }
  }

  void
  Shell::setSerializationMode(bool m, const std::string& tag)
  {
    GD_CATEGORY(Urbi.Shell.Serialize);
    GD_FINFO_TRACE("setSerializationMode %s", m);
    lobby_get()->send(m ? "true" : "false", tag);
    if (m == binary_mode_)
      return;
    if (!m && binary_mode_)
      throw std::runtime_error("There is no turning back from serialized mode");
    delete parser_;
    parser_ = 0;
<<<<<<< HEAD
=======
    state.lobby_get()->send("1", tag);
>>>>>>> 3c1a5886
    binary_mode_ = m;
    if (binary_mode_)
      processSerializedMessages();
  }

  bool
  Shell::pending_command_get() const
  {
    return executing_ || !commands_.empty();
  }

  void
  Shell::pending_commands_clear()
  {
    commands_.clear();
  }

  void
  Shell::stop()
  {
    if (stop_)
      return;
    GD_FPUSH_TRACE("%s: end reached.", name_get());
    if (&kernel::urbiserver->ghost_connection_get() !=
        &state.lobby_get()->connection_get())
    {
      // Asynchronous destruction of the connection is necessary
      // otherwise the connection destructor (which is stopping the
      // connection tag) will raise a Stop exception.  In addition, the
      // UConnection is supposed to hold the last reference on this
      // Shell once the work function has ended, thus scheduling the
      // ansynchronous destruction will destroy the lobby and the shell.
      // The UConnection should be fetch before disconnecting the lobby,
      // because the lobby will lose it's reference on the connection.
      GD_FPUSH_DUMP("%s: schedule connection destruction.", name_get());
<<<<<<< HEAD
      aver(&lobby_get()->connection_get());
      kernel::server()
        .schedule(SYMBOL(collect_connection),
                  boost::bind(collect_connection,
                              &lobby_get()->connection_get()));
=======
      aver(&state.lobby_get()->connection_get());
      kernel::server().schedule(
        SYMBOL(collect_connection),
        boost::bind(collect_connection,
                    &state.lobby_get()->connection_get())
        );
>>>>>>> 3c1a5886
      GD_FPUSH_DUMP("%s: disconnecting.", name_get());
      state.lobby_get()->disconnect();
      stop_ = true;
    }
    // Force interruption of work_
    state.lobby_get()->tag_get()->stop();
  }
} // namespace runner<|MERGE_RESOLUTION|>--- conflicted
+++ resolved
@@ -349,17 +349,13 @@
   {
     GD_CATEGORY(Urbi.Shell.Serialize);
     GD_FINFO_TRACE("setSerializationMode %s", m);
-    lobby_get()->send(m ? "true" : "false", tag);
+    state.lobby_get()->send(m ? "true" : "false", tag);
     if (m == binary_mode_)
       return;
     if (!m && binary_mode_)
       throw std::runtime_error("There is no turning back from serialized mode");
     delete parser_;
     parser_ = 0;
-<<<<<<< HEAD
-=======
-    state.lobby_get()->send("1", tag);
->>>>>>> 3c1a5886
     binary_mode_ = m;
     if (binary_mode_)
       processSerializedMessages();
@@ -395,20 +391,12 @@
       // The UConnection should be fetch before disconnecting the lobby,
       // because the lobby will lose it's reference on the connection.
       GD_FPUSH_DUMP("%s: schedule connection destruction.", name_get());
-<<<<<<< HEAD
-      aver(&lobby_get()->connection_get());
-      kernel::server()
-        .schedule(SYMBOL(collect_connection),
-                  boost::bind(collect_connection,
-                              &lobby_get()->connection_get()));
-=======
       aver(&state.lobby_get()->connection_get());
       kernel::server().schedule(
         SYMBOL(collect_connection),
         boost::bind(collect_connection,
                     &state.lobby_get()->connection_get())
         );
->>>>>>> 3c1a5886
       GD_FPUSH_DUMP("%s: disconnecting.", name_get());
       state.lobby_get()->disconnect();
       stop_ = true;
