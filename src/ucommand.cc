--- conflicted
+++ resolved
@@ -32,9 +32,6 @@
 #include "libport/containers.hh"
 #include "libport/ref-pt.hh"
 
-<<<<<<< HEAD
-#include <sstream>
-
 #include "urbi/uobject.hh"
 #include "urbi/usystem.hh"
 
@@ -43,8 +40,6 @@
 #include "kernel/uvalue.hh"
 #include "kernel/uvariable.hh"
 
-=======
->>>>>>> bc54fc26
 #include "uasynccommand.hh"
 #include "uatcandidate.hh"
 #include "ubinary.hh"
@@ -209,13 +204,10 @@
 UCommand::Status
 UCommand::execute(UConnection* c)
 {
-<<<<<<< HEAD
 #ifdef ENABLE_DEBUG_TRACES
   print(0);
 #endif
-=======
   myconnection = c;
->>>>>>> bc54fc26
   return status = execute_ (c);
 }
 
@@ -302,15 +294,7 @@
     if (varname->nostruct && with_nostruct)
       oo = libport::find0(::urbiserver->grouptab, method->c_str());
     else
-<<<<<<< HEAD
       oo = libport::find0(::urbiserver->grouptab, devicename->c_str());
-=======
-      hmg = ::urbiserver->grouptab.find(devicename->str());
-
-    UGroup* oo = 0;
-    if (hmg != ::urbiserver->grouptab.end())
-      oo = hmg->second;
->>>>>>> bc54fc26
 
     if (oo && !oo->members.empty())
     {
@@ -351,42 +335,6 @@
   return 0;
 }
 
-
-<<<<<<< HEAD
-=======
-TagInfo*
-TagInfo::insert(HMtagtab &tab)
-{
-  HMtagtab::iterator i = tab.insert(HMtagtab::value_type(name, *this)).first;
-  TagInfo* result = &i->second;
-
-  //remove last part of tag
-  size_t pos = name.find_last_of('.');
-  if (pos == std::string::npos) //we reached base tag
-    return result;
-
-  std::string subtag = name.substr(0, pos);
-  HMtagtab::iterator it = tab.find(subtag);
-  TagInfo* parent;
-  if (it == tab.end())
-  {
-    TagInfo t;
-    t.blocked = t.frozen = false;
-    t.name = subtag;
-    parent = t.insert(urbiserver->tagtab);
-  }
-  else
-    parent = &it->second;
-
-  parent->subTags.push_back(result);
-  result->parent = parent;
-  result->parentPtr = --parent->subTags.end();
-
-  return result;
-}
-
-
->>>>>>> bc54fc26
 void
 UCommand::setTag(const std::string& tag)
 {
@@ -702,7 +650,6 @@
 
   ////// Native URBI: user-defined /////
 
-<<<<<<< HEAD
   UFunction *fun =
     libport::find0(urbiserver->functiontab, functionname->c_str());
   if (!fun)
@@ -710,12 +657,6 @@
     //trying inheritance
     const char* devname = expression->variablename->getDevice()->c_str();
     if (UObj* o = libport::find0(::urbiserver->objtab, devname))
-=======
-    HMfunctiontab::iterator hmf =
-      ::urbiserver->functiontab.find(functionname->str());
-    UFunction* fun;
-    if (hmf == ::urbiserver->functiontab.end())
->>>>>>> bc54fc26
     {
       bool ambiguous;
       fun = o->searchFunction
@@ -846,19 +787,12 @@
 	  || (!expression->parameters && !(*cbi)->nbparam) )
       {
 	urbi::UList tmparray;
-	for (UNamedParameters *pvalue = expression->parameters;
-	     pvalue != 0;
+	for (UNamedParameters* pvalue = expression->parameters;
+	     pvalue;
 	     pvalue = pvalue->next)
 	{
-<<<<<<< HEAD
 	  UValue* valparam = pvalue->expression->eval(this, connection);
 	  if (!valparam)
-=======
-	  urbi::UList tmparray;
-	  for (UNamedParameters* pvalue = expression->parameters;
-	       pvalue != 0;
-	       pvalue = pvalue->next)
->>>>>>> bc54fc26
 	  {
 	    send_error(connection, this, "EXPR evaluation failed");
 	    return UCOMPLETED;
@@ -1042,13 +976,8 @@
     }
 
     // eval the right side of the assignment and check for errors
-<<<<<<< HEAD
-    UValue *rhs = expression->eval(this, connection);
+    UValue* rhs = expression->eval(this, connection);
     if (rhs == 0)
-=======
-    UValue* target = expression->eval(this, connection);
-    if (target == 0)
->>>>>>> bc54fc26
       return UCOMPLETED;
 
     // Check type compatibility if the left side variable already exists
@@ -2239,9 +2168,8 @@
       //trying inheritance
       const char* devname = expression->variablename->getDevice()->c_str();
       fun = 0;
-      HMobjtab::iterator itobj;
-      if ((itobj = ::urbiserver->objtab.find(devname)) !=
-	  ::urbiserver->objtab.end())
+      HMobjtab::iterator itobj = ::urbiserver->objtab.find(devname);
+      if (itobj != ::urbiserver->objtab.end())
       {
 	bool ambiguous;
 	fun = itobj->second->
@@ -3123,7 +3051,7 @@
   if (!sub || !parent)
     return UCOMPLETED;
 
-  HMobjtab::iterator objsub    = ::urbiserver->objtab.find(sub->c_str());
+  HMobjtab::iterator objsub = ::urbiserver->objtab.find(sub->c_str());
   if (objsub == ::urbiserver->objtab.end ())
   {
     send_error(connection, this, "Object does not exist: %s", sub->c_str());
@@ -3648,31 +3576,23 @@
 
       // variable is not an object or it does not have subclasses
       if (variable->nbAssigns == 0 && variable->uservar
-          && variable->useCpt == 0)
+	  && variable->useCpt == 0)
       {
 	variable->toDelete = true;
 	return URUNNING;
       }
       else
       {
-<<<<<<< HEAD
-	send_error(connection, this,
-		   "variable %s already in use or is a system var."
-		   " Cannot delete.",
-		   fullname->c_str());
+	if (variable->useCpt)
+	  send_error(connection, this,
+		     "variable %s attached to a UVar, free it first",
+		     fullname->c_str());
+	else
+	  send_error(connection, this,
+		     "variable %s already in use or is a system var."
+		     " Cannot delete.",
+		     fullname->c_str());
 	return UCOMPLETED;
-=======
-        if (variable->useCpt)
-          send_error(connection, this,
-                     "variable %s attached to a UVar, free it first",
-                     fullname->str());
-        else
-          send_error(connection, this,
-                     "variable %s already in use or is a system var."
-                     " Cannot delete.",
-                     fullname->str());
-        return UCOMPLETED;
->>>>>>> bc54fc26
       }
     }
 
@@ -3877,7 +3797,8 @@
 
   if (type != 3) // not object binder
     debug("BINDING: %s type(%d) %s[%d] from %s\n",
-	  binder->c_str(), type, fullname->c_str(), nbparam, fullobjname->c_str());
+	  binder->c_str(), type, fullname->c_str(),
+	  nbparam, fullobjname->c_str());
   else
     debug("BINDING: %s type(%d) %s\n",
 	  binder->c_str(), type, variablename->id->c_str());
@@ -3920,44 +3841,32 @@
     break;
 
     case UBIND_FUNCTION:
-<<<<<<< HEAD
-      if (!libport::mhas(::urbiserver->functionbindertab, key->c_str()))
+    {
+      // Autodetect redefined members higher in the hierarchy of an object
+      // If one is found, cancel the binding.
+      HMobjtab::iterator it = ::urbiserver->objtab.find(fullobjname->c_str());
+      if (it != ::urbiserver->objtab.end())
+      {
+	UObj* srcobj = it->second;
+	bool ambiguous;
+	std::string member (fullname->str ());
+	member = member.substr (member.find ('.') + 1);
+	UFunction* fun = srcobj->searchFunction (member.c_str (), ambiguous);
+	if (fun && fun != kernel::remoteFunction && !ambiguous)
+	  break;
+      }
+
+      // do the binding
+      if (::urbiserver->functionbindertab.find(key->c_str())
+	  == ::urbiserver->functionbindertab.end())
 	::urbiserver->functionbindertab[key->c_str()] =
-	    new UBinder(*fullobjname, *fullname,
-			mode, type, nbparam, connection);
+	  new UBinder(*fullobjname, *fullname,
+		      mode, type, nbparam, connection);
       else
 	::urbiserver->functionbindertab[key->c_str()]->
-	    addMonitor(*fullobjname, connection);
-      break;
-=======
-    {
-      // Autodetect redefined members higher in the hierarchy of an object
-      // If one is found, cancel the binding.
-      UObj* srcobj;
-      HMobjtab::iterator it = ::urbiserver->objtab.find(fullobjname->str ());
-      if (it != ::urbiserver->objtab.end())
-      {
-        srcobj = it->second;
-        bool ambiguous;
-        std::string member (fullname->str ());
-        member = member.substr (member.find ('.') + 1);
-        UFunction* fun = srcobj->searchFunction (member.c_str (), ambiguous);
-        if (fun && fun != kernel::remoteFunction && !ambiguous)
-          break;
-      }
-
-      // do the binding
-      if (::urbiserver->functionbindertab.find(key->str())
-          == ::urbiserver->functionbindertab.end())
-        ::urbiserver->functionbindertab[key->str()] =
-          new UBinder(fullobjname, fullname,
-                      mode, (UBindType)type, nbparam, connection);
-      else
-        ::urbiserver->functionbindertab[key->str()]->
-          addMonitor(fullobjname, connection);
+	  addMonitor(*fullobjname, connection);
     }
     break;
->>>>>>> bc54fc26
 
     case UBIND_EVENT:
       if (!libport::mhas(::urbiserver->eventbindertab, key->c_str()))
@@ -4101,21 +4010,8 @@
 
   if (*oper == "undefall")
   {
-<<<<<<< HEAD
-    connection->sendf (getTag(), "*** All variables and functions cleared\n");
-
-    for (HMvariabletab::iterator i = connection->server->variabletab.begin();
-	 i != connection->server->variabletab.end(); ++i)
-      delete i->second;
-
-    connection->server->variabletab.clear();
-    connection->server->functiontab.clear();
-    connection->server->emittab.clear();
-=======
     connection->sendf (getTag(),
-                       "*** undefall is deprecated. Use 'reset' instead\n");
->>>>>>> bc54fc26
-
+		       "*** undefall is deprecated. Use 'reset' instead\n");
     return UCOMPLETED;
   }
 
@@ -4217,25 +4113,20 @@
     return UCOMPLETED;
   }
 
-
-<<<<<<< HEAD
-  if (*oper == "uservars")
-=======
-  if (STREQ(oper->str(), "taglist"))
-  {
-    for (HMtagtab::iterator i =
-	   connection->server->tagtab.begin();
+  if (*oper == "taglist")
+  {
+    for (HMtagtab::iterator i = connection->server->tagtab.begin();
 	 i != connection->server->tagtab.end();
 	 ++i)
     {
       std::ostringstream tstr;
       if (i->second.name != "__system__" &&
-          i->second.name != "__node__" &&
-          i->second.name != "__UGrouped_set_of_commands__" &&
-          i->second.name != "notag")
+	  i->second.name != "__node__" &&
+	  i->second.name != "__UGrouped_set_of_commands__" &&
+	  i->second.name != "notag")
       {
-        tstr << "*** " << i->second.name << "\n";
-        connection->sendf(getTag(), tstr.str().c_str());
+	tstr << "*** " << i->second.name << "\n";
+	connection->sendf(getTag(), tstr.str().c_str());
       }
     }
 
@@ -4243,8 +4134,7 @@
     return UCOMPLETED;
   }
 
-  if (STREQ(oper->str(), "uservars"))
->>>>>>> bc54fc26
+  if (*oper == "uservars")
   {
     for (HMvariabletab::iterator i = connection->server->variabletab.begin();
 	 i != connection->server->variabletab.end();
@@ -5500,24 +5390,6 @@
       command->copy());
   morph->setTag(tagRef->c_str());
   return UMORPH;
-<<<<<<< HEAD
-
-  assert (command);
-
-  persistant = false;
-  morph =
-    new UCommand_TREE
-    (loc_, Flavorable::UAND,
-     new UCommand_TREE(loc_, Flavorable::UPIPE,
-		       new UCommand_WAIT_TEST(loc_, condition->copy()),
-		       new UCommand_OPERATOR_ID(loc_, new UString("stop"),
-						tagRef->copy())),
-     command->copy());
-
-  morph->setTag(tagRef->c_str());
-  return UMORPH;
-=======
->>>>>>> bc54fc26
 }
 
 //! UCommand subclass hard copy function
