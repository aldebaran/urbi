--- conflicted
+++ resolved
@@ -1144,59 +1144,10 @@
 	    return UCOMPLETED;
 	  }
 
-<<<<<<< HEAD
 	  speed = 0;
 
 	  // Initialize modifiers
 	  for (UNamedParameters* modif = parameters; modif; modif = modif->next)
-=======
-	  if (modif->name->equal("sin"))
-	  {
-	    modif_sin = modif->expression;
-	    controlled = true;
-	  }
-	  else if (modif->name->equal("cos"))
-	  {
-	    modif_sin = modif->expression;
-	    tmp_phase = new UExpression(loc_, UExpression::VALUE, PI/ufloat(2));
-	    modif_phase = tmp_phase;
-	    controlled = true;
-	  }
-	  else if (modif->name->equal("ampli"))
-	  {
-	    modif_ampli = modif->expression;
-	  }
-	  else if (modif->name->equal("smooth"))
-	  {
-	    modif_smooth = modif->expression;
-	    controlled = true;
-	  }
-	  else if (modif->name->equal("time"))
-	  {
-	    modif_time = modif->expression;
-	    controlled = true;
-	  }
-	  else if (modif->name->equal("speed"))
-	  {
-	    modif_speed = modif->expression;
-	    controlled = true;
-	  }
-	  else if (modif->name->equal("accel"))
-	  {
-	    modif_accel = modif->expression;
-	    controlled = true;
-	  }
-	  else if (modif->name->equal("adaptive"))
-	  {
-	    modif_adaptive = modif->expression;
-	    controlled = true;
-	  }
-	  else if (modif->name->equal("phase"))
-	  {
-	    modif_phase = modif->expression;
-	  }
-	  else if (modif->name->equal("getphase"))
->>>>>>> f7a7bff3
 	  {
 	    if (!modif->expression || !modif->name)
 	    {
@@ -1245,6 +1196,7 @@
 	    else if (*modif->name == "adaptive")
 	    {
 	      modif_adaptive = modif->expression;
+	      controlled = true;
 	    }
 	    else if (*modif->name == "phase")
 	    {
@@ -4189,10 +4141,10 @@
     connection->sendf(getTag(), "*** end of tag list.\n");
     return UCOMPLETED;
   }
-  if (STREQ(oper->str(), "runningcommands"))
-  {
-    for (HMtagtab::iterator i =
-	   connection->server->tagtab.begin();
+
+  if (*oper == "runningcommands")
+  {
+    for (HMtagtab::iterator i = connection->server->tagtab.begin();
 	 i != connection->server->tagtab.end();
 	 ++i)
     {
@@ -4202,17 +4154,11 @@
 	std::ostringstream tstr;
 	tstr << "*** "<< i->second.name<<" " << (*j)->loc() << "\n";
 	connection->sendf(getTag(), tstr.str().c_str());
-      }   
-    }
-
-<<<<<<< HEAD
+      }
+    }
+  }
+
   if (*oper == "uservars")
-=======
-    connection->sendf(getTag(), "*** end of tag list.\n");
-    return UCOMPLETED;
-  }
-  if (STREQ(oper->str(), "uservars"))
->>>>>>> f7a7bff3
   {
     for (HMvariabletab::iterator i = connection->server->variabletab.begin();
 	 i != connection->server->variabletab.end();
@@ -5396,14 +5342,10 @@
 		       new UCommand_OPERATOR_ID(loc_, new UString("stop"),
 						tagRef->copy()))
       );
-<<<<<<< HEAD
-  morph->setTag(tagRef->c_str());
-=======
-  //we cant tag morph as morphing engine will override us
-  static_cast<UCommand_TREE*>(morph)->command1->setTag(tagRef->str());
-  static_cast<UCommand_TREE*>(morph)->command2->setTag(tagRef->str());
-
->>>>>>> f7a7bff3
+  // We can't tag morph as morphing engine will override us.
+  static_cast<UCommand_TREE*>(morph)->command1->setTag(tagRef->c_str());
+  static_cast<UCommand_TREE*>(morph)->command2->setTag(tagRef->c_str());
+
   return UMORPH;
 }
 
