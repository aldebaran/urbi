--- conflicted
+++ resolved
@@ -837,7 +837,7 @@
 	{
 	  *((*j)->c) << UConnection::prefix(EXTERNAL_MESSAGE_TAG);
 	  *((*j)->c) << UConnection::sendc(reinterpret_cast<const ubyte*>(o.str().c_str()),
-					   o.str().size());
+					    o.str().size());
 	  for (UNamedParameters *pvalue = expression->parameters;
 	       pvalue != 0;
 	       pvalue = pvalue->next)
@@ -1237,7 +1237,7 @@
 				   rhs->copy());
 	  if (!variable)
 	    return UCOMPLETED;
-	  connection->localVariableCheck(variable);
+          connection->localVariableCheck(variable);
 	}
 
 	// correct the type of VOID variables (comming from a def)
@@ -2328,7 +2328,6 @@
 	    tmparray.array.push_back(valparam->urbiValue());
 	  else
 	  {
-<<<<<<< HEAD
 	    send_error(connection, this, "EXPR evaluation failed");
 	    return UCOMPLETED;
 	  }
@@ -2336,23 +2335,13 @@
 	UValue ret = (*cbi)->__evalcall(tmparray);
 	if (ret.dataType != DATA_VOID)
 	{
-          *connection << UConnection::msendPrefix(getTag().c_str());
+          *connection << UConnection::prefix(getTag().c_str());
 	  ret.echo(connection);
-=======
-	    *connection << UConnection::prefix(getTag().c_str());
-	    ret.echo(connection);
-	  }
-	  if (ret.dataType != DATA_BINARY && ret.dataType != DATA_VOID)
-	    *connection << UConnection::endl;
-	  else
-	    *connection << UConnection::flush;
-	  return UCOMPLETED;
->>>>>>> 2d6bea15
 	}
 	if (ret.dataType != DATA_BINARY && ret.dataType != DATA_VOID)
-          *connection << UConnection::mendl;
+          *connection << UConnection::endl;
 	else
-          *connection << UConnection::mflush;
+          *connection << UConnection::flush;
 	return UCOMPLETED;
       }
     }
@@ -2379,33 +2368,18 @@
 	   j != it->second->monitors.end();
 	   ++j)
       {
-        *((*j)->c) << UConnection::msendPrefix(EXTERNAL_MESSAGE_TAG);
-        *((*j)->c) << UConnection::msendc(reinterpret_cast<const ubyte*>(n.c_str()),
+        *((*j)->c) << UConnection::prefix(EXTERNAL_MESSAGE_TAG);
+        *((*j)->c) << UConnection::sendc(reinterpret_cast<const ubyte*>(n.c_str()),
                                           n.size());
 	for (UNamedParameters *pvalue = expression->parameters;
 	     pvalue != 0;
 	     pvalue = pvalue->next)
 	{
-<<<<<<< HEAD
 	  (*j)->c->sendc(reinterpret_cast<const ubyte*>(","), 1);
 	  UValue* valparam = pvalue->expression->eval(this, connection);
 	  valparam->echo((*j)->c);
-=======
-	  *((*j)->c) << UConnection::prefix(EXTERNAL_MESSAGE_TAG);
-	  *((*j)->c) << UConnection::sendc(reinterpret_cast<const ubyte*>(n.c_str()),
-			 n.size());
-	  for (UNamedParameters *pvalue = expression->parameters;
-	       pvalue != 0;
-	       pvalue = pvalue->next)
-	  {
-	    *((*j)->c) << UConnection::sendc(reinterpret_cast<const ubyte*>(","), 1);
-	    UValue* valparam = pvalue->expression->eval(this, connection);
-	    valparam->echo((*j)->c);
-	  }
-	  *((*j)->c) << UConnection::send(reinterpret_cast<const ubyte*>("]\n"), 2);
->>>>>>> 2d6bea15
 	}
-        *((*j)->c) << UConnection::msend(reinterpret_cast<const ubyte*>("]\n"), 2);
+        *((*j)->c) << UConnection::send(reinterpret_cast<const ubyte*>("]\n"), 2);
       }
     }
     persistant = false;
@@ -2457,8 +2431,7 @@
   if (ret->dataType != DATA_BINARY && ret->dataType != DATA_VOID)
     *connection << UConnection::endl;
   else
-<<<<<<< HEAD
-    *connection << UConnection::mflush;
+    *connection << UConnection::flush;
 #else
   // "Display" the result.
   if (ret->dataType != DATA_VOID)
@@ -2469,9 +2442,6 @@
     connection << std::flush;
 #endif
 
-=======
-    *connection << UConnection::flush;
->>>>>>> 2d6bea15
   delete ret;
   return UCOMPLETED;
 }
@@ -2995,8 +2965,8 @@
 	 i != connection->server->getAliasTab ().end();
 	 ++i)
       *connection << UConnection::sendf(getTag(),
-					"*** %25s -> %s\n",
-					i->first, i->second->c_str());
+					 "*** %25s -> %s\n",
+					 i->first, i->second->c_str());
 
     return UCOMPLETED;
   }
@@ -3010,7 +2980,7 @@
     if (i != connection->server->getAliasTab ().end())
     {
       *connection << UConnection::sendf (getTag(), "*** %25s -> %s\n",
-					 i->first, i->second->c_str());
+					  i->first, i->second->c_str());
     }
     return UCOMPLETED;
   }
@@ -3673,11 +3643,11 @@
     if (dev)
     {
       *connection << UConnection::sendf (getTag(),
-					 "*** device description: %s\n",
-					 dev->detail->c_str());
+					  "*** device description: %s\n",
+					  dev->detail->c_str());
       *connection << UConnection::sendf (getTag(),
-					 "*** device name: %s\n",
-					 dev->device->c_str());
+					  "*** device name: %s\n",
+					  dev->device->c_str());
     }
     if (variable)
     {
@@ -3742,11 +3712,11 @@
 
       if (variable->unit)
 	*connection << UConnection::sendf(getTag(),
-					  "*** unit: %s\n",
-					  variable->unit->c_str());
+					   "*** unit: %s\n",
+					   variable->unit->c_str());
       else
 	*connection << UConnection::sendf(getTag(),
-					  "*** unit: unspecified\n");
+					   "*** unit: unspecified\n");
     }
 
     return UCOMPLETED;
@@ -4044,19 +4014,14 @@
   if (*oper == "undefall")
   {
     *connection << UConnection::sendf (getTag(),
-				       "*** undefall is deprecated. Use 'reset' instead\n");
+					"*** undefall is deprecated. Use 'reset' instead\n");
     return UCOMPLETED;
   }
 
   if (*oper == "reset")
   {
-<<<<<<< HEAD
-    *connection << UConnection::msendf (getTag(), "*** Reset in progress\n");
+    *connection << UConnection::sendf (getTag(), "*** Reset in progress\n");
     ::urbiserver->resetting = true;
-=======
-    *connection << UConnection::sendf (getTag(), "*** Reset in progress\n");
-    ::urbiserver->reseting = true;
->>>>>>> 2d6bea15
 
     return UCOMPLETED;
   }
@@ -4064,8 +4029,8 @@
   if (*oper == "devices")
   {
     *connection << UConnection::sendf (getTag(),
-				       "*** devices is deprecated."
-				       " Use 'group objects' instead.\n");
+		       "*** devices is deprecated."
+		       " Use 'group objects' instead.\n");
     return UCOMPLETED;
   }
 
@@ -4163,13 +4128,8 @@
 	  i->second.name != "__UGrouped_set_of_commands__" &&
 	  i->second.name != "notag")
       {
-<<<<<<< HEAD
 	tstr << "*** " << i->second.name << '\n';
-	*connection << UConnection::msendf(getTag(), tstr.str().c_str());
-=======
-	tstr << "*** " << i->second.name << "\n";
 	*connection << UConnection::sendf(getTag(), tstr.str().c_str());
->>>>>>> 2d6bea15
       }
     }
 
@@ -4187,13 +4147,8 @@
 	   j != i->second.commands.end(); j++)
       {
 	std::ostringstream tstr;
-<<<<<<< HEAD
 	tstr << "*** "<< i->second.name<<' ' << (*j)->loc() << '\n';
-	*connection << UConnection::msendf(getTag(), tstr.str().c_str());
-=======
-	tstr << "*** "<< i->second.name<<" " << (*j)->loc() << "\n";
 	*connection << UConnection::sendf(getTag(), tstr.str().c_str());
->>>>>>> 2d6bea15
       }
     }
   }
@@ -4256,11 +4211,11 @@
       if ((*i)->isActive())
       {
 	*connection << UConnection::sendf (getTag(), "*** %s (%d.%d.%d.%d)\n",
-					   (*i)->connectionTag->c_str(),
-					   static_cast<int>(((*i)->clientIP>>24) % 256),
-					   static_cast<int>(((*i)->clientIP>>16) % 256),
-					   static_cast<int>(((*i)->clientIP>>8) % 256),
-					   static_cast<int>((*i)->clientIP     % 256)
+			   (*i)->connectionTag->c_str(),
+			   static_cast<int>(((*i)->clientIP>>24) % 256),
+			   static_cast<int>(((*i)->clientIP>>16) % 256),
+			   static_cast<int>(((*i)->clientIP>>8) % 256),
+			   static_cast<int>((*i)->clientIP     % 256)
 			   );
       }
 
@@ -4500,7 +4455,7 @@
       {
 	*((*j)->c) << UConnection::prefix(EXTERNAL_MESSAGE_TAG);
 	*((*j)->c) << UConnection::sendc(reinterpret_cast<const ubyte*>(o.str().c_str()),
-					 o.str().size());
+					  o.str().size());
 	for (UNamedParameters *pvalue = parameters;
 	     pvalue != 0;
 	     pvalue = pvalue->next)
@@ -4585,7 +4540,7 @@
       {
 	*((*j)->c) << UConnection::prefix(EXTERNAL_MESSAGE_TAG);
 	*((*j)->c) << UConnection::send(reinterpret_cast<const ubyte*>(o.str().c_str()),
-					o.str().size());
+					 o.str().size());
       }
     }
   }
@@ -4861,8 +4816,8 @@
 	 i != connection->server->getFunctionTab ().end();
 	 ++i)
       *connection << UConnection::sendf (getTag(), "*** %s : %d param(s)\n",
-					 i->second->name().c_str(),
-					 i->second->nbparam());
+                                         i->second->name().c_str(),
+                                         i->second->nbparam());
     return UCOMPLETED;
   }
 
