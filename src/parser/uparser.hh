/*! \file uparser.h
 *******************************************************************************

 File: uparser.h\n
 Definition of the UParser class used to make flex/bison reentrant.

 This file is part of
 %URBI Kernel, version __kernelversion__\n
 (c) Jean-Christophe Baillie, 2004-2005.

 Permission to use, copy, modify, and redistribute this software for
 non-commercial use is hereby granted.

 This software is provided "as is" without warranty of any kind,
 either expressed or implied, including but not limited to the
 implied warranties of fitness for a particular purpose.

 For more information, comments, bug reports: http://www.urbiforge.net

 **************************************************************************** */

#ifndef UPARSER_HH
# define UPARSER_HH

# include <set>
# include <string>
<<<<<<< HEAD
# include "fwd.hh"
# include "utypes.hh"
=======

# include "kernel/fwd.hh"
# include "kernel/utypes.hh"

>>>>>>> 8ef0076b
# include "flavorable.hh"
# include "ugrammar.hh"
# include "parser/bison/flex-lexer.hh"


# undef  YY_DECL
# define YY_DECL                                                 \
  UParser::token_type						 \
  yyFlexLexer::yylex(UParser::semantic_type* valp,		 \
		     UParser::location_type* locp,		 \
		     UParser& up)

//! UParser uses 'flex' and 'bison' as scanner/parser
/*! The choice of flex/bison is detailed in the comment on the UServer class.
    The main concern is about reentrancy, which is not necessary in most
    cases but would become a problem with a multithreaded server.
*/
class UParser
{
public:
  typedef yy::parser parser_type;
  typedef parser_type::token_type token_type;
  typedef parser_type::semantic_type semantic_type;
  typedef parser_type::location_type location_type;

  UParser(UConnection& cn);

  /// Parse the command from a buffer.
  int process(const ubyte* command, int length);

  /// Parse a file.
  int process (const std::string& fn);

  UCommand_TREE *commandTree;
  bool          binaryCommand;

  token_type scan(semantic_type* val, location_type* loc);

  /// Declare an error at \a l about \a msg.
  void error (const location_type& l, const std::string& msg);

  /// The latest parse error message.
  char errorMessage[1024];

  /// The connection we belong to.
  UConnection& connection;

private:
  // Give access to loc_ and scanner_.
  friend int parser_type::parse ();
  friend token_type yylex (semantic_type*, location_type*, UParser&);

  /// Run the parse.  Expects the scanner to be initialized.
  int parse_ ();

  /// The Flex scanner.
  yyFlexLexer scanner_;

  /// The file names that were parsed.
  ///
  /// Kept because each location point to it, and since they are hooked
  /// on the AST, they survive the parsing.
  typedef std::set<std::string> files;
  files files_;

  /// The file currently parsed.
  const std::string* filename_;

  /// The current location.
  location_type loc_;
};

#endif<|MERGE_RESOLUTION|>--- conflicted
+++ resolved
@@ -24,15 +24,10 @@
 
 # include <set>
 # include <string>
-<<<<<<< HEAD
-# include "fwd.hh"
-# include "utypes.hh"
-=======
 
 # include "kernel/fwd.hh"
 # include "kernel/utypes.hh"
 
->>>>>>> 8ef0076b
 # include "flavorable.hh"
 # include "ugrammar.hh"
 # include "parser/bison/flex-lexer.hh"
