/* \file ugrammar.y
 *******************************************************************************

 File: ugrammar.y\n
 Definition of the parser used by the UParser object.
 This parser is defined with bison, using the option %pure_parser to make it
 reentrant. For more details about reentrancy issues, check the definition of
 the UServer class.

 This file is part of
 %URBI, version __kernelversion__\n
 (c) Jean-Christophe Baillie, 2004.

 Permission to use, copy, modify, and redistribute this software for
 non-commercial use is hereby granted.

 This software is provided "as is" without warranty of any kind,
 either expressed or implied, including but not limited to the
 implied warranties of fitness for a particular purpose.

 For more information, comments, bug reports: http://www.urbiforge.net

 **************************************************************************** */

%expect 0
%require "2.3"
%error-verbose
%defines
%skeleton "lalr1.cc"
%parse-param {UParser& up}
%lex-param   {UParser& up}
%debug

%code requires
{
// Output in ugrammar.hh.
#include "kernel/fwd.hh"
#include "kernel/utypes.hh"
#include "ast/fwd.hh"
#include "uvariablename.hh" // UDeriveType
}

// Locations.
%locations
// We use pointers to store the filename in the locations.  This saves
// space (pointers), time (no deep copy), but leaves the problem of
// deallocation.  The class Symbol provides this.
%define "filename_type" "libport::Symbol"
%initial-action
{
  // Saved when exiting the start symbol.
  @$ = up.loc_;
}

%union
{
  ast::Exp*       expr;
  ast::exps_type* exprs;

  UVariableName::UDeriveType derive;
}

%printer { EVALUATE(*$$); } <expr>;

%code // Output in ugrammar.cc.
{
#include <string>
#include <iostream>
#include <sstream>

#include "libport/ref-pt.hh"

#include "kernel/userver.hh"
#include "kernel/uconnection.hh"

#include "ast/all.hh"
#include "runner/runner.hh"

#include "parser/uparser.hh"
#include "ubinary.hh"
#include "ucommand.hh"
#include "uasynccommand.hh"
#include "ugroup.hh"
#include "uobj.hh"
#include "uproperty.hh"
#include "uvariablename.hh"
#include "uvariablelist.hh"

#define EVALUATE(Tree)					\
 do {							\
    std::cerr << "Command: " << Tree << std::endl;	\
    runner::Runner r;					\
    r(Tree);						\
    std::cerr << "Result: ";				\
    if (r.result())					\
      std::cerr << *r.result();				\
    else						\
      std::cerr << "<NULL>";				\
    std::cerr << std::endl;				\
 } while (0)

  namespace
  {

#if 0 // FIXME: Not used yet.

    /// Whether the \a command was the empty command.
    static
    bool
    spontaneous (const UCommand& u)
    {
      const UCommand_NOOP* noop = dynamic_cast<const UCommand_NOOP*>(&u);
      return noop && noop->is_spontaneous();
    }

    /// Issue a warning.
    static
    void
    warn (UParser& up, const yy::parser::location_type& l, const std::string& m)
    {
      std::ostringstream o;
      o << "!!! " << l << ": " << m << "\n" << std::ends;
      up.connection.send(o.str().c_str(), "warning");
    }

    /// Complain if \a command is not spontaneous.
    static
    void
    warn_spontaneous(UParser& up,
		     const yy::parser::location_type& l, const UCommand& u)
    {
      if (spontaneous(u))
	warn (up, l,
	    "implicit empty statement.  "
	    "Use 'noop' to make it explicit.");
    }
#endif
    /// Return the value pointed to be \a s, and delete it.
    template <typename T>
    static
    T
    take (T* s)
    {
      T res = *s;
      delete s;
      return res;
    }

    /// Create a new Tree node composing \c Lhs and \c Rhs with \c Op.
    static
    ast::Exp*
    new_bin(const yy::parser::location_type& l, Flavorable::UNodeType op,
	    ast::Exp* lhs, ast::Exp* rhs)
    {
      ast::Exp* res = 0;
      switch (op)
      {
	case Flavorable::UAND:
	  res = new ast::AndExp (l, lhs, rhs);
	  break;
	case Flavorable::UCOMMA:
	  res = new ast::CommaExp (l, lhs, rhs);
	  break;
	case Flavorable::UPIPE:
	  res = new ast::PipeExp (l, lhs, rhs);
	  break;
	case Flavorable::USEMICOLON:
	  res = new ast::SemicolonExp (l, lhs, rhs);
	  break;
	default:
	  pabort(op);
      }
      EVALUATE(*res);
      return res;
    }

#if 0
    /// "<target> . <method> ()".
    static
    ast::Exp*
    new_exp (const yy::parser::location_type& l,
	     ast::Exp* target, libport::Symbol* method)
    {
      ast::exps_type* args = new ast::exps_type;
      ast::CallExp* res = new ast::CallExp(l, target, take(method), args);
      EVALUATE(*res);
      return res;
    }
#endif

    /// "<target> . <method> (<arg1>)".
    static
    ast::Exp*
    new_exp (const yy::parser::location_type& l,
	     ast::Exp* target, libport::Symbol* method, ast::Exp* arg1)
    {
      ast::exps_type* args = new ast::exps_type;
      args->push_back(arg1);
      ast::CallExp* res = new ast::CallExp(l, target, take(method), args);
      EVALUATE(*res);
      return res;
    }

  } // anon namespace

  /// Direct the call from 'bison' to the scanner in the right UParser.
  inline
  yy::parser::token_type
  yylex(yy::parser::semantic_type* val, yy::location* loc, UParser& up)
  {
    return up.scanner_.yylex(val, loc, up);
  }

} // %code requires.

/* Tokens and nonterminal symbols, with their type */

%token
  TOK_ADDGROUP     "addgroup"
  TOK_ALIAS        "alias"
  TOK_AROBASE      "@"
  TOK_ASSIGN       "="
  TOK_AT           "at"
  TOK_BIN          "bin"
  TOK_BLOCK        "block"
  TOK_CLASS        "class"
  TOK_COLON        ":"
  TOK_COPY         "copy"
  TOK_DEF          "def"
  TOK_DELGROUP     "delgroup"
  TOK_DERIV        "'"
  TOK_DERIV2       "''"
  TOK_DIR          "->"
  TOK_DISINHERITS  "disinherits"
  TOK_DOLLAR       "$"
  TOK_DOUBLECOLON  "::"
  TOK_ELSE         "else"
  TOK_EMIT         "emit"
  TOK_EVENT        "event"
  TOK_EVERY        "every"
  TOK_FALSE        "false"
  TOK_FOR          "for"
  TOK_FOREACH      "foreach"
  TOK_FREEZEIF     "freezeif"
  TOK_FROM         "from"
  TOK_FUNCTION     "function"
  TOK_GROUP        "group"
  TOK_GROUPLIST    "group list"
  TOK_IF           "if"
  TOK_IN           "in"
  TOK_INFO         "info"
  TOK_INHERITS     "inherits"
  TOK_LBRACE       "{"
  TOK_LOOP         "loop"
  TOK_LOOPN        "loopn"
  TOK_LPAREN       "("
  TOK_LBRACKET     "["
  TOK_MINUSASSIGN  "-="
  TOK_MINUSMINUS   "--"
  TOK_NEW          "new"
  TOK_NOOP         "noop"
  TOK_NORM         "'n"
  TOK_OBJECT       "object"
  TOK_ONLEAVE      "onleave"
  TOK_PLUSASSIGN   "+="
  TOK_PLUSPLUS     "++"
  TOK_POINT        "."
  TOK_RBRACE       "}"
  TOK_RETURN       "return"
  TOK_RPAREN       ")"
  TOK_RBRACKET     "]"
  TOK_STATIC       "static"
  TOK_STOP         "stop"
  TOK_STOPIF       "stopif"
  TOK_SUBCLASS     "subclass"
  TOK_TILDE        "~"
  TOK_TIMEOUT      "timeout"
  TOK_TRUE         "true"
  TOK_TRUEDERIV    "'d"
  TOK_TRUEDERIV2   "''d"
  TOK_ECHO         "echo"
  TOK_UNALIAS      "unalias"
  TOK_UNBLOCK      "unblock"
  TOK_UNIT         "unit"
  TOK_VAR          "var"
  TOK_VARERROR     "'e"
  TOK_VARIN        "'in"
  TOK_VAROUT       "'out"
  TOK_WAIT         "wait"
  TOK_WAITUNTIL    "waituntil"
  TOK_WHENEVER     "whenever"
  TOK_WHILE        "while"

%token TOK_EOF 0 "end of command"



/*----------.
| Numbers.  |
`----------*/

%union { int ival; }
%token
  <ival> INTEGER    "integer"
  <ival> FLAG       "flag"
  <ival> FLAG_TEST  "flag test"
  <ival> FLAG_ID    "flag identifier"
  <ival> FLAG_TIME  "flag time"
%printer { debug_stream() << $$; } <ival>;

%union { float fval; }
%token
  <fval> FLOAT      "float"
  <fval> TIME_VALUE "time"
%type <fval> number;
%printer { debug_stream() << $$; } <fval>;


 /*----------.
 | Strings.  |
 `----------*/
%union
{
  std::string		   *str;
}

%token
   <str>  STRING             "string"
   <str>  BINDER             "binder"
   <str>  OPERATOR           "operator command"
   <str>  OPERATOR_ID        "operator"
   <str>  OPERATOR_ID_PARAM  "param-operator"
   <str>  OPERATOR_VAR       "var-operator"
%destructor { delete $$; } <str>;
%printer { debug_stream() << *$$; } <str>;


 /*----------.
 | Symbols.  |
 `----------*/
%union
{
  libport::Symbol* symbol;
}

%token <symbol> IDENTIFIER    "identifier"
%destructor { delete $$; } <symbol>;
%printer { debug_stream() << *$$; } <symbol>;


%type <expr>                expr            "expression"
%type <expr>                expr.opt        "optional expression"
%type <fval>                time_expr       "time expression"
%type <expr>                stmts           "scheduled statements"
%type <expr>                stmt            "statement"
%type <exprs>     	    exprs           "zero or more expressions"
%type <exprs>               exprs.1         "one or more expressions"
%type <named_arguments>     raw_arguments   "list of attributes"
%type <named_arguments>     namedarguments  "list of named arguments"
%type <named_arguments>     flag            "a flag"
%type <named_arguments>     flags.0         "zero or more flags"
%type <named_arguments>     flags.1         "one or more flags"
%type <variablelist>        names           "list of names"
%type <expr>                softtest        "soft test"
%type <named_arguments>     identifiers     "list of identifiers"
%type <expr>                class_declaration "class declaration"
%type <named_arguments>     class_declaration_list "class declaration list"
%type <binary>              binary          "binary"
%type <property>            property        "property"
%type <variable>            lvalue          "lvalue"
%type <variable>            name            "slot name"


/*----------------------.
| Operator precedence.  |
`----------------------*/

<<<<<<< HEAD
 /*
   ! < ( so that !m(x) be read as !(m(x)).
 */

// FIXME: This is sick!  Puke puke puke.
%left "("
%left  "||" "&&" "!"
=======
%left  "||"
%left "&&"
>>>>>>> 5b06ea60
%left  "==" "~=" "%=" "=~=" "!=" ">" ">=" "<" "<="
%left  "-" "+"
%left  "*" "/" "%"
%left  "!" NEG     /* Negation--unary minus */
%right "^"
%right "'n"

%right "," ";"
%left  "&" "|"
%left  CMDBLOCK
%left  "else" "onleave"
%nonassoc "="


/* URBI Grammar */
%%

%start start;
start:
  root  { up.loc_ = @$; }
;

root:
    /* Minimal error recovery, so that all the tokens are read,
       especially the end-of-lines, to keep error messages in sync. */
  error
  {
    // FIXME: We should probably free it.
    up.commandTree = 0;
  }
| lvalue "=" binary ";"  {}
| stmts                  { EVALUATE(*$1); }
;

binary:
  "bin" "integer" raw_arguments {}
;

raw_argument:
  number                    {}
| "identifier"              {}
;

// raw_argument*
raw_arguments:
  /* empty */                {}
| raw_arguments raw_argument {}
;


/*--------.
| stmts.  |
`--------*/

stmts:
  stmt
| stmts "," stmts { $$ = new_bin(@$, $2, $1, $3); }
| stmts ";" stmts { $$ = new_bin(@$, $2, $1, $3); }
| stmts "|" stmts { $$ = new_bin(@$, $2, $1, $3); }
| stmts "&" stmts { $$ = new_bin(@$, $2, $1, $3); }
;


/*--------------------------.
| tagged and flagged stmt.  |
`--------------------------*/

%type <expr> tag;
tag: expr;

stmt:
  tag flags.0 ":" stmt
  {
    $$ = new ast::TagExp (@$, $1, $4);
  }
| flags.1 ":" stmt {}
;


/*--------.
| flags.  |
`--------*/

flag:
  FLAG                        {}
| FLAG_TIME "(" expr ")"      {}
| FLAG_ID "(" expr ")"        {}
| FLAG_TEST "(" softtest ")"  {}
;

// One or more "flag"s.
flags.1:
  flag             {}
| flags.1 flag     {}
;

// Zero or more "flag"s.
flags.0:
  /* empty. */   {}
| flags.1        {}
;



/*-------.
| stmt.  |
`-------*/

stmt:
  "{" stmts "}" {}
;


/*----------.
| flavors.  |
`----------*/
%code requires
{
#include "flavorable.hh"
};
%union { Flavorable::UNodeType flavor; };
%token
  <flavor> TOK_COMMA        ","
  <flavor> TOK_SEMICOLON    ";"
  <flavor> TOK_AND          "&"
  <flavor> TOK_PIPE         "|"
;

%type <flavor> and.opt flavor.opt pipe.opt;
%printer { debug_stream() << $$; } and.opt flavor.opt pipe.opt ";" "|" "&" ",";

// One or zero "&", defaulting to ";".
and.opt:
  /* empty. */  { $$ = Flavorable::USEMICOLON; }
| "&"
;

// One or zero "&" or "|", defaulting to ";".
flavor.opt:
  /* empty. */  { $$ = Flavorable::USEMICOLON; }
| "|"
| "&"
;

// One or zero "|", defaulting to ";".
pipe.opt:
  /* empty. */  { $$ = Flavorable::USEMICOLON; }
| "|"
;


/*-------.
| Stmt.  |
`-------*/

stmt:
  /* empty */ { $$ = new ast::YieldExp (@$); }
| "noop"      { $$ = new ast::YieldExp (@$); }
| expr        {}
| "echo" expr namedarguments {}
| "group" "identifier" "{" identifiers "}" {}
| "addgroup" "identifier" "{" identifiers "}" {}
| "delgroup" "identifier" "{" identifiers "}" {}
| "group" {}
| "alias" name name {}
| name "inherits" name {}
| name "disinherits" name {}
| "alias" name {}
| "unalias" name {}
| "alias" {}
| OPERATOR {}
| OPERATOR_ID tag {}
| OPERATOR_VAR name {}
| BINDER "object" name {}
| BINDER "var" name "from" name {}
| BINDER "function" "(" "integer" ")" name "from" name {}
| BINDER "event" "(" "integer" ")" name "from" name {}
| "wait" expr {}
| "emit" name {}
| "emit" name "(" exprs ")" {}
| "emit" "(" expr ")" name {}
| "emit" "(" expr ")" name "(" exprs ")" {}
| "emit" "(" ")" name {}
| "emit" "(" ")" name "(" exprs ")" {}
| "waituntil" softtest {}
| "def" {}
| "var" name {}
| "def" name {}
| "var" "{" names "}" {}
| "class" "identifier" "{" class_declaration_list "}" {}
| "class" "identifier" {}
| "event" name formal_arguments {}
| "function" name formal_arguments stmt {}
;

/*-------------------.
| Stmt: Assignment.  |
`-------------------*/
stmt:
	lvalue "=" expr namedarguments {}
| "var" lvalue "=" expr namedarguments {}
| lvalue "+=" expr {}
| lvalue "-=" expr {}
| property "=" expr {}
| lvalue "=" "new" "identifier" {}
| lvalue "=" "new" "identifier" "(" exprs ")" {}
| lvalue "--" {}
| lvalue "++" {}
;

/*---------------------.
| Stmt: Control flow.  |
`---------------------*/
stmt:
  "at" and.opt "(" softtest ")" stmt %prec CMDBLOCK {}
| "at" and.opt "(" softtest ")" stmt "onleave" stmt {}
| "every" "(" expr ")" stmt {}
| "if" "(" expr ")" stmt %prec CMDBLOCK    {}
| "if" "(" expr ")" stmt "else" stmt  {}
| "for" flavor.opt "(" stmt ";" expr ";" stmt ")" stmt %prec CMDBLOCK {}
| "foreach" flavor.opt name "in" expr "{" stmts "}"    %prec CMDBLOCK {}
| "freezeif" "(" softtest ")" stmt {}
| "loop" stmt %prec CMDBLOCK {}
| "loopn" flavor.opt "(" expr ")" stmt %prec CMDBLOCK {}
| "stopif" "(" softtest ")" stmt {}
| "timeout" "(" expr ")" stmt {}
| "return" expr.opt   { $$ = new ast::ReturnExp(@$, $2, false); }
| "whenever" "(" softtest ")" stmt %prec CMDBLOCK {}
| "whenever" "(" softtest ")" stmt "else" stmt {}
| "while" pipe.opt "(" expr ")" stmt %prec CMDBLOCK {}
;



/*-------.
| Name.  |
`-------*/

name:
  "identifier"             {}
| "$" "(" expr ")"         {}
| name "." "identifier"    {}
| name "[" expr "]"        {}
| name "::" "identifier"   {} // FIXME: Get rid of it, it's useless.
;


/*---------.
| Lvalue.  |
`---------*/

lvalue:
  name		{}
| name "'n"	{}
;

// Names as rvalues.
expr:
  rvalue        {}
;

rvalue:
  name
| "static" name	{}
| name derive   {}
| name "'e"	{}
| name "'in"	{}
| name "'out"   {}
;

%type <derive> derive;
derive:
  "'"	{ $$ = UVariableName::UDERIV;	   }
| "''"	{ $$ = UVariableName::UDERIV2;	   }
| "'d"	{ $$ = UVariableName::UTRUEDERIV;  }
| "'dd"	{ $$ = UVariableName::UTRUEDERIV2; }
;


/*-----------.
| property.  |
`-----------*/

property:
  name "->" "identifier" {}
;


/*-----------------.
| namedarguments.  |
`-----------------*/

namedarguments:
  /* empty */ {}
| "identifier" ":" expr namedarguments {}
;


/*------------.
| time_expr.  |
`------------*/

time_expr:
  TIME_VALUE
| time_expr TIME_VALUE { $$ += $2; }
;


number:
  "integer"  { $$ = $1; }
| "float"
;


/*-------.
| expr.  |
`-------*/

expr:
  number    { $$ = new ast::FloatExp(@$, $1);        }
| time_expr { $$ = new ast::FloatExp(@$, $1);        }
| "string"  { $$ = new ast::StringExp(@$, take($1)); }
| "[" exprs "]" {}
| property {}
| "identifier" "(" exprs ")"  { $$ = new ast::CallExp(@$, 0, take($1), $3); }
| "%" name            {}
| "group" "identifier"    {}
;


// FIXME: import the rvalue/lvalue/name stuff.

  /*---------.
  | num expr |
  `---------*/
// The name of the operators are the name of the messages.
%token
  <symbol> TOK_BANG    "!"             
  <symbol> TOK_PERCENT "%"
  <symbol> TOK_STAR    "*"
  <symbol> TOK_PLUS    "+"
  <symbol> TOK_MINUS   "-"
  <symbol> TOK_DIV     "/"
  <symbol> TOK_EXP     "^"
;

expr:
  expr "+" expr	{ $$ = new_exp(@$, $1, $2, $3); }
| expr "-" expr	{ $$ = new_exp(@$, $1, $2, $3); }
| expr "*" expr	{ $$ = new_exp(@$, $1, $2, $3); }
| expr "/" expr	{ $$ = new_exp(@$, $1, $2, $3); }
| expr "%" expr	{ $$ = new_exp(@$, $1, $2, $3); }
| expr "^" expr	{ $$ = new_exp(@$, $1, $2, $3); }
| "-" expr     %prec NEG { $$ = new ast::NegOpExp(@$, $2); }
| "(" expr ")"  { $$ = $2; }
| "copy" expr  %prec NEG {}
;

expr.opt:
  /* nothing */ { $$ = 0; }
| expr          { $$ = $1; }
;


/*--------.
| Tests.  |
`--------*/
%token
  <symbol> TOK_DEQ  "=~="
  <symbol> TOK_EQU  "=="
  <symbol> TOK_GEQ  ">="
  <symbol> TOK_GTH  ">"
  <symbol> TOK_LEQ  "<="
  <symbol> TOK_LTH  "<"
  <symbol> TOK_NEQ  "!="
  <symbol> TOK_PEQ  "%="
  <symbol> TOK_REQ  "~="
;

%token
  <symbol> TOK_LAND  "&&"
  <symbol> TOK_LOR   "||"
;

expr:
  "true"  {}
| "false" {}

| expr "!="  expr { $$ = new_exp(@$, $1, $2, $3); }
| expr "%="  expr { $$ = new_exp(@$, $1, $2, $3); }
| expr "<"   expr { $$ = new_exp(@$, $1, $2, $3); }
| expr "<="  expr { $$ = new_exp(@$, $1, $2, $3); }
| expr "=="  expr { $$ = new_exp(@$, $1, $2, $3); }
| expr "=~=" expr { $$ = new_exp(@$, $1, $2, $3); }
| expr ">"   expr { $$ = new_exp(@$, $1, $2, $3); }
| expr ">="  expr { $$ = new_exp(@$, $1, $2, $3); }
| expr "~="  expr { $$ = new_exp(@$, $1, $2, $3); }

| "!" expr {}

| expr "&&" expr  { $$ = new_exp(@$, $1, $2, $3); }
| expr "||" expr  { $$ = new_exp(@$, $1, $2, $3); }
;


/*--------------.
| Expressions.  |
`--------------*/

exprs:
  /* empty */ { $$ = new ast::exps_type; }
| exprs.1     { $$ = $1; }
;

exprs.1:
  expr             { $$ = new ast::exps_type; $$->push_back ($1); }
| exprs.1 "," expr { $$->push_back($3); }
;


/*-----------.
| softtest.  |
`-----------*/

softtest:
  expr
| expr "~" expr  {}
| "(" expr "~" expr ")" {}
;


/*--------------.
| identifiers.  |
`--------------*/

// "var"?
var.opt:
  /* empty. */
| "var"
;

// One or several comma-separated identifiers.
identifiers.1:
  var.opt "identifier"
| identifiers.1 "," var.opt "identifier"
;

// Zero or several comma-separated identifiers.
identifiers:
  /* empty */     {}
| identifiers.1   {}
;


/*---------------------------------------------.
| class_declaration & class_declaration_list.  |
`---------------------------------------------*/

class_declaration:
  "var"      name                    {}
| "function" name formal_arguments   {}
| "event"    name formal_arguments   {}
;

/* It used to be possible to not have the parens for empty identifiers.
   For the time being, this is disabled because it goes against
   factoring.  Might be reintroduced later. */
formal_arguments:
  "(" identifiers ")"
;

class_declaration_list:
  /* empty */  {}
| class_declaration {}
| class_declaration ";" class_declaration_list {}
;

/*--------.
| names.  |
`--------*/

names:
  /* empty */  {}
| name {}
| name ";" names {}
;

/* End of grammar */

%%

// The error function that 'bison' calls.
void
yy::parser::error(const location_type& l, const std::string& m)
{
  up.error (l, m);
}

// Local Variables:
// mode: c++
// End:<|MERGE_RESOLUTION|>--- conflicted
+++ resolved
@@ -375,22 +375,17 @@
 | Operator precedence.  |
 `----------------------*/
 
-<<<<<<< HEAD
  /*
    ! < ( so that !m(x) be read as !(m(x)).
  */
 
-// FIXME: This is sick!  Puke puke puke.
-%left "("
-%left  "||" "&&" "!"
-=======
 %left  "||"
 %left "&&"
->>>>>>> 5b06ea60
 %left  "==" "~=" "%=" "=~=" "!=" ">" ">=" "<" "<="
 %left  "-" "+"
 %left  "*" "/" "%"
 %left  "!" NEG     /* Negation--unary minus */
+%left "("
 %right "^"
 %right "'n"
 
@@ -724,7 +719,7 @@
   `---------*/
 // The name of the operators are the name of the messages.
 %token
-  <symbol> TOK_BANG    "!"             
+  <symbol> TOK_BANG    "!"
   <symbol> TOK_PERCENT "%"
   <symbol> TOK_STAR    "*"
   <symbol> TOK_PLUS    "+"
