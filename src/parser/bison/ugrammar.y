/* \file ugrammar.y
 *******************************************************************************

 File: ugrammar.y\n
 Definition of the parser used by the UParser object.
 This parser is defined with bison, using the option %pure_parser to make it
 reentrant. For more details about reentrancy issues, check the definition of
 the UServer class.

 This file is part of
 %URBI, version __kernelversion__\n
 (c) Jean-Christophe Baillie, 2004.

 Permission to use, copy, modify, and redistribute this software for
 non-commercial use is hereby granted.

 This software is provided "as is" without warranty of any kind,
 either expressed or implied, including but not limited to the
 implied warranties of fitness for a particular purpose.

 For more information, comments, bug reports: http://www.urbiforge.net

 **************************************************************************** */

%expect 0
%require "2.2"
%error-verbose
%defines
%skeleton "lalr1.cc"
%parse-param {UParser& up}
%lex-param {UParser& up}
%debug

%{
<<<<<<< HEAD
#include "fwd.hh"
#include "utypes.hh"
=======
#include "kernel/fwd.hh"
#include "kernel/utypes.hh"
>>>>>>> 8ef0076b
#include "flavorable.hh"
%}

// Locations.
%locations
%define "filename_type" "const std::string"
%initial-action
{
  // Saved when exiting the start symbol.
  @$ = up.loc_;
}


/* Possible data type returned by the bison parsing mechanism */
%union
{
  UCommand                *command;
  UExpression             *expr;
  UBinary                 *binary;
  UNamedParameters        *namedparameters;
  UVariableName           *variable;
  UVariableList           *variablelist;
  UProperty               *property;

  Flavorable::UNodeType   flavor;
  ufloat                   *val;
  UString                  *ustr;
  std::string		   *str;
  struct {
    UString *device;
    UString *id;
    bool rooted;
  }                        structure;
}

%{
  // Output in ugrammar.cc.
#include <string>
#include <iostream>
#include <sstream>

#include "libport/ref-pt.hh"

#include "kernel/userver.hh"
#include "kernel/uconnection.hh"

#include "parser/uparser.hh"
#include "ubinary.hh"
#include "ucommand.hh"
#include "uasynccommand.hh"
#include "ugroup.hh"
#include "unamedparameters.hh"
#include "uobj.hh"
#include "uproperty.hh"
#include "uvariablename.hh"
#include "uvariablelist.hh"

extern UString** globalDelete;

/* Memory checking macros, used in the command tree building process */

void
memcheck (UParser& up, const void* p)
{
  if (!p)
  {
    up.connection.server->isolate();
    up.connection.server->memoryOverflow = true;
  }
}

template <class T1>
void
memcheck(UParser& up, const void* p, T1*& p1)
{
  if (!p)
  {
    up.connection.server->isolate();
    up.connection.server->memoryOverflow = true;
    delete p1; p1 = 0;
  }
}

template <class T1, class T2>
void
memcheck(UParser& up, const void* p, T1*& p1, T2*& p2)
{
  if (!p)
  {
    up.connection.server->isolate();
    up.connection.server->memoryOverflow = true;
    delete p1; p1 = 0;
    delete p2; p2 = 0;
  }
}

template <class T1, class T2, class T3>
void
memcheck(UParser& up, const void* p, T1*& p1, T2*& p2, T3*& p3)
{
  if (!p)
  {
    up.connection.server->isolate();
    up.connection.server->memoryOverflow = true;
    delete p1; p1 = 0;
    delete p2; p2 = 0;
    delete p3; p3 = 0;
  }
}

template <class T1, class T2, class T3, class T4>
void
memcheck(UParser& up, const void* p, T1*& p1, T2*& p2, T3*& p3, T4*& p4)
{
  if (!p)
  {
    up.connection.server->isolate();
    up.connection.server->memoryOverflow = true;
    delete p1; p1 = 0;
    delete p2; p2 = 0;
    delete p3; p3 = 0;
    delete p4; p4 = 0;
  }
}

/// Whether the \a command was the empty command.
bool
spontaneous (const UCommand& u)
{
  const UCommand_NOOP* noop = dynamic_cast<const UCommand_NOOP*>(&u);
  return noop && noop->is_spontaneous();
}

/// Issue a warning.
void
warn (UParser& up, const yy::parser::location_type& l, const std::string& m)
{
  std::ostringstream o;
  o << "!!! " << l << ": " << m << "\n" << std::ends;
  up.connection.send(o.str().c_str(), "warning");
}

/// Complain if \a command is not spontaneous.
void
warn_spontaneous(UParser& up,
		 const yy::parser::location_type& l, const UCommand& u)
{
  if (spontaneous(u))
    warn (up, l,
	  "implicit empty instruction.  "
	  "Use 'noop' to make it explicit.");
}

/// Direct the call from 'bison' to the scanner in the right UParser.
inline
yy::parser::token_type
yylex(yy::parser::semantic_type* val, yy::location* loc, UParser& up)
{
  return up.scanner_.yylex(val, loc, up);
}


/// Create a new Tree node composing \c Lhs and \c Rhs with \c Op.
UCommand*
new_bin(UParser& up,
	const yy::parser::location_type& l, Flavorable::UNodeType op,
	UCommand* lhs, UCommand* rhs)
{
  UCommand_TREE*res = new UCommand_TREE(l, op, lhs, rhs);
  if (res)
    res->setTag("__node__");
  memcheck(up, res, lhs, rhs);
  return res;
}

/// A new UExpression of type \c t and child \c t1.
template <class T1>
UExpression*
new_exp (UParser& up, const yy::parser::location_type& l,
	 UExpression::Type t, T1* t1)
{
  UExpression* res = new UExpression(l, t, t1);
  memcheck(up, res, t1);
  return res;
}

/// A new UExpression of type \c t and children \c t1, \c t2.
template <class T1, class T2>
UExpression*
new_exp (UParser& up, const yy::parser::location_type& l,
	 UExpression::Type t, T1* t1, T2* t2)
{
  UExpression* res = new UExpression(l, t, t1, t2);
  memcheck(up, res, t1, t2);
  return res;
}

/// Take the value, free the pointer.
template <class T>
inline
T
take (T* t)
{
  T res(*t);
  delete t;
  return res;
}
%}

/* List of all tokens and terminal symbols, with their type */

%token
  TOK_ADDGROUP     "addgroup"
  TOK_ALIAS        "alias"
  TOK_ANDOPERATOR  "&&"
  TOK_AROBASE      "@"
  TOK_ASSIGN       "="
  TOK_AT           "at"
  TOK_BANG         "!"
  TOK_BIN          "bin"
  TOK_BLOCK        "block"
  TOK_CLASS        "class"
  TOK_CMDBLOCK     "command block"
  TOK_COLON        ":"
  TOK_COPY         "copy"
  TOK_DEF          "def"
  TOK_DELGROUP     "delgroup"
  TOK_DERIV        "derivation"
  TOK_DERIV2       "second-derivation"
  TOK_DIR          "->"
  TOK_DISINHERITS  "disinherits"
  TOK_DIV          "/"
  TOK_DOLLAR       "$"
  TOK_DOUBLECOLON  "::"
  TOK_ELSE         "else"
  TOK_EMIT         "emit"
  TOK_EVENT        "event"
  TOK_EVERY        "every"
  TOK_EXP          "^"
  TOK_EXPRBLOCK    "expression block"
  TOK_FALSECONST   "false"
  TOK_FOR          "for"
  TOK_FOREACH      "foreach"
  TOK_FREEZEIF     "freezeif"
  TOK_FROM         "from"
  TOK_FUNCTION     "function"
  TOK_GROUP        "group"
  TOK_GROUPLIST    "group list"
  TOK_IF           "if"
  TOK_IN           "in"
  TOK_INFO         "info"
  TOK_INHERITS     "inherits"
  TOK_LBRACKET     "{"
  TOK_LOOP         "loop"
  TOK_LOOPN        "loopn"
  TOK_LPAREN       "("
  TOK_LSBRACKET    "["
  TOK_MINUS        "-"
  TOK_MINUSASSIGN  "-="
  TOK_MINUSMINUS   "--"
  TOK_MULT         "*"
  TOK_NEW          "new"
  TOK_NOOP         "noop"
  TOK_NORM         "'n"
  TOK_OBJECT       "object"
  TOK_ONLEAVE      "onleave"
  TOK_ONLY         "only"
  TOK_OROPERATOR   "||"
  TOK_PERCENT      "%"
  TOK_PLUS         "+"
  TOK_PLUSASSIGN   "+="
  TOK_PLUSPLUS     "++"
  TOK_POINT        "."
  TOK_RBRACKET     "}"
  TOK_RETURN       "return"
  TOK_RPAREN       ")"
  TOK_RSBRACKET    "]"
  TOK_STATIC       "static"
  TOK_STOP         "stop"
  TOK_STOPIF       "stopif"
  TOK_SUBCLASS     "subclass"
  TOK_TILDE        "~"
  TOK_TIMEOUT      "timeout"
  TOK_TRUECONST    "true"
  TOK_TRUEDERIV    "command-derivation"
  TOK_TRUEDERIV2   "second-command-derivation"
  TOK_ECHO         "echo"
  TOK_UNALIAS      "unalias"
  TOK_UNBLOCK      "unblock"
  TOK_UNIT         "unit"
  TOK_VAR          "var"
  TOK_VARERROR     "'e"
  TOK_VARIN        "'in"
  TOK_VAROUT       "'out"
  TOK_WAIT         "wait"
  TOK_WAITUNTIL    "waituntil"
  TOK_WHENEVER     "whenever"
  TOK_WHILE        "while"

%token TOK_EOF 0 "end of command"

%token
  <flavor> TOK_COMMA        ","
  <flavor> TOK_SEMICOLON    ";"
  <flavor> TOK_AND          "&"
  <flavor> TOK_PIPE         "|"
;

/*------.
| Val.  |
`------*/

%token
  <val> NUM        "number"
  <val> TIMEVALUE  "time"
  <val> FLAG       "flag"
  <val> FLAGTEST   "flag test"
  <val> FLAGID     "flag identifier"
  <val> FLAGTIME   "flag time"
// FIXME: Simplify once Bison 2.4 is out.
%printer { debug_stream() << *$$; }
  NUM TIMEVALUE FLAG FLAGTEST FLAGID FLAGTIME;

 /*------.
 | Str.  |
 `------*/
%token
   <ustr>  IDENTIFIER         "identifier"
   <ustr>  TAG                "tag"
   <ustr>  STRING             "string"
   <ustr>  SWITCH             "switch"
   <ustr>  BINDER             "binder"
   <ustr>  OPERATOR           "operator command"
   <ustr>  OPERATOR_ID        "operator"
   <ustr>  OPERATOR_ID_PARAM  "param-operator"
   <ustr>  OPERATOR_VAR       "var-operator"
%type <ustr> tag "any kind of tag"
// FIXME: Simplify once Bison 2.4 is out.
%printer { debug_stream() << *$$; }
   "identifier" TAG STRING SWITCH BINDER OPERATOR OPERATOR_ID
   OPERATOR_ID_PARAM OPERATOR_VAR tag;

%token <structure>           STRUCT      "structured identifier"
%token <structure>           REFSTRUCT   "structured ref-identifier"

%type <expr>                expr            "expression"
%type <val>                 timeexpr        "time expression"
%type <command>             taggedcommands  "set of commands"
%type <command>             taggedcommand   "tagged command"
%type <command>             command         "command"
%type <command>             instruction     "instruction"
%type <namedparameters>     parameters      "parameters"
%type <namedparameters>     array           "array"
%type <namedparameters>     parameterlist   "list of parameters"
%type <namedparameters>     rawparameters   "list of attributes"
%type <namedparameters>     namedparameters "list of named parameters"
%type <namedparameters>     flag            "a flag"
%type <namedparameters>     flags.0         "zero or more flags"
%type <namedparameters>     flags.1         "one or more flags"
%type <variablelist>        refvariables    "list of variables"
%type <expr>                softtest        "soft test"
%type <namedparameters>     identifiers     "list of identifiers"
%type <expr>                class_declaration "class declaration"
%type <namedparameters>     class_declaration_list "class declaration list"
%type <binary>              binary          "binary"
%type <property>            property        "property"
%type <variable>            variable        "variable"
%type <variable>            purevariable    "pure variable"
%type <variable>            refvariable     "ref-variable"
//%type  <namedparameters>     purevariables   "list of pure variables"


/*----------------------.
| Operator precedence.  |
`----------------------*/

// FIXME: This is sick!  Puke puke puke.
%left  "||" "&&" "!"
%left  "==" "~=" "%=" "=~=" "!=" ">" ">=" "<" "<="
%left  "-" "+"
%left  "*" "/" "%"
%left  NEG     /* Negation--unary minus */
%right "^"
%right TOK_NORM

%right "," ";"
%left  "&" "|"
%left  CMDBLOCK EXPRBLOCK
%left  "else" "onleave"
%nonassoc "="


/* URBI Grammar */
%%

%start start;
start:
  root  { up.loc_ = @$; }
;

root:
    /* Minimal error recovery, so that all the tokens are read,
       especially the end-of-lines, to keep error messages in sync. */
  error
  {
    // FIXME: We should probably free it.
    up.commandTree = 0;
  }

  | refvariable "=" binary ";" {

      // FIXME: A pointer to a ref-pointer?  Sounds absurd.
      libport::RefPt<UBinary> *ref = new libport::RefPt<UBinary>($3);
      memcheck(up, ref);
      UCommand* c = new UCommand_ASSIGN_BINARY(@$, $1, ref);
      if (c)
	c->setTag("__node__");
      memcheck(up, c, $1, ref);
      if (c)
	up.binaryCommand = true;

      up.commandTree = new UCommand_TREE(@$, Flavorable::USEMICOLON, c, 0);
      if (up.commandTree)
	up.commandTree->setTag("__node__");
      memcheck(up, up.commandTree);
    }

  | taggedcommands {

      up.commandTree = 0;
      if ($1 && $1->type == UCommand::TREE)
      {
	up.commandTree = dynamic_cast<UCommand_TREE*> ($1);
	assert (up.commandTree != 0);
      }
      else
	delete $1;
    }
;



/*-----------------.
| taggedcommands.  |
`-----------------*/

taggedcommands:
  taggedcommand
| taggedcommands "," taggedcommands { $$ = new_bin(up, @$, $2, $1, $3); }
| taggedcommands ";" taggedcommands { $$ = new_bin(up, @$, $2, $1, $3); }
| taggedcommands "|" taggedcommands { $$ = new_bin(up, @$, $2, $1, $3); }
| taggedcommands "&" taggedcommands { $$ = new_bin(up, @$, $2, $1, $3); }
;

/*----------------.
| taggedcommand.  |
`----------------*/

// FIXME: I still use UString here, but that's really stupid, and
// leaking everywhere.  Should be fixed later.
tag:
  "identifier" { $$ = $1; }
| TAG          { $$ = $1; }
| STRUCT       {
		 memcheck(up, $1.device);
		 memcheck(up, $1.id);
		 // FIXME: This is stupid, args should not be given as pointers.
		 $$ = new UString(*$1.device, *$1.id);
		 delete $1.device;
		 delete $1.id;
		}
;

taggedcommand:

    command {
      if ($1)
	$1->setTag(UNKNOWN_TAG);
      $$ = $1;
    }

  | tag flags.0 ":" command {

      memcheck(up, $1);
      if ($4)
      {
	$4->setTag($1->c_str());
	delete $1;
	$4->flags = $2;
      }
      $$ = $4;
    }

  | flags.1 ":" command {

      memcheck(up, $1);
      if ($3)
      {
	$3->setTag(UNKNOWN_TAG);
	$3->flags = $1;
      }
      $$ = $3;
    }
;


/*--------.
| flags.  |
`--------*/

flag:
  FLAG
  {
    UExpression *flagval = new UExpression(@$, UExpression::VALUE, take($1));
    memcheck(up, flagval);
    $$ = new UNamedParameters(new UString("flag"), flagval);
    if (flagval->val == 1 || flagval->val == 3) // +report or +end flag
      $$->notifyEnd = true;
    memcheck(up, $$, flagval);
  }

| FLAGTIME "(" expr ")"
  {
    $$ = new UNamedParameters(new UString("flagtimeout"), $3);
    memcheck(up, $$, $3);
  }

| FLAGID "(" expr ")"
  {
    $$ = new UNamedParameters(new UString("flagid"), $3);
    memcheck(up, $$, $3);
  }

| FLAGTEST "(" softtest ")"
  {
    $$ = new UNamedParameters(new UString(*$1 == 6 ? "flagstop" : "flagfreeze"),
			      $3);
    memcheck(up, $$, $3);
  }
;

// One or more "flag"s.
flags.1:
  flag             { $$ = $1;       }
| flags.1 flag     { $1->next = $2;
                     if ($2->notifyEnd)
                       $1->notifyEnd = true; // propagate the +end flag optim
                   }
;

// Zero or more "flag"s.
flags.0:
  /* empty. */   { $$ = 0; }
| flags.1        { $$ = $1; }
;



/*----------.
| command.  |
`----------*/

command:

    instruction

  | "{" taggedcommands "}" {

      UCommand_TREE* res =
	new UCommand_TREE(@$, Flavorable::UPIPE, $2,
<<<<<<< HEAD
			  new UCommand_NOOP(@$, true));
=======
			  new UCommand_NOOP(@$, UCommand_NOOP::zerotime));
      res->groupOfCommands = true;
>>>>>>> 8ef0076b
      res->setTag("__UGrouped_set_of_commands__");
      res->command2->setTag("__system__");
      $$ = res;
    }
;


/*----------.
| flavors.  |
`----------*/
%type <flavor> and.opt flavor.opt pipe.opt;
%printer { debug_stream() << $$; } and.opt flavor.opt pipe.opt ";" "|" "&" ",";

// One or zero "&", defaulting to ";".
and.opt:
  /* empty. */  { $$ = Flavorable::USEMICOLON; }
| "&"
;

// One or zero "&" or "|", defaulting to ";".
flavor.opt:
  /* empty. */  { $$ = Flavorable::USEMICOLON; }
| "|"
| "&"
;

// One or zero "|", defaulting to ";".
pipe.opt:
  /* empty. */  { $$ = Flavorable::USEMICOLON; }
| "|"
;


/*--------------.
| Instruction.  |
`--------------*/

instruction:
  /* empty */
  {
    $$ = new UCommand_NOOP(@$, UCommand_NOOP::spontaneous);
  }

  | "noop"
  {
    $$ = new UCommand_NOOP(@$);
    memcheck(up, $$);
  }

  | refvariable "=" expr namedparameters {
    $$ = new UCommand_ASSIGN_VALUE(@$, $1, $3, $4, false);
    memcheck(up, $$, $1, $3, $4);
    }

  | refvariable "+=" expr {

    $$ = new UCommand_AUTOASSIGN(@$, $1, $3, 0);
    memcheck(up, $$, $1, $3);
    }

  | refvariable "-=" expr {

    $$ = new UCommand_AUTOASSIGN(@$, $1, $3, 1);
    memcheck(up, $$, $1, $3);
    }


  | "var" refvariable "=" expr namedparameters {

      $2->local_scope = true;
      $$ = new UCommand_ASSIGN_VALUE(@$, $2, $4, $5);
      memcheck(up, $$, $2, $4, $5);
    }

  | property "=" expr {

    $$ = new UCommand_ASSIGN_PROPERTY(@$, $1->variablename, $1->property, $3);
      memcheck(up, $$, $1, $1, $3);
    }

  | expr {

    $$ = new UCommand_EXPR(@$, $1);
      memcheck(up, $$, $1);
    }

  | refvariable NUM {

      // FIXME: Leak
      $$ = new UCommand_DEVICE_CMD(@$, $1, $2);
      memcheck(up, $$, $1);
    }

  | "return" {

    $$ = new UCommand_RETURN(@$, 0);
      memcheck(up, $$);
    }

  | "return" expr {

    $$ = new UCommand_RETURN(@$, $2);
      memcheck(up, $$, $2);
    }

  | "echo" expr namedparameters {

    $$ = new UCommand_ECHO(@$, $2, $3, 0);
      memcheck(up, $$, $2, $3);
    }

  | refvariable "=" "new" "identifier" {

      memcheck(up, $4);
      $$ = new UCommand_NEW(@$, $1, $4, 0, true);
      memcheck(up, $$, $1, $4);
    }

  | refvariable "=" "new" "identifier" "(" parameterlist ")" {

      memcheck(up, $4);
      $$ = new UCommand_NEW(@$, $1, $4, $6);
      memcheck(up, $$, $1, $4, $6);
    }

  | "group" "identifier" "{" identifiers "}" {

      $$ = new UCommand_GROUP(@$, $2, $4);
      memcheck(up, $$, $4, $2);
    }

  | "addgroup" "identifier" "{" identifiers "}" {

      $$ = new UCommand_GROUP(@$, $2, $4, 1);
      memcheck(up, $$, $4, $2);
    }


  | "delgroup" "identifier" "{" identifiers "}" {

      $$ = new UCommand_GROUP(@$, $2, $4, 2);
      memcheck(up, $$, $4, $2);
    }

   /*
  | GROUP "identifier" {

      $$ = new UCommand_GROUP(@$, $2, 0);
      memcheck(up, $$, $2);
    }
*/
  | "group" {

    $$ = new UCommand_GROUP(@$, 0, 0);
      memcheck(up, $$);
    }

  | "alias" purevariable purevariable {

    $$ = new UCommand_ALIAS(@$, $2, $3);
      memcheck(up, $$, $2, $3);
    }

  | purevariable "inherits" purevariable {

    $$ = new UCommand_INHERIT(@$, $1, $3);
      memcheck(up, $$, $1, $3);
    }

  | purevariable "disinherits" purevariable {

    $$ = new UCommand_INHERIT(@$, $1, $3, true);
      memcheck(up, $$, $1, $3);
    }

  | "alias" purevariable {

    $$ = new UCommand_ALIAS(@$, $2, 0);
      memcheck(up, $$, $2);
    }

  | "unalias" purevariable {

    $$ = new UCommand_ALIAS(@$, $2, 0, true);
      memcheck(up, $$, $2);
    }

  | "alias" {

    $$ = new UCommand_ALIAS(@$, 0, 0);
      memcheck(up, $$);
  }

  | OPERATOR {

      memcheck(up, $1);
      $$ = new UCommand_OPERATOR(@$, $1);
      memcheck(up, $$, $1);
    }

  | OPERATOR_ID tag {

      memcheck(up, $1);
      memcheck(up, $2);
      $$ = new UCommand_OPERATOR_ID(@$, $1, $2);
      memcheck(up, $$, $1, $2);
    }

  | OPERATOR_VAR variable {

      memcheck(up, $1);
      $$ = new UCommand_OPERATOR_VAR(@$, $1, $2);
      memcheck(up, $$, $1, $2);
    }

  | BINDER "object" purevariable {

      memcheck(up, $1);
      $$ = new UCommand_BINDER(@$, 0, $1, UBIND_OBJECT, $3);
      memcheck(up, $$, $1, $3);
    }


  | BINDER "var" purevariable "from" purevariable {

      memcheck(up, $1);
      $$ = new UCommand_BINDER(@$, $5, $1, UBIND_VAR, $3);
      memcheck(up, $$, $1, $3, $5);
    }

  | BINDER "function" "(" NUM ")" purevariable "from" purevariable {

      memcheck(up, $1);
      $$ = new UCommand_BINDER(@$, $8, $1, UBIND_FUNCTION, $6, (int)take($4));
      memcheck(up, $$, $1, $6, $8);
    }

  | BINDER "event" "(" NUM ")" purevariable "from" purevariable {

      memcheck(up, $1);
      $$ = new UCommand_BINDER(@$, $8, $1, UBIND_EVENT, $6, (int)take ($4));
      memcheck(up, $$, $1, $6, $8);
    }

  | "wait" expr {

    $$ = new UCommand_WAIT(@$, $2);
      memcheck(up, $$, $2);
    }

  | "emit" purevariable {

      $$ = new UCommand_EMIT(@$, $2, 0);
      memcheck(up, $$, $2);
    }

  | "emit" purevariable "(" parameterlist ")" {

      $$ = new UCommand_EMIT(@$, $2, $4);
      memcheck(up, $$, $2, $4);
    }

  | "emit" "(" expr ")" purevariable {

      $$ = new UCommand_EMIT(@$, $5, 0, $3);
      memcheck(up, $$, $5, $3);
    }

  | "emit" "(" expr ")" purevariable "(" parameterlist ")" {

      $$ = new UCommand_EMIT(@$, $5, $7, $3);
      memcheck(up, $$, $5, $7, $3);
    }

  | "emit" "(" ")" purevariable {

      $$ = new UCommand_EMIT(@$, $4, 0, new UExpression(@$, UExpression::VALUE,
							UINFINITY));
      memcheck(up, $$, $4);
    }

  | "emit" "(" ")" purevariable "(" parameterlist ")" {

      $$ = new UCommand_EMIT(@$, $4, $6, new UExpression(@$, UExpression::VALUE,
							 UINFINITY));
      memcheck(up, $$, $4, $6);
    }

  | "waituntil" softtest {

      $$ = new UCommand_WAIT_TEST(@$, $2);
      memcheck(up, $$, $2);
    }

  | refvariable "--" {

      $$ = new UCommand_INCDECREMENT(@$, UCommand::DECREMENT, $1);
      memcheck(up, $$, $1);
    }

  | refvariable "++" {

      $$ = new UCommand_INCDECREMENT(@$, UCommand::INCREMENT, $1);
      memcheck(up, $$, $1);
    }

  | "def" {

      $$ = new UCommand_DEF(@$, UCommand_DEF::UDEF_QUERY, 0, 0, 0);
      memcheck(up, $$);
    }

  | "var" refvariable {

      $2->local_scope = true;
      $$ = new UCommand_DEF(@$, UCommand_DEF::UDEF_VAR, $2, 0, 0);
      memcheck(up, $$, $2);
    }

  | "def" refvariable {

      $2->local_scope = true;
      $$ = new UCommand_DEF(@$, UCommand_DEF::UDEF_VAR, $2, 0, 0);
      memcheck(up, $$, $2);
    }

  | "var" "{" refvariables "}" {

    $$ = new UCommand_DEF(@$, UCommand_DEF::UDEF_VARS, $3);
    memcheck(up, $$, $3);
    }

  | "class" "identifier" "{" class_declaration_list "}" {

    $$ = new UCommand_CLASS(@$, $2, $4);
    memcheck(up, $$, $2, $4);
    }

  | "class" "identifier" {

    $$ = new UCommand_CLASS(@$, $2, 0);
    memcheck(up, $$, $2);
    }


  | "event" variable "(" identifiers ")" {

      $2->local_scope = true;
      $$ = new UCommand_DEF(@$, UCommand_DEF::UDEF_EVENT, $2, $4, 0);
      memcheck(up, $$, $2, $4);
    }

  | "event" variable {

      $2->local_scope = true;
      $$ = new UCommand_DEF(@$, UCommand_DEF::UDEF_EVENT, $2, 0, 0);
      memcheck(up, $$, $2);
    }

  | "function" variable "(" identifiers ")" {

      if (up.connection.functionTag)
      {
	delete $2;
	delete $4;
	$2 = 0;
	delete up.connection.functionTag;
	up.connection.functionTag = 0;
	error(@$, "Nested function def not allowed.");
	YYERROR;
      }
      else
      {
	up.connection.functionTag = new UString("__Funct__");
	globalDelete = &up.connection.functionTag;
      }

    } taggedcommand {

      $$ = new UCommand_DEF(@$, UCommand_DEF::UDEF_FUNCTION, $2, $4, $7);

      memcheck(up, $$, $2, $4);
      if (up.connection.functionTag)
      {
	delete up.connection.functionTag;
	up.connection.functionTag = 0;
	globalDelete = 0;
      }
    }

  | "def" variable "(" identifiers ")" {

      warn (up, @$, "'def' is deprecated, use 'function' instead");
      if (up.connection.functionTag)
      {
	delete $2;
	delete $4;
	$2 = 0;
	delete up.connection.functionTag;
	up.connection.functionTag = 0;
	error(@$, "Nested function def not allowed.");
	YYERROR;
      }
      else
      {
	up.connection.functionTag = new UString("__Funct__");
	globalDelete = &up.connection.functionTag;
      }

    } taggedcommand {

      $$ = new UCommand_DEF(@$, UCommand_DEF::UDEF_FUNCTION, $2, $4, $7);

      memcheck(up, $$, $2, $4);
      if (up.connection.functionTag)
      {
	delete up.connection.functionTag;
	up.connection.functionTag = 0;
	globalDelete = 0;
      }
    }

<<<<<<< HEAD
  | "if" "(" expr ")" taggedcommand %prec CMDBLOCK {

      if (!$5)
      {
	delete $3;
	delete $5;
	error(@$, "Empty then-part within an if.");
	YYERROR;
      }
=======
  | "if" "(" expr ")" taggedcommand %prec CMDBLOCK
    {
      warn_spontaneous(up, @5, *$5);
>>>>>>> 8ef0076b
      $$ = new UCommand_IF(@$, $3, $5, 0);
      memcheck(up, $$, $3, $5);
    }

  | "if" "(" expr ")" taggedcommand "else" taggedcommand
    {
      warn_spontaneous(up, @5, *$5);
      $$ = new UCommand_IF(@$, $3, $5, $7);
      memcheck(up, $$, $3, $5, $7);
    }

  | "every" "(" expr ")" taggedcommand {

    $$ = new UCommand_EVERY(@$, $3, $5);
      memcheck(up, $$, $3, $5);
    }

  | "timeout" "(" expr ")" taggedcommand {

    $$ = new UCommand_TIMEOUT(@$, $3, $5);
      memcheck(up, $$, $3, $5);
    }

  | "stopif" "(" softtest ")" taggedcommand {

    $$ = new UCommand_STOPIF(@$, $3, $5);
      memcheck(up, $$, $3, $5);
    }

  | "freezeif" "(" softtest ")" taggedcommand {

    $$ = new UCommand_FREEZEIF(@$, $3, $5);
      memcheck(up, $$, $3, $5);
    }

  | "at" and.opt "(" softtest ")" taggedcommand %prec CMDBLOCK {

      $$ = new UCommand_AT(@$,  $2, $4, $6, 0);
      memcheck(up, $$, $4, $6);
    }

  | "at" and.opt "(" softtest ")" taggedcommand "onleave" taggedcommand {
<<<<<<< HEAD
      if(!$6)
      {
	delete $4;
	delete $6;
	delete $8;
	error(@$, "Empty body within an at command.");
	YYERROR;
      }
      $$ = new UCommand_AT(@$, $2, $4, $6, $8);
      memcheck(up, $$, $4, $6, $8);
=======
     warn_spontaneous(up, @6, *$6);
     $$ = new UCommand_AT(@$, $2, $4, $6, $8);
     memcheck(up, $$, $4, $6, $8);
>>>>>>> 8ef0076b
    }

  | "while" pipe.opt "(" expr ")" taggedcommand %prec CMDBLOCK {

      $$ = new UCommand_WHILE(@$, $2, $4, $6);
      memcheck(up, $$, $4, $6);
    }

  | "whenever" "(" softtest ")" taggedcommand %prec CMDBLOCK {

      $$ = new UCommand_WHENEVER(@$, $3, $5, 0);
      memcheck(up, $$, $3, $5);
    }

  | "whenever" "(" softtest ")" taggedcommand "else" taggedcommand {
      warn_spontaneous(up, @5, *$5);
      $$ = new UCommand_WHENEVER(@$, $3, $5, $7);
      memcheck(up, $$, $3, $5, $7);
    }

  | "loop" taggedcommand %prec CMDBLOCK {

      $$ = new UCommand_LOOP(@$, $2);
      memcheck(up, $$, $2);
    }

  | "foreach" flavor.opt purevariable "in" expr "{" taggedcommands "}"
     %prec CMDBLOCK {
<<<<<<< HEAD

      $$ = new UCommand_FOREACH(@$, $2, $3, $5, $7);
      memcheck(up, $$, $3, $5, $7);
    }

  | "loopn" flavor.opt "(" expr ")" taggedcommand %prec CMDBLOCK {

=======

      $$ = new UCommand_FOREACH(@$, $2, $3, $5, $7);
      memcheck(up, $$, $3, $5, $7);
    }

  | "loopn" flavor.opt "(" expr ")" taggedcommand %prec CMDBLOCK {

>>>>>>> 8ef0076b
      $$ = new UCommand_LOOPN(@$, $2, $4, $6);
      memcheck(up, $$, $4, $6);
    }

  | "for" flavor.opt "(" instruction ";"
			 expr ";"
			 instruction ")" taggedcommand %prec CMDBLOCK {

      $$ = new UCommand_FOR(@$, $2, $4, $6, $8, $10);
      memcheck(up, $$, $4, $6, $8, $10);
    }
;


/* ARRAY */

array:

  /* empty */ { $$ = 0; }

  | "[" expr "]" array {

      $$ = new UNamedParameters($2, $4);
      memcheck(up, $$, $2, $4);
    }
;


/* VARID, PUREVARIABLE, VARIABLE, REFVARIABLE */

purevariable:

    "$" "(" expr ")" {

      $$ = new UVariableName($3);
      memcheck(up, $$, $3);
    }

  | "identifier" array "." "identifier" array {

      memcheck(up, $1);
      memcheck(up, $4);
      $$ = new UVariableName($1, $2, $4, $5);
      memcheck(up, $$, $1, $2, $4, $5);
    }

  | "identifier" "::" "identifier" {

      memcheck(up, $1);
      memcheck(up, $3);
      $$ = new UVariableName($1, $3, true, 0);
      if ($$) $$->doublecolon = true;
      memcheck(up, $$, $1, $3);
    }

  | "identifier" array {

      memcheck(up, $1);
      $$ = new UVariableName(new UString(up.connection.functionTag
					 ? *up.connection.functionTag
					 : *up.connection.connectionTag),
			     $1, false, $2);
      memcheck(up, $$, $1, $2);
      $$->nostruct = true;
    }

  | STRUCT array {

      memcheck(up, $1.device);
      memcheck(up, $1.id);
      $$ = new UVariableName($1.device, $1.id, false, $2);
      memcheck(up, $$, $1.device, $1.id, $2);
    }

;

variable:
  purevariable		{ $$ = $1;				}
| "static" purevariable	{ $$ = $2; $$->isstatic = true;		}
| purevariable "'n"	{ $$ = $1; $$->isnormalized = true;	}
| purevariable "'e"	{ $$ = $1; $$->varerror = true;		}
| purevariable "'in"	{ $$ = $1; $$->varin = true;		}
| purevariable "'out"	{ $$ = $1;				}
| purevariable "'"	{ $$ = $1; $$->deriv = UVariableName::UDERIV;	  }
| purevariable "''"	{ $$ = $1; $$->deriv = UVariableName::UDERIV2;	  }
| purevariable "'d"	{ $$ = $1; $$->deriv = UVariableName::UTRUEDERIV; }
| purevariable "'dd"	{ $$ = $1; $$->deriv = UVariableName::UTRUEDERIV2;}
;

refvariable:
    variable {

      $$ = $1;
    }

  | "only" variable {

      $$ = $2;
      $$->rooted = true;
  }
;


/* PROPERTY */

property:

    purevariable "->" "identifier" {

      $$ = new UProperty($1, $3);
      memcheck(up, $$, $1, $3);
    }
;


/* NAMEDPARAMETERS */

namedparameters:
  /* empty */ { $$ = 0; }

  | "identifier" ":" expr namedparameters {

      memcheck(up, $1);
      $$ = new UNamedParameters($1, $3, $4);
      memcheck(up, $$, $1, $4, $3);
    }
;


/* BINARY */

binary:
    "bin" NUM {
      $$ = new UBinary((int)take($2), 0);
      memcheck(up, $$);
      if ($$ != 0)
	memcheck(up, $$->buffer, $$);
    }

  | "bin" NUM rawparameters {

      $$ = new UBinary((int)take($2), $3);
      memcheck(up, $$, $3);
      if ($$ != 0)
	memcheck(up, $$->buffer, $$, $3);
    }
;


/* TIMEEXPR */

timeexpr:
 TIMEVALUE           { $$ = $1;  }
| timeexpr TIMEVALUE { $$ = new ufloat(take($1)+take($2));  }
;


/* EXPR */

expr:
  NUM {
    $$ = new UExpression(@$, UExpression::VALUE, take($1));
    memcheck(up, $$);
  }

| timeexpr {
    $$ = new UExpression(@$, UExpression::VALUE, take ($1));
    memcheck(up, $$);
  }

| STRING {
    memcheck(up, $1);
    $$ = new UExpression(@$, UExpression::VALUE, $1);
    memcheck(up, $$, $1);
  }

| "[" parameterlist "]" {

    $$ = new UExpression(@2, UExpression::LIST, $2);
    memcheck(up, $$, $2);
  }

| property {

    $$ = new UExpression(@$, UExpression::PROPERTY,
			 $1->property, $1->variablename);
     memcheck(up, $$, $1);
  }

| refvariable "(" parameterlist ")"  {

    //if (($1) && ($1->device) &&
    //    ($1->device->equal(up.connection.functionTag)))
    //  $1->nameUpdate(up.connection.connectionTag->c_str(),
    //                 $1->id->c_str());

    $$ = new_exp(up, @$, UExpression::FUNCTION, $1, $3);
  }

| "%" variable         { $$ = new_exp(up, @$, UExpression::ADDR_VARIABLE, $2); }
| variable             { $$ = new_exp(up, @$, UExpression::VARIABLE, $1);      }
| "group" "identifier" { $$ = new_exp(up, @$, UExpression::GROUP, $2);         }
;


  /* num expr */
expr:
    expr "+" expr	{ $$ = new_exp(up, @$, UExpression::PLUS,  $1, $3); }
  | expr "-" expr	{ $$ = new_exp(up, @$, UExpression::MINUS, $1, $3); }
  | expr "*" expr	{ $$ = new_exp(up, @$, UExpression::MULT,  $1, $3); }
  | expr "/" expr	{ $$ = new_exp(up, @$, UExpression::DIV,   $1, $3); }
  | expr "%" expr	{ $$ = new_exp(up, @$, UExpression::MOD,   $1, $3); }
  | expr "^" expr	{ $$ = new_exp(up, @$, UExpression::EXP,   $1, $3); }

  | "copy" expr  %prec NEG {

      $$ = new UExpression(@$, UExpression::COPY, $2, 0);
      memcheck(up, $$, $2);
    }

  | "-" expr %prec NEG {

      $$ = new UExpression(@$, UExpression::NEG, $2, 0);
      memcheck(up, $$, $2);
    }

  | "(" expr ")" {

      $$ = $2;
    }
;


  /*--------.
  | Tests.  |
  `--------*/
%token
  TOK_EQ   "=="
  TOK_GT   ">"
  TOK_LE   "<="
  TOK_LT   "<"
  TOK_PEQ  "%="
  TOK_NE   "!="
  TOK_GE   ">="
  TOK_DEQ  "=~="
  TOK_REQ  "~="
;

expr:
<<<<<<< HEAD
    "true"  { $$ = new UExpression(@$, UExpression::VALUE, TRUE);  }
  | "false" { $$ = new UExpression(@$, UExpression::VALUE, FALSE); }

  | expr "=="  expr { $$ = new_exp(up, @$, UExpression::TEST_EQ,  $1, $3); }
  | expr "~="  expr { $$ = new_exp(up, @$, UExpression::TEST_REQ, $1, $3); }
  | expr "=~=" expr { $$ = new_exp(up, @$, UExpression::TEST_DEQ, $1, $3); }
  | expr "%="  expr { $$ = new_exp(up, @$, UExpression::TEST_PEQ, $1, $3); }
  | expr "!="  expr { $$ = new_exp(up, @$, UExpression::TEST_NE,  $1, $3); }
  | expr ">"   expr { $$ = new_exp(up, @$, UExpression::TEST_GT,  $1, $3); }
  | expr ">="  expr { $$ = new_exp(up, @$, UExpression::TEST_GE,  $1, $3); }
  | expr "<"   expr { $$ = new_exp(up, @$, UExpression::TEST_LT,  $1, $3); }
  | expr "<="  expr { $$ = new_exp(up, @$, UExpression::TEST_LE,  $1, $3); }

  | "!" expr {
      $$ = new UExpression(@$, UExpression::TEST_BANG, $2, 0);
      memcheck(up, $$, $2);
    }

  | expr "&&" expr { $$ = new_exp(up, @$, UExpression::TEST_AND, $1, $3); }
  | expr "||" expr { $$ = new_exp(up, @$, UExpression::TEST_OR,  $1, $3); }
=======
  "true"  { $$ = new UExpression(@$, UExpression::VALUE, ufloat(1)); }
| "false" { $$ = new UExpression(@$, UExpression::VALUE, ufloat(0)); }

| expr "=="  expr { $$ = new_exp(up, @$, UExpression::TEST_EQ,  $1, $3); }
| expr "~="  expr { $$ = new_exp(up, @$, UExpression::TEST_REQ, $1, $3); }
| expr "=~=" expr { $$ = new_exp(up, @$, UExpression::TEST_DEQ, $1, $3); }
| expr "%="  expr { $$ = new_exp(up, @$, UExpression::TEST_PEQ, $1, $3); }
| expr "!="  expr { $$ = new_exp(up, @$, UExpression::TEST_NE,  $1, $3); }
| expr ">"   expr { $$ = new_exp(up, @$, UExpression::TEST_GT,  $1, $3); }
| expr ">="  expr { $$ = new_exp(up, @$, UExpression::TEST_GE,  $1, $3); }
| expr "<"   expr { $$ = new_exp(up, @$, UExpression::TEST_LT,  $1, $3); }
| expr "<="  expr { $$ = new_exp(up, @$, UExpression::TEST_LE,  $1, $3); }

| "!" expr {
    $$ = new UExpression(@$, UExpression::TEST_BANG, $2, 0);
    memcheck(up, $$, $2);
  }
>>>>>>> 8ef0076b

| expr "&&" expr { $$ = new_exp(up, @$, UExpression::TEST_AND, $1, $3); }
| expr "||" expr { $$ = new_exp(up, @$, UExpression::TEST_OR,  $1, $3); }
;


/* PARAMETERLIST, PARAMETERS, PARAMETERSERIES */

parameterlist:
  /* empty */ { $$ = 0; }

  | parameters
;

parameters:
    expr {

      $$ = new UNamedParameters($1);
      memcheck(up, $$, $1);
    }

  | expr "," parameters {

      $$ = new UNamedParameters($1, $3);
      memcheck(up, $$, $1, $3);
    }
;

rawparameters:
    NUM {
      UExpression *expr = new UExpression(@$, UExpression::VALUE, take($1));
      $$ = new UNamedParameters(expr);
      memcheck(up, $$, expr);
    }

  | "identifier" {

      UExpression *expr = new UExpression(@$, UExpression::VALUE, $1);
      $$ = new UNamedParameters(expr);
      memcheck(up, $$, expr);
    }

  |  NUM rawparameters {

      UExpression *expr = new UExpression(@$, UExpression::VALUE, take($1));
      $$ = new UNamedParameters(expr, $2);
      memcheck(up, $$, $2, expr);
    }

  |  "identifier" rawparameters {

      UExpression *expr = new UExpression(@$, UExpression::VALUE, $1);
      $$ = new UNamedParameters(expr, $2);
      memcheck(up, $$, $2, expr);
    }
;

/* SOFTTEST */

softtest:
    expr
  | expr "~" expr  {

      $$ = $1;
      $$->issofttest = true;
      $$->softtest_time = $3;
    }
  | "(" expr "~" expr ")" {

      $$ = $2;
      $$->issofttest = true;
      $$->softtest_time = $4;
    }
;

/* "identifier"S */

identifiers:
  /* empty */  { $$ = 0; }

  | "identifier" {

      memcheck(up, $1);
      $$ = new UNamedParameters($1, 0);
      memcheck(up, $$, $1);
    }

  | "var" "identifier" {

      memcheck(up, $2);
      $$ = new UNamedParameters($2, 0);
      memcheck(up, $$, $2);
    }


  | "identifier" "," identifiers {

      memcheck(up, $1);
      $$ = new UNamedParameters($1, 0, $3);
      memcheck(up, $$, $3, $1);
    }

  | "var" "identifier" "," identifiers {

      memcheck(up, $2);
      $$ = new UNamedParameters($2, 0, $4);
      memcheck(up, $$, $4, $2);
    }

;

/* CLASS_DELCARATION & CLASS_DECLARATION_LIST */

class_declaration:

    "var" "identifier" {

      memcheck(up, $2);
      $$ = new UExpression(@$, UExpression::VALUE, $2);
      memcheck(up, $$, $2);
    }

  | "function" variable "(" identifiers ")" {
      $$ = new_exp(up, @$, UExpression::FUNCTION, $2, $4);
    }

  | "function" variable {
      $$ = new UExpression(@$, UExpression::FUNCTION, $2,
			   static_cast<UNamedParameters*> (0));
      memcheck(up, $$, $2);
    }

  | "event" variable "(" identifiers ")" {
      $$ = new_exp(up, @$, UExpression::EVENT, $2, $4);
    }

  | "event" variable {
      $$ = new UExpression(@$, UExpression::EVENT, $2,
			   static_cast<UNamedParameters*> (0));
      memcheck(up, $$, $2);
    }
;


class_declaration_list:
  /* empty */  { $$ = 0; }

  | class_declaration {
      $$ = new UNamedParameters($1, 0);
      memcheck(up, $$, $1);
    }

  | class_declaration ";" class_declaration_list {
      $$ = new UNamedParameters($1, $3);
      memcheck(up, $$, $3, $1);
    }
;

/* REFVARIABLES */

refvariables:
  /* empty */  { $$ = 0; }

  | refvariable {
      memcheck(up, $1);
      $$ = new UVariableList($1);
      memcheck(up, $$, $1);
    }

  | refvariable ";" refvariables {
      memcheck(up, $1);
      $$ = new UVariableList($1, $3);
      memcheck(up, $$, $3, $1);
    }
;

/* End of grammar */

%%

// The error function that 'bison' calls
void yy::parser::error(const location_type& l, const std::string& m)
{
  up.error (l, m);
  if (globalDelete)
  {
    delete *globalDelete;
    *globalDelete = 0;
  }
}

// Local Variables:
// mode: c++
// End:<|MERGE_RESOLUTION|>--- conflicted
+++ resolved
@@ -32,13 +32,8 @@
 %debug
 
 %{
-<<<<<<< HEAD
-#include "fwd.hh"
-#include "utypes.hh"
-=======
 #include "kernel/fwd.hh"
 #include "kernel/utypes.hh"
->>>>>>> 8ef0076b
 #include "flavorable.hh"
 %}
 
@@ -609,12 +604,8 @@
 
       UCommand_TREE* res =
 	new UCommand_TREE(@$, Flavorable::UPIPE, $2,
-<<<<<<< HEAD
-			  new UCommand_NOOP(@$, true));
-=======
 			  new UCommand_NOOP(@$, UCommand_NOOP::zerotime));
       res->groupOfCommands = true;
->>>>>>> 8ef0076b
       res->setTag("__UGrouped_set_of_commands__");
       res->command2->setTag("__system__");
       $$ = res;
@@ -1037,21 +1028,9 @@
       }
     }
 
-<<<<<<< HEAD
-  | "if" "(" expr ")" taggedcommand %prec CMDBLOCK {
-
-      if (!$5)
-      {
-	delete $3;
-	delete $5;
-	error(@$, "Empty then-part within an if.");
-	YYERROR;
-      }
-=======
   | "if" "(" expr ")" taggedcommand %prec CMDBLOCK
     {
       warn_spontaneous(up, @5, *$5);
->>>>>>> 8ef0076b
       $$ = new UCommand_IF(@$, $3, $5, 0);
       memcheck(up, $$, $3, $5);
     }
@@ -1094,22 +1073,9 @@
     }
 
   | "at" and.opt "(" softtest ")" taggedcommand "onleave" taggedcommand {
-<<<<<<< HEAD
-      if(!$6)
-      {
-	delete $4;
-	delete $6;
-	delete $8;
-	error(@$, "Empty body within an at command.");
-	YYERROR;
-      }
-      $$ = new UCommand_AT(@$, $2, $4, $6, $8);
-      memcheck(up, $$, $4, $6, $8);
-=======
      warn_spontaneous(up, @6, *$6);
      $$ = new UCommand_AT(@$, $2, $4, $6, $8);
      memcheck(up, $$, $4, $6, $8);
->>>>>>> 8ef0076b
     }
 
   | "while" pipe.opt "(" expr ")" taggedcommand %prec CMDBLOCK {
@@ -1138,7 +1104,6 @@
 
   | "foreach" flavor.opt purevariable "in" expr "{" taggedcommands "}"
      %prec CMDBLOCK {
-<<<<<<< HEAD
 
       $$ = new UCommand_FOREACH(@$, $2, $3, $5, $7);
       memcheck(up, $$, $3, $5, $7);
@@ -1146,15 +1111,6 @@
 
   | "loopn" flavor.opt "(" expr ")" taggedcommand %prec CMDBLOCK {
 
-=======
-
-      $$ = new UCommand_FOREACH(@$, $2, $3, $5, $7);
-      memcheck(up, $$, $3, $5, $7);
-    }
-
-  | "loopn" flavor.opt "(" expr ")" taggedcommand %prec CMDBLOCK {
-
->>>>>>> 8ef0076b
       $$ = new UCommand_LOOPN(@$, $2, $4, $6);
       memcheck(up, $$, $4, $6);
     }
@@ -1404,28 +1360,6 @@
 ;
 
 expr:
-<<<<<<< HEAD
-    "true"  { $$ = new UExpression(@$, UExpression::VALUE, TRUE);  }
-  | "false" { $$ = new UExpression(@$, UExpression::VALUE, FALSE); }
-
-  | expr "=="  expr { $$ = new_exp(up, @$, UExpression::TEST_EQ,  $1, $3); }
-  | expr "~="  expr { $$ = new_exp(up, @$, UExpression::TEST_REQ, $1, $3); }
-  | expr "=~=" expr { $$ = new_exp(up, @$, UExpression::TEST_DEQ, $1, $3); }
-  | expr "%="  expr { $$ = new_exp(up, @$, UExpression::TEST_PEQ, $1, $3); }
-  | expr "!="  expr { $$ = new_exp(up, @$, UExpression::TEST_NE,  $1, $3); }
-  | expr ">"   expr { $$ = new_exp(up, @$, UExpression::TEST_GT,  $1, $3); }
-  | expr ">="  expr { $$ = new_exp(up, @$, UExpression::TEST_GE,  $1, $3); }
-  | expr "<"   expr { $$ = new_exp(up, @$, UExpression::TEST_LT,  $1, $3); }
-  | expr "<="  expr { $$ = new_exp(up, @$, UExpression::TEST_LE,  $1, $3); }
-
-  | "!" expr {
-      $$ = new UExpression(@$, UExpression::TEST_BANG, $2, 0);
-      memcheck(up, $$, $2);
-    }
-
-  | expr "&&" expr { $$ = new_exp(up, @$, UExpression::TEST_AND, $1, $3); }
-  | expr "||" expr { $$ = new_exp(up, @$, UExpression::TEST_OR,  $1, $3); }
-=======
   "true"  { $$ = new UExpression(@$, UExpression::VALUE, ufloat(1)); }
 | "false" { $$ = new UExpression(@$, UExpression::VALUE, ufloat(0)); }
 
@@ -1443,7 +1377,6 @@
     $$ = new UExpression(@$, UExpression::TEST_BANG, $2, 0);
     memcheck(up, $$, $2);
   }
->>>>>>> 8ef0076b
 
 | expr "&&" expr { $$ = new_exp(up, @$, UExpression::TEST_AND, $1, $3); }
 | expr "||" expr { $$ = new_exp(up, @$, UExpression::TEST_OR,  $1, $3); }
