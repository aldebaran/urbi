%{
/* \file utoken.l
 *******************************************************************************

 File: utoken.l\n
 Definition of scanner used by the UParser object.
 This scanned is defined with flex, using option c++.

 This file is part of
 %URBI, version 1.0\n
 (c) Jean-Christophe Baillie, 2004.

 Permission to use, copy, modify, and redistribute this software for
 non-commercial use is hereby granted.

 This software is provided "as is" without warranty of any kind,
 either expressed or implied, including but not limited to the
 implied warranties of fitness for a particular purpose.

 For more information, comments, bug reports: http://www.urbiforge.net

 **************************************************************************** */

#include <cstdlib>
#include <cstring>

#include "parser/uparser.hh"
// Shorter access to the tokens.
typedef yy::parser::token token;

// At each match, adjust the end cursor.
#define YY_USER_ACTION locp->columns(yyleng);

// To avoid differences between versions of Bison, set by hand the
// initial columns when advancing lines.
#define LINES(Loc)				\
 do {						\
   (Loc)->lines();				\
   (Loc)->end.column = 1;			\
 } while (0)

// Otherwise Flex returns an int instead of an enum.
#define yyterminate() return token::TOK_EOF

/*----------------------------------.
| Sugar to return semantic values.  |
`----------------------------------*/

#define RETURN_VALUE(Token, Field, Value)	\
 do {						\
   valp->Field = Value;				\
   return token::Token;				\
 } while (0)



// For ",", ";", "|", and "&" (i.e., COMMA, SEMICOLON, PIPE, and AND).
#define RETURN_FLAVOR(Symbol)					\
  RETURN_VALUE(TOK_ ## Symbol, flavor, Flavorable::U ## Symbol)

// Store yytext in valp->str, and return Token.
#define RETURN_STR(Token)				\
  RETURN_VALUE(Token, str, new std::string(yytext))

/// Return an fval of type Token with Value.
#define RETURN_FVAL(Token, Value)		\
  RETURN_VALUE(Token, fval, Value)

/// Return an ival of type Token with Value.
#define RETURN_IVAL(Token, Value)		\
  RETURN_VALUE(Token, ival, Value)

#define RETURN_TIME_VALUE(Scale)				\
  do {								\
    yytext[yyleng-1]=0;						\
    RETURN_VALUE(TIME_VALUE, fval, atof(yytext) * (Scale));	\
  } while (0)

%}
%option noyywrap

%x SC_C_COMMENT SC_STRING

BLANKS   [ \t]+
EOL      \n|\r|\n\r|\r\n
ID       [a-zA-Z_][_A-Za-z0-9]*
INTEGER  [0-9]+
FLOAT    \.[0-9]+|[0-9]+\.[0-9]*
NUMBER   {INTEGER}|{FLOAT}
STRING   \"([^\"]|"\\\"")*\"

%%
%{
  locp->step();
%}

  /*------------.
  | The rules.  |
  `------------*/

"inf"         RETURN_FVAL(FLOAT, UINFINITY);
"pi"          RETURN_FVAL(FLOAT, 3.14159265358979323846264338327950288);
"off"         RETURN_FVAL(FLOAT, 0);
"switch"      RETURN_FVAL(FLOAT, -1);
"on"          RETURN_FVAL(FLOAT, 1);

  /*  FIXME: This is really sick. */
"+report"     RETURN_IVAL(FLAG, 1);
"+error"      RETURN_IVAL(FLAG, 2);
"+end"        RETURN_IVAL(FLAG, 3);
"+begin"      RETURN_IVAL(FLAG, 4);
"+top"        RETURN_IVAL(FLAG, 7);
"+bg"         RETURN_IVAL(FLAG, 10);

<<<<<<< HEAD
"+timeout"    RETURN_IVAL(FLAG_TIME, 5);

"+stop"       RETURN_IVAL(FLAG_TEST, 7);
"+freeze"     RETURN_IVAL(FLAG_TEST, 8);

"+connection" RETURN_IVAL(FLAG_ID, 9);
=======
"+report"     RETURN_FLAG(1);
"+error"      RETURN_FLAG(2);
"+end"        RETURN_FLAG(3);
"+begin"      RETURN_FLAG(4);
"+top"        RETURN_FLAG(7);
"+bg"         RETURN_FLAG(10);
"+freeze"     RETURN_FLAG(11);
"+stop"       RETURN_FLAG(12);
>>>>>>> 9ebc0176


{NUMBER}"d"   RETURN_TIME_VALUE(1000*60*60*24);
{NUMBER}"h"   RETURN_TIME_VALUE(1000*60*60);
{NUMBER}"m"   RETURN_TIME_VALUE(1000*60);
{NUMBER}"s"   RETURN_TIME_VALUE(1000);
{NUMBER}"ms"  yytext[yyleng-2]=0; RETURN_TIME_VALUE(1);

  /* FIXME: atof and atoi are no good. */
{FLOAT}       { RETURN_FVAL(FLOAT,   atof(yytext)); }
{INTEGER}     { RETURN_IVAL(INTEGER, atoi(yytext)); }

\"            valp->str = new std::string; BEGIN SC_STRING;


"block"      |
"disconnect" |
"freeze"     |
"killall"    |
"stop"       |
"unblock"    |
"unfreeze"   RETURN_STR (OPERATOR_ID);

"delete"  |
"info"    |
"undef"   RETURN_STR (OPERATOR_VAR);

"add"     |
"cancel"  |
"discard" |
"mix"     |
"normal"  |
"queue"   RETURN_STR (STRING);

"external"  |
"internal"  RETURN_STR (BINDER);

"commands"        |
"connections"     |
"debugoff"        |
"debugon"         |
"devices"         |
"events"          |
"functions"       |
"motoroff"        |
"motoron"         |
"ping"            |
"quit"            |
"reboot"          |
"reset"           |
"runningcommands" |
"shutdown"        |
"stopall"         |
"strict"          |
"taglist"         |
"undefall"        |
"unstrict"        |
"uservars"        |
"vars"            RETURN_STR (OPERATOR);

"BIN"           return token::TOK_BIN;
"addgroup"      return token::TOK_ADDGROUP;
"alias"         return token::TOK_ALIAS;
"at"            return token::TOK_AT;
"bin"           return token::TOK_BIN;
"class"         return token::TOK_CLASS;
"copy"          return token::TOK_COPY;
"def"           return token::TOK_DEF;
"delgroup"      return token::TOK_DELGROUP;
"disinherits"   return token::TOK_DISINHERITS;
"echo"          return token::TOK_ECHO;
"else"          return token::TOK_ELSE;
"emit"          return token::TOK_EMIT;
"event"         return token::TOK_EVENT;
"every"         return token::TOK_EVERY;
"false"         return token::TOK_FALSE;
"for"           return token::TOK_FOR;
"foreach"       return token::TOK_FOREACH;
"freezeif"      return token::TOK_FREEZEIF;
"from"          return token::TOK_FROM;
"function"      return token::TOK_FUNCTION;
"group"         return token::TOK_GROUP;
"if"            return token::TOK_IF;
"in"            return token::TOK_IN;
"inherits"      return token::TOK_INHERITS;
"list"          return token::TOK_GROUPLIST;
"loop"          return token::TOK_LOOP;
"loopn"         return token::TOK_LOOPN;
"new"           return token::TOK_NEW;
"noop"          return token::TOK_NOOP;
"object"        return token::TOK_OBJECT;
"onleave"       return token::TOK_ONLEAVE;
"return"        return token::TOK_RETURN;
"static"        return token::TOK_STATIC;
"stopif"        return token::TOK_STOPIF;
"subclass"      return token::TOK_SUBCLASS;
"timeout"       return token::TOK_TIMEOUT;
"true"          return token::TOK_TRUE;
"unalias"       return token::TOK_UNALIAS;
"var"           return token::TOK_VAR;
"'in"           return token::TOK_VARIN;
"'out"          return token::TOK_VAROUT;
"wait"          return token::TOK_WAIT;
"waituntil"     return token::TOK_WAITUNTIL;
"whenever"      return token::TOK_WHENEVER;
"while"         return token::TOK_WHILE;

"!"             return token::TOK_BANG;
"!="            return token::TOK_NEQ;
"$"             return token::TOK_DOLLAR;
"%"             return token::TOK_PERCENT;
"%="            return token::TOK_PEQ;
"&"             RETURN_FLAVOR(AND);
"&&"            return token::TOK_LAND;
"'"             return token::TOK_DERIV;
"''"            return token::TOK_DERIV2;
"'d"            return token::TOK_TRUEDERIV;
"'dd"           return token::TOK_TRUEDERIV2;
"'e"            return token::TOK_VARERROR;
"'n"            return token::TOK_NORM;
"("             return token::TOK_LPAREN;
")"             return token::TOK_RPAREN;
"*"             return token::TOK_STAR;
"+"             return token::TOK_PLUS;
"++"            return token::TOK_PLUSPLUS;
"+="            return token::TOK_PLUSASSIGN;
","             RETURN_FLAVOR(COMMA);
"-"             return token::TOK_MINUS;
"--"            return token::TOK_MINUSMINUS;
"-="            return token::TOK_MINUSASSIGN;
"->"            return token::TOK_DIR;
"."             return token::TOK_POINT;
"/"             return token::TOK_DIV;
":"             return token::TOK_COLON;
"::"            return token::TOK_DOUBLECOLON;
";"             RETURN_FLAVOR(SEMICOLON);
"<"             return token::TOK_LTH;
"<="            return token::TOK_LEQ;
"="             return token::TOK_ASSIGN;
"=="            return token::TOK_EQU;
"=~="           return token::TOK_DEQ;
">"             return token::TOK_GTH;
">="            return token::TOK_GEQ;
"@"             return token::TOK_AROBASE;
"["             return token::TOK_LBRACKET;
"]"             return token::TOK_RBRACKET;
"^"             return token::TOK_EXP;
"{"             return token::TOK_LBRACE;
"|"             RETURN_FLAVOR(PIPE);
"||"            return token::TOK_LOR;
"}"             return token::TOK_RBRACE;
"~"             return token::TOK_TILDE;
"~="            return token::TOK_REQ;


{ID}     RETURN_VALUE(IDENTIFIER, symbol, new libport::Symbol(yytext));


    /*----------.
    | Strings.  |
    `----------*/

<SC_STRING>{ /* Handling of the strings.  Initial " is eaten. */
     \" {
       BEGIN INITIAL;
       return token::STRING;
     }

     \\[0-7]{3}		{
       long c = strtol (yytext + 1, 0, 8);
       if (c > 255)
	 up.error(*locp, "invalid escape");
       else
   	 *valp->str += c;
     }

     \\x[0-9a-fA-F]{2}	{
       *valp->str += strtol (yytext + 2, 0, 16);
     }

     \\a	*valp->str += '\a';
     \\b	*valp->str += '\b';
     \\f	*valp->str += '\f';
     \\n	*valp->str += '\n';
     \\r	*valp->str += '\r';
     \\t	*valp->str += '\t';
     \\v	*valp->str += '\v';
     \\[\\""]   *valp->str += yytext[1];
     \\.	up.error (*locp, "unrecognized escape");


     [^\"\n\r\\]+      valp->str->append (yytext, yyleng);

     {EOL}+    locp->lines (yyleng); valp->str->append (yyleng, '\n');

     <<EOF>> {
       up.error (*locp, "unexpected end of file in a string");
       BEGIN INITIAL;
       return token::STRING;
     }
}



    /*----------------------------.
    | White spaces and comments.  |
    `----------------------------*/

("//"|"#").*   locp->step (); // One-line comments.
"/*"           BEGIN SC_C_COMMENT;

{BLANKS}       locp->step();
{EOL}          LINES(locp); locp->step();
.              {
		 up.error(*locp, std::string ("invalid character: ")
			  + yytext);
		 locp->step ();
	       }

<SC_C_COMMENT>{ /* Comments. */
  "*/" { /* End of the comment. */
    locp->step ();
    BEGIN INITIAL;
  }

  [^*/\n\r]+  	;
  {EOL}	        LINES(locp);
  .             /* Stray `*' and `/'. */;

  <<EOF>> {
    up.error(*locp, std::string ("unexpected end of file in a comment"));
    locp->step ();
    BEGIN INITIAL;
  }
}

%%

// Local Variables:
// mode: C++
// End:<|MERGE_RESOLUTION|>--- conflicted
+++ resolved
@@ -111,25 +111,8 @@
 "+begin"      RETURN_IVAL(FLAG, 4);
 "+top"        RETURN_IVAL(FLAG, 7);
 "+bg"         RETURN_IVAL(FLAG, 10);
-
-<<<<<<< HEAD
-"+timeout"    RETURN_IVAL(FLAG_TIME, 5);
-
-"+stop"       RETURN_IVAL(FLAG_TEST, 7);
-"+freeze"     RETURN_IVAL(FLAG_TEST, 8);
-
-"+connection" RETURN_IVAL(FLAG_ID, 9);
-=======
-"+report"     RETURN_FLAG(1);
-"+error"      RETURN_FLAG(2);
-"+end"        RETURN_FLAG(3);
-"+begin"      RETURN_FLAG(4);
-"+top"        RETURN_FLAG(7);
-"+bg"         RETURN_FLAG(10);
-"+freeze"     RETURN_FLAG(11);
-"+stop"       RETURN_FLAG(12);
->>>>>>> 9ebc0176
-
+"+freeze"     RETURN_IVAL(FLAG, 11);
+"+stop"       RETURN_IVAL(FLAG, 12);
 
 {NUMBER}"d"   RETURN_TIME_VALUE(1000*60*60*24);
 {NUMBER}"h"   RETURN_TIME_VALUE(1000*60*60);
