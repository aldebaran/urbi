%{
/* \file utoken.l
 *******************************************************************************

 File: utoken.l\n
 Definition of scanner used by the UParser object.
 This scanned is defined with flex, using option c++.

 This file is part of
 %URBI, version 1.0\n
 (c) Jean-Christophe Baillie, 2004.

 Permission to use, copy, modify, and redistribute this software for
 non-commercial use is hereby granted.

 This software is provided "as is" without warranty of any kind,
 either expressed or implied, including but not limited to the
 implied warranties of fitness for a particular purpose.

 For more information, comments, bug reports: http://www.urbiforge.net

 **************************************************************************** */

#include <cstdlib>
#include <cstring>

#include "parser/uparser.hh"
// Shorter access to the tokens.
typedef yy::parser::token token;

// At each match, adjust the end cursor.
#define YY_USER_ACTION locp->columns(yyleng);

// To avoid differences between versions of Bison, set by hand the
// initial columns when advancing lines.
#define LINES(Loc)				\
 do {						\
   (Loc)->lines();				\
   (Loc)->end.column = 1;			\
 } while (0)

// Otherwise Flex returns an int instead of an enum.
#define yyterminate() return token::TOK_EOF

/*----------------------------------.
| Sugar to return semantic values.  |
`----------------------------------*/

#define RETURN_VALUE(Token, Field, Value)	\
 do {						\
   valp->Field = Value;				\
   return token::Token;				\
 } while (0)



// For ",", ";", "|", and "&" (i.e., COMMA, SEMICOLON, PIPE, and AND).
#define RETURN_FLAVOR(Symbol)					\
  RETURN_VALUE(TOK_ ## Symbol, flavor, Flavorable::U ## Symbol)

// Store yytext in valp->str, and return Token.
#define RETURN_STR(Token)				\
  RETURN_VALUE(Token, str, new std::string(yytext))
 
/// Return an fval of type Token with Value.
#define RETURN_FVAL(Token, Value)		\
  RETURN_VALUE(Token, fval, Value)

/// Return an ival of type Token with Value.
#define RETURN_IVAL(Token, Value)		\
  RETURN_VALUE(Token, ival, Value)

#define RETURN_TIME_VALUE(Scale)				\
  do {								\
    yytext[yyleng-1]=0;						\
    RETURN_VALUE(TIME_VALUE, fval, atof(yytext) * (Scale));	\
  } while (0)

%}
%option noyywrap

%x SC_C_COMMENT SC_STRING

BLANKS   [ \t]+
EOL      \n|\r|\n\r|\r\n
ID       [a-zA-Z_][_A-Za-z0-9]*
INTEGER  [0-9]+
FLOAT    \.[0-9]+|[0-9]+\.[0-9]*
NUMBER   {INTEGER}|{FLOAT}
STRING   \"([^\"]|"\\\"")*\"

%%
%{
  locp->step();
%}

  /*------------.
  | The rules.  |
  `------------*/

"inf"         RETURN_FVAL(FLOAT, UINFINITY);
"pi"          RETURN_FVAL(FLOAT, 3.14159265358979323846264338327950288);
"off"         RETURN_FVAL(FLOAT, 0);
"switch"      RETURN_FVAL(FLOAT, -1);
"on"          RETURN_FVAL(FLOAT, 1);

  /*  FIXME: This is really sick. */
"+report"     RETURN_IVAL(FLAG, 1);
"+error"      RETURN_IVAL(FLAG, 2);
"+end"        RETURN_IVAL(FLAG, 3);
"+begin"      RETURN_IVAL(FLAG, 4);
"+top"        RETURN_IVAL(FLAG, 7);
"+bg"         RETURN_IVAL(FLAG, 10);

"+timeout"    RETURN_IVAL(FLAG_TIME, 5);

"+stop"       RETURN_IVAL(FLAG_TEST, 7);
"+freeze"     RETURN_IVAL(FLAG_TEST, 8);

"+connection" RETURN_IVAL(FLAG_ID, 9);


{NUMBER}"d"   RETURN_TIME_VALUE(1000*60*60*24);
{NUMBER}"h"   RETURN_TIME_VALUE(1000*60*60);
{NUMBER}"m"   RETURN_TIME_VALUE(1000*60);
{NUMBER}"s"   RETURN_TIME_VALUE(1000);
{NUMBER}"ms"  yytext[yyleng-2]=0; RETURN_TIME_VALUE(1);

  /* FIXME: atof and atoi are no good. */
{FLOAT}       { RETURN_FVAL(FLOAT,   atof(yytext)); }
{INTEGER}     { RETURN_IVAL(INTEGER, atoi(yytext)); }

\"            valp->str = new std::string; BEGIN SC_STRING;


"block"      |
"disconnect" |
"freeze"     |
"killall"    |
"stop"       |
"unblock"    |
"unfreeze"   RETURN_STR (OPERATOR_ID);

"delete"  |
"info"    |
"undef"   RETURN_STR (OPERATOR_VAR);

"add"     |
"cancel"  |
"discard" |
"mix"     |
"normal"  |
"queue"   RETURN_STR (STRING);

"external"  |
"internal"  RETURN_STR (BINDER);

"commands"    |
"connections" |
"debugoff"    |
"debugon"     |
"devices"     |
"events"      |
"motoroff"    |
"motoron"     |
"ping"        |
"quit"        |
"reboot"      |
"reset"       |
"shutdown"    |
"stopall"     |
"strict"      |
"undefall"    |
"unstrict"    |
"uservars"    |
"functions"   |
"taglist"     |
<<<<<<< HEAD
"vars"        RETURN_STR (OPERATOR);
=======
"runningcommands" |
"vars"        RETURN_STR_TOKEN (OPERATOR);
>>>>>>> 8a7ff23b

"BIN"           return token::TOK_BIN;
"addgroup"      return token::TOK_ADDGROUP;
"alias"         return token::TOK_ALIAS;
"at"            return token::TOK_AT;
"bin"           return token::TOK_BIN;
"class"         return token::TOK_CLASS;
"copy"          return token::TOK_COPY;
"def"           return token::TOK_DEF;
"delgroup"      return token::TOK_DELGROUP;
"disinherits"   return token::TOK_DISINHERITS;
"echo"          return token::TOK_ECHO;
"else"          return token::TOK_ELSE;
"emit"          return token::TOK_EMIT;
"event"         return token::TOK_EVENT;
"every"         return token::TOK_EVERY;
"false"         return token::TOK_FALSE;
"for"           return token::TOK_FOR;
"foreach"       return token::TOK_FOREACH;
"freezeif"      return token::TOK_FREEZEIF;
"from"          return token::TOK_FROM;
"function"      return token::TOK_FUNCTION;
"group"         return token::TOK_GROUP;
"if"            return token::TOK_IF;
"in"            return token::TOK_IN;
"inherits"      return token::TOK_INHERITS;
"list"          return token::TOK_GROUPLIST;
"loop"          return token::TOK_LOOP;
"loopn"         return token::TOK_LOOPN;
"new"           return token::TOK_NEW;
"noop"          return token::TOK_NOOP;
"object"        return token::TOK_OBJECT;
"onleave"       return token::TOK_ONLEAVE;
"return"        return token::TOK_RETURN;
"static"        return token::TOK_STATIC;
"stopif"        return token::TOK_STOPIF;
"subclass"      return token::TOK_SUBCLASS;
"timeout"       return token::TOK_TIMEOUT;
"true"          return token::TOK_TRUE;
"unalias"       return token::TOK_UNALIAS;
"var"           return token::TOK_VAR;
"'in"           return token::TOK_VARIN;
"'out"          return token::TOK_VAROUT;
"wait"          return token::TOK_WAIT;
"waituntil"     return token::TOK_WAITUNTIL;
"whenever"      return token::TOK_WHENEVER;
"while"         return token::TOK_WHILE;

"!"             return token::TOK_BANG;
"!="            return token::TOK_NEQ;
"$"             return token::TOK_DOLLAR;
"%"             return token::TOK_PERCENT;
"%="            return token::TOK_PEQ;
"&"             RETURN_FLAVOR(AND);
"&&"            return token::TOK_LAND;
"'"             return token::TOK_DERIV;
"''"            return token::TOK_DERIV2;
"'d"            return token::TOK_TRUEDERIV;
"'dd"           return token::TOK_TRUEDERIV2;
"'e"            return token::TOK_VARERROR;
"'n"            return token::TOK_NORM;
"("             return token::TOK_LPAREN;
")"             return token::TOK_RPAREN;
"*"             return token::TOK_STAR;
"+"             return token::TOK_PLUS;
"++"            return token::TOK_PLUSPLUS;
"+="            return token::TOK_PLUSASSIGN;
","             RETURN_FLAVOR(COMMA);
"-"             return token::TOK_MINUS;
"--"            return token::TOK_MINUSMINUS;
"-="            return token::TOK_MINUSASSIGN;
"->"            return token::TOK_DIR;
"."             return token::TOK_POINT;
"/"             return token::TOK_DIV;
":"             return token::TOK_COLON;
"::"            return token::TOK_DOUBLECOLON;
";"             RETURN_FLAVOR(SEMICOLON);
"<"             return token::TOK_LTH;
"<="            return token::TOK_LEQ;
"="             return token::TOK_ASSIGN;
"=="            return token::TOK_EQU;
"=~="           return token::TOK_DEQ;
">"             return token::TOK_GTH;
">="            return token::TOK_GEQ;
"@"             return token::TOK_AROBASE;
"["             return token::TOK_LBRACKET;
"]"             return token::TOK_RBRACKET;
"^"             return token::TOK_EXP;
"{"             return token::TOK_LBRACE;
"|"             RETURN_FLAVOR(PIPE);
"||"            return token::TOK_LOR;
"}"             return token::TOK_RBRACE;
"~"             return token::TOK_TILDE;
"~="            return token::TOK_REQ;


{ID}     RETURN_VALUE(IDENTIFIER, symbol, new libport::Symbol(yytext));


    /*----------.
    | Strings.  |
    `----------*/

<SC_STRING>{ /* Handling of the strings.  Initial " is eaten. */
     \" {
       BEGIN INITIAL;
       return token::STRING;
     }

     \\[0-7]{3}		{
       long c = strtol (yytext + 1, 0, 8);
       if (c > 255)
	 up.error(*locp, "invalid escape");
       else
   	 *valp->str += c;
     }

     \\x[0-9a-fA-F]{2}	{
       *valp->str += strtol (yytext + 2, 0, 16);
     }

     \\a	*valp->str += '\a';
     \\b	*valp->str += '\b';
     \\f	*valp->str += '\f';
     \\n	*valp->str += '\n';
     \\r	*valp->str += '\r';
     \\t	*valp->str += '\t';
     \\v	*valp->str += '\v';
     \\[\\""]   *valp->str += yytext[1];
     \\.	up.error (*locp, "unrecognized escape");


     [^\"\n\r\\]+      valp->str->append (yytext, yyleng);

     {EOL}+    locp->lines (yyleng); valp->str->append (yyleng, '\n');

     <<EOF>> {
       up.error (*locp, "unexpected end of file in a string");
       BEGIN INITIAL;
       return token::STRING;
     }
}



    /*----------------------------.
    | White spaces and comments.  |
    `----------------------------*/

("//"|"#").*   locp->step (); // One-line comments.
"/*"           BEGIN SC_C_COMMENT;

{BLANKS}       locp->step();
{EOL}          LINES(locp); locp->step();
.              {
		 up.error(*locp, std::string ("invalid character: ")
			  + yytext);
		 locp->step ();
	       }

<SC_C_COMMENT>{ /* Comments. */
  "*/" { /* End of the comment. */
    locp->step ();
    BEGIN INITIAL;
  }

  [^*/\n\r]+  	;
  {EOL}	        LINES(locp);
  .             /* Stray `*' and `/'. */;

  <<EOF>> {
    up.error(*locp, std::string ("unexpected end of file in a comment"));
    locp->step ();
    BEGIN INITIAL;
  }
}

%%

// Local Variables:
// mode: C++
// End:<|MERGE_RESOLUTION|>--- conflicted
+++ resolved
@@ -61,7 +61,7 @@
 // Store yytext in valp->str, and return Token.
 #define RETURN_STR(Token)				\
   RETURN_VALUE(Token, str, new std::string(yytext))
- 
+
 /// Return an fval of type Token with Value.
 #define RETURN_FVAL(Token, Value)		\
   RETURN_VALUE(Token, fval, Value)
@@ -155,32 +155,28 @@
 "external"  |
 "internal"  RETURN_STR (BINDER);
 
-"commands"    |
-"connections" |
-"debugoff"    |
-"debugon"     |
-"devices"     |
-"events"      |
-"motoroff"    |
-"motoron"     |
-"ping"        |
-"quit"        |
-"reboot"      |
-"reset"       |
-"shutdown"    |
-"stopall"     |
-"strict"      |
-"undefall"    |
-"unstrict"    |
-"uservars"    |
-"functions"   |
-"taglist"     |
-<<<<<<< HEAD
-"vars"        RETURN_STR (OPERATOR);
-=======
+"commands"        |
+"connections"     |
+"debugoff"        |
+"debugon"         |
+"devices"         |
+"events"          |
+"functions"       |
+"motoroff"        |
+"motoron"         |
+"ping"            |
+"quit"            |
+"reboot"          |
+"reset"           |
 "runningcommands" |
-"vars"        RETURN_STR_TOKEN (OPERATOR);
->>>>>>> 8a7ff23b
+"shutdown"        |
+"stopall"         |
+"strict"          |
+"taglist"         |
+"undefall"        |
+"unstrict"        |
+"uservars"        |
+"vars"            RETURN_STR (OPERATOR);
 
 "BIN"           return token::TOK_BIN;
 "addgroup"      return token::TOK_ADDGROUP;
