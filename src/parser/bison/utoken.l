%{
/* \file utoken.l
 *******************************************************************************

 File: utoken.l\n
 Definition of scanner used by the UParser object.
 This scanned is defined with flex, using option c++.

 This file is part of
 %URBI, version 1.0\n
 (c) Jean-Christophe Baillie, 2004.

 Permission to use, copy, modify, and redistribute this software for
 non-commercial use is hereby granted.

 This software is provided "as is" without warranty of any kind,
 either expressed or implied, including but not limited to the
 implied warranties of fitness for a particular purpose.

 For more information, comments, bug reports: http://www.urbiforge.net

 **************************************************************************** */

#include <cstdlib>
#include <cstring>

#include "parser/uparser.hh"
// Shorter access to the tokens.
typedef yy::parser::token token;

// At each match, adjust the end cursor.
#define YY_USER_ACTION locp->columns(yyleng);

// To avoid differences between versions of Bison, set by hand the
// initial columns when advancing lines.
#define LINES(Loc)				\
 do {						\
   (Loc)->lines();				\
   (Loc)->end.column = 1;			\
 } while (0)

// Otherwise Flex returns an int instead of an enum.
#define yyterminate() return token::TOK_EOF

/*----------------------------------.
| Sugar to return semantic values.  |
`----------------------------------*/

// For ",", ";", "|", and "&" (i.e., COMMA, SEMICOLON, PIPE, and AND).
#define RETURN_FLAVOR(Symbol)			\
 do {						\
   valp->flavor = Flavorable::U ## Symbol;	\
   return token::TOK_ ## Symbol;		\
 } while (0)


// Be bulletproof when memory allocation fails.
#define SET_VALP_STR(Value)			\
do {						\
  valp->ustr = new UString(Value);		\
  if (valp->ustr->c_str() == 0)			\
  {						\
    delete valp->ustr;				\
    valp->ustr = 0;				\
  }						\
} while (0)

// Store yytext in valp->str, and return Token.
#define RETURN_STR_TOKEN(Token)			\
do {						\
  SET_VALP_STR(yytext);				\
  return token::Token;				\
} while (0);

#define RETURN_VAL_TOKEN(Token, Value)		\
do {						\
  valp->val = new ufloat(Value);		\
  return token::Token;				\
} while (0)


#define RETURN_NUM(Value)      RETURN_VAL_TOKEN(NUM, Value)
#define RETURN_FLAG(Value)     RETURN_VAL_TOKEN(FLAG, Value)
#define RETURN_FLAGTIME(Value) RETURN_VAL_TOKEN(FLAGTIME, Value)

#define RETURN_TIMEVALUE(Scale)				\
do {							\
  yytext[yyleng-1]=0;					\
  valp->val = new ufloat(atof(yytext) * (Scale));	\
  return token::TIMEVALUE;				\
} while (0)

%}
%option noyywrap

%x SC_C_COMMENT SC_STRING

BLANKS   [ \t]+
EOL      \n|\r|\n\r|\r\n
ID       [a-zA-Z_][_A-Za-z0-9]*
NUMBER   (\.[0-9]+)|([0-9]+(\.[0-9]*)?)
STRING   \"([^\"]|"\\\"")*\"

%%
%{
  locp->step();
%}

  /*------------.
  | The rules.  |
  `------------*/

"inf"         RETURN_NUM(UINFINITY);
"pi"          RETURN_NUM(3.14159265358979323846264338327950288);
"off"         RETURN_NUM(0);
"switch"      RETURN_NUM(-1);
"on"          RETURN_NUM(1);


"+report"     RETURN_FLAG(1);
"+error"      RETURN_FLAG(2);
"+end"        RETURN_FLAG(3);
"+begin"      RETURN_FLAG(4);
"+top"        RETURN_FLAG(7);
"+bg"         RETURN_FLAG(10);

"+timeout"    RETURN_VAL_TOKEN(FLAGTIME, 5);

"+stop"       RETURN_VAL_TOKEN(FLAGTEST, 7);
"+freeze"     RETURN_VAL_TOKEN(FLAGTEST, 8);

"+connection" RETURN_VAL_TOKEN(FLAGID, 9);


{NUMBER}"d"   RETURN_TIMEVALUE(1000*60*60*24);
{NUMBER}"h"   RETURN_TIMEVALUE(1000*60*60);
{NUMBER}"m"   RETURN_TIMEVALUE(1000*60);
{NUMBER}"s"   RETURN_TIMEVALUE(1000);
{NUMBER}"ms"  yytext[yyleng-2]=0; RETURN_TIMEVALUE(1);

{NUMBER}      { valp->val = new ufloat(atof(yytext));
		return token::NUM; }

\"            valp->str = new std::string; BEGIN SC_STRING;


"block"      |
"disconnect" |
"freeze"     |
"killall"    |
"stop"       |
"unblock"    |
"unfreeze"   RETURN_STR_TOKEN (OPERATOR_ID);

"delete"  |
"info"    |
"undef"   RETURN_STR_TOKEN (OPERATOR_VAR);

"add"     |
"cancel"  |
"discard" |
"mix"     |
"normal"  |
"queue"   RETURN_STR_TOKEN (STRING);

"external"  |
"internal"  RETURN_STR_TOKEN (BINDER);

"commands"    |
"connections" |
"debugoff"    |
"debugon"     |
"devices"     |
"events"      |
"motoroff"    |
"motoron"     |
"ping"        |
"quit"        |
"reboot"      |
"reset"       |
"shutdown"    |
"stopall"     |
"strict"      |
"undefall"    |
"unstrict"    |
"uservars"    |
"functions"   |
<<<<<<< HEAD
=======
"taglist"     |
>>>>>>> 8ef0076b
"vars"        RETURN_STR_TOKEN (OPERATOR);

"BIN"           return token::TOK_BIN;
"addgroup"      return token::TOK_ADDGROUP;
"alias"         return token::TOK_ALIAS;
"at"            return token::TOK_AT;
"bin"           return token::TOK_BIN;
"class"         return token::TOK_CLASS;
"copy"          return token::TOK_COPY;
"def"           return token::TOK_DEF;
"delgroup"      return token::TOK_DELGROUP;
"disinherits"   return token::TOK_DISINHERITS;
"echo"          return token::TOK_ECHO;
"else"          return token::TOK_ELSE;
"emit"          return token::TOK_EMIT;
"event"         return token::TOK_EVENT;
"every"         return token::TOK_EVERY;
"false"         return token::TOK_FALSECONST;
"for"           return token::TOK_FOR;
"foreach"       return token::TOK_FOREACH;
"freezeif"      return token::TOK_FREEZEIF;
"from"          return token::TOK_FROM;
"function"      return token::TOK_FUNCTION;
"group"         return token::TOK_GROUP;
"if"            return token::TOK_IF;
"in"            return token::TOK_IN;
"inherits"      return token::TOK_INHERITS;
"list"          return token::TOK_GROUPLIST;
"loop"          return token::TOK_LOOP;
"loopn"         return token::TOK_LOOPN;
"new"           return token::TOK_NEW;
"noop"          return token::TOK_NOOP;
"object"        return token::TOK_OBJECT;
"onleave"       return token::TOK_ONLEAVE;
"only"          return token::TOK_ONLY;
"return"        return token::TOK_RETURN;
"static"        return token::TOK_STATIC;
"stopif"        return token::TOK_STOPIF;
"subclass"      return token::TOK_SUBCLASS;
"timeout"       return token::TOK_TIMEOUT;
"true"          return token::TOK_TRUECONST;
"unalias"       return token::TOK_UNALIAS;
"var"           return token::TOK_VAR;
"'in"           return token::TOK_VARIN;
"'out"          return token::TOK_VAROUT;
"wait"          return token::TOK_WAIT;
"waituntil"     return token::TOK_WAITUNTIL;
"whenever"      return token::TOK_WHENEVER;
"while"         return token::TOK_WHILE;

"!"             return token::TOK_BANG;
"!="            return token::TOK_NE;
"$"             return token::TOK_DOLLAR;
"%"             return token::TOK_PERCENT;
"%="            return token::TOK_PEQ;
"&"             RETURN_FLAVOR(AND);
"&&"            return token::TOK_ANDOPERATOR;
"'"             return token::TOK_DERIV;
"''"            return token::TOK_DERIV2;
"'d"            return token::TOK_TRUEDERIV;
"'dd"           return token::TOK_TRUEDERIV2;
"'e"            return token::TOK_VARERROR;
"'n"            return token::TOK_NORM;
"("             return token::TOK_LPAREN;
")"             return token::TOK_RPAREN;
"*"             return token::TOK_MULT;
"+"             return token::TOK_PLUS;
"++"            return token::TOK_PLUSPLUS;
"+="            return token::TOK_PLUSASSIGN;
","             RETURN_FLAVOR(COMMA);
"-"             return token::TOK_MINUS;
"--"            return token::TOK_MINUSMINUS;
"-="            return token::TOK_MINUSASSIGN;
"->"            return token::TOK_DIR;
"."             return token::TOK_POINT;
"/"             return token::TOK_DIV;
":"             return token::TOK_COLON;
"::"            return token::TOK_DOUBLECOLON;
";"             RETURN_FLAVOR(SEMICOLON);
"<"             return token::TOK_LT;
"<="            return token::TOK_LE;
"="             return token::TOK_ASSIGN;
"=="            return token::TOK_EQ;
"=~="           return token::TOK_DEQ;
">"             return token::TOK_GT;
">="            return token::TOK_GE;
"@"             return token::TOK_AROBASE;
"["             return token::TOK_LSBRACKET;
"]"             return token::TOK_RSBRACKET;
"^"             return token::TOK_EXP;
"{"             return token::TOK_LBRACKET;
"|"             RETURN_FLAVOR(PIPE);
"||"            return token::TOK_OROPERATOR;
"}"             return token::TOK_RBRACKET;
"~"             return token::TOK_TILDE;
"~="            return token::TOK_REQ;


{ID}          RETURN_STR_TOKEN (IDENTIFIER);


{ID}"."{ID}   { char* tmp_position = strchr(yytext,'.');
		tmp_position[0] = 0;
		valp->structure.device = new UString(yytext);
		if (valp->structure.device->c_str() == 0)
		{
		  delete valp->structure.device;
		  valp->structure.device = 0;
		}
		valp->structure.id = new UString(tmp_position+1);
		if (valp->structure.id->c_str() == 0)
		{
		  delete valp->structure.id;
		  valp->structure.id = 0;
		}
		valp->structure.rooted = false;

		return token::STRUCT; }


{ID}"."{ID}("."{ID})+   RETURN_STR_TOKEN(TAG);


    /*----------.
    | Strings.  |
    `----------*/

<SC_STRING>{ /* Handling of the strings.  Initial " is eaten. */
     \" {
       BEGIN INITIAL;
       UString* u = new UString (*valp->str);
       delete valp->str;
       valp->ustr = u;
       return token::STRING;
     }

     \\[0-7]{3}		{
       long c = strtol (yytext + 1, 0, 8);
       if (c > 255)
	 up.error(*locp, "invalid escape");
       else
   	 *valp->str += c;
     }

     \\x[0-9a-fA-F]{2}	{
       *valp->str += strtol (yytext + 2, 0, 16);
     }

     \\a	*valp->str += '\a';
     \\b	*valp->str += '\b';
     \\f	*valp->str += '\f';
     \\n	*valp->str += '\n';
     \\r	*valp->str += '\r';
     \\t	*valp->str += '\t';
     \\v	*valp->str += '\v';
     \\[\\""]   *valp->str += yytext[1];
     \\.	up.error (*locp, "unrecognized escape");


     [^\"\n\r\\]+      valp->str->append (yytext, yyleng);

     {EOL}+    locp->lines (yyleng); valp->str->append (yyleng, '\n');

     <<EOF>> {
       up.error (*locp, "unexpected end of file in a string");
       BEGIN INITIAL;
       return token::STRING;
     }
}



    /*----------------------------.
    | White spaces and comments.  |
    `----------------------------*/

("//"|"#").*   locp->step (); // One-line comments.
"/*"           BEGIN SC_C_COMMENT;

{BLANKS}       locp->step();
{EOL}          LINES(locp); locp->step();
.              {
		 up.error(*locp, std::string ("invalid character: ")
			  + yytext);
		 locp->step ();
	       }

<SC_C_COMMENT>{ /* Comments. */
  "*/" { /* End of the comment. */
    locp->step ();
    BEGIN INITIAL;
  }

  [^*/\n\r]+  	;
  {EOL}	        LINES(locp);
  .             /* Stray `*' and `/'. */;

  <<EOF>> {
    up.error(*locp, std::string ("unexpected end of file in a comment"));
    locp->step ();
    BEGIN INITIAL;
  }
}

%%

// Local Variables:
// mode: C++
// End:<|MERGE_RESOLUTION|>--- conflicted
+++ resolved
@@ -185,10 +185,7 @@
 "unstrict"    |
 "uservars"    |
 "functions"   |
-<<<<<<< HEAD
-=======
 "taglist"     |
->>>>>>> 8ef0076b
 "vars"        RETURN_STR_TOKEN (OPERATOR);
 
 "BIN"           return token::TOK_BIN;
