--- conflicted
+++ resolved
@@ -266,32 +266,10 @@
 "."             return token::TOK_POINT;
 ":"             return token::TOK_COLON;
 "::"            return token::TOK_DOUBLECOLON;
-<<<<<<< HEAD
-"@"             return token::TOK_AROBASE;
 "["             return token::TOK_LBRACKET;
 "]"             return token::TOK_RBRACKET;
 "{"             return token::TOK_LBRACE;
 "}"             return token::TOK_RBRACE;
-=======
-";"             RETURN_FLAVOR(SEMICOLON);
-"<"             return token::TOK_LT;
-"<="            return token::TOK_LE;
-"="             return token::TOK_ASSIGN;
-"=="            return token::TOK_EQ;
-"=~="           return token::TOK_DEQ;
-">"             return token::TOK_GT;
-">="            return token::TOK_GE;
-"["             return token::TOK_LSBRACKET;
-"]"             return token::TOK_RSBRACKET;
-"^"             { up.warn(*locp, "The use of '^' for exponent operator"
-			  " is deprecated. Use '**' instead.");
-		  return token::TOK_EXP; }
-"**"            return token::TOK_EXP;
-"{"             return token::TOK_LBRACKET;
-"|"             RETURN_FLAVOR(PIPE);
-"||"            return token::TOK_OROPERATOR;
-"}"             return token::TOK_RBRACKET;
->>>>>>> ac83eadf
 "~"             return token::TOK_TILDE;
 "~="            return token::TOK_REQ;
 
