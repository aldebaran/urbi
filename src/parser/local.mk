--- conflicted
+++ resolved
@@ -130,18 +130,11 @@
 parser/ugrammar.stamp: parser/ugrammar.y $(ugrammar_deps)
 	$(AM_V_GEN)mkdir -p $(@D)
 	$(AM_V_at)rm -f $@ $@.tmp parser/ugrammar-pruned.y
-<<<<<<< HEAD
-	$(AM_V_at)echo '$@ rebuilt because of: $?' >$@.tmp
-	$(AM_V_at)$(MAKE) $(AM_MAKEFLAGS) $(BISONXX)
-	$(AM_V_at)$(MAKE) -C $(top_builddir)/bison MAKEFLAGS=
-	$(AM_V_at)$(PRUNE_FOR_SPACE) -o parser/ugrammar-pruned.y $<
-=======
 	$(AM_V_at)echo '$@: $?' >$@.tmp
 	$(AM_V_at)$(MAKE) $(BISONXX)
 	$(AM_V_at)$(MAKE) -C $(top_builddir)/bison \
 	  MAKEFLAGS= $(if $(V:0=),V=1,V=0)
-	$(AM_V_at)$(PRUNE_FOR_SPACE) - <$< >parser/ugrammar-pruned.y
->>>>>>> 6acb9f89
+	$(AM_V_at)$(PRUNE_FOR_SPACE) -o parser/ugrammar-pruned.y $<
 	$(AM_V_at)chmod a-w parser/ugrammar-pruned.y
 	$(AM_V_at)$(BISONXX) $(BISONXXFLAGS) --	\
 	  parser/ugrammar-pruned.y		\
