--- conflicted
+++ resolved
@@ -98,16 +98,10 @@
 void
 UParser::error (const yy::parser::location_type& l, const std::string& msg)
 {
-<<<<<<< HEAD
   std::ostringstream o;
   o << "!!! " << l << ": " << msg << "\n" << std::ends;
   strncpy(errorMessage, o.str().c_str(),
 	  std::min(sizeof (errorMessage), o.str().size()));
-=======
-  std::ostringstream sstr;
-  sstr << "!!! " << l << ": " << msg << "\n" << std::ends;
-  strncpy(errorMessage, sstr.str().c_str(),
-	  std::min(sizeof (errorMessage), sstr.str().size()));
 }
 
 void
@@ -117,5 +111,4 @@
   sstr << "!!! " << l << ": " << msg << "\n" << std::ends;
   strncpy(warning, sstr.str().c_str(),
 	  std::min(sizeof (warning), sstr.str().size()));
->>>>>>> 269a76fd
 }