--- conflicted
+++ resolved
@@ -71,11 +71,7 @@
 {
   assert (!filename_);
 
-<<<<<<< HEAD
-  // Store the filename, and get a point to it.
-=======
   // Store the filename, and get a pointer to it.
->>>>>>> 8ef0076b
   filename_ = &(*files_.insert (fn).first);
 
   // A location pointing to it.
