/*! \file unamedparameters.hh
 *******************************************************************************

 File: unamedparameters.h\n
 Definition of the UNamedParameters class.

 This file is part of
 %URBI Kernel, version __kernelversion__\n
 (c) Jean-Christophe Baillie, 2004-2005.

 Permission to use, copy, modify, and redistribute this software for
 non-commercial use is hereby granted.

 This software is provided "as is" without warranty of any kind,
 either expressed or implied, including but not limited to the
 implied warranties of fitness for a particular purpose.

 For more information, comments, bug reports: http://www.urbiforge.net

 **************************************************************************** */

#ifndef UNAMEDPARAMETERS_HH
# define UNAMEDPARAMETERS_HH

<<<<<<< HEAD
# include "fwd.hh"
=======
# include "kernel/fwd.hh"
>>>>>>> 8ef0076b

/// Any list of identifiers, expressions or combinaison of both.
// FIXME: There should be UNamedParameter, and we should use lists or so.
class UNamedParameters
{
public:
  UNamedParameters(UString* name,
		   UExpression *expression,
		   UNamedParameters* next=0);

  UNamedParameters(UExpression *expression, UNamedParameters* next = 0);
  virtual ~UNamedParameters();

  void print() const;

  UNamedParameters* rank(int n);
  int               size() const;
  UNamedParameters* copy() const;

  /// Name.
  UString            *name;
  /// Value.
  UExpression        *expression;
  /// Next in the list.
  UNamedParameters   *next;

  /// Horrible hack to speed up the flag scanning done in UCommand dctor
  bool               notifyEnd;
};

#endif<|MERGE_RESOLUTION|>--- conflicted
+++ resolved
@@ -22,11 +22,7 @@
 #ifndef UNAMEDPARAMETERS_HH
 # define UNAMEDPARAMETERS_HH
 
-<<<<<<< HEAD
-# include "fwd.hh"
-=======
 # include "kernel/fwd.hh"
->>>>>>> 8ef0076b
 
 /// Any list of identifiers, expressions or combinaison of both.
 // FIXME: There should be UNamedParameter, and we should use lists or so.
