--- conflicted
+++ resolved
@@ -26,11 +26,6 @@
 #include "ueventcompound.hh"
 #include "ueventinstance.hh"
 #include "ueventmatch.hh"
-<<<<<<< HEAD
-#include "userver.hh"
-#include "uvalue.hh"
-=======
->>>>>>> 8ef0076b
 
 // **************************************************************************
 // UEventCompound
@@ -182,20 +177,12 @@
 	      em_ = kernel::eventmatch_true;
 	    else
 	      em_ = kernel::eventmatch_false;
-<<<<<<< HEAD
-	    
-=======
-
->>>>>>> 8ef0076b
+
 	    ectype_ = EC_MATCH;
 	    delete ec1_;
 	    ec1_=0;
 	    return;
-<<<<<<< HEAD
-	    
-=======
-
->>>>>>> 8ef0076b
+
 	  case EC_BANG:
 	  {
 	    UEventCompound* ref1 = ec1_->ec1_;
@@ -207,11 +194,7 @@
 	    em_ = ref1->em_;
 	    return;
 	  }
-<<<<<<< HEAD
-	  
-=======
-
->>>>>>> 8ef0076b
+
 	  case EC_AND:
 	  {
 	    UEventCompound* ref1 = ec1_->ec1_;
@@ -225,11 +208,7 @@
 	    normalForm ();
 	    return;
 	  }
-<<<<<<< HEAD
-	  
-=======
-
->>>>>>> 8ef0076b
+
 	  case EC_OR:
 	  {
 	    UEventCompound* ref1 = ec1_->ec1_;
