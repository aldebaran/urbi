--- conflicted
+++ resolved
@@ -145,19 +145,7 @@
   switch (ectype_)
   {
     case EC_MATCH:
-<<<<<<< HEAD
-      ec1_->em_->reduce ();
-      if (ec1_->em_->matches().empty())
-	em_ = kernel::eventmatch_true;
-      else
-	em_ = kernel::eventmatch_false;
-
-      ectype_ = EC_MATCH;
-      delete ec1_;
-      ec1_=0;
-=======
       em_->reduce ();
->>>>>>> 10fd57ea
       return;
 
     case EC_OR:
