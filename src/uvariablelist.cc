--- conflicted
+++ resolved
@@ -21,11 +21,8 @@
 
 #include <cmath>
 
-<<<<<<< HEAD
-=======
 #include "kernel/userver.hh"
 
->>>>>>> 8ef0076b
 #include "ucopy.hh"
 #include "uvariablelist.hh"
 #include "uvariablename.hh"
