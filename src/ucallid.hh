--- conflicted
+++ resolved
@@ -20,14 +20,13 @@
  **************************************************************************** */
 
 #ifndef UCALLID_HH
-#define UCALLID_HH
+# define UCALLID_HH
 
-#include <list>
+# include <list>
 
-#include "fwd.hh"
-#include "ustring.hh"
+# include "fwd.hh"
+# include "ustring.hh"
 
-// ****************************************************************************
 //! Contains a group definition, as a result of a GROUP command
 class UCallid
 {
@@ -36,11 +35,11 @@
   UCallid(const char* fun_id, const char* self_id, UCommand_TREE* root);
   ~UCallid();
 
-  void         store(UVariable *variable);
-  void         remove(UVariable *variable);
+  void         store(UVariable* variable);
+  void         remove(UVariable* variable);
   const char*  str();
   const char*  self();
-  void         setReturnVar(UVariable *v);
+  void         setReturnVar(UVariable* v);
 
   // FIXME: Should be private, but ucommand.cc currently directly uses it.
   UVariable* returnVar;
@@ -50,10 +49,7 @@
   UString fun_id;
   UString self_id;
   UCommand_TREE* root;
-<<<<<<< HEAD
-=======
-  /// true if destructor is being called
->>>>>>> 8f8267a8
+  /// Whether the destructor is being called.
   bool dying;
 };
 
