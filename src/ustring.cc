/*! \file ustring.cc
 *******************************************************************************

 File: ustring.cc\n
 Implementation of the UString class.

 This file is part of
 %URBI Kernel, version __kernelversion__\n
 (c) Jean-Christophe Baillie, 2004-2005.

 Permission to use, copy, modify, and redistribute this software for
 non-commercial use is hereby granted.

 This software is provided "as is" without warranty of any kind,
 either expressed or implied, including but not limited to the
 implied warranties of fitness for a particular purpose.

 For more information, comments, bug reports: http://www.urbiforge.net

 **************************************************************************** */

#include <cstdlib>
#include <sstream>
#include <iostream>
#include "libport/cstring"

#include "libport/escape.hh"

#include "ustring.hh"
#include "userver.hh"

MEMORY_MANAGER_INIT(UString);

UString::UString(const UString& s)
  : len_ (s.len_),
    str_ (s.str_ ? strdup (s.str_) : 0)
{
  ADDOBJ(UString);
  ADDMEM(len_);
}

UString::UString(const std::string& s)
  : len_ (s.size ()),
    str_ (strdup (s.c_str ()))
{
  ADDOBJ(UString);
  ADDMEM(len_);
}

UString::UString(const char* s)
  : len_ (s ? strlen(s) : 0),
    str_ (s ? strdup (s) : strdup(""))
{
  ADDOBJ(UString);
  ADDMEM(len_);
}

UString::UString(const UString* s)
{
  ADDOBJ(UString);
  if (s==0)
  {
    len_ = 0;
    str_ = static_cast<char*> (malloc (1));
    strcpy(str_, "");
  }
  else
  {
    len_ = s->len();
    str_ = static_cast<char*> (malloc (len_+1));
    strcpy(str_, s->str());
  }
  if (str_ == 0)
    len_ = 0;
  ADDMEM(len_);
}


UString::UString(const UString* s1, const UString* s2)
{
  ADDOBJ(UString);

  std::string tmpname = s1->str();
  tmpname = tmpname + "." + s2->str();

  str_ = static_cast<char*> (malloc (tmpname.length()+1));
  strcpy(str_, tmpname.c_str());

  if (str_ != 0)
    len_ = tmpname.length();
  else
    len_ = 0;
  ADDMEM(len_);
}


UString::~UString()
{
  FREEOBJ(UString);
  if (str_)
    free(str_);
  FREEMEM(len_);
}

const char* UString::ext(int deb, int length)
{
  if (length<0)
    length=0;
  if (deb>=len_)
    return str_+len_;
  if (deb+length<len_)
    str_[deb+length]=0;
  return str_+deb;
}

bool UString::equal(const UString* s) const
{
  if (s == 0)
    return false;
  return STREQ(s->str(), str_);
}

bool UString::tagequal(const UString* s) const
{
  if (s == 0)
    return false;
  char* p = const_cast<char*>(strchr(s->str(), '.'));
  if (p)
    *p = 0;
  bool res = STREQ(s->str(), str_);
  if (p)
    *p = '.';
  return res;
}

bool UString::equal(const char* s) const
{
  if (s == 0)
    return false;
  return STREQ(s, str_);
}

void UString::update(const char* s)
{
  if (s == 0 || s == str_ /*|| (STREQ(s, str_)) */)
    return;

  if (str_)
    free(str_);
  FREEMEM(len_);
  int slen = strlen(s);
  str_ = static_cast<char*> (malloc (slen+1));
  strcpy(str_, s);
  len_ = slen;
  ADDMEM(len_);
}

void UString::update(const UString* s)
{
  if (!s)
    return;
  if (str_)
    free(str_);
  FREEMEM(len_);

  str_ = static_cast<char*> (malloc (s->len()+1));
  strcpy(str_, s->str());
  len_ = s->len();
  ADDMEM(len_);
}

char*
UString::un_armor ()
{
<<<<<<< HEAD
  char* src = str_;
  char* dst = str_;
  char* end = str_+len_;
=======
  char * src = str_;
  char * dst = str_;
  char * end = str_+len_;
>>>>>>> e8634704
  while (src != end)
  {
    if (*src == '\\' && end - src >1)
    {
      if (src[1]=='n')
	*dst = '\n';
      else if (src[1]=='t')
	*dst = '\t';
      else if (src[1]=='\\')
	*dst = '\\';
      else
      { //maybe an integer
	int v,pos;
	int count = sscanf(src+1, "%d%n", &v, &pos);
	if (count)
	{
	  *dst = static_cast<char>(v);
	  src += pos-1; //because we do src++ below
	}
	else
	  *dst = src[1];
      }

      src++;
    }
    else
      *dst = *src;
    dst++;
    src++;
  }

  len_ = dst - str_;
  str_[len_] = 0;
  return str_;
}

std::string
UString::armor ()
{
<<<<<<< HEAD
  // speedup
  if (fast_armor_)
    return std::string (str_);

  std::ostringstream s;
  s << libport::escape (str_);
  return s.str();
}

void
UString::fast_armor ()
{
  fast_armor_= !strchr (str_, '"') && !strchr (str_, '\\');
=======
  std::string res;
  res.reserve (len_);
  for (char* cp = str_; *cp; ++cp)
  {
    if (*cp=='\n')
      res += "\\n";
    else if (*cp=='\t')
      res += "\\t";
    else if (*cp=='"' || *cp=='\\')
    {
      res += '\\';
      res += *cp;
    }
    else if (*cp < 32 || static_cast<unsigned char>(*cp) > 127)
      {
	std::ostringstream str;
      str << '\\' <<static_cast<unsigned int>(static_cast<unsigned char>(*cp));
	res += str.str();
      }
    else
      res += *cp;
  }
  return res;
>>>>>>> e8634704
}<|MERGE_RESOLUTION|>--- conflicted
+++ resolved
@@ -172,15 +172,9 @@
 char*
 UString::un_armor ()
 {
-<<<<<<< HEAD
   char* src = str_;
   char* dst = str_;
   char* end = str_+len_;
-=======
-  char * src = str_;
-  char * dst = str_;
-  char * end = str_+len_;
->>>>>>> e8634704
   while (src != end)
   {
     if (*src == '\\' && end - src >1)
@@ -220,43 +214,7 @@
 std::string
 UString::armor ()
 {
-<<<<<<< HEAD
-  // speedup
-  if (fast_armor_)
-    return std::string (str_);
-
   std::ostringstream s;
   s << libport::escape (str_);
   return s.str();
-}
-
-void
-UString::fast_armor ()
-{
-  fast_armor_= !strchr (str_, '"') && !strchr (str_, '\\');
-=======
-  std::string res;
-  res.reserve (len_);
-  for (char* cp = str_; *cp; ++cp)
-  {
-    if (*cp=='\n')
-      res += "\\n";
-    else if (*cp=='\t')
-      res += "\\t";
-    else if (*cp=='"' || *cp=='\\')
-    {
-      res += '\\';
-      res += *cp;
-    }
-    else if (*cp < 32 || static_cast<unsigned char>(*cp) > 127)
-      {
-	std::ostringstream str;
-      str << '\\' <<static_cast<unsigned int>(static_cast<unsigned char>(*cp));
-	res += str.str();
-      }
-    else
-      res += *cp;
-  }
-  return res;
->>>>>>> e8634704
 }