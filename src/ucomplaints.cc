--- conflicted
+++ resolved
@@ -34,24 +34,6 @@
 
   switch (t)
   {
-<<<<<<< HEAD
-    case UERROR_CRITICAL:
-      return "!!! Critical error\n";
-    case UERROR_SYNTAX:
-      return "!!! Syntax error\n";
-    case UERROR_DIVISION_BY_ZERO:
-      return "!!! Division by zero\n";
-    case UERROR_RECEIVE_BUFFER_FULL:
-      return "!!! Receive buffer full\n";
-    case UERROR_SEND_BUFFER_FULL:
-      return "!!! Send buffer full\n";
-    case UERROR_CPU_OVERLOAD:
-      return "!!! CPU Overload\n";
-    case UERROR_RECEIVE_BUFFER_CORRUPTED:
-      return "!!! Receive buffer corrupted\n";
-  }
-  pabort ("unexpected case:" << n);
-=======
     case UERRORCODE:
       max = UERROR_MAX;
       break;
@@ -67,7 +49,6 @@
     pabort ("unexpected case (message code):" << code);
 
   return messages[t][code];
->>>>>>> cf92060d
 }
 
 // Deprecated
