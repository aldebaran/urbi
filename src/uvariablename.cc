/*! \file uvariablename.cc
 *******************************************************************************

 File: uvariablename.cc\n
 Implementation of the UVariableName class.

 This file is part of
 %URBI Kernel, version __kernelversion__\n
 (c) Jean-Christophe Baillie, 2004-2005.

 Permission to use, copy, modify, and redistribute this software for
 non-commercial use is hereby granted.

 This software is provided "as is" without warranty of any kind,
 either expressed or implied, including but not limited to the
 implied warranties of fitness for a particular purpose.

 For more information, comments, bug reports: http://www.urbiforge.net

 **************************************************************************** */
//#define ENABLE_DEBUG_TRACES
#include "libport/compiler.hh"

#include "libport/cstdio"
#include <cmath>

#include "ucallid.hh"
#include "ucommand.hh"
#include "uconnection.hh"
#include "ucopy.hh"
#include "ueventhandler.hh"
#include "unamedparameters.hh"
#include "uobj.hh"
#include "urbi/uobject.hh"
#include "userver.hh"
#include "uvalue.hh"
#include "uvariable.hh"
#include "uvariablename.hh"

MEMORY_MANAGER_INIT(UVariableName);


// **************************************************************************
//! UVariableName constructor for variable of the type device.id[...][...]...
UVariableName::UVariableName(UString* device,
			     UString *id,
			     bool rooted,
			     UNamedParameters *index)
  : device    (device),
    id        (id),
    method    (0),
    rooted    (rooted),
    index     (index),
    index_obj (0),
    str       (0),
    isstatic  (false),
    isnormalized (false),
    deriv     (UNODERIV),
    varerror  (false),
    varin     (false),
    variable  (0),
    function  (0),
    fromGroup (false),
    firsttime (true),
    nostruct  (false),
    local_scope  (false),
    doublecolon (false),
    // Protected.
    fullname_ (0),
    localFunction (device && device->equal("__Funct__")),
    selfFunction (device && device->equal("self")),
    cached    (false)
{
  ADDOBJ(UVariableName);
}

//! UVariableName constructor for variable of the type device[...][...].id[...][...]...
UVariableName::UVariableName(UString* objname,
			     UNamedParameters *index_obj,
			     UString* attribute,
			     UNamedParameters *index_att)
  : device    (objname),
    id        (attribute),
    method    (0),
    rooted    (true),
    index     (index_att),
    index_obj (index_obj),
    str       (0),
    isstatic  (false),
    isnormalized (false),
    deriv     (UNODERIV),
    varerror  (false),
    varin     (false),
    variable  (0),
    function  (0),
    fromGroup (false),
    firsttime (true),
    nostruct  (false),
    local_scope  (false),
    doublecolon (false),
    fullname_ (0),
    localFunction (device && device->equal("__Funct__")),
    selfFunction (device && device->equal("self")),
    cached    (false)
{
  ADDOBJ(UVariableName);
}


//! UVariableName constructor for string based variables: $("...")
UVariableName::UVariableName(UExpression* str, bool rooted)
  : device    (0),
    id        (0),
    method    (0),
    rooted    (rooted),
    index     (0),
    index_obj (0),
    str       (str),
    isstatic  (false),
    isnormalized (false),
    deriv     (UNODERIV),
    varerror  (false),
    varin     (false),
    variable  (0),
    function  (0),
    firsttime (true),
    nostruct  (false),
    local_scope  (false),
    doublecolon (false),
    fullname_ (0),
    localFunction   (false),
    selfFunction    (false),
    cached    (false)
{
  ADDOBJ(UVariableName);
}

//! UVariableName destructor.
UVariableName::~UVariableName()
{
  FREEOBJ(UVariableName);
  delete device;
  delete id;
  delete method;
  delete fullname_;
  delete str;
  delete index;
}


//! UVariableName reset cache access
void
UVariableName::resetCache()
{
  cached = false;
  variable = 0;
  delete fullname_;
  fullname_ = 0;
}

//! UVariableName access to variable (with cache)
/*! If variable is not null, it means that the variable name is
 constant and that the access to the variable hash table has been done
 already. This access is then cached to limitate the number of calls to
 the hash table.
 */
UVariable*
UVariableName::getVariable (UCommand* command, UConnection* connection)
{
  if (variable)
    return variable->toDelete ? 0 : variable;

  if (!fullname_ || !cached)
    buildFullname(command, connection);

  if (!fullname_)
    return 0;

  HMvariabletab::iterator i;
  if (nostruct &&
      (::urbiserver->objtab.find(getMethod()->str())
       != ::urbiserver->objtab.end()))
    i = ::urbiserver->variabletab.find(getMethod()->str());
  else
    i = ::urbiserver->variabletab.find(fullname_->str());

  UVariable *tmpvar = (i != ::urbiserver->variabletab.end()) ? i->second : 0;

  if (cached)
    variable = tmpvar;

  return tmpvar;
}

//! UVariableName access to function (with cache)
/*! If function is not null, it means that the function name is
 constant and that the access to the function hash table has been done
 already. This access is then cached to limitate the number of calls to
 the hash table.
 */
UFunction*
UVariableName::getFunction(UCommand *command, UConnection *connection)
{
  if (function)
    return function;

  if (!fullname_ || !cached)
    buildFullname(command, connection);

  if (!fullname_)
    return 0;

  UFunction* f = 0;
  HMfunctiontab::iterator i = ::urbiserver->functiontab.find(fullname_->str());
  if (i != ::urbiserver->functiontab.end())
    f = i->second;

  if (cached)
    function = f;

  return f;
}

//! UVariableName test to know if there is a function with that name
bool
UVariableName::isFunction(UCommand *command, UConnection *connection)
{
  if (getFunction(command, connection))
    return true;
  if (!fullname_)
    return false;
  return ((urbi::functionmap.find(fullname_->str())
	   != urbi::functionmap.end())
	  || (::urbiserver->functionbindertab.find(fullname_->str())
	      != ::urbiserver->functionbindertab.end()));
}


//! UVariableName access to method (with cache)
UString*
UVariableName::getMethod()
{
  if (method)
    return method;

  if (!fullname_)
    return 0;

  if (const char *pointPos = strstr(fullname_->str(), "."))
    method = new UString(pointPos + 1);
  else
    method = new UString("");

  return method;
}

//! UVariableName access to device (with cache)
UString*
UVariableName::getDevice()
{
  if (device)
    return device;

  if (!fullname_)
    return 0;
  if (char *pointPos = const_cast<char*>(strstr(fullname_->str(), ".")))
    {
      pointPos[0] = 0;

      device = new UString(fullname_->str());
      pointPos[0] = '.';
      return device;
    }
  else
    return fullname_;
}

//! UVariableName name extraction, witch caching
/*! This method builds the name of the variable (or function) and stores it in fullname_.
 If the building blocks are static, non variable parameters (like static
 indexes in an array or constant string in a $(...)), cached is set to
 true to avoid recalculus on next call.
 */
UString*
UVariableName::buildFullname (UCommand* command,
			      UConnection* connection,
			      bool withalias)
{
  /* The behavior of snprintf is not portable when we hit the limit.
   For instance:

   #include <string>
   #include <cstdlib>
   #include <iostream>
   
   int main()
   {
     char buf[10];
     const char* lng = "012345678901234567890123456789";
     snprintf (buf, sizeof buf, "%s", lng);
     std::cout << buf << std::endl;
     return 0;
   }

   gives "0123456789$" on MingW, and "012345678" on OSX.

   So to make sure we do nothing silly (such as the $ on MingW),
   leave at least one 0 at the end.  Of course the right answer is
   to use stringstreams.  That's already done in the trunk.
   */
  const int		fullnameMaxSize = 1023;
  char			name[fullnameMaxSize + 1];
  char			indexstr[fullnameMaxSize + 1];
  name[fullnameMaxSize] = 0;
  indexstr[fullnameMaxSize] = 0;

  UValue*		e1;
  UNamedParameters*	itindex;
  HMaliastab::iterator	hmi;
  HMaliastab::iterator	past_hmi;

  if (cached)
    return fullname_;

  if (str)
  {
    e1 = str->eval(command, connection);
    cached = str->isconst;

    if (e1==0 || e1->str==0 || e1->dataType != DATA_STRING)
    {
<<<<<<< HEAD
      connection->sendf (command->getTag(),
			 "!!! dynamic variable evaluation failed\n");
=======
      send_error (connection, command,
		  "dynamic variable evaluation failed");
>>>>>>> 10fd57ea
      delete e1;
      if (fullname_)
      {
	delete fullname_;
	fullname_ = 0;
      }
      return 0;
    }

    if (strchr(e1->str->str(), '.') == 0)
    {
      nostruct = true;
      if (connection->stack.empty()) 
	UString::makeName(name, *connection->connectionTag, *e1->str);	
      else
      { //ugly, but optimised with good reasons
	memcpy(name, "__Funct__",  9);
	name[9] = '.';
	memcpy(name+10, e1->str->str(), e1->str->len());
	name[10+e1->str->len()] = 0;
	localFunction = true;
      }
    }
    else
      strncpy(name, e1->str->str(), fullnameMaxSize);

    delete e1;
    char* p = strchr (name, '.');
    ASSERT (p!=0)
    {
      p[0]=0;
      delete device;
      delete id;
      device = new UString (name);
      id = new UString (p+1);
      p[0]= '.';
    }
  };

  if (device->equal("local"))
    device->update(connection->connectionTag->str());

  cached = true;

  // index on object name
  if (index_obj != 0)
  {
    // rebuilding name based on index

    //snprintf(name, fullnameMaxSize, "%s.%s", device->str(), id->str());
    itindex = index_obj;
    std::string buildstr = device->str ();

    while (itindex)
    {
      e1 = itindex->expression->eval(command, connection);
      if (e1==0)
      {
<<<<<<< HEAD
	connection->sendf (command->getTag(),
			   "!!! array index evaluation failed\n");
=======
	send_error(connection, command, "array index evaluation failed");
>>>>>>> 10fd57ea
	delete fullname_;
	fullname_ = 0;
	return 0;
      }
      if (e1->dataType == DATA_NUM)
	snprintf(indexstr, fullnameMaxSize, "__%d", (int)e1->val);
      else if (e1->dataType == DATA_STRING)
	snprintf(indexstr, fullnameMaxSize, "__%s",
		 e1->str->str());
      else
      {
	delete e1;
<<<<<<< HEAD
	connection->sendf (command->getTag(),
			   "!!! invalid array index type\n");
=======
	send_error(connection, command, "invalid array index type");
>>>>>>> 10fd57ea
	delete fullname_;
	fullname_ = 0;
	return 0;
      }

      // Suppress this to make index non static by default
      // if (!itindex->expression->isconst) cached = false;

      buildstr = buildstr + indexstr;
      itindex = itindex->next;
      delete e1;
    }
    device->update (buildstr.c_str());
  }

  // index on attribute
  if (index != 0)
  {
    // rebuilding name based on index

    //snprintf(name, fullnameMaxSize, "%s.%s", device->str(), id->str());
    itindex = index;
    std::string buildstr = id->str ();

    while (itindex)
    {
      e1 = itindex->expression->eval(command, connection);
      if (e1==0)
      {
<<<<<<< HEAD
	connection->sendf (command->getTag(),
			   "!!! array index evaluation failed\n");
=======
	send_error(connection, command, "array index evaluation failed");
>>>>>>> 10fd57ea
	delete fullname_;
	fullname_ = 0;
	return 0;
      }

      if (e1->dataType == DATA_NUM)
	snprintf(indexstr, fullnameMaxSize, "__%d", (int)e1->val);
      else if (e1->dataType == DATA_STRING)
	snprintf(indexstr, fullnameMaxSize, "__%s",
		 e1->str->str());
      else
      {
	delete e1;
<<<<<<< HEAD
	connection->sendf (command->getTag(),
			   "!!! invalid array index type\n");
=======
	send_error(connection, command, "invalid array index type");
>>>>>>> 10fd57ea
	delete fullname_;
	fullname_ = 0;
	return 0;
      }

      // Suppress this to make index non static by default
      // if (!itindex->expression->isconst) cached = false;

      buildstr = buildstr + indexstr;
      itindex = itindex->next;
      delete e1;
    }
    id->update (buildstr.c_str());
  }

  // Local function call
  if ((localFunction || selfFunction)
      && firsttime)
  {
    firsttime = false;
    if (!connection->stack.empty())
    {
      UCallid *funid = connection->stack.front();
      if (funid)
      {
	if (selfFunction)
	  device->update(funid->self());

	if (localFunction)
	{
	  if (local_scope)
	    device->update(funid->str());
	  else
	  {
	    // does the symbol exist as a symbol local to the function call?
	    bool function_symbol = false;
	    std::string tmpstr(funid->str());
	    tmpstr = tmpstr + "." + id->str();
	    if (::urbiserver->variabletab.find(tmpstr.c_str()) !=
		::urbiserver->variabletab.end()
		|| kernel::eventSymbolDefined (tmpstr.c_str()))
	      function_symbol = true;

	    // does the symbol exist as an object symbol (direct on inherited)?
	    bool class_symbol = false;
	    bool ambiguous = true;

	    HMobjtab::iterator objit =::urbiserver->objtab.find(funid->self());
	    if (objit != ::urbiserver->objtab.end())
	    {
	      class_symbol =
		objit->second->searchVariable(id->str(), ambiguous)
		|| objit->second->searchFunction(id->str(), ambiguous)
		|| objit->second->searchEvent(id->str(), ambiguous);
	      class_symbol = class_symbol && !ambiguous;
	    }

	    // name resolution
	    if (class_symbol)
	    {
	      if (!function_symbol)
		device->update(funid->self());
	      else
		device->update(funid->str());
	    }
	    else
	    {
	      std::string tmploc(connection->connectionTag->str());
	      tmploc = tmploc + "." + id->str();
	      const char* cp = tmploc.c_str();

	      // does the symbol exist as a symbol local to the connection?
	      bool local_symbol =
		(::urbiserver->variabletab.find(cp)
		 != ::urbiserver->variabletab.end())
		|| (::urbiserver->functiontab.find(cp)
		    != ::urbiserver->functiontab.end())
		|| kernel::eventSymbolDefined (cp);

	      if (local_symbol && !function_symbol)
		device->update(connection->connectionTag->str());
	      else
		device->update(funid->str());
	    }
	  }
	}
      }
    }
    else
    {
<<<<<<< HEAD
      connection->sendf (command->getTag(),
			 "!!! invalid prefix resolution\n");
=======
      send_error(connection, command, "invalid prefix resolution");
>>>>>>> 10fd57ea
      delete fullname_;
      fullname_ = 0;
      return 0;
    }
  }

  // Create the concatened variable name
  snprintf(name, fullnameMaxSize, "%s.%s", device->str(), id->str());

  // Alias updating
  if (withalias)
  {
    if (nostruct)
    {
      // Comes from a simple IDENTIFIER
      HMaliastab::iterator getobj;
      if (char* p = strchr(name, '.'))
	getobj = ::urbiserver->objaliastab.find(p+1);
      else
	getobj = ::urbiserver->objaliastab.find(name);
      if (getobj != ::urbiserver->objaliastab.end())
      {
	UString* newobj = getobj->second;
	getobj = ::urbiserver->objaliastab.find(newobj->str());
	while (getobj != ::urbiserver->objaliastab.end())
	{
	  newobj = getobj->second;
	  getobj = ::urbiserver->objaliastab.find(newobj->str());
	}
	snprintf(name, fullnameMaxSize, "%s", newobj->str());
      }

      if (char* p = strchr(name, '.'))
	hmi = ::urbiserver->aliastab.find(p+1);
      else
	hmi = ::urbiserver->aliastab.find(name);
    }
    else
      hmi = ::urbiserver->aliastab.find(name);
    past_hmi = hmi;

    while (hmi != ::urbiserver->aliastab.end())
    {
      past_hmi = hmi;
      hmi = ::urbiserver->aliastab.find(hmi->second->str());
    }

    if (past_hmi != ::urbiserver->aliastab.end())
    {
      strncpy(name, past_hmi->second->str(), fullnameMaxSize);
      nostruct = false;
      delete device;
      device = 0;
      delete method;
      method = 0; // forces recalc of device.method
      variable = 0;
    }
  }
  else if (nostruct)
  {
    if (char* p = strchr(name, '.'))
    {
      if (fullname_)
	fullname_->update(p+1);
      else
	fullname_ = new UString(p+1);

      return fullname_;
    }
  }

  if (char* p = strchr(name, '.'))
  {
    p[0]=0;
    HMaliastab::iterator getobj = ::urbiserver->objaliastab.find(name);
    p[0]='.';
    if (getobj != ::urbiserver->objaliastab.end())
    {
      UString* newobj = getobj->second;
      getobj = ::urbiserver->objaliastab.find(newobj->str());
      while (getobj != ::urbiserver->objaliastab.end())
      {
	newobj = getobj->second;
	getobj = ::urbiserver->objaliastab.find(newobj->str());
      }
      UString* newmethod = new UString(p+1);
      snprintf(name, fullnameMaxSize, "%s.%s", newobj->str(),
	       newmethod->str());
      delete newmethod;
    }
  }

  if (fullname_)
    fullname_->update(name);
  else
    fullname_ = new UString(name);

  ECHO(*fullname_);
  return fullname_;
}

//! UVariableName name update for functions scope hack
void
UVariableName::nameUpdate(const char* _device, const char* _id)
{
  if (device)
    device->update(_device);
  else
    device = new UString(_device);

  if (id)
    id->update(_id);
  else
    id = new UString(_id);
}

//! UNamedParameters hard copy function
UVariableName*
UVariableName::copy() const
{
  UVariableName *ret;

  if (str)
    ret = new UVariableName(str->copy(), rooted);
  else if (index_obj)
    ret = new UVariableName (ucopy (device),
			     ucopy (index_obj),
			     ucopy (id),
			     ucopy (index));
  else
    ret = new UVariableName(ucopy (device),
			    ucopy (id),
			    rooted,
			    ucopy (index));

  ret->isstatic     = isstatic;
  ret->isnormalized = isnormalized;
  ret->deriv        = deriv;
  ret->varerror     = varerror;
  ret->fromGroup    = fromGroup;
  ret->nostruct     = nostruct;
  ret->local_scope  = local_scope;
  ret->doublecolon  = doublecolon;

  return ret;
}

//! Print the variable
/*! This function is for debugging purpose only.
 It is not safe, efficient or crash proof. A better version will come later.
 */
void
UVariableName::print() const
{
  ::urbiserver->debug("(VAR root=%d ", rooted);
  if (device)
    ::urbiserver->debug("device='%s' ", device->str());
  if (id)
    ::urbiserver->debug("id='%s' ", id->str());
  ::urbiserver->debug(") ");
}<|MERGE_RESOLUTION|>--- conflicted
+++ resolved
@@ -292,7 +292,7 @@
    #include <string>
    #include <cstdlib>
    #include <iostream>
-   
+
    int main()
    {
      char buf[10];
@@ -329,13 +329,8 @@
 
     if (e1==0 || e1->str==0 || e1->dataType != DATA_STRING)
     {
-<<<<<<< HEAD
-      connection->sendf (command->getTag(),
-			 "!!! dynamic variable evaluation failed\n");
-=======
       send_error (connection, command,
 		  "dynamic variable evaluation failed");
->>>>>>> 10fd57ea
       delete e1;
       if (fullname_)
       {
@@ -348,8 +343,8 @@
     if (strchr(e1->str->str(), '.') == 0)
     {
       nostruct = true;
-      if (connection->stack.empty()) 
-	UString::makeName(name, *connection->connectionTag, *e1->str);	
+      if (connection->stack.empty())
+	UString::makeName(name, *connection->connectionTag, *e1->str);
       else
       { //ugly, but optimised with good reasons
 	memcpy(name, "__Funct__",  9);
@@ -394,12 +389,7 @@
       e1 = itindex->expression->eval(command, connection);
       if (e1==0)
       {
-<<<<<<< HEAD
-	connection->sendf (command->getTag(),
-			   "!!! array index evaluation failed\n");
-=======
 	send_error(connection, command, "array index evaluation failed");
->>>>>>> 10fd57ea
 	delete fullname_;
 	fullname_ = 0;
 	return 0;
@@ -412,12 +402,7 @@
       else
       {
 	delete e1;
-<<<<<<< HEAD
-	connection->sendf (command->getTag(),
-			   "!!! invalid array index type\n");
-=======
 	send_error(connection, command, "invalid array index type");
->>>>>>> 10fd57ea
 	delete fullname_;
 	fullname_ = 0;
 	return 0;
@@ -447,12 +432,7 @@
       e1 = itindex->expression->eval(command, connection);
       if (e1==0)
       {
-<<<<<<< HEAD
-	connection->sendf (command->getTag(),
-			   "!!! array index evaluation failed\n");
-=======
 	send_error(connection, command, "array index evaluation failed");
->>>>>>> 10fd57ea
 	delete fullname_;
 	fullname_ = 0;
 	return 0;
@@ -466,12 +446,7 @@
       else
       {
 	delete e1;
-<<<<<<< HEAD
-	connection->sendf (command->getTag(),
-			   "!!! invalid array index type\n");
-=======
 	send_error(connection, command, "invalid array index type");
->>>>>>> 10fd57ea
 	delete fullname_;
 	fullname_ = 0;
 	return 0;
@@ -562,12 +537,7 @@
     }
     else
     {
-<<<<<<< HEAD
-      connection->sendf (command->getTag(),
-			 "!!! invalid prefix resolution\n");
-=======
       send_error(connection, command, "invalid prefix resolution");
->>>>>>> 10fd57ea
       delete fullname_;
       fullname_ = 0;
       return 0;
@@ -609,8 +579,13 @@
       hmi = ::urbiserver->aliastab.find(name);
     past_hmi = hmi;
 
+    // If it's an alias
     while (hmi != ::urbiserver->aliastab.end())
     {
+      send_error(connection, command,
+                 (std::string("'") + name +
+                  "' is an alias for '" + hmi->second->str() +
+                  "'. Using aliases is deprecated.").c_str());
       past_hmi = hmi;
       hmi = ::urbiserver->aliastab.find(hmi->second->str());
     }
