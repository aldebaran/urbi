--- conflicted
+++ resolved
@@ -24,11 +24,6 @@
 #include "libport/cstdio"
 #include <cmath>
 #include <sstream>
-<<<<<<< HEAD
-
-#include "libport/containers.hh"
-=======
->>>>>>> 8ef0076b
 
 #include "libport/containers.hh"
 
@@ -44,41 +39,8 @@
 #include "ueventhandler.hh"
 #include "unamedparameters.hh"
 #include "uobj.hh"
-<<<<<<< HEAD
-#include "urbi/uobject.hh"
-#include "userver.hh"
-#include "uvalue.hh"
-#include "uvariable.hh"
 #include "uvariablename.hh"
 
-namespace
-{
-  /// Return the part after the first `.', or the whole string if there is none.
-  const char*
-  suffix (const char* name)
-  {
-    if (const char* p = strchr(name, '.'))
-      return p + 1;
-    else
-      return name;
-  }
-
-  /// Return the part before the `.', or an empty string.
-  std::string
-  prefix (const char* name)
-  {
-    if (const char* p = strchr(name, '.'))
-      return std::string(name, p - name);
-    else
-      return "";
-  }
-}
-
-
-=======
-#include "uvariablename.hh"
-
->>>>>>> 8ef0076b
 
 MEMORY_MANAGER_INIT(UVariableName);
 
@@ -207,11 +169,7 @@
   return update (fullname_, s);
 #if 0
   if (device && id
-<<<<<<< HEAD
-      && *res != std::string (device->c_str()) + "." + std::string(id->c_str()))
-=======
       && *res != device->str().str() + "." + id->str())
->>>>>>> 8ef0076b
     std::cerr << "Warning, \"" << *res << "\" != \""
 	      << *device << "\".\"" << *id << "\"" << std::endl;
 #endif
@@ -230,14 +188,8 @@
   if (variable)
     return variable->toDelete ? 0 : variable;
 
-  PING();
   if (!fullname_ || !cached)
     buildFullname(command, connection);
-
-  if (fullname_)
-    ECHO(*fullname_);
-  else
-    ECHO("<NULL>");
 
   if (!fullname_)
     return 0;
@@ -303,11 +255,7 @@
   if (!fullname_)
     return 0;
 
-<<<<<<< HEAD
-  return method = new UString(suffix(fullname_->c_str()));
-=======
   return method = new UString(suffix(*fullname_));
->>>>>>> 8ef0076b
 }
 
 //! UVariableName access to device (with cache)
@@ -320,11 +268,7 @@
   if (!fullname_)
     return 0;
   if (strchr(fullname_->c_str(), '.'))
-<<<<<<< HEAD
-    return device = new UString(prefix(fullname_->c_str()));
-=======
     return device = new UString(prefix(*fullname_));
->>>>>>> 8ef0076b
   else
     return fullname_;
 }
@@ -344,11 +288,7 @@
     for (UNamedParameters* p = ps; p; p = p->next)
     {
       UValue* e1 = p->expression->eval(cmd, cn);
-<<<<<<< HEAD
-      if (e1==0)
-=======
       if (e1 == 0)
->>>>>>> 8ef0076b
       {
 	send_error(cn, cmd, "array index evaluation failed");
 	delete fullname_;
@@ -395,19 +335,11 @@
   }
 
   // The name is composed of two parts: PREFIX.SUFFIX.
-<<<<<<< HEAD
-  const char* cp = e1->str->c_str();
-  if (strchr(cp, '.'))
-  {
-    update(device, prefix(cp).c_str());
-    update(id, suffix(cp));
-=======
   const std::string& n = e1->str->str();
   if (n.find('.') != std::string::npos)
   {
     update(device, prefix(n).c_str());
     update(id, suffix(n));
->>>>>>> 8ef0076b
   }
   else
   {
@@ -419,28 +351,33 @@
       update(device, "__Funct__");
       localFunction = true;
     }
-<<<<<<< HEAD
-    update(id, cp);
-=======
     update(id, n);
->>>>>>> 8ef0076b
   }
   delete e1;
   return true;
 }
-<<<<<<< HEAD
-
-/// Descend ::urbiserver->objaliastab looking for \a cp.
-const char*
-resolve_aliases(const char* cp)
-{
-  for (HMaliastab::iterator i = ::urbiserver->objaliastab.find(cp);
-       i != ::urbiserver->objaliastab.end();
-       i = ::urbiserver->objaliastab.find(cp))
-    cp = i->second->c_str();
-  return cp;
-}
-
+
+namespace
+{
+  /// Descend \a tab looking for \a cp.
+  std::string
+  resolve_aliases(const HMaliastab& tab, const std::string& s)
+  {
+    const std::string* res = &s;
+    for (HMaliastab::const_iterator i = tab.find(res->c_str()); i != tab.end();
+	 i = tab.find(res->c_str()))
+      res = &i->second->str();
+    return *res;
+  }
+
+  /// Descend ::urbiserver->objaliastab looking for \a cp.
+  std::string
+  resolve_aliases(const std::string& s)
+  {
+    return resolve_aliases (::urbiserver->objaliastab, s);
+  }
+
+}
 
 //! UVariableName name extraction, with caching
 /*! This method builds the name of the variable (or function) and stores it in fullname_.
@@ -470,59 +407,6 @@
   // index on attribute
   if (!update_array_mangling (command, connection, id, index))
     return 0;
-=======
-
-namespace
-{
-  /// Descend \a tab looking for \a cp.
-  std::string
-  resolve_aliases(const HMaliastab& tab, const std::string& s)
-  {
-    const std::string* res = &s;
-    for (HMaliastab::const_iterator i = tab.find(res->c_str()); i != tab.end();
-	 i = tab.find(res->c_str()))
-      res = &i->second->str();
-    return *res;
-  }
-
-  /// Descend ::urbiserver->objaliastab looking for \a cp.
-  std::string
-  resolve_aliases(const std::string& s)
-  {
-    return resolve_aliases (::urbiserver->objaliastab, s);
-  }
->>>>>>> 8ef0076b
-
-}
-
-//! UVariableName name extraction, with caching
-/*! This method builds the name of the variable (or function) and stores it in fullname_.
- If the building blocks are static, non variable parameters (like static
- indexes in an array or constant string in a $(...)), cached is set to
- true to avoid recalculus on next call.
- */
-UString*
-UVariableName::buildFullname (UCommand* command,
-			      UConnection* connection,
-			      bool withalias)
-{
-  if (cached)
-    return fullname_;
-
-  if (str && !build_from_str (command, connection))
-      return 0;
-
-  if (*device == "local")
-    *device = connection->connectionTag->c_str();
-
-  cached = true;
-
-  // index on object name
-  if (!update_array_mangling (command, connection, device, index_obj))
-    return 0;
-  // index on attribute
-  if (!update_array_mangling (command, connection, id, index))
-    return 0;
 
   // Local function call
   if ((localFunction || selfFunction)
@@ -539,23 +423,13 @@
 	if (localFunction)
 	{
 	  if (local_scope)
-<<<<<<< HEAD
-	    *device = funid->c_str();
-=======
 	    *device = funid->str();
->>>>>>> 8ef0076b
 	  else
 	  {
 	    // does the symbol exist as a symbol local to the function call?
 	    bool function_symbol = false;
-<<<<<<< HEAD
-	    std::string tmpstr(funid->c_str());
-	    tmpstr = tmpstr + "." + id->c_str();
-	    const char* cp = tmpstr.c_str();
-=======
 	    std::string n = funid->str().str() + "." + id->str();
 	    const char* cp = n.c_str();
->>>>>>> 8ef0076b
 	    if (libport::mhas(::urbiserver->variabletab, cp)
 		|| kernel::eventSymbolDefined (cp))
 	      function_symbol = true;
@@ -564,11 +438,7 @@
 	    bool class_symbol = false;
 
 	    if (const UObj* u = libport::find0(::urbiserver->objtab,
-<<<<<<< HEAD
-					       funid->self()))
-=======
 					       funid->self().c_str()))
->>>>>>> 8ef0076b
 	    {
 	      bool ambiguous = true;
 	      class_symbol =
@@ -584,20 +454,12 @@
 	      if (!function_symbol)
 		*device = funid->self();
 	      else
-<<<<<<< HEAD
-		*device = funid->c_str();
-=======
 		*device = funid->str();
->>>>>>> 8ef0076b
 	    }
 	    else
 	    {
 	      std::string tmploc(connection->connectionTag->c_str());
-<<<<<<< HEAD
-	      tmploc = tmploc + "." + id->c_str();
-=======
 	      tmploc = tmploc + "." + id->str();
->>>>>>> 8ef0076b
 	      const char* cp = tmploc.c_str();
 
 	      // does the symbol exist as a symbol local to the connection?
@@ -609,11 +471,7 @@
 	      if (local_symbol && !function_symbol)
 		*device = connection->connectionTag->c_str();
 	      else
-<<<<<<< HEAD
-		*device = funid->c_str();
-=======
 		*device = funid->str();
->>>>>>> 8ef0076b
 	    }
 	  }
 	}
@@ -629,46 +487,21 @@
   }
 
   // Create the concatened variable name
-<<<<<<< HEAD
-  std::string name = std::string(device->c_str()) + "." + id->c_str();
-=======
   std::string name = device->str() + "." + id->str();
->>>>>>> 8ef0076b
   ECHO(name);
 
   // Alias updating
   if (withalias)
   {
-<<<<<<< HEAD
-    const char* cp;
-    if (nostruct)
-      // Comes from a simple IDENTIFIER.
-      cp = suffix(resolve_aliases(suffix(name.c_str())));
-    else
-      cp = name.c_str();
-
-    HMaliastab::iterator hmi= ::urbiserver->aliastab.find(cp);
-    HMaliastab::iterator past_hmi = hmi;
-    while (hmi != ::urbiserver->aliastab.end())
-    {
-      past_hmi = hmi;
-      hmi = ::urbiserver->aliastab.find(hmi->second->c_str());
-    }
-=======
     std::string n = name;
     if (nostruct)
       // Comes from a simple IDENTIFIER.
       n = suffix(resolve_aliases(suffix(n)));
->>>>>>> 8ef0076b
 
     std::string resolved = resolve_aliases (::urbiserver->aliastab, n);
     if (resolved != n)
     {
-<<<<<<< HEAD
-      name = past_hmi->second->c_str();
-=======
       name = resolved;
->>>>>>> 8ef0076b
       nostruct = false;
       delete device;
       device = 0;
@@ -680,24 +513,12 @@
   else if (nostruct)
   {
     if (name.find('.') != std::string::npos)
-<<<<<<< HEAD
-      return set_fullname (suffix(name.c_str()));
-  }
-
-  if (name.find('.') != std::string::npos)
-  {
-    const char* cp = resolve_aliases(prefix(name.c_str()).c_str());
-    name = std::string(cp) + "." + suffix(name.c_str());
-  }
-
-=======
       return set_fullname(suffix(name).c_str());
   }
 
   if (name.find('.') != std::string::npos)
     name = resolve_aliases(prefix(name)) + "." + suffix(name);
 
->>>>>>> 8ef0076b
   return set_fullname (name.c_str());
 }
 
@@ -707,8 +528,6 @@
 {
   update(device, _device);
   update(id, _id);
-<<<<<<< HEAD
-=======
 }
 
 //! UVariableName name update for functions scope hack
@@ -723,7 +542,6 @@
 UVariableName::nameUpdate(const UString& _device, const UString& _id)
 {
   nameUpdate(_device.str(), _id.str());
->>>>>>> 8ef0076b
 }
 
 //! UNamedParameters hard copy function
