--- conflicted
+++ resolved
@@ -177,25 +177,25 @@
   if (access_and_change)
     ::urbiserver->access_and_change_varlist.remove (this);
 
-  HMvariabletab::iterator hmi;
-
-  if ((hmi = ::urbiserver->variabletab.find(varname.c_str())) !=
-      ::urbiserver->variabletab.end())
-    ::urbiserver->variabletab.erase(hmi);
+  {
+    HMvariabletab::iterator i = ::urbiserver->variabletab.find(varname.c_str());
+    if (i != ::urbiserver->variabletab.end())
+      ::urbiserver->variabletab.erase(i);
+  }
 
   // Disactivate corresponding UVars
-  urbi::UVarTable::iterator varmapfind = urbi::varmap.find(varname->str ());
-  if (varmapfind != urbi::varmap.end())
-  {
-    for (std::list<urbi::UVar*>::iterator it = varmapfind->second.begin();
-         it != varmapfind->second.end();++it)
-       (*it)->setZombie ();
+  {
+    urbi::UVarTable::iterator i = urbi::varmap->find(varname.c_str ());
+    if (i != urbi::varmap->end())
+      for (std::list<urbi::UVar*>::iterator j = i->second.begin();
+	   j != i->second.end(); ++j)
+	(*j)->setZombie ();
   }
 
   FREEOBJ(UVariable);
   if (value)
   {
-    if (value->dataType == DATA_OBJ && value->str!=0)
+    if (value->dataType == DATA_OBJ && value->str)
     {
       HMobjtab::iterator idit = ::urbiserver->objtab.find(value->str->c_str());
       if (idit != ::urbiserver->objtab.end())
@@ -204,14 +204,7 @@
     }
     delete value;
   }
-<<<<<<< HEAD
-=======
-  delete unit;
-  delete varname;
-  delete method;
-  delete devicename;
-
->>>>>>> bc54fc26
+
   if (context)
     context->remove(this);
 }
