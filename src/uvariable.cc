/*! \file uvariable.cc
 *******************************************************************************

 File: uvariable.cc\n
 Implementation of the Uvariable class.

 This file is part of
 %URBI Kernel, version __kernelversion__\n
 (c) Jean-Christophe Baillie, 2004-2005.

 Permission to use, copy, modify, and redistribute this software for
 non-commercial use is hereby granted.

 This software is provided "as is" without warranty of any kind,
 either expressed or implied, including but not limited to the
 implied warranties of fitness for a particular purpose.

 For more information, comments, bug reports: http://www.urbiforge.net

 **************************************************************************** */

#include <string>
#include <cstdlib>

#include "libport/cstdio"
#include "libport/ref-pt.hh"

#include "uasyncregister.hh"
#include "ubinary.hh"
#include "ubinder.hh"
#include "ucommand.hh"
#include "uconnection.hh"
#include "urbi/uobject.hh"
#include "userver.hh"
#include "utypes.hh"
#include "uvalue.hh"
#include "uvariable.hh"
#include "uobj.hh"
#include "ucallid.hh"

MEMORY_MANAGER_INIT(UVariable);

//! UVariable constructor.
UVariable::UVariable(const char* name, UValue* _value,
		     bool _notifyWrite,
		     bool _notifyRead,
		     bool _autoUpdate):
  UASyncRegister(),
  context(0)
{
  init();
  value = _value;
  notifyRead   = _notifyRead;
  notifyWrite = _notifyWrite;
  autoUpdate = _autoUpdate;
  ::urbiserver->variabletab[setName(name)] = this;
}

//! UVariable constructor.
UVariable::UVariable(const char* _id, const char* _method, UValue* _value,
		     bool _notifyWrite,
		     bool _notifyRead,
		     bool _autoUpdate):
  UASyncRegister(),
  context(0)
{
  init();
  value = _value;
  notifyRead   = _notifyRead;
  notifyWrite = _notifyWrite;
  autoUpdate = _autoUpdate;
  ::urbiserver->variabletab[setName(_id, _method)] = this;
}

//! UVariable constructor.
UVariable::UVariable(const char* name,
		     ufloat val,
		     bool _notifyWrite,
		     bool _notifyRead,
		     bool _autoUpdate):
  UASyncRegister(),
  context(0)
{
  init();
  value = new UValue(val);
  notifyRead   = _notifyRead;
  notifyWrite = _notifyWrite;
  autoUpdate = _autoUpdate;
  ::urbiserver->variabletab[setName(name)] = this;
}

//! UVariable constructor.
UVariable::UVariable(const char* _id, const char* _method, ufloat val,
		     bool _notifyWrite,
		     bool _notifyRead,
		     bool _autoUpdate):
  UASyncRegister(),
  context(0)
{
  init();
  value = new UValue(val);
  notifyRead   = _notifyRead;
  notifyWrite = _notifyWrite;
  autoUpdate = _autoUpdate;
  ::urbiserver->variabletab[setName(_id, _method)] = this;
}

//! UVariable constructor.
UVariable::UVariable(const char* name, const char* str,
		     bool _notifyWrite,
		     bool _notifyRead,
		     bool _autoUpdate):
  UASyncRegister(),
  context(0)
{
  init();
  value = new UValue(str);
  notifyRead   = _notifyRead;
  notifyWrite = _notifyWrite;
  autoUpdate = _autoUpdate;
  ::urbiserver->variabletab[setName(name)] = this;
}

//! UVariable constructor.
UVariable::UVariable(const char* _id, const char* _method, const char *str,
		     bool _notifyWrite,
		     bool _notifyRead,
		     bool _autoUpdate):
  UASyncRegister(),
  context(0)
{
  init();
  value = new UValue(str);
  notifyRead   = _notifyRead;
  notifyWrite = _notifyWrite;
  autoUpdate = _autoUpdate;
  ::urbiserver->variabletab[setName(_id, _method)] = this;
}

//! general initialisation called by constructors
void
UVariable::init()
{
  ADDOBJ(UVariable);
  blendType  = UNORMAL;
  rangemin   = -UINFINITY;
  rangemax   = UINFINITY;
  speedmin   = 0;
  speedmax   = UINFINITY;
  unit       = 0;
  delta      = 0; // delta is 0 by default
  speedmodified = false;
  reloop        = false;

  nbAssigns  = 0;
  nbAverage  = 0;
  varname    = 0;
  method     = 0;
  devicename = 0;
  target     = 0;
  previous   = 0;
  previous2  = 0;
  previous3  = 0;
  cancel     = 0;
  uservar    = ::urbiserver->uservarState;
  toDelete   = false;
  activity   = 0;
  binder     = 0;
  access_and_change = false;
  useCpt     = 0;

  cycleBeginTime = -1;
}

//! UVariable destructor
UVariable::~UVariable()
{
  if (activity)
    ::urbiserver->reinitList.remove(this);

  if (access_and_change)
    ::urbiserver->access_and_change_varlist.remove (this);

  HMvariabletab::iterator hmi;

  if ((hmi = ::urbiserver->variabletab.find(varname->str())) !=
      ::urbiserver->variabletab.end())
    ::urbiserver->variabletab.erase(hmi);

  // Disactivate corresponding UVars
  urbi::UVarTable::iterator varmapfind = urbi::varmap.find(varname->str ());
  if (varmapfind != urbi::varmap.end())
  {
    for (std::list<urbi::UVar*>::iterator it = varmapfind->second.begin();
         it != varmapfind->second.end();++it)
       (*it)->setZombie ();
  }

  FREEOBJ(UVariable);
  if (value)
  {
    if (value->dataType == DATA_OBJ && value->str!=0)
    {
      HMobjtab::iterator idit = ::urbiserver->objtab.find(value->str->str());
      if (idit != ::urbiserver->objtab.end())
	delete idit->second;
      // NB: idit is removed from objtab in the destructor of UObj
    }
    delete value;
  }
  delete unit;
  delete varname;
  delete method;
  delete devicename;

  if (context)
    context->remove(this);
}


//! Associated variable name initialization
const char*
UVariable::setName(const char* s)
{
  char *pointPos;

  varname = new UString (s);

  pointPos = const_cast<char*>(strstr(varname->str(), "."));
  if (pointPos == 0)
    method = new UString("");
  else
    method = new UString(pointPos + 1);

  if (pointPos)
    pointPos[0] = 0;
  devicename = new UString(varname->str());
  if (pointPos)
    pointPos[0] = '.';

  return varname->str();
}

//! Associated variable name initialization
const char*
UVariable::setName(const char *_id, const char* _method)
{
  char tmpVarName[1024];

  snprintf(tmpVarName, 1024, "%s.%s", _id, _method);

  varname    = new UString (tmpVarName);
  method     = new UString(_method);
  devicename = new UString(_id);

  return varname->str();
}

const char*
UVariable::setName(UString *s)
{
  return setName(s->str());
}

//! Set the UValue associated to the variable
/*! Note that the UValue v is going to be copied. You might
    delete it afterwards.

    if v is null, this mean that the value in the variable is uptodate
    but the function will still perform some range check and call
    UDevice::notifyWrite if necessary.
 */
UVariable::UVarSet
UVariable::set(UValue *v)
{
  if (!v)
    return selfSet(&(value->val));

  if (value  && value->dataType != v->dataType)
  {
    delete value;
    value = 0;
  }
  if (!value)
    value = v->copy();
  else
  {
    switch (value->dataType)
    {
      case DATA_STRING:
	value->str->update(v->str->str());
	break;
      case DATA_NUM:
	setSensorVal(v->val);
	break;
      case DATA_LIST:
	delete value;
	value = v->copy();
	break;
      case DATA_BINARY:
	LIBERATE(value->refBinary);
	value->refBinary = v->refBinary->copy();
	break;
      case DATA_VOID:   // uninitialized def's
	value->dataType = v->dataType;
	switch (v->dataType)
	{
	  case DATA_STRING:
	    value->str = new UString(v->str);
	    break;
	  case DATA_NUM:
	    initSensorVal(v->val);
	    break;
	  case DATA_BINARY:
	    value->refBinary = v->refBinary->copy();
	    break;
	  case DATA_LIST:
	    delete value;
	    value = v->copy();
	    break;
<<<<<<< HEAD
	}
=======
	  case DATA_VOID:
	    //this can happen. do nothing
	    break;
	  case DATA_UNKNOWN:
	  case DATA_FILE:
	  case DATA_FUNCTION:
	  case DATA_OBJ:
	  case DATA_VARIABLE:
	    assert (!"not reachable");
	}
	break;
      case DATA_VARIABLE:
      case DATA_UNKNOWN:
      case DATA_FILE:
      case DATA_FUNCTION:
      case DATA_OBJ:
	assert (!"not reachable");
>>>>>>> 10fd57ea
    }
  }
  UVariable::UVarSet r = UOK;
  if (value->dataType == DATA_NUM)
    r = selfSet(&(value->val));
  setTarget();
  return r;
}

//! Set the UValue associated to the variable
/*! Here, the type is known to be a float, which saves the
    necessity to have a UValue passed as parameter
*/
UVariable::UVarSet
UVariable::setFloat(ufloat f)
{
  if (!value)
    value = new UValue(f);
  /* stupid, target update, not sensor update
  else
    setSensorVal(f);
<<<<<<< HEAD

  return selfSet(&value->val);
=======
  */
  return selfSet(&f);
>>>>>>> 10fd57ea
}

//! Check the float reference associated to the variable
/*! This function works like setFloat except that the value is
    assumed to be set already and the valcheck pointeur is
    used to perform range checking.

    valcheck can point either on value->val or on target.
*/
UVariable::UVarSet
UVariable::selfSet(ufloat *valcheck)
{
  ufloat s;
  ufloat localspeed;

  if (value->dataType == DATA_NUM)
  {
    if (*valcheck < rangemin)
      *valcheck = rangemin;
    if (*valcheck > rangemax)
      *valcheck = rangemax;

    if (speedmax != UINFINITY)
    {
      localspeed = (*valcheck - previous) / ::urbiserver->getFrequency();
      s = speedmax / 1000.;

      if (ABSF(localspeed) > s)
      {
	if (localspeed>0)
	  *valcheck = *valcheck - ((localspeed - s) * ::urbiserver->getFrequency());
	else
	  *valcheck = *valcheck - ((localspeed + s) * ::urbiserver->getFrequency());

	speedmodified = true;
      }
    }

<<<<<<< HEAD
    target = *valcheck; // for consistancy reasons
=======
    target = *valcheck; // for consistancy reasons <- LIE! this is crucial
>>>>>>> 10fd57ea
  }

  modified = true;
  //selfset is called to update target which must not trigger updated updated();

  if (speedmodified)
    return USPEEDMAX;

  return UOK ;
}

//! Get the UValue associated to the variable
/*! If the variable is a device variable, a call to
    updateVariable is done for the device to update it before
    the UValue is actually sent back.
*/
UValue*
UVariable::get()
{
  // recursive call for objects
  if (value->dataType == DATA_OBJ)
    for (HMvariabletab::iterator it = ::urbiserver->variabletab.begin();
	 it != ::urbiserver->variabletab.end();
	 ++it)
      if (it->second->method
	  && it->second->devicename
	  && value->str
	  && it->second->value->dataType != DATA_OBJ
	  && it->second->devicename->equal(value->str))
	it->second->get();

  // check for existing notifychange
  for (std::list<urbi::UGenericCallback*>::iterator i =
<<<<<<< HEAD
	 internalAccessBinder.begin();
=======
       internalAccessBinder.begin();
>>>>>>> 10fd57ea
       i != internalAccessBinder.end();
       ++i)
  {
    urbi::UList l;
    if ((*i)->storage)
    {
      // monitor with &UVar reference
      urbi::UValue *v = new urbi::UValue();
      v->storage = (*i)->storage;
      l.array.push_back(v);
    }
<<<<<<< HEAD
    // FIXME: I guess the following comment reads "emptied".
    (*i)->__evalcall(l); // l is empty here
=======
    (*i)->__evalcall(l);
>>>>>>> 10fd57ea
  }

  return value;
}

//! This function takes care of notifying the monitors that the var is updated
/*! When the variable is updated, either by the kernel of robot-specific
    part, this function must be called.
    @param uvar_assign: unused
*/
void
UVariable::updated(bool )
{
  // triggers associated commands update
  updateRegisteredCmd ();

  if (!binder && internalBinder.empty())
    return;

  if (binder)
    for (std::list<UMonitor*>::iterator i = binder->monitors.begin();
	 i != binder->monitors.end();
	 ++i)
      {
	(*i)->c->sendPrefix(EXTERNAL_MESSAGE_TAG);
	(*i)->c->sendc((const ubyte*)"[1,\"", 4);
	(*i)->c->sendc((const ubyte*)varname->str(), varname->len());
	(*i)->c->sendc((const ubyte*)"\",", 2);
	value->echo((*i)->c);
	(*i)->c->send((const ubyte*)"]\n", 2);
      }

  for (std::list<urbi::UGenericCallback*>::iterator i =
       internalBinder.begin();
       i != internalBinder.end();
       ++i)
  {
    /* handled better otherwise if (!uvar_assign
        || (*i)->objname != devicename->str ()) */
    {
      urbi::UList tmparray;

      if ((*i)->storage)
      {
        // monitor with &UVar reference
        urbi::UValue *tmpvalue = new urbi::UValue();
        tmpvalue->storage = (*i)->storage;
       tmparray.array.push_back(tmpvalue);
      };

      (*i)->__evalcall(tmparray);
    }
  }
}

bool
UVariable::isDeletable()
{
  if (value &&
      value->dataType == DATA_OBJ &&
      value->str)
  {
    HMobjtab::iterator idit = ::urbiserver->objtab.find(value->str->str());
    if ((idit != ::urbiserver->objtab.end()) &&
	(!idit->second->down.empty()) )
      return false;
  }
  return true;
}

void
UVariable::setSensorVal(ufloat f)
{
  valPrev2 = valPrev;
  valPrev = value->val;
  value->val = f;
}

void
UVariable::initSensorVal(ufloat f)
{
  value->dataType = DATA_NUM;
  valPrev2 = f;
  valPrev = f;
  value->val = f;
<<<<<<< HEAD
=======
}

void UVariable::setTarget() {
  std::list<urbi::UGenericCallback*>* callbacks = 0;
  if (this->autoUpdate)
    callbacks = &internalBinder;
  else
    callbacks = &internalTargetBinder;

  for (std::list<urbi::UGenericCallback*>::iterator i =
       callbacks->begin();
       i != callbacks->end();
       ++i)
  {
    urbi::UList tmparray;

    if ((*i)->storage)
    {
      // monitor with &UVar reference
      urbi::UValue *tmpvalue = new urbi::UValue();
      tmpvalue->storage = (*i)->storage;
      tmparray.array.push_back(tmpvalue);
    };

    (*i)->__evalcall(tmparray);
  }
>>>>>>> 10fd57ea
}<|MERGE_RESOLUTION|>--- conflicted
+++ resolved
@@ -318,9 +318,6 @@
 	    delete value;
 	    value = v->copy();
 	    break;
-<<<<<<< HEAD
-	}
-=======
 	  case DATA_VOID:
 	    //this can happen. do nothing
 	    break;
@@ -338,7 +335,6 @@
       case DATA_FUNCTION:
       case DATA_OBJ:
 	assert (!"not reachable");
->>>>>>> 10fd57ea
     }
   }
   UVariable::UVarSet r = UOK;
@@ -360,13 +356,8 @@
   /* stupid, target update, not sensor update
   else
     setSensorVal(f);
-<<<<<<< HEAD
-
-  return selfSet(&value->val);
-=======
   */
   return selfSet(&f);
->>>>>>> 10fd57ea
 }
 
 //! Check the float reference associated to the variable
@@ -405,11 +396,7 @@
       }
     }
 
-<<<<<<< HEAD
-    target = *valcheck; // for consistancy reasons
-=======
     target = *valcheck; // for consistancy reasons <- LIE! this is crucial
->>>>>>> 10fd57ea
   }
 
   modified = true;
@@ -443,11 +430,7 @@
 
   // check for existing notifychange
   for (std::list<urbi::UGenericCallback*>::iterator i =
-<<<<<<< HEAD
-	 internalAccessBinder.begin();
-=======
        internalAccessBinder.begin();
->>>>>>> 10fd57ea
        i != internalAccessBinder.end();
        ++i)
   {
@@ -459,12 +442,7 @@
       v->storage = (*i)->storage;
       l.array.push_back(v);
     }
-<<<<<<< HEAD
-    // FIXME: I guess the following comment reads "emptied".
-    (*i)->__evalcall(l); // l is empty here
-=======
     (*i)->__evalcall(l);
->>>>>>> 10fd57ea
   }
 
   return value;
@@ -550,8 +528,6 @@
   valPrev2 = f;
   valPrev = f;
   value->val = f;
-<<<<<<< HEAD
-=======
 }
 
 void UVariable::setTarget() {
@@ -578,5 +554,4 @@
 
     (*i)->__evalcall(tmparray);
   }
->>>>>>> 10fd57ea
 }