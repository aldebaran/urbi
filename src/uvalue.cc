/*! \file uvalue.cc
 *******************************************************************************

 File: uvalue.cc\n
 Implementation of the UValue class.

 This file is part of
 %URBI Kernel, version __kernelversion__\n
 (c) Jean-Christophe Baillie, 2004-2005.

 Permission to use, copy, modify, and redistribute this software for
 non-commercial use is hereby granted.

 This software is provided "as is" without warranty of any kind,
 either expressed or implied, including but not limited to the
 implied warranties of fitness for a particular purpose.

 For more information, comments, bug reports: http://www.urbiforge.net

 **************************************************************************** */

#include <cmath>
#include "libport/cstdio"
#include <sstream>

#include "libport/escape.hh"
#include "libport/ref-pt.hh"

#include "urbi/uobject.hh"

#include "kernel/uconnection.hh"
#include "kernel/userver.hh"
#include "kernel/utypes.hh"
#include "kernel/uvalue.hh"
#include "kernel/uvariable.hh"

#include "ubinary.hh"
#include "ucommand.hh"
#include "ucopy.hh"
#include "unamedparameters.hh"
#include "uqueue.hh"


MEMORY_MANAGER_INIT(UValue);
// **************************************************************************
//! UValue constructor.
UValue::UValue()
  : dataType (DATA_VOID),
    val (0), // set default values to 0.
    str (0), // this is for str and refBinary
    liststart (0),
    next (0)
{
  ADDOBJ(UValue);
}

//! UValue constructor.
UValue::UValue(ufloat val)
  : dataType (DATA_NUM),
    val (val),
    str (0),
    liststart (0),
    next (0)
{
  ADDOBJ(UValue);
}

//! UValue constructor.
UValue::UValue(const char* str)
  : dataType (DATA_STRING),
    val (0),
    str (new UString (str)),
    liststart (0),
    next (0)
{
  ADDOBJ(UValue);
}

UValue::UValue(UDataType t, const char* s)
  : dataType (t),
    val(0),
    str(new UString(s)),
    liststart(0),
    next(0)
{
  passert(t, t == DATA_FILE || t == DATA_STRING || t == DATA_OBJ);
  ADDOBJ(UValue);
}

#define VALIDATE(p, t) (p && p->expression && p->expression->dataType==t)

inline int exprToInt(UExpression *e)
{
  if (e->dataType == DATA_NUM)
    return (int)e->val;
  else
    return strtol(e->str->c_str(), 0, 0);
}

UValue::operator urbi::UImage()
{
  urbi::UImage img;
  img.data=0;
  img.size=img.width = img.height=0;
  img.imageFormat = urbi::IMAGE_UNKNOWN;
  if (dataType != DATA_BINARY)
    return img;

  //fill parameters from list
  UNamedParameters *param = refBinary->ref()->parameters;
  //validate
  if (!(param && param->next && param->next->next && param->next->next))
    return img;

  if (*param->expression->str == "rgb")
    img.imageFormat = urbi::IMAGE_RGB;
  else if (*param->expression->str == "jpeg")
    img.imageFormat = urbi::IMAGE_JPEG;
  else if (*param->expression->str == "YCbCr")
    img.imageFormat = urbi::IMAGE_YCbCr;
  else
    img.imageFormat = urbi::IMAGE_UNKNOWN;

  img.width = exprToInt(param->next->expression);
  img.height = exprToInt(param->next->next->expression);
  img.size = refBinary->ref()->bufferSize;
  img.data = (unsigned char *)refBinary->ref()->buffer;
  return img;
}

class DumbConnection : public UConnection
{
public:
  DumbConnection()
    : UConnection(::urbiserver, 1000, 1000000, 1000, 1000, 1000)
  {}
  virtual UErrorValue closeConnection ()
  {
    return USUCCESS;
  }
  char* getData()
  {
    return (char*) send_queue().virtualPop(send_queue().dataSize());
  }
protected:
  virtual int effectiveSend (const ubyte*, int)
  {
    return 0;
  }
};

UValue::operator urbi::UBinary()
{
  //simplest way is to echo our bin headers and parse again
  urbi::UBinary b;
  std::ostringstream msg;
  msg << refBinary->ref()->bufferSize;
  UNamedParameters *param = refBinary->ref()->parameters;
  while (param)
  {
    if (param->expression)
    {
      if (param->expression->dataType == ::DATA_NUM)
	msg<< " "<<(int)param->expression->val;
      else if (param->expression->dataType == ::DATA_STRING)
	msg << " "<<param->expression->str->c_str();
    }
    param = param->next;
  }

  msg << '\n'; //parse expects this
  std::list<urbi::BinaryData> lBin;
  lBin.push_back(urbi::BinaryData(refBinary->ref()->buffer,
				  refBinary->ref()->bufferSize));
  std::list<urbi::BinaryData>::iterator lIter = lBin.begin();
  b.parse(msg.str().c_str(), 0, lBin, lIter);
  return b;
}

UValue::operator urbi::UBinary*()
{
  //simplest way is to echo our bin headers and parse again
  urbi::UBinary* b = new urbi::UBinary();
  std::ostringstream msg;
  msg << refBinary->ref()->bufferSize;
  UNamedParameters *param = refBinary->ref()->parameters;
  while (param)
  {
    if (param->expression)
    {
      if (param->expression->dataType == ::DATA_NUM)
	msg<< " "<<(int)param->expression->val;
      else if (param->expression->dataType == ::DATA_STRING)
	msg << " "<<param->expression->str->c_str();
    }
    param = param->next;
  }
  msg << '\n'; //parse expects this
  std::list<urbi::BinaryData> lBin;
  lBin.push_back(urbi::BinaryData(refBinary->ref()->buffer,
				  refBinary->ref()->bufferSize));
  std::list<urbi::BinaryData>::iterator lIter = lBin.begin();
  b->parse(msg.str().c_str(), 0, lBin, lIter);
  return b;
}


UValue::operator urbi::UList()
{
  if (dataType != DATA_LIST)
  {
    return urbi::UList();
  }
  urbi::UList l;
  UValue *n = liststart;
  while (n)
  {
    l.array.push_back(n->urbiValue());
    n = n->next;
  }
  return l;
}


UValue::operator urbi::USound()
{
  struct wavheader
  {
    char riff[4];
    int length;
    char wave[4];
    char fmt[4];
    int lnginfo;
    short one;
    short channels;
    int freqechant;
    int bytespersec;
    short bytesperechant;
    short bitperchannel;
    char data[4];
    int datalength;
  } __attribute__ ((__packed__));

  urbi::USound snd;
  snd.data=0;
  snd.size = snd.channels = snd.rate = 0;
  snd.soundFormat = urbi::SOUND_UNKNOWN;
  if ((dataType != DATA_BINARY) ||
      (!refBinary) ||
      (!refBinary->ref()))
    return snd;
  UNamedParameters *param = refBinary->ref()->parameters;
  if (!VALIDATE(param, DATA_STRING))
    return snd;

  bool decoded = false;
  if (!param->expression->str)
    return snd;

  if (*param->expression->str == "raw")
  {
    snd.soundFormat = urbi::SOUND_RAW;
    decoded = (param->next && param->next->next &&
	       param->next->next->next && param->next->next->next->next);
    if (decoded)
    {
      snd.channels = exprToInt(param->next->expression);
      snd.rate = exprToInt(param->next->next->expression);
      snd.sampleSize = exprToInt(param->next->next->next->expression);
      snd.sampleFormat = (urbi::USoundSampleFormat)
	exprToInt(param->next->next->next->next->expression);
    }
  }
  else if (*param->expression->str == "wav")
  {
    snd.soundFormat = urbi::SOUND_WAV;
    if (((unsigned int)refBinary->ref()->bufferSize > sizeof (wavheader)) &&
	(refBinary->ref()->buffer) )
    {
      decoded= true;
      wavheader* wh = reinterpret_cast<wavheader*> (refBinary->ref()->buffer);
      snd.channels = wh->channels;
      snd.rate = wh->freqechant;
      snd.sampleSize = wh->bitperchannel;
      snd.sampleFormat =
	(snd.sampleSize>8)
	? urbi::SAMPLE_SIGNED : urbi::SAMPLE_UNSIGNED;
    }
  }
  else
    snd.soundFormat = urbi::SOUND_UNKNOWN;


  if (decoded)
  {
    snd.size = refBinary->ref()->bufferSize;
    snd.data = (char *)refBinary->ref()->buffer;
  }

  return snd;
}

#undef VALIDATE


UValue & UValue::operator = (const urbi::USound &i)
{
  //avoid code duplication
  urbi::UBinary b;
  b.type = urbi::BINARY_SOUND;
  b.sound = i;
  (*this)=b;
  b.common.data=0;
  return *this;
}



UValue & UValue::operator = (const urbi::UImage &i)
{
  //avoid code duplication
  urbi::UBinary b;
  b.type = urbi::BINARY_IMAGE;
  b.image = i;
  (*this)=b;
  b.common.data=0;
  return *this;
}


UValue & UValue::operator = (const urbi::UBinary &b)
{
  //TODO: cleanup
  if (dataType == DATA_BINARY && refBinary)
  {
    LIBERATE(refBinary);
  }

  dataType = DATA_BINARY;
  //Build named parameters list from getMessage() output
  UNamedParameters* first=0;
  UNamedParameters* last=0;
  std::stringstream str;
  str.str(b.getMessage());
  while (!!str)
  {
    std::string item = "";
    str >> item;
    if (item == "")
      break;
    // FIXME: I don't understand what happens here, the location is
    // a fake.
    UNamedParameters* unp =
      new UNamedParameters(0, new UExpression(UExpression::location(),
					      UExpression::VALUE,
					      new UString(item.c_str())));
    if (!first)
    {
      first = unp;
      last = unp;
    }
    else
    {
      last->next=unp;
      last = unp;
    }
  }

  int sz = b.common.size;
  UBinary *bin = new UBinary(sz, first);
  bin->bufferSize =  sz;
  //ctor is allocating bin->buffer = static_cast<ubyte*> (malloc (sz));
  if (sz>0)
    memcpy(bin->buffer, b.common.data, sz);
  refBinary = new libport::RefPt<UBinary>(bin);
  return *this;
}

UValue & UValue::operator = (const urbi::UList &l)
{
  if (dataType == DATA_BINARY && refBinary)
  {
    LIBERATE(refBinary);
  }
  UValue * current = 0;
  dataType = DATA_LIST;
  for (int i=0;i<l.size(); ++i)
  {
    UValue *v = new UValue(l[i]);
    if (i == 0)
      liststart = v;
    else
      current->next = v;
    current = v;
  }
  return *this;
}

UValue::UValue(const urbi::UValue &v)
  : dataType (DATA_VOID),
    str(0),
    liststart (0),
    next (0)
{
  ADDOBJ(UValue);
  switch (v.type)
    {
    case urbi::DATA_DOUBLE:
      dataType = DATA_NUM;
      this->val = v.val;
      break;
    case urbi::DATA_STRING:
      dataType = DATA_STRING;
      this->str = new UString(v.stringValue->c_str());
      break;
    case urbi::DATA_LIST:
      {
	dataType = DATA_LIST;
	UValue * current = this;
	for (std::vector<urbi::UValue *>::iterator i =
	       v.list->array.begin();
	     i != v.list->array.end(); ++i)
	  {
	    UValue *n = new UValue(**i);
	    current->next = n;
	    while (current->next)
	      current = current->next;
	  }
	liststart = next;
	next = 0;
      }
      break;
    case urbi::DATA_BINARY:
      *this = *v.binary;
      break;
    case urbi::DATA_OBJECT: // j'ai pas le courage... //FIXME
      dataType = DATA_VOID;
      break;
    default:
      dataType = DATA_VOID;
    }
}

//! UValue destructor.
UValue::~UValue()
{
  FREEOBJ(UValue);
  if (dataType == DATA_STRING
      || dataType == DATA_OBJ)
    delete str;

  if (dataType == DATA_BINARY)
    LIBERATE(refBinary);
  delete liststart;
  delete next;
}

//! UValue hard copy
// FIXME: Why don't we have copy-ctors?
UValue*
UValue::copy() const
{
  switch (dataType)
  {
    case DATA_NUM:
      return new UValue(val);

    case DATA_FILE:
    case DATA_STRING:
    case DATA_OBJ:
      return new UValue(dataType, str->c_str());

    case DATA_BINARY:
    {
      UValue *res = new UValue();
      res->dataType = dataType;
      res->refBinary = refBinary->ref() ? refBinary->copy () : 0;
      return res;
    }

    case DATA_LIST:
    {
      UValue *res = new UValue();
      res->dataType = dataType;
      UValue *scanlist = liststart;
      UValue *sret = res;
      if (scanlist == 0)
	res->liststart = 0;
      else
      {
	sret->liststart = scanlist->copy();
	scanlist = scanlist->next;
	sret = sret->liststart;

	while (scanlist)
	{
	  sret->next = scanlist->copy();
	  scanlist = scanlist->next;
	  sret = sret->next;
	}
      }
      return res;
    }

    case DATA_VOID:
      return new UValue();

    case DATA_UNKNOWN:
    case DATA_FUNCTION:
    case DATA_VARIABLE:
      pabort ("unexpected case: " << dataType);
  }

  // Pacify warnings.
  pabort ("Impossible");
}


//! UValue polymorphic addition
UValue*
UValue::add(UValue *v)
{
  // const int maxFloatSize = 255;

  if (dataType == DATA_BINARY &&
      v->dataType == DATA_BINARY)
  {
    // concat two binaries (useful for sound)

    UValue *res = new UValue();
    if (!res)
      return 0;

    res->dataType = DATA_BINARY;

    UNamedParameters *param = 0;
    if (refBinary->ref()->parameters)
      param = refBinary->ref()->parameters->copy();
    else if (v->refBinary->ref()->parameters)
      param = v->refBinary->ref()->parameters->copy();

    res->refBinary =
      new libport::RefPt<UBinary> (
	new UBinary(
	  refBinary->ref()->bufferSize+
	  v->refBinary->ref()->bufferSize,
	  param
	  )
	);

    if (!res->refBinary)
      return 0;

    ubyte* p = res->refBinary->ref()->buffer;
    if (!p)
      return 0;
    memcpy(p, refBinary->ref()->buffer, refBinary->ref()->bufferSize);
    memcpy(p+refBinary->ref()->bufferSize,
	   v->refBinary->ref()->buffer,
	   v->refBinary->ref()->bufferSize);
    return res;
  }

  if (dataType == DATA_FILE ||
      dataType == DATA_BINARY ||
      dataType == DATA_OBJ ||
      v->dataType == DATA_FILE ||
      v->dataType == DATA_OBJ ||
      v->dataType == DATA_BINARY)
    return 0;


  if (dataType == DATA_LIST)
  {
    UValue *res = copy();

    if (res->liststart)
    {
      UValue *scanlist = res->liststart;
      while (scanlist->next)
	scanlist = scanlist->next;

      scanlist->next = v->copy();
    }
    else
      res->liststart = v->copy();

    return res;
  }

  if (v->dataType == DATA_LIST)
  {
    // we are not a list
    UValue *res = v->copy();
    UValue * b = res->liststart;
    res->liststart = copy();
    res->liststart->next = b;
    return res;
  }

  if (dataType == DATA_NUM)
  {
    if (v->dataType == DATA_NUM)
    {
      UValue *res = new UValue();
      res->dataType = DATA_NUM;
      res->val = val + v->val;
      return res;
    }

    if (v->dataType == DATA_STRING)
    {
      UValue *res = new UValue();
      if (res == 0)
	return 0;

      res->dataType = DATA_STRING;

      std::ostringstream ostr;
<<<<<<< HEAD
      ostr << val<<v->str->c_str();
=======
      ostr << val << v->str->str();
>>>>>>> bc54fc26
      res->str = new UString(ostr.str().c_str());
      if (res->str == 0)
      {
	delete res;
	return 0;
      }
      return res;
    }
  }

  if (dataType == DATA_STRING)
  {
    if (v->dataType == DATA_NUM)
    {
      UValue *res = new UValue();
      if (res == 0)
	return 0;

      res->dataType = DATA_STRING;

      std::ostringstream ostr;
<<<<<<< HEAD
      ostr << str->c_str()<<v->val;
=======
      ostr << str->str() << v->val;
>>>>>>> bc54fc26
      res->str = new UString(ostr.str().c_str());

      if (res->str == 0)
      {
	delete res;
	return 0;
      }
      return res;
    }

    if (v->dataType == DATA_STRING)
      return new UValue((std::string(str->c_str()) + v->str->c_str()).c_str());
  }
  return 0;
}

//! UValue polymorphic equality test
bool
UValue::equal(UValue *v)
{
  UValue* scanlist;
  UValue* vscanlist;

  switch (dataType)
  {
    case DATA_NUM:
      return v->dataType == DATA_NUM && v->val == val;

    case DATA_STRING:
      return v->dataType == DATA_STRING && *str == v->str->c_str();

    case DATA_FILE:
      return v->dataType == DATA_FILE && *str == v->str->c_str();

    case DATA_BINARY:
      if (v->dataType != DATA_BINARY)
	return false;
      if (v->refBinary->ref()->bufferSize != refBinary->ref()->bufferSize)
	return false;
      return (memcmp(v->refBinary->ref()->buffer,
		     refBinary->ref()->buffer,
		     refBinary->ref()->bufferSize) == 0);
    case DATA_LIST:
      if (v->dataType != DATA_LIST)
	return false;

      scanlist = liststart;
      vscanlist = v->liststart;

      while (scanlist && vscanlist)
      {
	if (!scanlist->equal(vscanlist))
	  return false;
	scanlist = scanlist->next;
	vscanlist = vscanlist->next;
      }
      if (scanlist || vscanlist)
	return false;

      return true;

    default:
      return false;
  }
}

//! UValue boolean convertion

UTestResult
booleval(UValue *v, bool freeme)
{
  UTestResult res;

  if (v == 0)
    return UTESTFAIL;

  if (v->dataType != DATA_NUM)
    res = UTESTFAIL;
  else if (v->val == 0)
    res = UFALSE;
  else
    res = UTRUE;

  if (freeme)
    delete v;
  return res;
}



//! UValue echo as a std::string
std::string
UValue::echo(bool hr)
{
  switch (dataType)
  {
    case DATA_VOID:
      return "void";

    case DATA_OBJ:
    {
      std::ostringstream o;
      o << "OBJ [";
      bool first = true;
      for (HMvariabletab::iterator it = ::urbiserver->variabletab.begin();
	   it != ::urbiserver->variabletab.end();
	   ++it)
	if (!it->second->getMethod().empty()
	    && str
	    && it->second->value->dataType != DATA_OBJ
	    && it->second->getDevicename() == (std::string)str->c_str())
	{
	  if (!first)
	    o << ",";
	  first = false;
	  o << it->second->getMethod()<< ":";

	  // FIXME: It's better be non null!!!	Look at the if above,
	  // it assumes it is not.
	  if (it->second->value)
	    o << it->second->value->echo(hr);
	}
      o << "]";
      return o.str();
    }

    case DATA_LIST:
    {
      std::ostringstream o;
      o << "[";

      UValue *scanlist = liststart;
      while (scanlist)
      {
	o << scanlist->echo(hr);
	scanlist = scanlist->next;
	if (scanlist)
	  o << ",";
      }
      o << "]";

      return o.str();
    }

    case DATA_NUM:
    {
      std::ostringstream o;
      o << std::fixed << val;
      return o.str();
    }

    case DATA_STRING:
    {
      std::ostringstream o;
      if (!hr)
	o << "\"" << libport::escape(str->c_str()) << "\"";
      else
	o << str->c_str();
      return o.str();
    }

    case DATA_BINARY:
    {
      if (!refBinary)
	return "BIN 0 null\n";

      std::ostringstream o;
      o << "BIN " << refBinary->ref()->bufferSize;

      UNamedParameters *param = refBinary->ref()->parameters;
      if (param)
	o << " ";

      while (param)
      {
	if (param->expression)
	{
	  if (param->expression->dataType == DATA_NUM)
	    o << (int)param->expression->val;
	  if (param->expression->dataType == DATA_STRING)
	    o << param->expression->str->c_str();
	}
	if (param->next)
	  o << " ";
	param = param->next;
      }

      if (!hr)
      {
	o << "\n";

	/* FIXME
	 if (connection->availableSendQueue() >
	 strlen(tmpbuffer) +
	 refBinary->ref()->bufferSize +1)
	 {
	 */
	o.write((const char*)refBinary->ref()->buffer,
		refBinary->ref()->bufferSize);
	/*	}
	 else
	 ::urbiserver->debug("Send queue full for binary... Drop command.\n");
	 */
      }
      return o.str();
    }

    default:
    {
      return "unknown_type";
    }
  }
}



//! UValue echo in a connection
void
UValue::echo(UConnection *connection, bool human_readable)
{
  std::string res = echo(human_readable);
  connection->sendc((const ubyte*)res.c_str(), res.size());
}


urbi::UValue*
UValue::urbiValue()
{
  switch (dataType)
  {
    case DATA_NUM:
      return new urbi::UValue(val);
    case DATA_STRING:
      return new urbi::UValue(std::string(str->c_str()));
    case DATA_BINARY:
      return new urbi::UValue(operator urbi::UBinary()); //FIXME
    case DATA_LIST:
      return new urbi::UValue((urbi::UList)(*this));
    default:
      return new urbi::UValue();
  };
}<|MERGE_RESOLUTION|>--- conflicted
+++ resolved
@@ -572,11 +572,11 @@
 
   if (dataType == DATA_LIST)
   {
-    UValue *res = copy();
+    UValue* res = copy();
 
     if (res->liststart)
     {
-      UValue *scanlist = res->liststart;
+      UValue* scanlist = res->liststart;
       while (scanlist->next)
 	scanlist = scanlist->next;
 
@@ -591,8 +591,8 @@
   if (v->dataType == DATA_LIST)
   {
     // we are not a list
-    UValue *res = v->copy();
-    UValue * b = res->liststart;
+    UValue* res = v->copy();
+    UValue* b = res->liststart;
     res->liststart = copy();
     res->liststart->next = b;
     return res;
@@ -602,7 +602,7 @@
   {
     if (v->dataType == DATA_NUM)
     {
-      UValue *res = new UValue();
+      UValue* res = new UValue();
       res->dataType = DATA_NUM;
       res->val = val + v->val;
       return res;
@@ -610,18 +610,14 @@
 
     if (v->dataType == DATA_STRING)
     {
-      UValue *res = new UValue();
+      UValue* res = new UValue();
       if (res == 0)
 	return 0;
 
       res->dataType = DATA_STRING;
 
       std::ostringstream ostr;
-<<<<<<< HEAD
-      ostr << val<<v->str->c_str();
-=======
-      ostr << val << v->str->str();
->>>>>>> bc54fc26
+      ostr << val << v->str->c_str();
       res->str = new UString(ostr.str().c_str());
       if (res->str == 0)
       {
@@ -636,18 +632,14 @@
   {
     if (v->dataType == DATA_NUM)
     {
-      UValue *res = new UValue();
+      UValue* res = new UValue();
       if (res == 0)
 	return 0;
 
       res->dataType = DATA_STRING;
 
       std::ostringstream ostr;
-<<<<<<< HEAD
-      ostr << str->c_str()<<v->val;
-=======
-      ostr << str->str() << v->val;
->>>>>>> bc54fc26
+      ostr << str->c_str() << v->val;
       res->str = new UString(ostr.str().c_str());
 
       if (res->str == 0)
