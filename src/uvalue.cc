--- conflicted
+++ resolved
@@ -37,17 +37,8 @@
 #include "ubinary.hh"
 #include "ucommand.hh"
 #include "ucopy.hh"
-<<<<<<< HEAD
-#include "urbi/uobject.hh"
-#include "userver.hh"
-#include "utypes.hh"
-#include "uvalue.hh"
-#include "uvariable.hh"
-#include "unamedparameters.hh"
-=======
 #include "unamedparameters.hh"
 #include "uqueue.hh"
->>>>>>> 8ef0076b
 
 
 MEMORY_MANAGER_INIT(UValue);
@@ -581,19 +572,11 @@
 
   if (dataType == DATA_LIST)
   {
-<<<<<<< HEAD
-    UValue *res = copy();
+    UValue* res = copy();
 
     if (res->liststart)
     {
-      UValue *scanlist = res->liststart;
-=======
-    UValue* res = copy();
-
-    if (res->liststart)
-    {
       UValue* scanlist = res->liststart;
->>>>>>> 8ef0076b
       while (scanlist->next)
 	scanlist = scanlist->next;
 
@@ -608,13 +591,8 @@
   if (v->dataType == DATA_LIST)
   {
     // we are not a list
-<<<<<<< HEAD
-    UValue *res = v->copy();
-    UValue * b = res->liststart;
-=======
     UValue* res = v->copy();
     UValue* b = res->liststart;
->>>>>>> 8ef0076b
     res->liststart = copy();
     res->liststart->next = b;
     return res;
@@ -624,11 +602,7 @@
   {
     if (v->dataType == DATA_NUM)
     {
-<<<<<<< HEAD
-      UValue *res = new UValue();
-=======
       UValue* res = new UValue();
->>>>>>> 8ef0076b
       res->dataType = DATA_NUM;
       res->val = val + v->val;
       return res;
@@ -636,22 +610,14 @@
 
     if (v->dataType == DATA_STRING)
     {
-<<<<<<< HEAD
-      UValue *res = new UValue();
-=======
       UValue* res = new UValue();
->>>>>>> 8ef0076b
       if (res == 0)
 	return 0;
 
       res->dataType = DATA_STRING;
 
       std::ostringstream ostr;
-<<<<<<< HEAD
-      ostr << val<<v->str->c_str();
-=======
       ostr << val << v->str->c_str();
->>>>>>> 8ef0076b
       res->str = new UString(ostr.str().c_str());
       if (res->str == 0)
       {
@@ -666,22 +632,14 @@
   {
     if (v->dataType == DATA_NUM)
     {
-<<<<<<< HEAD
-      UValue *res = new UValue();
-=======
       UValue* res = new UValue();
->>>>>>> 8ef0076b
       if (res == 0)
 	return 0;
 
       res->dataType = DATA_STRING;
 
       std::ostringstream ostr;
-<<<<<<< HEAD
-      ostr << str->c_str()<<v->val;
-=======
       ostr << str->c_str() << v->val;
->>>>>>> 8ef0076b
       res->str = new UString(ostr.str().c_str());
 
       if (res->str == 0)
