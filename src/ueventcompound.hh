/*! \file ueventcompound.hh
 *******************************************************************************

 File: ueventcompound.h\n
 Definition of the UEventCompound class.

 This file is part of
 %URBI Kernel, version __kernelversion__\n
 (c) Gostai S.A.S., 2004-2006

 This software is provided "as is" without warranty of any kind,
 either expressed or implied, including but not limited to the
 implied warranties of fitness for a particular purpose.

 For more information, comments, bug reports: http://www.urbiforge.net

 **************************************************************************** */

#ifndef UEVENTCOMPOUND_HH
# define UEVENTCOMPOUND_HH

# include <list>

<<<<<<< HEAD
# include "fwd.hh"
=======
# include "kernel/fwd.hh"
>>>>>>> 8ef0076b

/** UEventCompound stores a complete multi instanciation of a given event
 * expression.
 *
 * A compound is an arithmetical construct reflecting the logical
 * relationships between several @c UEventMatch forged out of an event
 * expression. It can be used to build a set of @c UMultiEventInstance that
 * are admissible intanciations of the event expression.
 */
class UEventCompound
{
public:
  enum Type
  {
    EC_MATCH,
    EC_AND,
    EC_OR,
    EC_BANG
  };

  /** UEventCompound constructor for compound UEventMatch.
   * @param ectype The type of the compound (EC_AND, EC_OR or EC_BANG)
   * @param ec1 A pointeur to the first side of the compound
   * @param ec2 A pointeur to the second side of the compound or 0 in the case
   * of EC_BANG
   */
  UEventCompound(Type ectype,
		 UEventCompound* ec1,
		 UEventCompound* ec2 = 0);

  /** UEventCompound constructor for single UEventMatch.
   * The type of the compound will be EC_MATCH
   * @param em Pointer to the single UEventMatch
   */
  UEventCompound(UEventMatch* em);

  /** UEventCompound constructor from a UValue.
   * The type of the compound will be EC_TRUE of EC_FALSE depending on the
   * numerical value of the UValue. This constructor is just a shortcut for
   * easy integration in the @c UExpression::eval function.
   * @param v The @c UValue used to compute the compound boolean value
   */
  UEventCompound(UValue* v);

  /** UEventCompound destructor */
  virtual ~UEventCompound();

  /** Processes the content of the compound to generate a list of multievents
   * @return The list of @c UMultiEventInstance resulting from the processing
   */
  std::list<UMultiEventInstance*> mixing();

  /** Reduces the compound to its bang-terminal normal form.
   * Bangs are on pushed back on leafs and leafs of the form !event
   * are replaced by their boolean equivalent EC_TRUE or
   * EC_FALSE, depending on the content of the UEventMatch 'event'.
   * Finally, compounds like "X && EC_TRUE" are replaced by "X" and "X &&
   * EC_FALSE" by "EC_FALSE", and equivalent reductions with 'or'.
   *
   * At the end, it remains only a series of non negative events (UEventMatch)
   * linked by logicial connectors, or simply EC_TRUE/EC_FALSE in case of total
   * reduction.
   */
  void normalForm();

protected:

  /// Prevents recursive deletion in the destructor
  void keepalive();

  /// keep from recursive deletion
  bool keepalive_;

  /// Type of the UEventCompound
  Type ectype_;

  /// Left part of the compound, if any (0 otherwise)
  UEventCompound* ec1_;

  /// Right part of the compound, if any (0 otherwise)
  UEventCompound* ec2_;

  /// Single match if the type is EC_MATCH (0 otherwise)
  UEventMatch* em_;
};

#endif // ! UEVENTCOMPOUND_HH<|MERGE_RESOLUTION|>--- conflicted
+++ resolved
@@ -21,11 +21,7 @@
 
 # include <list>
 
-<<<<<<< HEAD
-# include "fwd.hh"
-=======
 # include "kernel/fwd.hh"
->>>>>>> 8ef0076b
 
 /** UEventCompound stores a complete multi instanciation of a given event
  * expression.
