/*
 * Copyright (C) 2008-2012, Gostai S.A.S.
 *
 * This software is provided "as is" without warranty of any kind,
 * either expressed or implied, including but not limited to the
 * implied warranties of fitness for a particular purpose.
 *
 * See the LICENSE file for more information.
 */

/**
 ** \file binder/binder.cc
 ** \brief Implementation of binder::Binder.
 */

#include <boost/bind.hpp>
#include <boost/optional.hpp>

#include <libport/containers.hh>
#include <libport/foreach.hh>

#include <ast/cloner.hxx>       // Needed for recurse_collection templates
#include <ast/new-clone.hh>
#include <ast/parametric-ast.hh>
#include <ast/print.hh>

#include <binder/binder.hh>
#include <urbi/object/symbols.hh>
#include <urbi/object/object.hh>

#include <ast/factory.hh>
#include <parser/parse.hh>

GD_CATEGORY(Urbi.Bind);
DECLARE_LOCATION_FILE;

namespace binder
{
  using libport::Finally;

  /*---------.
  | Binder.  |
  `---------*/

  Binder::Binder()
    : unbind_()
    , env_()
    , routine_depth_(1)
    , scope_depth_(1)
    , toplevel_index_(0)
    , report_errors_(true)
    , unscope_(0)
  {
    unbind_ << Finally();
    setOnSelf_ << true;
  }

  Binder::~Binder()
  {}

  unsigned
  Binder::routine_depth_get(libport::Symbol name)
  {
    if (env_[name].empty())
      return 0;
    else
    {
      aver_lt(0u, env_[name].back().second.first);
      return env_[name].back().second.first;
    }
  }

  unsigned
  Binder::scope_depth_get(libport::Symbol name)
  {
    if (env_[name].empty())
      return 0;
    else
    {
      aver_lt(0u, env_[name].back().second.second);
      return env_[name].back().second.second;
    }
  }

  ast::rLocalDeclaration
  Binder::decl_get(libport::Symbol name)
  {
    aver(!env_[name].empty());
    return env_[name].back().first;
  }

  ast::rCall
  Binder::changeSlot(const ast::loc& l,
                     const ast::rExp& target,
                     libport::Symbol name,
                     libport::Symbol method,
                     ast::rConstExp value)
  {
    PARAMETRIC_AST(call, "%exp:1 . %id:2 (%exps:3)");

    ast::exps_type* args = new ast::exps_type;
    *args << new ast::String(l, name);
    if (value)
      *args << const_cast<ast::Exp*>(value.get());
    call % target
      % method
      % args;
    return recurse(ast::rCall(call.result<ast::Call>()));
  }

  /*----------------.
  | Routine stack.  |
  `----------------*/

  void
  Binder::routine_push(ast::rRoutine f)
  {
    routine_stack_ << f;
  }

  void
  Binder::routine_pop()
  {
    routine_stack_.pop_back();
  }

  ast::rRoutine
  Binder::routine() const
  {
    aver(!routine_stack_.empty());
    return routine_stack_.back();
  }

  ast::rRoutine
  Binder::function() const
  {
    rforeach(ast::rRoutine r, routine_stack_)
      if (!r->closure_get())
        return r;
    return 0;
  }

  bool
  Binder::set_on_self(unsigned up)
  {
    aver(setOnSelf_.size() > up);
    return *(setOnSelf_.end() - up - 1);
  }

  void
  Binder::err(const ast::loc& loc, const std::string& msg)
  {
    errors_.err(loc, msg, "syntax error");
  }

  void
  Binder::visit(const ast::Declaration* input)
  {
    ast::loc loc = input->location_get();
    ast::rCall call = input->what_get()->call();
    ast::rExp value = input->value_get();

    libport::Symbol name = call->name_get();

    if (!call->target_implicit() || set_on_self(unscope_))
      if (value)
        result_ = changeSlot(loc, call->target_get(), name,
                             input->constant_get()
                             ? SYMBOL(setConstSlotValue)
                             : SYMBOL(setSlotValue), value);
      else
        result_ = changeSlot(loc, call->target_get(), name,
                             SYMBOL(createSlot));
    else
    {
      // Check this is not a redefinition
      if (scope_depth_ - unscope_ == scope_depth_get(name))
        if (report_errors_)
          err(loc, "variable redefinition: " + name.name_get());

      GD_SINFO_DUMP("Bind " << name);

      if (value)
      {
        operator()(value.get());
        value = result_.unchecked_cast<ast::Exp>();
      }
      ast::rLocalDeclaration res =
        new ast::LocalDeclaration(loc, name, value);
      res->constant_set(input->constant_get());
      bind(res);
      result_ = res;
    }
    result_->original_set(input);
  }

  // LocalDeclaration are present before binding, as function formal
  // arguments. We must bind them so as routines are aware of their
  // presence.
  void
  Binder::visit(const ast::LocalDeclaration* input)
  {
    super_type::visit(input);
    ast::rLocalDeclaration dec = result_.unsafe_cast<ast::LocalDeclaration>();
    bind(dec);
  }

  void
  Binder::visit(const ast::Match* match)
  {
    const ast::loc& location = match->location_get();
    ast::rExp pattern = recurse(match->pattern_get());
    ast::rExp bindings = recurse(match->bindings_get());
    ast::rExp guard = recurse(match->guard_get());
    ast::Match* res = new ast::Match (location, pattern, guard);
    res->bindings_set(bindings);
    result_ = res;
  }

  void
  Binder::visit(const ast::Assignment* input)
  {
    ast::loc loc = input->location_get();
    ast::rCall call = input->what_get()->call();
    libport::Symbol name = call->name_get();
    unsigned depth = routine_depth_get(name);
    // Whether this is an assignment to a local variable
    bool local = depth && call->target_implicit();

    // Assignment to a local variables
    if (local)
    {
      operator()(input->value_get().get());
      ast::rExp value = result_.unchecked_cast<ast::Exp>();
      ast::rLocalAssignment res =
        new ast::LocalAssignment(loc, name, value, routine_depth_ - depth);
      link_to_declaration(input, res, name, depth);
      result_ = res;
    }
    // Assignment to a slot
    else
      result_ = changeSlot(loc, call->target_get(), name, SYMBOL(updateSlot),
                           input->value_get());
    result_->original_set(input);
  }

  template <typename Node, typename NewNode>
  void
  Binder::link_to_declaration(Node input,
                              NewNode result,
                              libport::Symbol name,
                              unsigned depth)
  {
    GD_SINFO_DUMP("Linking " << name << " to its declaration");
    ast::rLocalDeclaration outer_decl = decl_get(name);
    ast::rLocalDeclaration decl = outer_decl;
    ast::rLocal current;

    if (routine_depth_ > depth)
    {
      // The variable is captured
      GD_PUSH_DUMP("It's captured");

      routine_stack_type::reverse_iterator f_it = routine_stack_.rbegin();
      const ast::loc loc = input->location_get();
      for (unsigned int i = routine_depth_ - depth; i; --i, ++f_it)
      {
        ast::rRoutine f = *f_it;
        // Check whether it's already captured
        foreach (ast::rLocalDeclaration dec, *f->captured_variables_get())
          if (dec->what_get() == name)
          {
            decl = outer_decl = dec;
            // Break foreach and for.
            goto stop;
          }

        decl = new ast::LocalDeclaration(loc, name, 0);

        if (current)
          current->declaration_set(decl);
        else
          result->declaration_set(decl);

        current = new ast::Local(loc, name, 0, i - 1);
        decl->value_set(current);

        f->captured_variables_get()->push_back(decl);
      }
    stop:;
    }

    if (current)
      current->declaration_set(outer_decl);
    else
      result->declaration_set(outer_decl);
  }

  void
  Binder::visit(const ast::Call* input)
  {
    ast::loc loc = input->location_get();
    libport::Symbol name = input->name_get();
    unsigned depth = routine_depth_get(name);
    bool local = depth && input->target_implicit();

    // If this is a qualified call, nothing particular to do
    if (local)
    {
      ast::rLocal res =
        new ast::Local(loc, name,
                       maybe_recurse_collection(input->arguments_get()),
                       routine_depth_ - depth);
      link_to_declaration(input, res, name, depth);
      result_ = res;
    }
<<<<<<< HEAD

    ast::exps_type* args = 0;
    if (ast::rCall res = result_.unsafe_cast<ast::Call>())
      args = res->arguments_get();
    else if (ast::rLocal res = result_.unsafe_cast<ast::Local>())
      args = res->arguments_get();
    // FIXME: What????
    (void) args;
=======
    else
      super_type::visit(input);
>>>>>>> 52852bf4
  }


  void
  Binder::visit(const ast::CallMsg* input)
  {
    if (ast::rRoutine fun = function())
    {
      fun->uses_call_set(true);
      super_type::visit(input);
    }
    else if (report_errors_)
      err(input->location_get(), "call: used outside any function");
  }

  void
  Binder::visit(const ast::Catch* input)
  {
    // Create a scope to execute the "catch" action.
    Finally finally(scope_open(false));
    super_type::visit(input);
  }

  ast::rExp
  Binder::lazify (ast::rExp arg)
  {
    ast::rAst save;
    std::swap(save, result_);
    ast::Factory factory;
    ast::rExp res = recurse(factory.make_closure(arg));
    std::swap(save, result_);
    return res;
  }

  void
  Binder::visit (const ast::Foreach* input)
  {
    Finally finally;

    unbind_ << Finally();
    finally << boost::bind(&unbind_type::pop_back, &unbind_);

    setOnSelf_ << false;
    finally << boost::bind(&set_on_self_type::pop_back, &setOnSelf_);

    bind(input->index_get());
    super_type::visit(input);
  }

  void
  Binder::visit (const ast::Scope* input)
  {
    Finally f(scope_open(false));
    super_type::visit(input);
  }

  void
  Binder::visit (const ast::Do* input)
  {
    Finally f(scope_open(true));
    super_type::visit(input);
  }

  static
  void
  decrement(unsigned* n)
  {
    (*n)--;
  }

  Finally::action_type
  Binder::scope_open(bool set_on_self)
  {
    scope_depth_++;
    // Push a finally on unbind_, and destroy it at the scope
    // exit. Since bound variables register themselves for unbinding
    // in unbind_'s top element, they will be unbound at scope exit.
    unbind_ << Finally();
    setOnSelf_ << set_on_self;
    return boost::bind(&Binder::scope_close, this);
  }

  void
  Binder::scope_close()
  {
    scope_depth_--;
    unbind_.pop_back();
    setOnSelf_.pop_back();
  }

  void
  Binder::visit(const ast::Routine* input)
  {
    // Check whether default arguments are followed by non-default arguments
    if (input->formals_get())
    {
      bool found_def = false;
      bool found_list = false;
      foreach (ast::rLocalDeclaration decl, *input->formals_get())
      {
        if (found_list)
          err(decl->location_get(), "argument after list-argument");

        if (decl->value_get())
          found_def = true;
        else if (found_def && !decl->list_get())
          err(decl->location_get(),
                        "argument with no default value after arguments"
                        " with default value");
        if (decl->list_get())
          found_list = true;
      }
    }

    GD_PUSH_DUMP("Push");
    Finally finally(5);

    // Clone and push the function, without filling its body and arguments
    ast::rRoutine res =
      new ast::Routine(input->location_get(), input->closure_get(), 0, 0);
    res->local_variables_set(new ast::local_declarations_type());
    routine_push(res);
    finally << boost::bind(&Binder::routine_pop, this);

    // Open a new scope
    unbind_ << Finally();
    finally << boost::bind(&unbind_type::pop_back, &unbind_);

    // Do not setOnSelf in this scope
    setOnSelf_ << false;
    finally << boost::bind(&set_on_self_type::pop_back, &setOnSelf_);

    // Increase the nested functions and scopes depth
    routine_depth_++;
    finally << boost::bind(decrement, &routine_depth_);
    scope_depth_++;
    finally << boost::bind(decrement, &scope_depth_);

    // Clone and bind arguments
    res->formals_set(maybe_recurse_collection(input->formals_get()));

    // Bind and clone the body
    res->body_set(recurse(input->body_get ()));
    result_ = res;

    // Index local and closed variables
    unsigned int local = 0;
    foreach (ast::rLocalDeclaration dec, *res->local_variables_get())
      dec->local_index_set(local++);
    res->local_size_set(local);

    // Index captured variables
    unsigned int captured = 0;
    foreach (ast::rLocalDeclaration dec, *res->captured_variables_get())
      dec->local_index_set(captured++);

    GD_INFO_DUMP("Pop");
  }


  // Scope variables declared in conditions
#define SCOPE(Node)                             \
  void                                          \
  Binder::visit(const ast::Node* input)         \
  {                                             \
    Finally f(scope_open(false));               \
    super_type::visit(input);                   \
  }                                             \

  SCOPE(If);
  SCOPE(While);

#undef SCOPE

  void
  Binder::bind(ast::rLocalDeclaration decl)
  {
    aver(decl);

    // If we are at the toplevel, we can't determine the local index.
    if (routine_stack_.empty())
    {
      // This indexing merges locals and closed, thus entailing too
      // much toplevel stack allocation in Interpreter::local_set.
      decl->local_index_set(toplevel_index_++);
      unbind_.back() << boost::bind(decrement, &toplevel_index_);
    }
    else
      routine()->local_variables_get()->push_back(decl);

    env_[decl->what_get()] << std::make_pair
      (decl, std::make_pair(routine_depth_, scope_depth_ - unscope_));
    unbind_type::iterator it = unbind_.end();
    for (unsigned i = 0; i <= unscope_; ++i)
      it--;
    *it << boost::bind(&Bindings::pop_back, &env_[decl->what_get()]);
  }

  void
  Binder::visit(const ast::Unscope* unscope)
  {
    unbind_.back() << libport::scoped_set(unscope_, unscope->count_get());
    result_ = new ast::Noop(unscope->location_get(), 0);
  }

  void
  Binder::visit(const ast::Dictionary* dict)
  {
    super_type::visit(dict);
  }
} // namespace binder<|MERGE_RESOLUTION|>--- conflicted
+++ resolved
@@ -314,19 +314,8 @@
       link_to_declaration(input, res, name, depth);
       result_ = res;
     }
-<<<<<<< HEAD
-
-    ast::exps_type* args = 0;
-    if (ast::rCall res = result_.unsafe_cast<ast::Call>())
-      args = res->arguments_get();
-    else if (ast::rLocal res = result_.unsafe_cast<ast::Local>())
-      args = res->arguments_get();
-    // FIXME: What????
-    (void) args;
-=======
     else
       super_type::visit(input);
->>>>>>> 52852bf4
   }
 
 
