--- conflicted
+++ resolved
@@ -83,18 +83,9 @@
   bool found = false;
   while (cursor_ < dataSize_ && !found)
   {
-<<<<<<< HEAD
-    p_1 = p0;
-    p0 = (char) (*(buffer_ + position));
-    if (cursor_ < dataSize_ - 1)
-      p1 = (char) (*(buffer_ + nextposition));
-    else
-      p1 = '-';
-=======
     char p_1 = p0;
     p0 = (char) buffer_[position];
     char p1 = (cursor_ < dataSize_ - 1) ? (char) buffer_[nextposition] : '-';
->>>>>>> 10fd57ea
 
     if (discard_)
     {
@@ -112,31 +103,7 @@
     }
     else
     {
-<<<<<<< HEAD
-      if (p0 == '{')
-	++bracketlevel_;
-      else if (p0 == '}')
-	--bracketlevel_;
-      else if (p0 == '[')
-	++sbracketlevel_;
-      else if (p0 == ']')
-	--sbracketlevel_;
-      else if (p0 == '(')
-	++parenlevel_;
-      else if (p0 == ')')
-	--parenlevel_;
-
-      if (bracketlevel_ < 0)
-	bracketlevel_ = 0;
-      if (sbracketlevel_ < 0)
-	sbracketlevel_ = 0;
-      if (parenlevel_ < 0)
-	parenlevel_ = 0;
-
-      if (p0 == '#')
-=======
       switch (p0)
->>>>>>> 10fd57ea
       {
 	case '{':
 	  closers_.push_back('}');
