/*! \file uobject.cc
*******************************************************************************

File: uobject.cc\n
Implementation of the UObject class.

This file is part of
%URBI Kernel, version __kernelversion__\n
(c) Jean-Christophe Baillie, 2004-2006.

Permission to use, copy, modify, and redistribute this software for
non-commercial use is hereby granted.

This software is provided "as is" without warranty of any kind,
either expressed or implied, including but not limited to the
implied warranties of fitness for a particular purpose.

For more information, comments, bug reports: http://www.urbiforge.com

**************************************************************************** */

#include <cstdarg>
#include "libport/cstdio"
#include <list>
#include <sstream>
<<<<<<< HEAD
=======
#include <algorithm>

#include "urbi/uobject.hh"

#include "kernel/userver.hh"
#include "kernel/utypes.hh"
#include "kernel/uconnection.hh"
#include "kernel/uvalue.hh"
#include "kernel/uvariable.hh"
>>>>>>> 8ef0076b

#include "ughostconnection.hh"
#include "ugroup.hh"
#include "uobj.hh"
<<<<<<< HEAD
#include "urbi/uobject.hh"
#include "userver.hh"
#include "utypes.hh"
#include "uvalue.hh"
#include "uvariable.hh"
=======
#include "ufunction.hh"
>>>>>>> 8ef0076b

//! Global definition of the starterlist
namespace urbi
{

  UObject* lastUObject;

  const std::string externalModuleTag = "__ExternalMessage__";


  // Useful sending functions.

  void uobject_unarmorAndSend(const char* str)
  {
    //feed this to the ghostconnection
<<<<<<< HEAD
    UConnection& ghost = *urbiserver->getGhostConnection();
=======
    UConnection& ghost = urbiserver->getGhostConnection();
>>>>>>> 8ef0076b
    if (strlen(str)>=2 && str[0]=='(')
      ghost.received((const unsigned char *)(str+1), strlen(str)-2);
    else
      ghost.received(str);

    ghost.newDataAdded = true;
  }

  void send(const char* str)
  {
    //feed this to the ghostconnection
<<<<<<< HEAD
    UConnection& ghost = *urbiserver->getGhostConnection();
=======
    UConnection& ghost = urbiserver->getGhostConnection();
>>>>>>> 8ef0076b
    ghost.received(str);
    ghost.newDataAdded = true;
  }

  void send(void* buf, int size)
  {
    //feed this to the ghostconnection
<<<<<<< HEAD
    UConnection& ghost = *urbiserver->getGhostConnection();
=======
    UConnection& ghost = urbiserver->getGhostConnection();
>>>>>>> 8ef0076b
    ghost.received((const unsigned char *)(buf), size);
    ghost.newDataAdded = true;
  }


  void
  main(int, char *[])
  {
    // no effect here
  }

  // **************************************************************************
  //! UGenericCallback constructor.
  UGenericCallback::UGenericCallback(const std::string& objname,
				     const std::string& type,
				     const std::string& name,
				     int size,  UTable &t)
    : storage(0), objname(objname), name(name)
  {
    nbparam = size;

<<<<<<< HEAD
    if (type == "function" || type == "event" || type == "eventend")
=======
    // Autodetect redefined members higher in the hierarchy of an object
    // If one is found, cancel the binding.
    if (type == "function")
    {
      HMobjtab::iterator it = ::urbiserver->objtab.find(objname.c_str ());
      if (it != ::urbiserver->objtab.end())
      {
	UObj* srcobj = it->second;
	std::string member = name.substr (name.find ('.') + 1);
	bool ambiguous;
	UFunction* fun = srcobj->searchFunction (member.c_str (), ambiguous);
	if (fun && fun != kernel::remoteFunction && !ambiguous)
	  return;
      }
    }

    if (type == "function" || type == "event" || type =="eventend")
>>>>>>> 8ef0076b
      t[this->name].push_back(this);

    if (type == "var" || type=="var_onrequest")
    {
      HMvariabletab::iterator it = ::urbiserver->variabletab.find(name.c_str());
      if (it == ::urbiserver->variabletab.end())
      {
	UVariable *v = new UVariable(name.c_str(), new ::UValue());
	if (v)
	  v->internalBinder.push_back(this);
      }
      else
      {
	it->second->internalBinder.push_back(this);
	if ( !it->second->internalAccessBinder.empty ()
	     && std::find (::urbiserver->access_and_change_varlist.begin (),
			   ::urbiserver->access_and_change_varlist.end (),
			   it->second) ==
	     ::urbiserver->access_and_change_varlist.end ())
	{
	  it->second->access_and_change = true;
	  ::urbiserver->access_and_change_varlist.push_back (it->second);
	}
      }
    }

    if (type == "varaccess")
    {
      HMvariabletab::iterator it = ::urbiserver->variabletab.find(name.c_str());
      if (it == ::urbiserver->variabletab.end())
      {
	UVariable *v = new UVariable(name.c_str(), new ::UValue());
	if (v)
	  v->internalAccessBinder.push_back(this);
      }
      else
      {
	it->second->internalAccessBinder.push_back(this);
	if ( (!it->second->internalBinder.empty ()
	      || it->second->binder)
	     && std::find (::urbiserver->access_and_change_varlist.begin (),
			   ::urbiserver->access_and_change_varlist.end (),
			   it->second) ==
	     ::urbiserver->access_and_change_varlist.end ())
	{
	  it->second->access_and_change = true;
	  ::urbiserver->access_and_change_varlist.push_back (it->second);
	}
      }
    }
  }

  //! UGenericCallback constructor.
  UGenericCallback::UGenericCallback(const std::string& objname,
				     const std::string&,
				     const std::string& name, UTable &t)
    : storage(0), objname(objname), name(name)
  {
    t[this->name].push_back(this);
  }

  UGenericCallback::~UGenericCallback()
  {
  }


  // **************************************************************************
  //! UTimerCallbacl constructor.

  UTimerCallback::UTimerCallback(const std::string& objname,
				 ufloat period, UTimerTable &tt)
    : period(period),
      objname(objname)
  {
    tt.push_back(this);
    lastTimeCalled = -9999999;
  }

  UTimerCallback::~UTimerCallback()
  {
  }


  // **************************************************************************
  //  Monitoring functions

  //! Generic UVar monitoring without callback
  void
  UObject::USync(UVar &)
  {
    // nothing to do here, UVars are always sync'd in plugin mode.
  }

  // **************************************************************************
  //! UObject constructor.
  UObject::UObject(const std::string &s)
    : __name(s),
      classname(s),
      derived(false),
<<<<<<< HEAD
=======
      gc (0),
>>>>>>> 8ef0076b
      remote (false),
      load(s, "load")
  {
    objecthub = 0;
    autogroup = false;
    lastUObject = this;
    UString tmps(__name.c_str()); // quelle merde ces UString!!!!
    UObj* tmpobj = new UObj(&tmps);

    for (UStartlist::iterator i = urbi::objectlist->begin();
	 i != objectlist->end();
	 ++i)
      if ((*i)->name == __name)
	tmpobj->internalBinder = *i;

    // default
    load = 1;
  }

  //! Dummy UObject constructor.
  UObject::UObject(int index)
    : derived(false),
<<<<<<< HEAD
=======
      gc (0),
>>>>>>> 8ef0076b
      remote (false)
  {
    std::stringstream ss;
    ss << "dummy" << index;
    __name = ss.str();
    classname = __name;
    objecthub = 0;
    autogroup = false;
    period = -1;
  }


  //! Clean a callback UTimerTable from all callbacks linked to
  //! the object whose name is 'name'
  void
  cleanTimerTable(UTimerTable &t, const std::string& name)
  {
    for (UTimerTable::iterator i = t.begin(); i != t.end(); )
    {
      if ((*i)->objname == name)
      {
	delete *i;
	i = t.erase(i);
      }
      else
	++i;
    }
  }


  //! UObject cleaner
  void
  UObject::clean()
  {
    cleanTable(functionmap, __name);
    cleanTable(eventmap, __name);
    cleanTable(eventendmap, __name);

    cleanTimerTable(timermap, __name);
    cleanTimerTable(updatemap, __name);

    if (objecthub)
      objecthub->members.remove(this);
  }



  //! UObject destructor.
  UObject::~UObject()
  {
    clean();
    delete gc;
  }

  void
  UObject::UJoinGroup(const std::string& gpname)
  {
    HMgrouptab::iterator hma = ::urbiserver->grouptab.find(gpname.c_str());
    UGroup *g;
    if (hma != ::urbiserver->grouptab.end())
      g = hma->second;
    else
    {
      g = new UGroup(gpname);
      ::urbiserver->grouptab[g->name.c_str()] = g;
    }

    g->members.push_back(new UString(__name.c_str()));
  }

  void
  UObject::USetUpdate(ufloat t)
  {
    period = t;
    new UTimerCallbackobj<UObject>(__name, t, this,
				   &UObject::update, updatemap);
  }

<<<<<<< HEAD
  // **************************************************************************
=======
  int
  UObject::send (const std::string& s)
  {
    if (!gc)
      gc = new UGhostConnection (::urbiserver);

    return gc->received (s.c_str ());
  }

  // **************************************************************************

  //! UObjectHub destructor.
  UObjectHub::~UObjectHub()
  {
    cleanTimerTable(updatemap, name);
  }
>>>>>>> 8ef0076b

  void
  UObjectHub::USetUpdate(ufloat t)
  {
    period = t;
    new UTimerCallbackobj<UObjectHub>(name, t, this,
				      &UObjectHub::updateGlobal, updatemap);
  }

  //! echo method
  void
  echo(const char* format, ... )
  {
    char buf[1024];

    va_list arg;
    va_start(arg, format);
    vsnprintf(buf, sizeof buf, format, arg);
    va_end(arg);

    ::urbiserver->debug(buf);
  }
}<|MERGE_RESOLUTION|>--- conflicted
+++ resolved
@@ -23,8 +23,6 @@
 #include "libport/cstdio"
 #include <list>
 #include <sstream>
-<<<<<<< HEAD
-=======
 #include <algorithm>
 
 #include "urbi/uobject.hh"
@@ -34,20 +32,11 @@
 #include "kernel/uconnection.hh"
 #include "kernel/uvalue.hh"
 #include "kernel/uvariable.hh"
->>>>>>> 8ef0076b
 
 #include "ughostconnection.hh"
 #include "ugroup.hh"
 #include "uobj.hh"
-<<<<<<< HEAD
-#include "urbi/uobject.hh"
-#include "userver.hh"
-#include "utypes.hh"
-#include "uvalue.hh"
-#include "uvariable.hh"
-=======
 #include "ufunction.hh"
->>>>>>> 8ef0076b
 
 //! Global definition of the starterlist
 namespace urbi
@@ -63,11 +52,7 @@
   void uobject_unarmorAndSend(const char* str)
   {
     //feed this to the ghostconnection
-<<<<<<< HEAD
-    UConnection& ghost = *urbiserver->getGhostConnection();
-=======
     UConnection& ghost = urbiserver->getGhostConnection();
->>>>>>> 8ef0076b
     if (strlen(str)>=2 && str[0]=='(')
       ghost.received((const unsigned char *)(str+1), strlen(str)-2);
     else
@@ -79,11 +64,7 @@
   void send(const char* str)
   {
     //feed this to the ghostconnection
-<<<<<<< HEAD
-    UConnection& ghost = *urbiserver->getGhostConnection();
-=======
     UConnection& ghost = urbiserver->getGhostConnection();
->>>>>>> 8ef0076b
     ghost.received(str);
     ghost.newDataAdded = true;
   }
@@ -91,11 +72,7 @@
   void send(void* buf, int size)
   {
     //feed this to the ghostconnection
-<<<<<<< HEAD
-    UConnection& ghost = *urbiserver->getGhostConnection();
-=======
     UConnection& ghost = urbiserver->getGhostConnection();
->>>>>>> 8ef0076b
     ghost.received((const unsigned char *)(buf), size);
     ghost.newDataAdded = true;
   }
@@ -117,9 +94,6 @@
   {
     nbparam = size;
 
-<<<<<<< HEAD
-    if (type == "function" || type == "event" || type == "eventend")
-=======
     // Autodetect redefined members higher in the hierarchy of an object
     // If one is found, cancel the binding.
     if (type == "function")
@@ -137,7 +111,6 @@
     }
 
     if (type == "function" || type == "event" || type =="eventend")
->>>>>>> 8ef0076b
       t[this->name].push_back(this);
 
     if (type == "var" || type=="var_onrequest")
@@ -237,10 +210,7 @@
     : __name(s),
       classname(s),
       derived(false),
-<<<<<<< HEAD
-=======
       gc (0),
->>>>>>> 8ef0076b
       remote (false),
       load(s, "load")
   {
@@ -263,10 +233,7 @@
   //! Dummy UObject constructor.
   UObject::UObject(int index)
     : derived(false),
-<<<<<<< HEAD
-=======
       gc (0),
->>>>>>> 8ef0076b
       remote (false)
   {
     std::stringstream ss;
@@ -345,9 +312,6 @@
 				   &UObject::update, updatemap);
   }
 
-<<<<<<< HEAD
-  // **************************************************************************
-=======
   int
   UObject::send (const std::string& s)
   {
@@ -364,7 +328,6 @@
   {
     cleanTimerTable(updatemap, name);
   }
->>>>>>> 8ef0076b
 
   void
   UObjectHub::USetUpdate(ufloat t)
