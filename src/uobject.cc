/*! \file uobject.cc
*******************************************************************************

File: uobject.cc\n
Implementation of the UObject class.

This file is part of
%URBI Kernel, version __kernelversion__\n
(c) Jean-Christophe Baillie, 2004-2006.

Permission to use, copy, modify, and redistribute this software for
non-commercial use is hereby granted.

This software is provided "as is" without warranty of any kind,
either expressed or implied, including but not limited to the
implied warranties of fitness for a particular purpose.

For more information, comments, bug reports: http://www.urbiforge.com

**************************************************************************** */

#include <cstdarg>
#include "libport/cstdio"
#include <list>
#include <sstream>

#include "uconnection.hh"
#include "ughostconnection.hh"
#include "ugroup.hh"
#include "uobj.hh"
#include "urbi/uobject.hh"
#include "userver.hh"
#include "utypes.hh"
#include "uvalue.hh"
#include "uvariable.hh"
<<<<<<< HEAD
=======
#include "ufunction.hh"
>>>>>>> 10fd57ea

#define LIBURBIDEBUG

//! Global definition of the starterlist
namespace urbi
{

  UObject* lastUObject;

  STATIC_INSTANCE(UStartlist, objectlist);
  STATIC_INSTANCE(UStartlistHub, objecthublist);

  const std::string externalModuleTag = "__ExternalMessage__";

  UVarTable varmap;
  UTable functionmap;
  UTable monitormap;
  UTable accessmap;
  UTable eventmap;
  UTable eventendmap;

  UTimerTable timermap;
  UTimerTable updatemap;


  UVar& cast(UValue &v, UVar *)
  {
    return *((UVar*)v.storage);
  };

  UBinary cast(UValue& v, UBinary*)
  {
    if (v.type != DATA_BINARY)
      return UBinary();
    return UBinary(*v.binary);
  }

  UList cast(UValue& v, UList*)
  {
    if (v.type != DATA_LIST)
      return UList();
    return UList(*v.list);
  }

  UObjectStruct cast(UValue& v, UObjectStruct*)
  {
    if (v.type != DATA_OBJECT)
      return UObjectStruct();
    return UObjectStruct(*v.object);
  }

  const char * cast(UValue& v, const char**)
  {
    static const char * er = "invalid";
    if (v.type != DATA_STRING)
      return er;
    return v.stringValue->c_str();
  }

  // Useful sending functions.

  void uobject_unarmorAndSend(const char* str)
  {
    //feed this to the ghostconnection
    UConnection * ghost = urbiserver->getGhostConnection();
    if (strlen(str)>=2 && str[0]=='(')
      ghost->received((const unsigned char *)(str+1), strlen(str)-2);
    else
      ghost->received(str);

    ghost->newDataAdded = true;
  }

  void send(const char* str)
  {
    //feed this to the ghostconnection
    UConnection * ghost = urbiserver->getGhostConnection();
    ghost->received(str);
    ghost->newDataAdded = true;
  }

  void send(void* buf, int size)
  {
    //feed this to the ghostconnection
    UConnection * ghost = urbiserver->getGhostConnection();
    ghost->received((const unsigned char *)(buf), size);
    ghost->newDataAdded = true;
  }


  void
  main(int, char *[])
  {
    // no effect here
  }

  // **************************************************************************
  //! UGenericCallback constructor.
  UGenericCallback::UGenericCallback(const std::string& objname,
				     const std::string& type,
				     const std::string& name,
				     int size,  UTable &t, bool owned)
    : storage(0), objname(objname), name(name)
  {
    nbparam = size;

    // Autodetect redefined members higher in the hierarchy of an object
    // If one is found, cancel the binding.
    if  (type == "function")
    {
      UObj* srcobj;
      HMobjtab::iterator it = ::urbiserver->objtab.find(objname.c_str ());
      if (it != ::urbiserver->objtab.end())
      {
        srcobj = it->second;
        bool ambiguous;
        std::string member = name.substr (name.find ('.') + 1);
        UFunction* fun = srcobj->searchFunction (member.c_str (), ambiguous);
        if (fun && fun != kernel::remoteFunction && !ambiguous)
          return;
      }
    }

    if (type == "function"
	|| type== "event"
	|| type=="eventend")
      t[this->name].push_back(this);

    if (type == "var" || type=="var_onrequest")
      {
	HMvariabletab::iterator it = ::urbiserver->variabletab.find(name.c_str());
	if (it == ::urbiserver->variabletab.end())
	  {
	    UVariable *variable = new UVariable(name.c_str(), new ::UValue());
	    if (variable)
<<<<<<< HEAD
	      variable->internalBinder.push_back(this);
=======
	    {
	      if (owned)
	        variable->internalTargetBinder.push_back(this);
	      else
		variable->internalBinder.push_back(this);
	    }
>>>>>>> 10fd57ea
	  }
	else
	{
	  if (owned)
	    it->second->internalTargetBinder.push_back(this);
	  else 
	  {
	    it->second->internalBinder.push_back(this);
	    if ( !it->second->internalAccessBinder.empty ()
	      && std::find (::urbiserver->access_and_change_varlist.begin (),
		::urbiserver->access_and_change_varlist.end (),
		it->second) ==
	      ::urbiserver->access_and_change_varlist.end ())
	    {
	      it->second->access_and_change = true;
	      ::urbiserver->access_and_change_varlist.push_back (it->second);
	    }
	  }
	}
      }

    if (type == "varaccess")
      {
	HMvariabletab::iterator it = ::urbiserver->variabletab.find(name.c_str());
	if (it == ::urbiserver->variabletab.end())
	  {
	    UVariable *variable = new UVariable(name.c_str(), new ::UValue());
	    if (variable)
	      variable->internalAccessBinder.push_back(this);
	  }
	else
	{
	  it->second->internalAccessBinder.push_back(this);
	  if ( (!it->second->internalBinder.empty ()
		|| it->second->binder)
	       && std::find (::urbiserver->access_and_change_varlist.begin (),
			     ::urbiserver->access_and_change_varlist.end (),
			     it->second) ==
	       ::urbiserver->access_and_change_varlist.end ())
	  {
	    it->second->access_and_change = true;
	    ::urbiserver->access_and_change_varlist.push_back (it->second);
	  }
	}
      }
  }

  //! UGenericCallback constructor.
  UGenericCallback::UGenericCallback(const std::string& objname,
				     const std::string&,
				     const std::string& name, UTable &t)
    : storage(0), objname(objname), name(name)
  {
    t[this->name].push_back(this);
  }

  UGenericCallback::~UGenericCallback()
  {
  }


  // **************************************************************************
  //! UTimerCallbacl constructor.

  UTimerCallback::UTimerCallback(const std::string& objname,
				 ufloat period, UTimerTable &tt)
    : period(period),
      objname(objname)
  {
    tt.push_back(this);
    lastTimeCalled = -9999999;
  }

  UTimerCallback::~UTimerCallback()
  {
  }


  // **************************************************************************
  //  Monitoring functions

  //! Generic UVar monitoring without callback
  void
  UObject::USync(UVar &)
  {
    // nothing to do here, UVars are always sync'd in plugin mode.
  }

  // **************************************************************************
  //! UObject constructor.
  UObject::UObject(const std::string &s)
    : __name(s),
      classname(s),
      derived(false),
      gc (0),
      remote (false),
      load(s, "load")
  {
    objecthub = 0;
    autogroup = false;
    lastUObject = this;
    UString tmps(__name.c_str()); // quelle merde ces UString!!!!
    UObj* tmpobj = new UObj(&tmps);

    for (UStartlist::iterator retr = urbi::objectlist->begin();
	 retr != objectlist->end();
	 ++retr)
      if ((*retr)->name == __name)
	tmpobj->internalBinder = (*retr);

    // default
    load = 1;
  }

  //! Dummy UObject constructor.
  UObject::UObject(int index)
    : derived(false),
      gc (0),
      remote (false)
  {
    std::stringstream ss;
    ss << "dummy" << index;
    __name = ss.str();
    classname = __name;
    objecthub = 0;
    autogroup = false;
    period = -1;
  }

  //! Clean a callback UTable from all callbacks linked to the
  //! object whose name is 'name'
  void
  cleanTable(UTable &t, std::string name)
  {
    std::list<UTable::iterator> todelete;
    for (UTable::iterator it = t.begin();
	 it != t.end();
	 ++it)
      {
	std::list<UGenericCallback*>& tocheck = it->second;
	for (std::list<UGenericCallback*>::iterator it2 = tocheck.begin();
	     it2 != tocheck.end();
	     )
	  {
	    if ((*it2)->objname == name)
	      {
		delete *it2;
		it2 = tocheck.erase(it2);
	      }
	    else
	      ++it2;
	  }

	if (tocheck.empty())
	  todelete.push_back(it);
      }

    for (std::list<UTable::iterator>::iterator dit = todelete.begin();
	 dit != todelete.end();
	 ++dit)
      t.erase(*dit);
  }


  //! Clean a callback UTimerTable from all callbacks linked to
  //! the object whose name is 'name'
  void
  cleanTimerTable(UTimerTable &t, std::string name)
  {
    for (UTimerTable::iterator it = t.begin();
	 it != t.end();
	 )
      {
	if ((*it)->objname == name)
	  {
	    delete *it;
	    it = t.erase(it);
	  }
	else
	  ++it;
      }
  }


  //! UObject cleaner
  void
  UObject::clean()
  {
    cleanTable(functionmap, __name);
    cleanTable(eventmap, __name);
    cleanTable(eventendmap, __name);

    cleanTimerTable(timermap, __name);
    cleanTimerTable(updatemap, __name);

    if (objecthub)
      objecthub->members.remove(this);
  }



  //! UObject destructor.
  UObject::~UObject()
  {
    clean();
    delete gc;
  }

  void
  UObject::UJoinGroup(const std::string& gpname)
  {
    HMgrouptab::iterator hma;
    UGroup *g;

    hma = ::urbiserver->grouptab.find(gpname.c_str());
    if (hma != ::urbiserver->grouptab.end())
      g = hma->second;
    else
      {
	g = new UGroup(new UString(gpname.c_str()));
	::urbiserver->grouptab[g->name->str()] = g;
      }

    g->members.push_back(new UString(__name.c_str()));
  }

  void
  UObject::USetUpdate(ufloat t)
  {
    period = t;
    new UTimerCallbackobj<UObject>(__name, t, this,
				   &UObject::update, updatemap);
  }

  int
  UObject::send (const std::string& s)
  {
    if (!gc)
      gc = new UGhostConnection (::urbiserver);

    return gc->received (s.c_str ());
  }

  // **************************************************************************
  //! UObjectHub constructor.

  UObjectHub::UObjectHub(const std::string& s) : name(s)
  {
  }

  //! UObjectHub destructor.
  UObjectHub::~UObjectHub()
  {
    cleanTimerTable(updatemap, name);
  }

  void
  UObjectHub::USetUpdate(ufloat t)
  {
    period = t;
    new UTimerCallbackobj<UObjectHub>(name, t, this,
				      &UObjectHub::updateGlobal, updatemap);
  }

  int
  UObjectHub::updateGlobal()
  {
    for (UObjectList::iterator it = members.begin();
	 it != members.end();
	 ++it)
      (*it)->update();
    update();
    return 0;
  }

  void
  UObjectHub::addMember(UObject* obj)
  {
    members.push_back(obj);
  }

  UObjectList*
  UObjectHub::getSubClass(const std::string& subclass)
  {
    UObjectList* res = new UObjectList();
    for (UObjectList::iterator it = members.begin();
	 it != members.end();
	 ++it)
      if ((*it)->classname == subclass)
	res->push_back(*it);

    return res;
  }


  //! retrieve a UObjectHub based on its name
  UObjectHub*
  getUObjectHub(const std::string& name)
  {
    for (UStartlistHub::iterator retr = objecthublist->begin();
	 retr != objecthublist->end();
	 ++retr)
      if ((*retr)->name == name)
	return (*retr)->getUObjectHub();

    return 0;
  }

  //! retrieve a UObject based on its name
  UObject*
  getUObject(const std::string& name)
  {
    for (UStartlist::iterator retr = objectlist->begin();
	 retr != objectlist->end();
	 ++retr)
      if ((*retr)->name == name)
	return (*retr)->getUObject();

    return 0;
  }

  //! echo method
  void
  echo(const char* format, ... )
  {
    char tmpoutput[1024];

    va_list arg;
    va_start(arg, format);
    vsnprintf(tmpoutput, 1024, format, arg);
    va_end(arg);

    ::urbiserver->debug(tmpoutput);
  }
}<|MERGE_RESOLUTION|>--- conflicted
+++ resolved
@@ -33,10 +33,7 @@
 #include "utypes.hh"
 #include "uvalue.hh"
 #include "uvariable.hh"
-<<<<<<< HEAD
-=======
 #include "ufunction.hh"
->>>>>>> 10fd57ea
 
 #define LIBURBIDEBUG
 
@@ -172,16 +169,12 @@
 	  {
 	    UVariable *variable = new UVariable(name.c_str(), new ::UValue());
 	    if (variable)
-<<<<<<< HEAD
-	      variable->internalBinder.push_back(this);
-=======
 	    {
 	      if (owned)
 	        variable->internalTargetBinder.push_back(this);
 	      else
 		variable->internalBinder.push_back(this);
 	    }
->>>>>>> 10fd57ea
 	  }
 	else
 	{
