/*! \file uproperty.hh
 *******************************************************************************

 File: uproperty.h\n
 Definition of the UProperty class.

 This file is part of
 %URBI Kernel, version __kernelversion__\n
 (c) Jean-Christophe Baillie, 2004-2005.

 Permission to use, copy, modify, and redistribute this software for
 non-commercial use is hereby granted.

 This software is provided "as is" without warranty of any kind,
 either expressed or implied, including but not limited to the
 implied warranties of fitness for a particular purpose.

 For more information, comments, bug reports: http://www.urbiforge.net

 **************************************************************************** */

#ifndef UPROPERTY_HH
# define UPROPERTY_HH

<<<<<<< HEAD
# include "fwd.hh"
=======
# include "kernel/fwd.hh"
>>>>>>> 8ef0076b

//! Contains a group definition, as a result of a GROUP command
class UProperty
{
public:
  UProperty(UVariableName* variablename,
	    UString* property);

  ~UProperty();

  UVariableName* variablename;
  UString* property;
};

#endif<|MERGE_RESOLUTION|>--- conflicted
+++ resolved
@@ -22,11 +22,7 @@
 #ifndef UPROPERTY_HH
 # define UPROPERTY_HH
 
-<<<<<<< HEAD
-# include "fwd.hh"
-=======
 # include "kernel/fwd.hh"
->>>>>>> 8ef0076b
 
 //! Contains a group definition, as a result of a GROUP command
 class UProperty
