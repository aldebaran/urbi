#define ENABLE_DEBUG_TRACES
#include "libport/compiler.hh"

#include "config.h"
#include "version.hh"

#ifdef HAVE_UNISTD_H
# include <unistd.h>
#endif
#include "libport/windows.hh"
#include <fstream>

#include "libport/utime.hh"

#include "kernel/userver.hh"
#include "kernel/uconnection.hh"

class ConsoleServer
  : public UServer
{
public:
  ConsoleServer(int freq)
    : UServer(freq, 64000000, "console")
  {
    // FIXME: Add support for : in the path.
    if (const char* cp = getenv ("URBI_PATH"))
      path.push_back (cp);
  }

  virtual ~ConsoleServer()
  {}

  virtual void shutdown()
  {
    exit (0);
  }

  virtual void reset()
  {}

  virtual void reboot()
  {}

  virtual ufloat getTime()
  {
    return static_cast<ufloat>(libport::utime() / 1000LL);
  }

  virtual ufloat getPower()
  {
    return ufloat(1);
  }

  //! Called to display the header at each coonection start
  virtual void getCustomHeader(int line, char* header, int maxlength)
  {
    const char* banner[] =
      {
	"***      URBI Console " PACKAGE_VERSION_REV "\n",
	"***      (C) 2006 Gostai SAS\n"
      };

    if ((size_t) line < sizeof banner / sizeof banner[0])
      strncpy(header, banner[line], maxlength);
    else
      header[0] = 0;
  }

  virtual
  UErrorValue
  saveFile (const char* filename, const char* content)
  {
    //! \todo check this code
    std::ofstream os (filename);
    os << content;
    os.close ();
    return os.good () ? USUCCESS : UFAIL;
  }

  virtual
  void effectiveDisplay(const char* t)
  {
    printf ("%s", t);
  }
};

int
main (int argc, const char* argv[])
{
  // Input file.
  const char *in = argc == 2 ? argv[1] : "/dev/stdin";

  ConsoleServer s (10);

  s.initialize ();
<<<<<<< HEAD
  UGhostConnection& c = *s.getGhostConnection ();
=======
  UConnection& c = s.getGhostConnection ();
  DEBUG(("Got ghost connection\n"));
>>>>>>> 8ef0076b

  if (s.loadFile(in, &c.recvQueue ()) != USUCCESS)
  {
    std::cerr << argv[0] << ": failed to process " << in << std::endl;
    return 1;
  }

  c.newDataAdded = true;

  long long startTime = libport::utime();

  DEBUG(("Going to work...\n"));
  while (true)
  {
    ufloat freq = s.getFrequency() * 1000;
    while (libport::utime() < (startTime + freq))
      usleep (1);
    s.work ();
  }
}<|MERGE_RESOLUTION|>--- conflicted
+++ resolved
@@ -93,12 +93,8 @@
   ConsoleServer s (10);
 
   s.initialize ();
-<<<<<<< HEAD
-  UGhostConnection& c = *s.getGhostConnection ();
-=======
   UConnection& c = s.getGhostConnection ();
   DEBUG(("Got ghost connection\n"));
->>>>>>> 8ef0076b
 
   if (s.loadFile(in, &c.recvQueue ()) != USUCCESS)
   {
