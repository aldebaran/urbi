/*! \file uvariable.hh
 *******************************************************************************

 File: uvariable.h\n
 Definition of useful types in the URBI server kernel.

 This file is part of
 %URBI Kernel, version __kernelversion__\n
 (c) Jean-Christophe Baillie, 2004-2005.

 Permission to use, copy, modify, and redistribute this software for
 non-commercial use is hereby granted.

 This software is provided "as is" without warranty of any kind,
 either expressed or implied, including but not limited to the
 implied warranties of fitness for a particular purpose.

 For more information, comments, bug reports: http://www.urbiforge.net

 **************************************************************************** */

#ifndef UVARIABLE_HH
#define UVARIABLE_HH

#include <string>
#include <list>

#include <cstdlib>

#include "memorymanager/memorymanager.hh"
#include "fwd.hh"
#include "utypes.hh"
#include "uasyncregister.hh"

//! Uvariable is used to store variables
/* ! You can pass to the constructor three importants parameters:

     - notifyWrite: when true, the device associated to the variable
       (if there is a device), will be notified by a call to its
       virtual function notifyWrite() each time the variable has been
       modified.

     - notifyRead: when true, the device associated to the variable
       (if there is a device), will be notified by a call to its
       virtual function notifyRead() before any access to the variable
       value. This can be used to update a sensor value only when
       needed (useful for low bandwith sensor bus).

     - autoUpdate: when true, assignment are set immediatly,
       otherwise, they are handled outside of the execution loop. This
       is useful for sensors or devices whose value can be set/read
       like joints: the read value should be the real sensed value,
       not the assigned one.

       The methods get() and set() should be used to get and set the
       variable value if needed.  */
class UVariable : public UASyncRegister
{
public:
  MEMORY_MANAGED;
  UVariable(const char* name, ufloat val,
	    bool _notifyWrite = false,
	    bool _notifyRead = false,
	    bool _autoUpdate = true);
  UVariable(const char* name, const char* str,
	    bool _notifyWrite = false,
	    bool _notifyRead = false,
	    bool _autoUpdate = true);
  UVariable(const char* name, UValue* _value,
	    bool _notifyWrite = false,
	    bool _notifyRead = false,
	    bool _autoUpdate = true);
  UVariable(const char* _id, const char* _method, UValue* _value,
	    bool _notifyWrite = false,
	    bool _notifyRead = false,
	    bool _autoUpdate = true);
  UVariable(const char* _id, const char* _method, ufloat val,
	    bool _notifyWrite = false,
	    bool _notifyRead = false,
	    bool _autoUpdate = true);
  UVariable(const char* _id, const char* _method, const char *str,
	    bool _notifyWrite = false,
	    bool _notifyRead = false,
	    bool _autoUpdate = true);
  ~UVariable();





  //properties

  /// The variable blend type.
  urbi::UBlendType blendType;

  ufloat          rangemin;
  ufloat          rangemax;
  ufloat          speedmin;
  ufloat          speedmax;
  ufloat          delta;

  /// Nb superposition of assignments.
  int             nbAssigns;
  /// Nb superposition of mixing or adding assignments.
  int             nbAverage;
  /// Stage of usage in the reinit list: 0 (off), 1(in) or 2(going
  /// out).
  int             activity;
  /// Indicates user variables.
  bool            uservar;
  /// Temporary value container.
  ufloat          target;
  ufloat          previous,
		  previous2,
		  previous3; ///< previous theoretical value container
  /// Previous sensed value.
  ufloat          previous_sensed;
  /// Variable value.
  UValue          *value;
  ufloat          valPrev,
		  valPrev2; // used for 'd and 'dd calculation
  /// True when UDevice::notifyRead must be called.
  bool            notifyRead;
  /// True when UDevice::notifyWrite must be called.
  bool            notifyWrite;
  /// True when the target value is automatically mapped to value.
  bool            autoUpdate;
  /// True when the value of the variable has been modified.
  bool            modified;
  /// Mark the variable for deletion.
  bool            toDelete;
  /// When a speedmax reajustment has been executed.
  bool            speedmodified;
  /// When speedmodified has been detected, asking for a reloop on
  /// pending finished assignements.
  bool            reloop;

  /// Cached binder pointer.
  UBinder         *binder;

  /// Binder for internal monitors.
  std::list<urbi::UGenericCallback*> internalBinder;
  /// Binder for internal access monitors.
  std::list<urbi::UGenericCallback*> internalAccessBinder;

  /// Is the variable on the access_and_change_varlist ?
  bool access_and_change;

  /// Used for the "cancel" blend type.
  UCommand_ASSIGN_VALUE *cancel;

  const char*   setName(const char *s);
  const char*   setName(const char *_id, const char* _method);
  const char*   setName(UString *s);

  /// \name Updates.
  /// \{
  /// Return code for variable Update
  enum UVarSet
    {
      UOK,
      USPEEDMAX
    };

  UVarSet set(UValue *v);
  UVarSet setFloat(ufloat f);
  UVarSet selfSet(ufloat *valcheck);
  /// \}

  ///  Set a value->val value.
  ///
  /// Must be called instead of value->valdirect assignment.
  void setSensorVal(ufloat f);

  /// Init a value->val value (valPrev and valPrev2 will be init too).
  void initSensorVal(ufloat f);

  /// True when the variable does not contain an object with
  /// subclasses.
  bool isDeletable();

  void          updated(bool uvar_assign = false);

  UValue*       get(bool autoloop = false);

<<<<<<< HEAD
  const std::string & getDevicename() {return devicename;}
  const std::string & getVarname() {return varname;}
  const std::string & getMethod() {return method;}
  const std::string & getUnit() {return unit;}
  void setUnit(const char *u) {unit =u;}
  void setContext(UCallid * ctx) {context = ctx;}
  private:

  /// Device in the varname.
  std::string         devicename;
   /// Method in the varname.
  std::string         method;
  std::string         varname;
  /// Device unit.
  std::string         unit;
=======
  void setContext(UCallid * ctx)  {context = ctx;}

  private:

  /// context if scope is a function
  UCallid * context;

>>>>>>> 8f8267a8
  void    init();
  UVariable(const UVariable &);
  UVariable & operator = (const UVariable &);

  UCallid * context; // context if called in a function
};

#endif<|MERGE_RESOLUTION|>--- conflicted
+++ resolved
@@ -110,15 +110,16 @@
   bool            uservar;
   /// Temporary value container.
   ufloat          target;
-  ufloat          previous,
-		  previous2,
-		  previous3; ///< previous theoretical value container
+  /// Previous theoretical value container.
+  ufloat          previous, previous2, previous3; 
   /// Previous sensed value.
   ufloat          previous_sensed;
   /// Variable value.
   UValue          *value;
-  ufloat          valPrev,
-		  valPrev2; // used for 'd and 'dd calculation
+
+  /// Used for 'd and 'dd calculation.
+  ufloat valPrev, valPrev2; 
+
   /// True when UDevice::notifyRead must be called.
   bool            notifyRead;
   /// True when UDevice::notifyWrite must be called.
@@ -136,7 +137,7 @@
   bool            reloop;
 
   /// Cached binder pointer.
-  UBinder         *binder;
+  UBinder* binder;
 
   /// Binder for internal monitors.
   std::list<urbi::UGenericCallback*> internalBinder;
@@ -147,11 +148,11 @@
   bool access_and_change;
 
   /// Used for the "cancel" blend type.
-  UCommand_ASSIGN_VALUE *cancel;
-
-  const char*   setName(const char *s);
-  const char*   setName(const char *_id, const char* _method);
-  const char*   setName(UString *s);
+  UCommand_ASSIGN_VALUE* cancel;
+
+  const char* setName(const char* s);
+  const char* setName(const char* _id, const char* _method);
+  const char* setName(UString* s);
 
   /// \name Updates.
   /// \{
@@ -162,9 +163,9 @@
       USPEEDMAX
     };
 
-  UVarSet set(UValue *v);
+  UVarSet set(UValue* v);
   UVarSet setFloat(ufloat f);
-  UVarSet selfSet(ufloat *valcheck);
+  UVarSet selfSet(ufloat* valcheck);
   /// \}
 
   ///  Set a value->val value.
@@ -179,40 +180,32 @@
   /// subclasses.
   bool isDeletable();
 
-  void          updated(bool uvar_assign = false);
-
-  UValue*       get(bool autoloop = false);
-
-<<<<<<< HEAD
-  const std::string & getDevicename() {return devicename;}
-  const std::string & getVarname() {return varname;}
-  const std::string & getMethod() {return method;}
-  const std::string & getUnit() {return unit;}
+  void updated(bool uvar_assign = false);
+
+  UValue* get(bool autoloop = false);
+
+  const std::string& getDevicename() {return devicename;}
+  const std::string& getVarname() {return varname;}
+  const std::string& getMethod() {return method;}
+  const std::string& getUnit() {return unit;}
   void setUnit(const char *u) {unit =u;}
   void setContext(UCallid * ctx) {context = ctx;}
-  private:
-
+
+private:
   /// Device in the varname.
-  std::string         devicename;
+  std::string devicename;
    /// Method in the varname.
-  std::string         method;
-  std::string         varname;
+  std::string method;
+  std::string varname;
   /// Device unit.
-  std::string         unit;
-=======
-  void setContext(UCallid * ctx)  {context = ctx;}
-
-  private:
-
-  /// context if scope is a function
-  UCallid * context;
-
->>>>>>> 8f8267a8
-  void    init();
+  std::string unit;
+
+  /// Context if scope is a function.
+  UCallid* context;
+
+  void init();
   UVariable(const UVariable &);
-  UVariable & operator = (const UVariable &);
-
-  UCallid * context; // context if called in a function
+  UVariable& operator = (const UVariable &);
 };
 
 #endif