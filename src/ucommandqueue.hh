--- conflicted
+++ resolved
@@ -22,14 +22,10 @@
 #ifndef UCOMMANDQUEUE_HH
 # define UCOMMANDQUEUE_HH
 
-<<<<<<< HEAD
+# include <vector>
+
 # include "kernel/fwd.hh"
 
-=======
-# include <vector>
-
-# include "fwd.hh"
->>>>>>> 530a2eba
 # include "uqueue.hh"
 
 /// UQueue with facilities to pop a well formed command.
