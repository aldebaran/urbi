/*! \file ucommandqueue.hh
 *******************************************************************************

 File: ucommandqueue.h\n
 Definition of the UCommandQueue class.

 This file is part of
 %URBI Kernel, version __kernelversion__\n
 (c) Jean-Christophe Baillie, 2004-2005.

 Permission to use, copy, modify, and redistribute this software for
 non-commercial use is hereby granted.

 This software is provided "as is" without warranty of any kind,
 either expressed or implied, including but not limited to the
 implied warranties of fitness for a particular purpose.

 For more information, comments, bug reports: http://www.urbiforge.net

 **************************************************************************** */

#ifndef UCOMMANDQUEUE_HH
# define UCOMMANDQUEUE_HH

<<<<<<< HEAD
# include "fwd.hh"
=======
# include <vector>

# include "kernel/fwd.hh"

>>>>>>> 8ef0076b
# include "uqueue.hh"

/// UQueue with facilities to pop a well formed command.
/*! UCommandqueue is a UQueue with the popCommand(int &length) function to
    pre-parse the internal buffer looking for a well formed command.
    If it finds one, it pops it out.
    popCommand is interruptible which means that it can process a partial
    buffer, stop, and carry on later where it stopped.
 */
class UCommandQueue : public UQueue
{
public:
  UCommandQueue  (int minBufferSize = 0,
		  int maxBufferSize = -1,
		  int adaptive = 0);

  virtual ~UCommandQueue ();

  //! Pops the next command in the queue.
  /*! Scan the buffer to a terminating ',' or ';' symbol by removing
   any text between:

   - { and }
   - [ and ]
   - / * and * /
   - // and \\n
   - # and \\n
   - (and )

   This function is interruptible which means that is does not rescan the
   entire buffer from the start each time it is called, but it stores it's
   internal state before quitting and starts again where it left. This
   is important when the buffer comes from a TCP/IP entry connection where
   instructions typically arrive in several shots.

   The final ',' or ';' is the last character of the popped data.

   \param length   of the extracted command. zero means "no command
		   is available yet".
   \return a pointer to the the data popped or 0 in case of error.
   */
  ubyte*              popCommand        (int &length);

private:

  /// internal position of the preparsing cursor. It's an offset of
  /// start_
  int            cursor_;
  /// True when a commentary is active;
  bool           discard_;
  /// Used to store the 1st closing character for the commentary
  /// detection.
  char           closechar_;
  /// Used to store thezq 2nd closing character for the commentary
  /// detection.
  char           closechar2_;
  /// A stack of expected closing braces: ), ], } etc.
  std::vector<char> closers_;
};

#endif // !UCOMMANDQUEUE_HH<|MERGE_RESOLUTION|>--- conflicted
+++ resolved
@@ -22,14 +22,10 @@
 #ifndef UCOMMANDQUEUE_HH
 # define UCOMMANDQUEUE_HH
 
-<<<<<<< HEAD
-# include "fwd.hh"
-=======
 # include <vector>
 
 # include "kernel/fwd.hh"
 
->>>>>>> 8ef0076b
 # include "uqueue.hh"
 
 /// UQueue with facilities to pop a well formed command.
