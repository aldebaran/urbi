--- conflicted
+++ resolved
@@ -114,36 +114,30 @@
       //attempt name resolution
       hostent* hp = gethostbyname (addr.c_str());
       if (!hp) //assume IP address in case of failure
-        // FIXME: Check that inet_addr did not return INADDR_NONE.
+	// FIXME: Check that inet_addr did not return INADDR_NONE.
 	address.sin_addr.s_addr = inet_addr (addr.c_str());
       else
       {
-        /* hp->h_addr is now a char* such as the IP is:
-         *    a.b.c.d
-         * where
-         *    a = hp->h_addr[0]
-         *    b = hp->h_addr[1]
-         *    c = hp->h_addr[2]
-         *    d = hp->h_addr[3]
-         * hence the following calculation.  Don't cast this to an int*
-         * because of the alignment problems (eg: ARM) and also because
-         * sizeof (int) is not necessarily 4 and also because the result
-         * depends on the endianness of the host.
-         */
+	/* hp->h_addr is now a char* such as the IP is:
+	 *    a.b.c.d
+	 * where
+	 *    a = hp->h_addr[0]
+	 *    b = hp->h_addr[1]
+	 *    c = hp->h_addr[2]
+	 *    d = hp->h_addr[3]
+	 * hence the following calculation.  Don't cast this to an int*
+	 * because of the alignment problems (eg: ARM) and also because
+	 * sizeof (int) is not necessarily 4 and also because the result
+	 * depends on the endianness of the host.
+	 */
 	memcpy (&address.sin_addr, hp->h_addr, hp->h_length);
       }
     }
-<<<<<<< HEAD
 
     // Bind to port.
-    if (bind(fd, (sockaddr*)&address, sizeof (sockaddr)))
+    if (bind(fd, (sockaddr*) &address, sizeof (sockaddr)) == -1)
     {
       perror ("cannot bind");
-=======
-    /* bind to port */
-    rc = bind(fd, (struct sockaddr*) &address, sizeof (struct sockaddr));
-    if (rc == -1)
->>>>>>> 682fa2a7
       return false;
     }
 
