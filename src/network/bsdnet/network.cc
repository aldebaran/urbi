--- conflicted
+++ resolved
@@ -19,16 +19,9 @@
   class TCPServerPipe: public Pipe
   {
   public:
-<<<<<<< HEAD
     TCPServerPipe();
-    bool init(int port);
+    bool init(int port, const std::string & address);
     ~TCPServerPipe();
-=======
-    TCPServerPipe()
-      : fd(-1), port(-1)
-    {}
-    bool init(int port, const std::string & address);
->>>>>>> 1e23412c
 
     virtual std::ostream& print (std::ostream& o) const;
 
@@ -43,7 +36,6 @@
     int port;
   };
 
-<<<<<<< HEAD
   TCPServerPipe::TCPServerPipe()
     : Pipe(), fd(-1), port(-1)
   {
@@ -51,10 +43,6 @@
 
   std::ostream&
   TCPServerPipe::print(std::ostream& o) const
-=======
-  bool
-  TCPServerPipe::init(int port, const std::string &addr)
->>>>>>> 1e23412c
   {
     return o
       << "TCPServerPipe "
@@ -76,7 +64,7 @@
   }
 
   bool
-  TCPServerPipe::init(int p)
+  TCPServerPipe::init(int p, const std::string& addr)
   {
     port = p;
 #ifdef WIN32
@@ -118,17 +106,10 @@
     memset(&address, 0, sizeof (sockaddr_in));
     address.sin_family = AF_INET;
     address.sin_port = htons((unsigned short) port);
-<<<<<<< HEAD
-    address.sin_addr.s_addr = INADDR_ANY;
-
-    // Bind to port.
-    if (bind(fd, (sockaddr*)&address, sizeof (sockaddr)))
-    {
-      perror ("cannot bind");
-=======
     if (addr.empty() || addr == "0.0.0.0")
       address.sin_addr.s_addr = INADDR_ANY;
-    else {
+    else
+    {
       //attempt name resolution
       hostent* hp = gethostbyname (addr.c_str());
       if (!hp) //assume IP address in case of failure
@@ -136,10 +117,11 @@
       else
 	address.sin_addr.s_addr = *(int*)hp->h_addr;
     }
-    /* bind to port */
-    rc = bind(fd, (struct sockaddr *)&address, sizeof (struct sockaddr));
-    if (rc == -1)
->>>>>>> 1e23412c
+
+    // Bind to port.
+    if (bind(fd, (sockaddr*)&address, sizeof (sockaddr)))
+    {
+      perror ("cannot bind");
       return false;
     }
 
@@ -204,22 +186,14 @@
   createTCPServer(int port, const char * address)
   {
     TCPServerPipe* tsp = new TCPServerPipe();
-<<<<<<< HEAD
-    if (!tsp->init(port))
-    {
-      delete tsp;
-      return false;
-    }
-=======
     std::string addr;
     if (address)
       addr = address;
     if (!tsp->init(port, addr))
-      {
-	delete tsp;
-	return false;
-      }
->>>>>>> 1e23412c
+    {
+      delete tsp;
+      return false;
+    }
     return true;
   }
 
