--- conflicted
+++ resolved
@@ -49,15 +49,6 @@
 #include "ueventmatch.hh"
 #include "ufunction.hh"
 #include "ughostconnection.hh"
-<<<<<<< HEAD
-#include "urbi/uobject.hh"
-#include "urbi/usystem.hh"
-#include "userver.hh"
-#include "utypes.hh"
-#include "uvalue.hh"
-#include "uvariable.hh"
-=======
->>>>>>> 8ef0076b
 
 // Global server reference
 UServer *urbiserver= 0;
@@ -169,18 +160,18 @@
   // Ghost connection
   {
     DEBUG (("Setting up ghost connection..."));
-<<<<<<< HEAD
-    ghost = new UGhostConnection(this);
-    connectionList.push_front(ghost);
-
+    ghost_ = new UGhostConnection(this);
     std::ostringstream o;
-    o << 'U' << (long)ghost;
+    o << 'U' << (long)ghost_;
 
     new UVariable(MAINDEVICE, "ghostID", o.str().c_str());
     new UVariable(MAINDEVICE, "name", mainName_.c_str());
     uservarState = true;
     DEBUG (("done\n"));
   }
+
+  // Cached taginfos.
+  UCommand::initializeTagInfos();
 
   // Plugins (internal components)
   {
@@ -200,51 +191,6 @@
   }
 
   DEBUG (("Loading URBI.INI..."));
-  if (loadFile("URBI.INI", &ghost->recvQueue()) == USUCCESS)
-    ghost->newDataAdded = true;
-  DEBUG (("done\n"));
-}
-
-
-void
-UServer::main (int argc, const char* argv[])
-{
-  UValue* arglistv = new UValue ();
-
-  UValue* current = 0;
-  arglistv->dataType = DATA_LIST;
-=======
-    ghost_ = new UGhostConnection(this);
-    std::ostringstream o;
-    o << 'U' << (long)ghost_;
-
-    new UVariable(MAINDEVICE, "ghostID", o.str().c_str());
-    new UVariable(MAINDEVICE, "name", mainName_.c_str());
-    uservarState = true;
-    DEBUG (("done\n"));
-  }
-
-  // Cached taginfos.
-  UCommand::initializeTagInfos();
-
-  // Plugins (internal components)
-  {
-    DEBUG (("Loading objecthubs..."));
-    for (urbi::UStartlistHub::iterator i = urbi::objecthublist->begin();
-	 i != urbi::objecthublist->end();
-	 ++i)
-      (*i)->init((*i)->name);
-    DEBUG (("done\n"));
-
-    DEBUG (("Loading hubs..."));
-    for (urbi::UStartlist::iterator i = urbi::objectlist->begin();
-	 i != urbi::objectlist->end();
-	 ++i)
-      (*i)->init((*i)->name);
-    DEBUG (("done\n"));
-  }
-
-  DEBUG (("Loading URBI.INI..."));
   if (loadFile("URBI.INI", &ghost_->recvQueue()) == USUCCESS)
     ghost_->newDataAdded = true;
   DEBUG (("done\n"));
@@ -258,7 +204,6 @@
   arglistv->dataType = DATA_LIST;
 
   UValue* current = 0;
->>>>>>> 8ef0076b
   for (int i = 0; i < argc; ++i)
   {
     UValue* v = new UValue (argv[i]);
@@ -558,11 +503,7 @@
 	   i != connectionList.end();
 	   ++i)
 	if ((*i)->isActive())
-<<<<<<< HEAD
-	  (*i)->send("*** Reset completed.\n", "reset");
-=======
 	  (*i)->send("*** Reset completed. Now, restarting...\n", "reset");
->>>>>>> 8ef0076b
 
       //restart hubs
       for (urbi::UStartlistHub::iterator i = urbi::objecthublist->begin();
@@ -585,18 +526,6 @@
     }
     else if (libport::mhas(variabletab, "__system__.resetsignal"))
     {
-<<<<<<< HEAD
-      for (std::list<UConnection*>::iterator i = connectionList.begin();
-	   i != connectionList.end();
-	   ++i)
-	if ((*i)->isActive() && (*i) != ghost)
-	{
-	  (*i)->send("*** Reloading\n", "reset");
-
-	  loadFile("CLIENT.INI", &(*i)->recvQueue());
-	  (*i)->newDataAdded = true;
-	}
-=======
       //reload CLIENT.INI
       for (std::list<UConnection*>::iterator i = connectionList.begin();
 	   i != connectionList.end();
@@ -608,7 +537,6 @@
 	    (*i)->newDataAdded = true;
 	    (*i)->send("*** Ready.\n", "reset");
 	  }
->>>>>>> 8ef0076b
       reseting = false;
       stage = 0;
     }
@@ -996,17 +924,6 @@
   for (path_type::iterator p = path.begin(); p != path.end(); ++p)
   {
     std::string f = *p + "/" + base;
-<<<<<<< HEAD
-    std::ifstream is (f.c_str(), std::ios::binary);
-    if (is)
-    {
-      is.close ();
-      //DEBUG(("File %s found: %s\n", base, f.c_str()));
-      return f;
-    }
-  }
-  //DEBUG(("File %s not found in path\n", base));
-=======
     ECHO("find_file(" << base << ") testing " << f);
     if (file_readable(f))
     {
@@ -1016,7 +933,6 @@
   }
   if (!file_readable(base))
     error ("cannot find file: %s", base);
->>>>>>> 8ef0076b
   return base;
 }
 
@@ -1126,15 +1042,10 @@
   // Use with care, returns a static buffer.
   const char* tab (unsigned n)
   {
-<<<<<<< HEAD
-    static char buf[100];
-    assert(n < sizeof buf);
-=======
     static char buf[1024];
     if (n >= sizeof buf)
       n = sizeof buf - 1;
 
->>>>>>> 8ef0076b
     for (unsigned i = 0; i < n; ++i)
       buf[i] = ' ';
     buf[n] = 0;
