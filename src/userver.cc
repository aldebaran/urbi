/*! \file userver.cc
 *******************************************************************************

 File: userver.cc\n
 Implementation of the UServer class.

 This file is part of
 %URBI Kernel, version __kernelversion__\n
 (c) Jean-Christophe Baillie, 2004-2005.

 Permission to use, copy, modify, and redistribute this software for
 non-commercial use is hereby granted.

 This software is provided "as is" without warranty of any kind,
 either expressed or implied, including but not limited to the
 implied warranties of fitness for a particular purpose.

 For more information, comments, bug reports: http://www.urbiforge.net

 **************************************************************************** */
//#define ENABLE_DEBUG_TRACES
#include "libport/compiler.hh"

//#define ENABLE_DEBUG_TRACES
#include "libport/compiler.hh"

#include <cassert>
#include <cstdlib>
#include "libport/cstdio"
#include <cstdarg>

#include <fstream>
#include <sstream>
#include <string>

#include "libport/containers.hh"

#include "urbi/uobject.hh"
#include "urbi/usystem.hh"

#include "kernel/userver.hh"
#include "kernel/utypes.hh"
#include "kernel/uvalue.hh"
#include "kernel/uvariable.hh"

#include "ubanner.hh"
#include "ucommand.hh"
#include "ucommandqueue.hh"
#include "uqueue.hh"
#include "ueventcompound.hh"
#include "ueventhandler.hh"
#include "ueventmatch.hh"
#include "ufunction.hh"
#include "ughostconnection.hh"

// Global server reference
UServer *urbiserver= 0;
UString **globalDelete = 0;

const char* EXTERNAL_MESSAGE_TAG   = "__ExternalMessage__";

// Formatting for the echo and error outputs.
const char* DISPLAY_FORMAT   = "[%ld] %-35s %s";
const char* DISPLAY_FORMAT1  = "[%ld] %-35s %s : %ld";
const char* DISPLAY_FORMAT2  = "[%d] %-35s %s : %d/%d";

const char* UNKNOWN_TAG = "notag";
const char* MAINDEVICE  = "system";

// Memory counter system
int availableMemory;
int usedMemory;


UServer::UServer(ufloat frequency,
		 int freeMemory,
		 const char* mainName)
  : reseting (false),
    stage (0),
    debugOutput (false),
    mainName_ (mainName),
    somethingToDelete (false),
    uservarState (false),
    cpuoverload (false),
    signalcpuoverload (false),
    cpucount (0),
    cputhreshold (1.2),
    defcheck (false),
    stopall (false),
    systemcommands (true),
    frequency_(frequency),
    securityBuffer_ (malloc(SECURITY_MEMORY_SIZE)),
    isolate_ (false)
{
  ::urbiserver = 0;
  memoryOverflow = securityBuffer_ == 0;
  usedMemory = 0;
  availableMemory = freeMemory;
  // FIXME: What the heck???  We don't even check if it fits!!!
  availableMemory -=  3000000; // Need 3.1Mo at min to run safely.
  // You might hack this for a small
  // size server, but anything with
  // less than 3Mb of memory is not a
  // good candidate to run URBI anyway...
  if (availableMemory < 100000)
    memoryOverflow = true;

  ADDOBJ(UServer);
  ::urbiserver = this;

  // Create system events
  kernel::eh_system_alwaystrue = new UEventHandler
    (new UString ("system.alwaysTrue"), 0);
  kernel::eh_system_alwaysfalse = new UEventHandler
    (new UString ("system.alwaysFalse"), 0);

  std::list<UValue*> args;
  kernel::system_alwaystrue = new UEvent (kernel::eh_system_alwaystrue, args);
  kernel::eh_system_alwaystrue->addEvent (kernel::system_alwaystrue);

  kernel::eventmatch_true  = new UEventMatch (kernel::eh_system_alwaystrue);
  kernel::eventmatch_false = new UEventMatch (kernel::eh_system_alwaysfalse);
  kernel::remoteFunction   = new UFunction("<remote Function>", 0, 0);

  // initialize system message channels
  std::list<urbi::USystem*> empty_list;
  systemObjects.reserve (1); // one system message type known so far.
  systemObjects.push_back (empty_list);
}

void
UServer::initialize()
{
  updateTime();
  currentTime = latestTime = lastTime();
  previousTime = currentTime - 0.000001; // avoid division by zero at start
  previous2Time = previousTime - 0.000001; // avoid division by zero at start
  previous3Time = previous2Time - 0.000001; // avoid division by zero at start

  // Display the banner.
  {
    bool old_debugOutput = debugOutput;
    debugOutput = true;
    display(::HEADER_BEFORE_CUSTOM);

    int i = 0;
    char customHeader[1024];
    do {
      getCustomHeader(i, customHeader, 1024);
      if (customHeader[0])
	display(customHeader);
      ++i;
    } while (customHeader[0]!=0);

    display(::HEADER_AFTER_CUSTOM);
    display("Ready.\n");

    debugOutput = old_debugOutput;
  }

  //The order is important: ghost connection, plugins, urbi.ini

  // Ghost connection
<<<<<<< HEAD
  {
    DEBUG (("Setting up ghost connection..."));
    ghost_ = new UGhostConnection(this);
    connectionList.push_front(ghost_);
=======
  ghost = new UGhostConnection(this);

  char tmpbuffer_ghostTag[50];
  sprintf(tmpbuffer_ghostTag, "U%ld", (long)ghost);
>>>>>>> bc54fc26

    std::ostringstream o;
    o << 'U' << (long)ghost_;

<<<<<<< HEAD
    new UVariable(MAINDEVICE, "ghostID", o.str().c_str());
    new UVariable(MAINDEVICE, "name", mainName_.c_str());
    uservarState = true;
    DEBUG (("done\n"));
  }

=======
  // cached taginfos
  UCommand::initializeTagInfos();
>>>>>>> bc54fc26
  // Plugins (internal components)
  {
    DEBUG (("Loading objecthubs..."));
    for (urbi::UStartlistHub::iterator i = urbi::objecthublist->begin();
	 i != urbi::objecthublist->end();
	 ++i)
      (*i)->init((*i)->name);
    DEBUG (("done\n"));

    DEBUG (("Loading hubs..."));
    for (urbi::UStartlist::iterator i = urbi::objectlist->begin();
	 i != urbi::objectlist->end();
	 ++i)
      (*i)->init((*i)->name);
    DEBUG (("done\n"));
  }

  DEBUG (("Loading URBI.INI..."));
  if (loadFile("URBI.INI", &ghost_->recvQueue()) == USUCCESS)
    ghost_->newDataAdded = true;
  DEBUG (("done\n"));
}


void
UServer::main (int argc, const char* argv[])
{
  UValue* arglistv = new UValue ();
  arglistv->dataType = DATA_LIST;

  UValue* current = 0;
  for (int i = 0; i < argc; ++i)
  {
    UValue* v = new UValue (argv[i]);
    if (i == 0)
      arglistv->liststart = v;
    else
      current->next = v;
    current = v;
  }

  new UVariable(MAINDEVICE, "args", arglistv);
}

//! Function called before work
/*! Redefine this virtual function if you need to do pre-processing before
 the work function starts.
 */
void
UServer::beforeWork()
{
}

//! Function called after work
/*! Redefine this virtual function if you need to do post-processing before
 the work function ends.
 */
void
UServer::afterWork()
{
}


void
UServer::work()
{
  libport::BlockLock bl(this);
  // CPU Overload test
  updateTime();
  previous3Time = previous2Time;
  previous2Time = previousTime;
  previousTime  = currentTime;
  currentTime   = lastTime();

  // Execute Timers
  for (urbi::UTimerTable::iterator i = urbi::timermap->begin();
       i != urbi::timermap->end();
       ++i)
    if ((*i)->lastTimeCalled - currentTime + (*i)->period < frequency_ / 2)
    {
      (*i)->call();
      (*i)->lastTimeCalled = currentTime;
    }


  beforeWork();
  // Access & Change variable list
  for (std::list<UVariable*>::iterator i = access_and_change_varlist.begin ();
       i != access_and_change_varlist.end ();
       ++i)
    (*i)->get (true);

  // memory test
  memoryCheck(); // Check for memory availability
  // recover the security memory space, with a margin (size x 2)
  // if the margin can be malloced, then freed, then remalloced with
  // the correct size, then the memoryOverflow error is removed.
  if (securityBuffer_ == 0 &&
      usedMemory < availableMemory - 2 * SECURITY_MEMORY_SIZE)
  {
    securityBuffer_ = malloc(2 * SECURITY_MEMORY_SIZE);
    if (securityBuffer_ != 0)
    {
      free(securityBuffer_);
      securityBuffer_ = malloc(SECURITY_MEMORY_SIZE);
      if (securityBuffer_)
      {
	memoryOverflow = false;
	deIsolate();
      }
    }
  }
  bool signalMemoryOverflow = false;
  if (memoryOverflow && securityBuffer_)
  {
    // Free space to ensure the warning messages will be sent without
    // problem.
    free (securityBuffer_);
    securityBuffer_ = 0;
    signalMemoryOverflow = true;
  }

  // Scan currently opened connections for ongoing work
  for (std::list<UConnection*>::iterator r = connectionList.begin();
       r != connectionList.end();
       ++r)
    if ((*r)->isActive())
    {
      if (!(*r)->isBlocked())
	(*r)->continueSend();

      if (signalMemoryOverflow)
	(*r)->errorSignal(UERROR_MEMORY_OVERFLOW);
      if (signalcpuoverload)
      {
	(*r)->errorSignal(UERROR_CPU_OVERLOAD);
	signalcpuoverload = false;
      }

      (*r)->errorCheck(UERROR_MEMORY_OVERFLOW);
      (*r)->errorCheck(UERROR_MEMORY_WARNING);
      (*r)->errorCheck(UERROR_SEND_BUFFER_FULL);
      (*r)->errorCheck(UERROR_RECEIVE_BUFFER_FULL);
      (*r)->errorCheck(UERROR_RECEIVE_BUFFER_CORRUPTED);
      (*r)->errorCheck(UERROR_CPU_OVERLOAD);

      // Run the connection's command queue:
      if ((*r)->activeCommand)
      {
	(*r)->obstructed = true; // will be changed to 'false'
	//if the whole tree is visited
	(*r)->treeLock.lock();
	(*r)->inwork = true;   // to distinguish this call of
	//execute from the one in receive
	(*r)->execute((*r)->activeCommand);
	(*r)->inwork = false;
	(*r)->treeLock.unlock();
      }

      if ((*r)->newDataAdded)
      {
	// used by loadFile and exec to
	// delay the parsing after the completion
	// of execute().
	(*r)->newDataAdded = false;
	(*r)->received("");
      }
    }

  // Scan currently opened connections for deleting marked
  // commands or killall order
  if (reseting && stage==0)
    stopall = true;

  for (std::list<UConnection*>::iterator r = connectionList.begin();
       r != connectionList.end();
       ++r)
    if ((*r)->isActive() && (*r)->activeCommand)
    {
      if ((*r)->killall || stopall)
      {
	(*r)->killall = false;
	delete (*r)->activeCommand;
	(*r)->activeCommand = 0;
      }
      else if ((*r)->activeCommand->toDelete)
      {
	delete (*r)->activeCommand;
	(*r)->activeCommand = 0;
      }
      else if (somethingToDelete)
	(*r)->activeCommand->deleteMarked();
    }

  somethingToDelete = false;
  stopall = false;

  // Values final assignment and nbAverage reset to 0
  for (std::list<UVariable*>::iterator i = reinitList.begin();
       i != reinitList.end();)
    if ((*i)->activity == 2)
    {
      (*i)->activity = 0;
      // set previous for stationnary values
      (*i)->previous3 = (*i)->previous;
      (*i)->previous2 = (*i)->previous;

      i = reinitList.erase(i);
    }
    else
    {
      (*i)->activity = 2;
      (*i)->nbAverage = 0;
      (*i)->reloop = false;

      if ((*i)->blendType == urbi::UMIX || (*i)->blendType == urbi::UADD)
	if ((*i)->value->dataType == DATA_NUM)
	{
	  if ((*i)->autoUpdate)
	    (*i)->selfSet (&((*i)->value->val));
	  else
	    (*i)->selfSet (&((*i)->target));
	}

      // set previous for next iation
      (*i)->previous3 = (*i)->previous2;
      (*i)->previous2 = (*i)->previous;
      (*i)->previous  = (*i)->target;

      if ((*i)->speedmodified)
	(*i)->reloop = true;
      (*i)->speedmodified = false;

      ++i;
    }

  // Execute Hub Updaters
  for (urbi::UTimerTable::iterator i = urbi::updatemap->begin();
       i != urbi::updatemap->end();
       ++i)
    if ((*i)->lastTimeCalled - currentTime + (*i)->period < frequency_ / 2)
    {
      (*i)->call();
      (*i)->lastTimeCalled = currentTime;
    }

  // after work
  afterWork();

  updateTime();
  latestTime = lastTime();

  cpuload = (latestTime - currentTime)/getFrequency();

  if (!cpuoverload)
    if (cpuload > cputhreshold)
    {
      ++cpucount;
      if (cpucount > 10)
      {
	cpucount = 0;
	cpuoverload = true;
	signalcpuoverload = true;
      }
    }
    else if (cpucount > 0)
      --cpucount;


  if (cpuoverload && cpuload < 1)
  {
    cpuoverload = false;
    cpucount = 0;
  }

  // Reseting procedure
  if (reseting)
  {
    ++stage;
    if (stage == 1)
    {
      //delete objects first
      for (HMvariabletab::iterator i = variabletab.begin();
	   i != variabletab.end();
	   ++i)
	if (i->second->value
	    && i->second->value->dataType == DATA_OBJ)
	  varToReset.push_back(i->second);

      while (!varToReset.empty())
	for (std::list<UVariable*>::iterator it = varToReset.begin();
	     it != varToReset.end();)
	  if ((*it)->isDeletable())
	  {
	    delete *it;
	    it = varToReset.erase(it);
	  }
	  else
	    ++it;

      //delete hubs
      for (urbi::UStartlistHub::iterator i = urbi::objecthublist->begin();
	   i != urbi::objecthublist->end();
	   ++i)
	delete (*i)->getUObjectHub ();


      //delete the rest
      for (HMvariabletab::iterator i = variabletab.begin();
	   i != variabletab.end();
	   ++i)
	if (i->second->uservar)
	  varToReset.push_back(i->second);

      libport::deep_clear (varToReset);

      aliastab.clear();
      emittab.clear();
      functiontab.clear();  //This leaks awfuly...
      grouptab.clear();
      objaliastab.clear();

      // do not clear tagtab, everything is refcounted and will be cleared
      // when commands will be
      //tagtab.clear();

      for (std::list<UConnection*>::iterator i = connectionList.begin();
	   i != connectionList.end();
	   ++i)
	if ((*i)->isActive())
	  (*i)->send("*** Reset completed. Now, restarting...\n", "reset");

      //restart hubs
      for (urbi::UStartlistHub::iterator i = urbi::objecthublist->begin();
	   i != urbi::objecthublist->end();
	   ++i)
	(*i)->init((*i)->name);

      //restart uobjects
      for (urbi::UStartlist::iterator i = urbi::objectlist->begin();
	   i != urbi::objectlist->end();
	   ++i)
	(*i)->init((*i)->name);

<<<<<<< HEAD
      loadFile("URBI.INI", &ghost_->recvQueue());
=======
      //reload URBI.INI
      loadFile("URBI.INI", &ghost->recvQueue());
>>>>>>> bc54fc26
      char resetsignal[255];
      strcpy(resetsignal, "var __system__.resetsignal;");
      ghost_->recvQueue().push((const ubyte*)resetsignal, strlen(resetsignal));
      ghost_->newDataAdded = true;
    }
    else if (libport::mhas(variabletab, "__system__.resetsignal"))
    {
<<<<<<< HEAD
      for (std::list<UConnection*>::iterator i = connectionList.begin();
	   i != connectionList.end();
	   ++i)
	if ((*i)->isActive() && (*i) != ghost_)
	{
	  (*i)->send("*** Reloading\n", "reset");

	  loadFile("CLIENT.INI", &(*i)->recvQueue());
	  (*i)->newDataAdded = true;
	}
      reseting = false;
      stage = 0;
=======
      HMvariabletab::iterator findResetSignal
	= variabletab.find("__system__.resetsignal");
      if (findResetSignal != variabletab.end())
      {
        //reload CLIENT.INI
	for (std::list<UConnection*>::iterator i = connectionList.begin();
	     i != connectionList.end();
	     ++i)
	  if ((*i)->isActive() && (*i) != ghost)
	  {
	    (*i)->send("*** Restart completed.\n", "reset");

	    loadFile("CLIENT.INI", &(*i)->recvQueue());
	    (*i)->newDataAdded = true;
	    (*i)->send("*** Ready.\n", "reset");
	  }
	reseting = false;
	stage = 0;
      }
>>>>>>> bc54fc26
    }
  }
}

//! UServer destructor.
UServer::~UServer()
{
  FREEOBJ(UServer);
}

void
UServer::vecho_key(const char* key, const char* s, va_list args)
{
  // This local declaration is rather unefficient but is necessary
  // to insure that the server could be made semi-reentrant.

  char key_[6];

  if (key == NULL)
    key_[0] = 0;
  else
  {
    strncpy(key_, key, 5);
    key_[5] = 0;
  }

  char buf1[MAXSIZE_INTERNALMESSAGE];
  vsnprintf(buf1, sizeof buf1, s, args);
  char buf2[MAXSIZE_INTERNALMESSAGE];
  snprintf(buf2, sizeof buf2, "%-90s [%5s]\n", buf1, key_);
  display(buf2);
}

void
UServer::echoKey(const char* key, const char* s, ...)
{
  va_list args;
  va_start(args, s);
  vecho_key(key, s, args);
  va_end(args);
}

//! Displays a formatted error message.
/*! This function uses the virtual URobot::display() function to make the
 message printing robot-specific.

 It formats the output in a standard URBI way by adding an ERROR key
 between brackets at the end.
 */
void
UServer::error(const char* s, ...)
{
  va_list args;
  va_start(args, s);
  vecho_key("ERROR", s, args);
  va_end(args);
}

//! Displays a formatted message.
/*! This function uses the virtual URobot::display() function to make the
 message printing robot-specific.

 It formats the output in a standard URBI way by adding an empty key
 between brackets at the end. If you want to specify a key, use the
 echoKey() function.
 \param s is the formatted string containing the message.
 \sa echoKey()
 */
void
UServer::echo(const char* s, ...)
{
  va_list args;
  va_start(args, s);
  vecho_key("     ", s, args);
  va_end(args);
}

//! Displays a raw message for debug
/*! This function uses the virtual URobot::display() function to make the
 message printing robot-specific.

 \param s is the formatted string containing the message
 */
void
UServer::vdebug (const char* s, va_list args)
{
  char buf[MAXSIZE_INTERNALMESSAGE];
  vsnprintf(buf, sizeof buf, s, args);
  effectiveDisplay(buf);
}

void
UServer::debug(const char* s, ...)
{
  va_list args;
  va_start(args, s);
  vdebug (s, args);
  va_end(args);
}

//! Isolate the server from incoming commands.
void
UServer::isolate()
{
  isolate_ = true;
}

//! Remove the server isolatation from incoming commands.
void
UServer::deIsolate()
{
  isolate_ = false;
}

//! Returns the status of isolation of the server
/*! Usual situation is that the server is not isolated. Isolation comes when
 a critical error happens, like a memory overflow, and the server should
 stop receiving incoming commands. It is the job of the programmer in his/her
 own UServer sub class (robot specific) to test this function before
 requesting more data through the client connection.
 */
bool
UServer::isIsolated()
{
  return isolate_;
}

//! Overload this function to specify how your robot is displaying messages.
void
UServer::effectiveDisplay(const char*)
{
}

void
UServer::display(const char* s)
{
  if (debugOutput)
    effectiveDisplay(s);
}

void
UServer::display(const char** b)
{
  for (int i = 0; b[i]; ++i)
    display (b[i]);
}

//! Overload this function to specify how your system will reboot
void
UServer::reboot()
{
}

//! Overload this function to specify how your system will shutdown
void
UServer::shutdown()
{
}

//! Overload this function to return the running time of the server.
/*! The running time of the server must be in milliseconds.
 */
ufloat
UServer::getTime()
{
  return 0;
}

//! Overload this function to return the remaining power of the robot
/*! The remaining power is expressed as percentage. 0 for empty batteries
 and 1 for full power.
 */
ufloat
UServer::getPower()
{
  return 1;
}

//! Update the server's time using the robot-specific implementation
/*! It is necessary to have an update of the server time to
 increase the performance of successive calls to getTime.
 It allows also to see a whole processing session (like the
 processing of the command tree) as occuring AT the same time,
 from the server's point of view.
 */
void
UServer::updateTime()
{
  lastTime_ = getTime();
}

//! Overload this function to return a specific header for your URBI server
/*! Used to give some information specific to your server in the standardized
 header which is displayed on the server output at start and in the
 connection when a new connection is created.\n
 Typical custom header should be like:

 *** URBI version xx.xx for \<robotname\> robot\\n\n
 *** (c) Copyright \<year\> \<name\>\\n

 The function should return in header the line corresponding to 'line'
 or an empty string (not NULL!) when there is no line any more.
 Each line is supposed to end with a carriage return \\n and each line should
 start with three empty spaces. This complicated method is necessary to allow
 the connection to stamp every line with the standard URBI prefix [time:tag].

 \param line is the requested line number
 \param header the custom header
 \param maxlength the maximum length allowed for the header (the parameter
 has been malloc'ed for that size). Typical size is 1024 octets and
 should be enough for any reasonable header.
 */
void
UServer::getCustomHeader (int, char* header, int)
{
  header[0] = 0; // empty string
}

//! Check if there is enough free memory to run
/*! Every time there is a new, a malloc, a delete or free or a strdup in the
 server, the global variable "usedMemory" is updated. The "memoryCheck"
 function checks that the currently used memory is less than the maximum
 availableMemory declared at the the server initialization.
 If it is more than the maximum, an memoryOverflow is raised and the
 server enter isolation mode.

 \sa isIsolated()
 */
void
UServer::memoryCheck ()
{
  if (usedMemory > availableMemory)
  {
    memoryOverflow = true;
    isolate_ = true;
  }

  // Issue a warning when memory reaches 80% of use (except if you know what
  // you are doing, you better take appropriate measures when this warning
  // reaches your connection...
  static bool warningSent = false;
  if (usedMemory > (int)(0.8 * availableMemory) && !warningSent)
  {
    warningSent = true;

    // Scan currently opened connections
    for (std::list<UConnection*>::iterator i = connectionList.begin();
	 i != connectionList.end();
	 ++i)
      if ((*i)->isActive())
	(*i)->warning(UWARNING_MEMORY);
  }

  // Hysteresis mechanism
  if (usedMemory < (int)(0.7 * availableMemory) && warningSent)
    warningSent = false;
}

size_t
UServer::memory() const
{
  size_t low = 0;
  size_t high = 50000000;
  size_t mid = 0;
  while (low + 1 < high)
  {
    mid = (low + high)/2;
    if (void *buf = malloc(mid))
    {
      free(buf);
      low = mid;
    }
    else
      high = mid;
  }

  return mid;
}

//! Get a variable in the hash table
UVariable*
UServer::getVariable (const char *device,
		      const char *property)
{
  std::string n = std::string (device) + "." + property;
  return libport::find0(variabletab, n.c_str());
}



//! Mark all commands with stopTag in all connection for deletion
void
UServer::mark(UString* stopTag)
{
  HMtagtab::iterator it = tagtab.find(stopTag->c_str());
  if (it == tagtab.end())
    return; //no command with this tag
  TagInfo* ti = &it->second;
  mark(ti);
}

void
UServer::mark(TagInfo* ti)
{
  for (std::list<UCommand*>::iterator i = ti->commands.begin();
      i != ti->commands.end();
      ++i)
    if ((*i)->status != UCommand::UONQUEUE || (*i)->morphed)
      (*i)->toDelete = true;

  for (std::list<TagInfo*>::iterator i = ti->subTags.begin();
       i != ti->subTags.end();
       ++i)
    mark(*i);
}


void
UServer::freeze(const std::string &tag)
{
  HMtagtab::iterator it = tagtab.find(tag);
  if (it != tagtab.end())
    it->second.frozen = true;
  else
  {
    TagInfo t;
    t.name = tag;
    t.frozen = true;
    t.blocked = false;
    t.insert(tagtab);
  }
}

void
UServer::unfreeze(const std::string &tag)
{
  HMtagtab::iterator it = tagtab.find(tag);
  if (it != tagtab.end())
    it->second.frozen = false;
}

void
UServer::block(const std::string &tag)
{
  HMtagtab::iterator it = tagtab.find(tag);
  if (it != tagtab.end())
    it->second.blocked = true;
  else
  {
    TagInfo t;
    t.name = tag;
    t.frozen = false;
    t.blocked = true;
    t.insert(tagtab);
  }
}

void
UServer::unblock(const std::string &tag)
{
  HMtagtab::iterator it = tagtab.find(tag);
  if (it != tagtab.end())
    it->second.blocked = false;
}

namespace
{
  bool
  file_readable (const std::string& s)
  {
    std::ifstream is (s.c_str(), std::ios::binary);
    bool res = is;
    is.close();
    return res;
  }
}

std::string
UServer::find_file (const char* base)
{
  assert(base);
  //DEBUG(("Looking for file %s\n", base));
  for (path_type::iterator p = path.begin(); p != path.end(); ++p)
  {
    std::string f = *p + "/" + base;
    ECHO("find_file(" << base << ") testing " << f);
    if (file_readable(f))
    {
      ECHO("find_file(" << base << ") = " << f);
      return f;
    }
  }
  if (!file_readable(base))
    error ("cannot find file: %s", base);
  return base;
}

#define URBI_BUFSIZ 1024

UErrorValue
UServer::loadFile (const char* base, UCommandQueue* q)
{
  std::string f = find_file (base);
  std::ifstream is (f.c_str(), std::ios::binary);
  if (!is)
    return UFAIL;

  while (is.good ())
  {
    char buf[URBI_BUFSIZ];
    is.read (buf, sizeof buf);
    if (q->push((const ubyte*) buf, is.gcount()) == UFAIL)
      return UFAIL;
  }
  is.close();

  return USUCCESS;
}


//! Add a new connection to the connection list
/*! This function perform also some error testing on the connection
 value and UError return code
 */
void
UServer::addConnection(UConnection *connection)
{
  if (!connection || connection->uerror_ != USUCCESS)
    error(::DISPLAY_FORMAT1, (long)this,
	  "UServer::addConnection",
	  "UConnection constructor failed");
  else
    connectionList.push_front(connection);
}

//! Remove a connection from the connection list
/*! This function perform also some error testing on the connection
 value and UError return code
 */
void
UServer::removeConnection(UConnection *connection)
{
  connectionList.remove(connection);
  echo(::DISPLAY_FORMAT1, (long)this,
       "UServer::removeConnection",
       "Connection closed", (long)connection);
  delete connection;
}


UConnection&
UServer::getGhostConnection ()
{
  return *ghost_;
}

//! Adds an alias in the server base
/*! This function is mostly useful for alias creation at start in the
 initialize() function for example.
 return 1 in case of success,  0 if circular alias is detected
 */
int
UServer::addAlias(const char* id, const char* variablename)
{
  if (STREQ(id, variablename))
    return 0;

  const char* newobj = variablename;
  HMaliastab::iterator getobj = ::urbiserver->aliastab.find(newobj);

  while (getobj != ::urbiserver->aliastab.end())
  {
    newobj = getobj->second->c_str();
    if (STREQ(newobj, id))
      return 0;

    getobj = ::urbiserver->aliastab.find(newobj);
  }

  if (aliastab.find(id) != aliastab.end())
  {
    UString* alias = aliastab[id];
    *alias = variablename;
  }
  else
  {
    // XXX we'll leak id_copy forever :|
    char* id_copy = strdup (id);
    assert (id_copy);
    aliastab[id_copy] = new UString(variablename);
  }
  return 1;
}


/* Free standing functions. */

namespace
{

  // Use with care, returns a static buffer.
  const char* tab (unsigned n)
  {
    static char buf[1024];
    if (n >= sizeof buf)
      n = sizeof buf - 1;

    for (unsigned i = 0; i < n; ++i)
      buf[i] = ' ';
    buf[n] = 0;
    return buf;
  }

}


void
vdebug (const char* fmt, va_list args)
{
  ::urbiserver->vdebug (fmt, args);
}

void
debug (const char* fmt, ...)
{
  va_list args;
  va_start (args, fmt);
  vdebug (fmt, args);
  va_end (args);
}


void
debug (unsigned t, const char* fmt, ...)
{
  debug ("%s", tab(t));
  va_list args;
  va_start (args, fmt);
  vdebug (fmt, args);
  va_end (args);
}<|MERGE_RESOLUTION|>--- conflicted
+++ resolved
@@ -18,10 +18,7 @@
  For more information, comments, bug reports: http://www.urbiforge.net
 
  **************************************************************************** */
-//#define ENABLE_DEBUG_TRACES
-#include "libport/compiler.hh"
-
-//#define ENABLE_DEBUG_TRACES
+#define ENABLE_DEBUG_TRACES
 #include "libport/compiler.hh"
 
 #include <cassert>
@@ -161,32 +158,21 @@
   //The order is important: ghost connection, plugins, urbi.ini
 
   // Ghost connection
-<<<<<<< HEAD
   {
     DEBUG (("Setting up ghost connection..."));
     ghost_ = new UGhostConnection(this);
-    connectionList.push_front(ghost_);
-=======
-  ghost = new UGhostConnection(this);
-
-  char tmpbuffer_ghostTag[50];
-  sprintf(tmpbuffer_ghostTag, "U%ld", (long)ghost);
->>>>>>> bc54fc26
-
     std::ostringstream o;
     o << 'U' << (long)ghost_;
 
-<<<<<<< HEAD
     new UVariable(MAINDEVICE, "ghostID", o.str().c_str());
     new UVariable(MAINDEVICE, "name", mainName_.c_str());
     uservarState = true;
     DEBUG (("done\n"));
   }
 
-=======
-  // cached taginfos
+  // Cached taginfos.
   UCommand::initializeTagInfos();
->>>>>>> bc54fc26
+
   // Plugins (internal components)
   {
     DEBUG (("Loading objecthubs..."));
@@ -531,12 +517,8 @@
 	   ++i)
 	(*i)->init((*i)->name);
 
-<<<<<<< HEAD
+      //reload URBI.INI
       loadFile("URBI.INI", &ghost_->recvQueue());
-=======
-      //reload URBI.INI
-      loadFile("URBI.INI", &ghost->recvQueue());
->>>>>>> bc54fc26
       char resetsignal[255];
       strcpy(resetsignal, "var __system__.resetsignal;");
       ghost_->recvQueue().push((const ubyte*)resetsignal, strlen(resetsignal));
@@ -544,40 +526,19 @@
     }
     else if (libport::mhas(variabletab, "__system__.resetsignal"))
     {
-<<<<<<< HEAD
+      //reload CLIENT.INI
       for (std::list<UConnection*>::iterator i = connectionList.begin();
 	   i != connectionList.end();
 	   ++i)
 	if ((*i)->isActive() && (*i) != ghost_)
-	{
-	  (*i)->send("*** Reloading\n", "reset");
-
-	  loadFile("CLIENT.INI", &(*i)->recvQueue());
-	  (*i)->newDataAdded = true;
-	}
-      reseting = false;
-      stage = 0;
-=======
-      HMvariabletab::iterator findResetSignal
-	= variabletab.find("__system__.resetsignal");
-      if (findResetSignal != variabletab.end())
-      {
-        //reload CLIENT.INI
-	for (std::list<UConnection*>::iterator i = connectionList.begin();
-	     i != connectionList.end();
-	     ++i)
-	  if ((*i)->isActive() && (*i) != ghost)
 	  {
 	    (*i)->send("*** Restart completed.\n", "reset");
-
 	    loadFile("CLIENT.INI", &(*i)->recvQueue());
 	    (*i)->newDataAdded = true;
 	    (*i)->send("*** Ready.\n", "reset");
 	  }
-	reseting = false;
-	stage = 0;
-      }
->>>>>>> bc54fc26
+      reseting = false;
+      stage = 0;
     }
   }
 }
