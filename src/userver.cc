/*! \file userver.cc
 *******************************************************************************

 File: userver.cc\n
 Implementation of the UServer class.

 This file is part of
 %URBI Kernel, version __kernelversion__\n
 (c) Jean-Christophe Baillie, 2004-2005.

 Permission to use, copy, modify, and redistribute this software for
 non-commercial use is hereby granted.

 This software is provided "as is" without warranty of any kind,
 either expressed or implied, including but not limited to the
 implied warranties of fitness for a particular purpose.

 For more information, comments, bug reports: http://www.urbiforge.net

 **************************************************************************** */
//#define ENABLE_DEBUG_TRACES
#include "libport/compiler.hh"

#include <cassert>
#include <cstdlib>
#include "libport/cstdio"
#include <cstdarg>

#include <fstream>
#include <sstream>
#include <string>
#include <boost/thread.hpp>

#include <boost/foreach.hpp>

#include "libport/containers.hh"
#include "libport/separator.hh"

#include "urbi/uobject.hh"
#include "urbi/usystem.hh"

#include "kernel/userver.hh"
#include "kernel/utypes.hh"
#include "kernel/uvalue.hh"
#include "kernel/uvariable.hh"

#include "ast/ast.hh"
#include "ast/nary.hh"

#include "ubanner.hh"
#include "ucommandqueue.hh"
#include "uqueue.hh"
#include "ueventcompound.hh"
#include "ueventhandler.hh"
#include "ueventmatch.hh"
#include "ufunction.hh"
#include "ughostconnection.hh"

#include "runner/scheduler.hh"

// Global server reference
UServer *urbiserver = 0;

const char* EXTERNAL_MESSAGE_TAG   = "__ExternalMessage__";

// Formatting for the echo and error outputs.
const char* DISPLAY_FORMAT   = "[%ld] %-35s %s";
const char* DISPLAY_FORMAT1  = "[%ld] %-35s %s : %ld";
const char* DISPLAY_FORMAT2  = "[%d] %-35s %s : %d/%d";

const char* UNKNOWN_TAG = "notag";
const char* MAINDEVICE  = "system";

// Memory counter system
int availableMemory;
int usedMemory;


UServer::UServer(ufloat frequency,
		 const char* mainName)
  : scheduler_ (new runner::Scheduler),
    resetting (false),
    stage (0),
    debugOutput (false),
    mainName_ (mainName),
    somethingToDelete (false),
    uservarState (false),
    cpuoverload (false),
    signalcpuoverload (false),
    cpucount (0),
    cputhreshold (1.2),
    defcheck (false),
    stopall (false),
    systemcommands (true),
    frequency_(frequency),
    isolate_ (false)
{
  ::urbiserver = this;

  // Create system events
  kernel::eh_system_alwaystrue = new UEventHandler
    (new UString ("system.alwaysTrue"), 0);
  kernel::eh_system_alwaysfalse = new UEventHandler
    (new UString ("system.alwaysFalse"), 0);

  std::list<UValue*> args;
  kernel::system_alwaystrue = new UEvent (kernel::eh_system_alwaystrue, args);
  kernel::eh_system_alwaystrue->addEvent (kernel::system_alwaystrue);

  kernel::eventmatch_true  = new UEventMatch (kernel::eh_system_alwaystrue);
  kernel::eventmatch_false = new UEventMatch (kernel::eh_system_alwaysfalse);
  kernel::remoteFunction   = new UFunction("<remote Function>", 0, 0);

  // initialize system message channels
  std::list<urbi::USystem*> empty_list;
  systemObjects.reserve (1); // one system message type known so far.
  systemObjects.push_back (empty_list);
}

UErrorValue
UServer::load_init_file(const char* fn)
{
  DEBUG (("Loading %s...", fn));
  UErrorValue res = loadFile(fn, &ghost_->recvQueue());
  if (res == USUCCESS)
  {
    DEBUG (("done\n"));
    ghost_->newDataAdded = true;
  }
  else
    DEBUG (("not found\n"));
  return res;
}

void
UServer::initialize()
{
  updateTime();
  currentTime = latestTime = lastTime();
  previousTime = currentTime - 0.000001; // avoid division by zero at start
  previous2Time = previousTime - 0.000001; // avoid division by zero at start
  previous3Time = previous2Time - 0.000001; // avoid division by zero at start

  // Display the banner.
  {
    bool old_debugOutput = debugOutput;
    debugOutput = true;
    display(::HEADER_BEFORE_CUSTOM);

    int i = 0;
    char customHeader[1024];
    do {
      getCustomHeader(i, customHeader, 1024);
      if (customHeader[0])
	display(customHeader);
      ++i;
    } while (customHeader[0]!=0);

    display(::HEADER_AFTER_CUSTOM);
    display("Ready.\n");

    debugOutput = old_debugOutput;
  }

  //The order is important: ghost connection, plugins, urbi.ini

  // Ghost connection
  {
    DEBUG (("Setting up ghost connection..."));
    ghost_ = new UGhostConnection(this);
    std::ostringstream o;
    o << 'U' << (long)ghost_;

    new UVariable(MAINDEVICE, "ghostID", o.str().c_str());
    new UVariable(MAINDEVICE, "name", mainName_.c_str());
    uservarState = true;
    DEBUG (("done\n"));
  }

  // Cached taginfos.
  TagInfo::initializeTagInfos();

  // Plugins (internal components)
  {
    DEBUG (("Loading objecthubs..."));
    for (urbi::UStartlistHub::iterator i = urbi::objecthublist->begin();
	 i != urbi::objecthublist->end();
	 ++i)
      (*i)->init((*i)->name);
    DEBUG (("done\n"));

    DEBUG (("Loading hubs..."));
    for (urbi::UStartlist::iterator i = urbi::objectlist->begin();
	 i != urbi::objectlist->end();
	 ++i)
      (*i)->init((*i)->name);
    DEBUG (("done\n"));
  }

  load_init_file("urbi.u");
  load_init_file("URBI.INI");
}


void
UServer::main (int argc, const char* argv[])
{
  UValue* arglistv = new UValue ();
  arglistv->dataType = DATA_LIST;

  UValue* current = 0;
  for (int i = 0; i < argc; ++i)
  {
    UValue* v = new UValue (argv[i]);
    if (i == 0)
      arglistv->liststart = v;
    else
      current->next = v;
    current = v;
  }

  new UVariable (MAINDEVICE, "args", arglistv);
}

void
UServer::beforeWork ()
{
}

void
UServer::afterWork ()
{
}

void
UServer::work ()
{
  boost::recursive_mutex::scoped_lock lock(mutex);
  // CPU Overload test
  updateTime ();
  previous3Time = previous2Time;
  previous2Time = previousTime;
  previousTime  = currentTime;
  currentTime   = lastTime ();

  work_exec_timers_ ();

  beforeWork ();

  work_access_and_change_ ();
  work_handle_connections_ ();
  work_handle_stopall_ ();
  work_blend_values_ ();
  work_execute_hub_updater_ ();

  scheduler_->work ();

  afterWork ();

  updateTime ();
  latestTime = lastTime ();

  work_test_cpuoverload_ ();

  work_reset_if_needed_ ();
}

void
UServer::work_exec_timers_ ()
{
  for (urbi::UTimerTable::iterator i = urbi::timermap->begin();
       i != urbi::timermap->end();
       ++i)
    if ((*i)->lastTimeCalled - currentTime + (*i)->period < frequency_ / 2)
    {
      (*i)->call();
      (*i)->lastTimeCalled = currentTime;
    }
}

void
UServer::work_access_and_change_ ()
{
  for (std::list<UVariable*>::iterator i = access_and_change_varlist.begin ();
       i != access_and_change_varlist.end ();
       ++i)
    (*i)->get ();
}

void
UServer::work_handle_connections_ ()
{
  BOOST_FOREACH (UConnection* c, connectionList)
    if (c->isActive())
    {
<<<<<<< HEAD
      if (!c->isBlocked())
	(*c) << UConnection::mcontinue;

      if (signalcpuoverload)
      {
	(*c) << UConnection::merrorSignal(UERROR_CPU_OVERLOAD);
	signalcpuoverload = false;
      }

      (*c) << UConnection::merrorCheck(UERROR_MEMORY_OVERFLOW);
      (*c) << UConnection::merrorCheck(UERROR_MEMORY_WARNING);
      (*c) << UConnection::merrorCheck(UERROR_SEND_BUFFER_FULL);
      (*c) << UConnection::merrorCheck(UERROR_RECEIVE_BUFFER_FULL);
      (*c) << UConnection::merrorCheck(UERROR_RECEIVE_BUFFER_CORRUPTED);
      (*c) << UConnection::merrorCheck(UERROR_CPU_OVERLOAD);

      // The following code only made sense in k1, and should be
      // removed in k2, provided we are really sure it is useless.
      // The following if is also suspicous...
#if 0
=======
      if (!(*r)->isBlocked())
	(**r) << UConnection::continueSend;

      if (signalMemoryOverflow)
	(**r) << UConnection::errorSignal(UERROR_MEMORY_OVERFLOW);
      if (signalcpuoverload)
      {
	(**r) << UConnection::errorSignal(UERROR_CPU_OVERLOAD);
	signalcpuoverload = false;
      }

      (**r) << UConnection::errorCheck(UERROR_MEMORY_OVERFLOW);
      (**r) << UConnection::errorCheck(UERROR_MEMORY_WARNING);
      (**r) << UConnection::errorCheck(UERROR_SEND_BUFFER_FULL);
      (**r) << UConnection::errorCheck(UERROR_RECEIVE_BUFFER_FULL);
      (**r) << UConnection::errorCheck(UERROR_RECEIVE_BUFFER_CORRUPTED);
      (**r) << UConnection::errorCheck(UERROR_CPU_OVERLOAD);

>>>>>>> 2d6bea15
      // Run the connection's command queue:
      if (c->has_pending_command ())
      {
	(*r)->obstructed = true; // will be changed to 'false'
        {
          //if the whole tree is visited
          boost::try_mutex::scoped_lock((*r)->treeMutex);
          (*r)->inwork = true;   // to distinguish this call of
          //execute from the one in receive
          (*r)->execute((*r)->activeCommand);
          (*r)->inwork = false;
        }
      }
#endif

      if (c->newDataAdded)
      {
	// used by loadFile and exec to
	// delay the parsing after the completion
	// of execute().
<<<<<<< HEAD
	c->newDataAdded = false;
	(*c) << UConnection::mreceived("");
=======
	(*r)->newDataAdded = false;
	(**r) << UConnection::received("");
>>>>>>> 2d6bea15
      }
    }
}

void
UServer::work_handle_stopall_ ()
{
  if (resetting && stage==0)
    stopall = true;

  BOOST_FOREACH (UConnection* c, connectionList)
    if (c->isActive() && c->has_pending_command ())
    {
      if (c->killall || stopall)
      {
	c->killall = false;
	c->drop_pending_commands ();
      }
    }

  somethingToDelete = false;
  stopall = false;
}

void
UServer::work_blend_values_ ()
{
  for (std::list<UVariable*>::iterator i = reinitList.begin();
       i != reinitList.end();)
    if ((*i)->activity == 2)
    {
      (*i)->activity = 0;
      // set previous for stationnary values
      (*i)->previous3 = (*i)->previous;
      (*i)->previous2 = (*i)->previous;

      i = reinitList.erase(i);
    }
    else
    {
      (*i)->activity = 2;
      (*i)->nbAverage = 0;
      (*i)->reloop = false;

      if ((*i)->blendType == urbi::UMIX || (*i)->blendType == urbi::UADD)
	if ((*i)->value->dataType == DATA_NUM)
	{
	  if ((*i)->autoUpdate)
	    (*i)->selfSet (&((*i)->value->val));
	  else
	    (*i)->selfSet (&((*i)->target));
	}

      // set previous for next iteration
      (*i)->previous3 = (*i)->previous2;
      (*i)->previous2 = (*i)->previous;
      (*i)->previous  = (*i)->target;

      if ((*i)->speedmodified)
	(*i)->reloop = true;
      (*i)->speedmodified = false;

      ++i;
    }
}

void
UServer::work_execute_hub_updater_ ()
{
  for (urbi::UTimerTable::iterator i = urbi::updatemap->begin();
       i != urbi::updatemap->end();
       ++i)
    if ((*i)->lastTimeCalled - currentTime + (*i)->period < frequency_ / 2)
    {
      (*i)->call();
      (*i)->lastTimeCalled = currentTime;
    }
}

void
UServer::work_test_cpuoverload_ ()
{
  cpuload = (latestTime - currentTime)/getFrequency();

  if (!cpuoverload)
    if (cpuload > cputhreshold)
    {
      ++cpucount;
      if (cpucount > 10)
      {
	cpucount = 0;
	cpuoverload = true;
	signalcpuoverload = true;
      }
    }
    else if (cpucount > 0)
      --cpucount;

  if (cpuoverload && cpuload < 1)
  {
    cpuoverload = false;
    cpucount = 0;
  }
}

void
UServer::work_reset_if_needed_ ()
{
  if (!resetting)
    return;
  ++stage;
  if (stage == 1)
  {
<<<<<<< HEAD
    //delete objects first
    for (HMvariabletab::iterator i = variabletab.begin();
	 i != variabletab.end();
	 ++i)
      if (i->second->value
	  && i->second->value->dataType == DATA_OBJ)
	varToReset.push_back(i->second);

    while (!varToReset.empty())
      for (std::list<UVariable*>::iterator it = varToReset.begin();
	   it != varToReset.end();)
	if ((*it)->isDeletable())
	{
	  delete *it;
	  it = varToReset.erase(it);
=======
    ++stage;
    if (stage == 1)
    {
      //delete objects first
      for (HMvariabletab::iterator i = variabletab.begin();
	   i != variabletab.end();
	   ++i)
	if (i->second->value
	    && i->second->value->dataType == DATA_OBJ)
	  varToReset.push_back(i->second);

      while (!varToReset.empty())
	for (std::list<UVariable*>::iterator it = varToReset.begin();
	     it != varToReset.end();)
	  if ((*it)->isDeletable())
	  {
	    delete *it;
	    it = varToReset.erase(it);
	  }
	  else
	    ++it;

      //delete hubs
      for (urbi::UStartlistHub::iterator i = urbi::objecthublist->begin();
	   i != urbi::objecthublist->end();
	   ++i)
	delete (*i)->getUObjectHub ();


      //delete the rest
      for (HMvariabletab::iterator i = variabletab.begin();
	   i != variabletab.end();
	   ++i)
	if (i->second->uservar)
	  varToReset.push_back(i->second);

      libport::deep_clear (varToReset);

      aliastab.clear();
      emittab.clear();
      functiontab.clear();  //This leaks awfuly...
      grouptab.clear();
      objaliastab.clear();

      // do not clear tagtab, everything is refcounted and will be cleared
      // when commands will be
      //tagtab.clear();

      for (std::list<UConnection*>::iterator i = connectionList.begin();
	   i != connectionList.end();
	   ++i)
	if ((*i)->isActive())
	  (**i) << UConnection::send("*** Reset completed. Now, restarting...\n", "reset");

      //restart hubs
      for (urbi::UStartlistHub::iterator i = urbi::objecthublist->begin();
	   i != urbi::objecthublist->end();
	   ++i)
	(*i)->init((*i)->name);

      //restart uobjects
      for (urbi::UStartlist::iterator i = urbi::objectlist->begin();
	   i != urbi::objectlist->end();
	   ++i)
	(*i)->init((*i)->name);

      //reload URBI.INI
      loadFile("URBI.INI", &ghost_->recvQueue());
      char resetsignal[255];
      strcpy(resetsignal, "var __system__.resetsignal;");
      ghost_->recvQueue().push((const ubyte*)resetsignal, strlen(resetsignal));
      ghost_->newDataAdded = true;
    }
    else if (libport::mhas(variabletab, "__system__.resetsignal"))
    {
      //reload CLIENT.INI
      for (std::list<UConnection*>::iterator i = connectionList.begin();
	   i != connectionList.end();
	   ++i)
	if ((*i)->isActive() && (*i) != ghost_)
	{
	  (**i) << UConnection::send("*** Restart completed.\n", "reset");
	  loadFile("CLIENT.INI", &(*i)->recvQueue());
	  (*i)->newDataAdded = true;
	  (**i) << UConnection::send("*** Ready.\n", "reset");
>>>>>>> 2d6bea15
	}
	else
	  ++it;

    //delete hubs
    for (urbi::UStartlistHub::iterator i = urbi::objecthublist->begin();
	 i != urbi::objecthublist->end();
	 ++i)
      delete (*i)->getUObjectHub ();

    //delete the rest
    for (HMvariabletab::iterator i = variabletab.begin();
	 i != variabletab.end();
	 ++i)
      if (i->second->uservar)
	varToReset.push_back(i->second);

    libport::deep_clear (varToReset);

    aliastab.clear();
    emittab.clear();
    functiontab.clear();  //This leaks awfully...
    grouptab.clear();
    objaliastab.clear();

    // do not clear tagtab, everything is refcounted and will be cleared
    // when commands will be
    //tagtab.clear();

    for (std::list<UConnection*>::iterator i = connectionList.begin();
         i != connectionList.end();
         ++i)
      if ((*i)->isActive())
        (**i) << UConnection::msend("*** Reset completed. Now, restarting...\n", "reset");

    //restart uobjects
    for (urbi::UStartlist::iterator i = urbi::objectlist->begin();
	 i != urbi::objectlist->end();
	 ++i)
      (*i)->init((*i)->name);

    //reload URBI.INI
    loadFile("URBI.INI", &ghost_->recvQueue());
    char resetsignal[255];
    strcpy(resetsignal, "var __system__.resetsignal;");
    ghost_->recvQueue().push((const ubyte*)resetsignal, strlen(resetsignal));
    ghost_->newDataAdded = true;
  }
  else if (libport::mhas(variabletab, "__system__.resetsignal"))
  {
    //reload CLIENT.INI
    for (std::list<UConnection*>::iterator i = connectionList.begin();
         i != connectionList.end();
         ++i)
      if ((*i)->isActive() && (*i) != ghost_)
      {
        (**i) << UConnection::msend("*** Restart completed.\n", "reset");
        loadFile("CLIENT.INI", &(*i)->recvQueue());
        (*i)->newDataAdded = true;
        (**i) << UConnection::msend("*** Ready.\n", "reset");
      }
    resetting = false;
    stage = 0;
  }
}

//! UServer destructor.
UServer::~UServer()
{
}

void
UServer::vecho_key(const char* key, const char* s, va_list args)
{
  // This local declaration is rather unefficient but is necessary
  // to insure that the server could be made semi-reentrant.

  char key_[6];

  if (key == NULL)
    key_[0] = 0;
  else
  {
    strncpy(key_, key, 5);
    key_[5] = 0;
  }

  char buf1[MAXSIZE_INTERNALMESSAGE];
  vsnprintf(buf1, sizeof buf1, s, args);
  char buf2[MAXSIZE_INTERNALMESSAGE];
  snprintf(buf2, sizeof buf2, "%-90s [%5s]\n", buf1, key_);
  display(buf2);
}

void
UServer::echoKey(const char* key, const char* s, ...)
{
  va_list args;
  va_start(args, s);
  vecho_key(key, s, args);
  va_end(args);
}

//! Displays a formatted error message.
/*! This function uses the virtual URobot::display() function to make the
 message printing robot-specific.

 It formats the output in a standard URBI way by adding an ERROR key
 between brackets at the end.
 */
void
UServer::error(const char* s, ...)
{
  va_list args;
  va_start(args, s);
  vecho_key("ERROR", s, args);
  va_end(args);
}

//! Displays a formatted message.
/*! This function uses the virtual URobot::display() function to make the
 message printing robot-specific.

 It formats the output in a standard URBI way by adding an empty key
 between brackets at the end. If you want to specify a key, use the
 echoKey() function.
 \param s is the formatted string containing the message.
 \sa echoKey()
 */
void
UServer::echo(const char* s, ...)
{
  va_list args;
  va_start(args, s);
  vecho_key("     ", s, args);
  va_end(args);
}

//! Displays a raw message for debug
/*! This function uses the virtual URobot::display() function to make the
 message printing robot-specific.

 \param s is the formatted string containing the message
 \param args Arguments for the format string.
 */
void
UServer::vdebug (const char* s, va_list args)
{
  char buf[MAXSIZE_INTERNALMESSAGE];
  vsnprintf(buf, sizeof buf, s, args);
  effectiveDisplay(buf);
}

void
UServer::debug(const char* s, ...)
{
  va_list args;
  va_start(args, s);
  vdebug (s, args);
  va_end(args);
}

//! Isolate the server from incoming commands.
void
UServer::isolate()
{
  isolate_ = true;
}

//! Remove the server isolatation from incoming commands.
void
UServer::deIsolate()
{
  isolate_ = false;
}

//! Returns the status of isolation of the server
/*! Usual situation is that the server is not isolated. Isolation comes when
 a critical error happens, like a memory overflow, and the server should
 stop receiving incoming commands. It is the job of the programmer in his/her
 own UServer sub class (robot specific) to test this function before
 requesting more data through the client connection.
 */
bool
UServer::isIsolated()
{
  return isolate_;
}

//! Overload this function to specify how your robot is displaying messages.
void
UServer::effectiveDisplay(const char*)
{
}

void
UServer::display(const char* s)
{
  if (debugOutput)
    effectiveDisplay(s);
}

void
UServer::display(const char** b)
{
  for (int i = 0; b[i]; ++i)
    display (b[i]);
}

//! Overload this function to specify how your system will reboot
void
UServer::reboot()
{
}

//! Overload this function to specify how your system will shutdown
void
UServer::shutdown()
{
  scheduler_->killall_jobs ();
}

//! Overload this function to return the running time of the server.
/*! The running time of the server must be in milliseconds.
 */
ufloat
UServer::getTime()
{
  return 0;
}

//! Overload this function to return the remaining power of the robot
/*! The remaining power is expressed as percentage. 0 for empty batteries
 and 1 for full power.
 */
ufloat
UServer::getPower()
{
  return 1;
}

//! Update the server's time using the robot-specific implementation
/*! It is necessary to have an update of the server time to
 increase the performance of successive calls to getTime.
 It allows also to see a whole processing session (like the
 processing of the command tree) as occuring AT the same time,
 from the server's point of view.
 */
void
UServer::updateTime()
{
  lastTime_ = getTime();
}

//! Overload this function to return a specific header for your URBI server
/*! Used to give some information specific to your server in the standardized
 header which is displayed on the server output at start and in the
 connection when a new connection is created.\n
 Typical custom header should be like:

 *** URBI version xx.xx for \<robotname\> robot\\n\n
 *** (c) Copyright \<year\> \<name\>\\n

 The function should return in header the line corresponding to 'line'
 or an empty string (not NULL!) when there is no line any more.
 Each line is supposed to end with a carriage return \\n and each line should
 start with three empty spaces. This complicated method is necessary to allow
 the connection to stamp every line with the standard URBI prefix [time:tag].

 \param line is the requested line number
 \param header the custom header
 \param maxlength the maximum length allowed for the header (the parameter
 has been malloc'ed for that size). Typical size is 1024 octets and
 should be enough for any reasonable header.
 */
void
UServer::getCustomHeader (int, char* header, int)
{
  header[0] = 0; // empty string
}

//! Get a variable in the hash table
UVariable*
UServer::getVariable (const std::string& device,
		      const std::string& property)
{
  std::string n = device + '.' + property;
  return libport::find0 (variabletab, n.c_str());
}



//! Mark all commands with stopTag in all connection for deletion
void
UServer::mark(UString* stopTag)
{
  HMtagtab::iterator it = tagtab.find(stopTag->c_str());
  if (it == tagtab.end())
    return; //no command with this tag
  TagInfo* ti = &it->second;
  mark(ti);
}

void
UServer::mark(TagInfo* /*ti*/)
{
#if 0
  for (std::list<UCommand*>::iterator i = ti->commands.begin();
      i != ti->commands.end();
      ++i)
    if ((*i)->status != UCommand::UONQUEUE || (*i)->morphed)
      (*i)->toDelete = true;

  for (std::list<TagInfo*>::iterator i = ti->subTags.begin();
       i != ti->subTags.end();
       ++i)
    mark(*i);
#endif
}


void
UServer::freeze(const std::string &tag)
{
  HMtagtab::iterator it = tagtab.find(tag);
  if (it != tagtab.end())
    it->second.frozen = true;
  else
  {
    TagInfo t;
    t.name = tag;
    t.frozen = true;
    t.blocked = false;
    t.insert(tagtab);
  }
}

void
UServer::unfreeze(const std::string &tag)
{
  HMtagtab::iterator it = tagtab.find(tag);
  if (it != tagtab.end())
    it->second.frozen = false;
}

void
UServer::block(const std::string &tag)
{
  HMtagtab::iterator it = tagtab.find(tag);
  if (it != tagtab.end())
    it->second.blocked = true;
  else
  {
    TagInfo t;
    t.name = tag;
    t.frozen = false;
    t.blocked = true;
    t.insert(tagtab);
  }
}

void
UServer::unblock(const std::string &tag)
{
  HMtagtab::iterator it = tagtab.find(tag);
  if (it != tagtab.end())
    it->second.blocked = false;
}

namespace
{
  bool
  file_readable (const std::string& s)
  {
    std::ifstream is (s.c_str(), std::ios::binary);
    bool res = is;
    is.close();
    return res;
  }
}

std::string
UServer::find_file (const std::string& base)
{
  ECHO (base << " in " << libport::separate(path, ':'));
  for (path_type::iterator p = path.begin(); p != path.end(); ++p)
  {
    std::string f = *p + '/' + base;
    if (file_readable(f))
    {
      ECHO("found: " << f);
      return f;
    }
  }
  if (!file_readable(base))
  {
    ECHO("not found: " << base);
    error ((std::string ("cannot find file: ") + base).c_str ());
  }
  return base;
}

UErrorValue
UServer::loadFile (const std::string& base, UCommandQueue* q)
{
  std::string f = find_file (base);
  std::ifstream is (f.c_str(), std::ios::binary);
  if (!is)
    return UFAIL;

  while (is.good ())
  {
    char buf[BUFSIZ];
    is.read (buf, sizeof buf);
    if (q->push((const ubyte*) buf, is.gcount()) == UFAIL)
      return UFAIL;
  }
  is.close();

  return USUCCESS;
}


//! Add a new connection to the connection list
/*! This function perform also some error testing on the connection
 value and UError return code
 */
void
UServer::addConnection(UConnection& connection)
{
  if (connection.uerror_ != USUCCESS)
    error(::DISPLAY_FORMAT1, (long)this,
	  __PRETTY_FUNCTION__,
	  "UConnection constructor failed");
  else
    connectionList.push_front (&connection);
}

//! Remove a connection from the connection list
/*! This function perform also some error testing on the connection
 value and UError return code
 */
void
UServer::removeConnection(UConnection& connection)
{
  connectionList.remove (&connection);
  echo(::DISPLAY_FORMAT1, (long)this,
       __PRETTY_FUNCTION__,
       "Connection closed", (long) &connection);
  delete &connection;
}


UConnection&
UServer::getGhostConnection ()
{
  return *ghost_;
}

//! Adds an alias in the server base
/*! This function is mostly useful for alias creation at start in the
 initialize() function for example.
 return 1 in case of success,  0 if circular alias is detected
 */
int
UServer::addAlias(const std::string& id, const std::string& variablename)
{
  if (id == variablename)
    return 0;

  const char* newobj = variablename.c_str ();
  HMaliastab::iterator getobj = ::urbiserver->aliastab.find(newobj);

  while (getobj != ::urbiserver->aliastab.end())
  {
    newobj = getobj->second->c_str();
    if (id == newobj)
      return 0;

    getobj = ::urbiserver->aliastab.find(newobj);
  }

  if (aliastab.find(id.c_str ()) != aliastab.end())
  {
    UString* alias = aliastab[id.c_str ()];
    *alias = variablename.c_str ();
  }
  else
  {
    // XXX we'll leak id_copy forever :|
    char* id_copy = strdup (id.c_str ());
    assert (id_copy);
    aliastab[id_copy] = new UString (variablename.c_str ());
  }
  return 1;
}


/* Free standing functions. */

namespace
{

  // Use with care, returns a static buffer.
  const char* tab (unsigned n)
  {
    static char buf[1024];
    if (n >= sizeof buf)
      n = sizeof buf - 1;

    for (unsigned i = 0; i < n; ++i)
      buf[i] = ' ';
    buf[n] = 0;
    return buf;
  }

}


void
vdebug (const char* fmt, va_list args)
{
  ::urbiserver->vdebug (fmt, args);
}

void
debug (const char* fmt, ...)
{
  va_list args;
  va_start (args, fmt);
  vdebug (fmt, args);
  va_end (args);
}


void
debug (unsigned t, const char* fmt, ...)
{
  debug ("%s", tab(t));
  va_list args;
  va_start (args, fmt);
  vdebug (fmt, args);
  va_end (args);
}<|MERGE_RESOLUTION|>--- conflicted
+++ resolved
@@ -290,61 +290,41 @@
 void
 UServer::work_handle_connections_ ()
 {
+  // Scan currently opened connections for ongoing work
   BOOST_FOREACH (UConnection* c, connectionList)
     if (c->isActive())
     {
-<<<<<<< HEAD
       if (!c->isBlocked())
-	(*c) << UConnection::mcontinue;
+	(*c) << UConnection::continueSend;
 
       if (signalcpuoverload)
       {
-	(*c) << UConnection::merrorSignal(UERROR_CPU_OVERLOAD);
+	(*c) << UConnection::errorSignal(UERROR_CPU_OVERLOAD);
 	signalcpuoverload = false;
       }
 
-      (*c) << UConnection::merrorCheck(UERROR_MEMORY_OVERFLOW);
-      (*c) << UConnection::merrorCheck(UERROR_MEMORY_WARNING);
-      (*c) << UConnection::merrorCheck(UERROR_SEND_BUFFER_FULL);
-      (*c) << UConnection::merrorCheck(UERROR_RECEIVE_BUFFER_FULL);
-      (*c) << UConnection::merrorCheck(UERROR_RECEIVE_BUFFER_CORRUPTED);
-      (*c) << UConnection::merrorCheck(UERROR_CPU_OVERLOAD);
+      (*c) << UConnection::errorCheck(UERROR_MEMORY_OVERFLOW);
+      (*c) << UConnection::errorCheck(UERROR_MEMORY_WARNING);
+      (*c) << UConnection::errorCheck(UERROR_SEND_BUFFER_FULL);
+      (*c) << UConnection::errorCheck(UERROR_RECEIVE_BUFFER_FULL);
+      (*c) << UConnection::errorCheck(UERROR_RECEIVE_BUFFER_CORRUPTED);
+      (*c) << UConnection::errorCheck(UERROR_CPU_OVERLOAD);
 
       // The following code only made sense in k1, and should be
       // removed in k2, provided we are really sure it is useless.
       // The following if is also suspicous...
 #if 0
-=======
-      if (!(*r)->isBlocked())
-	(**r) << UConnection::continueSend;
-
-      if (signalMemoryOverflow)
-	(**r) << UConnection::errorSignal(UERROR_MEMORY_OVERFLOW);
-      if (signalcpuoverload)
-      {
-	(**r) << UConnection::errorSignal(UERROR_CPU_OVERLOAD);
-	signalcpuoverload = false;
-      }
-
-      (**r) << UConnection::errorCheck(UERROR_MEMORY_OVERFLOW);
-      (**r) << UConnection::errorCheck(UERROR_MEMORY_WARNING);
-      (**r) << UConnection::errorCheck(UERROR_SEND_BUFFER_FULL);
-      (**r) << UConnection::errorCheck(UERROR_RECEIVE_BUFFER_FULL);
-      (**r) << UConnection::errorCheck(UERROR_RECEIVE_BUFFER_CORRUPTED);
-      (**r) << UConnection::errorCheck(UERROR_CPU_OVERLOAD);
-
->>>>>>> 2d6bea15
       // Run the connection's command queue:
       if (c->has_pending_command ())
       {
-	(*r)->obstructed = true; // will be changed to 'false'
+	c->obstructed = true; // will be changed to 'false'
         {
           //if the whole tree is visited
-          boost::try_mutex::scoped_lock((*r)->treeMutex);
-          (*r)->inwork = true;   // to distinguish this call of
+          boost::try_mutex::scoped_lock((*c)->treeMutex);
+          c->inwork = true;   // to distinguish this call of
           //execute from the one in receive
-          (*r)->execute((*r)->activeCommand);
-          (*r)->inwork = false;
+          c->execute((*c)->activeCommand);
+          c->inwork = false;
         }
       }
 #endif
@@ -354,13 +334,8 @@
 	// used by loadFile and exec to
 	// delay the parsing after the completion
 	// of execute().
-<<<<<<< HEAD
 	c->newDataAdded = false;
-	(*c) << UConnection::mreceived("");
-=======
-	(*r)->newDataAdded = false;
-	(**r) << UConnection::received("");
->>>>>>> 2d6bea15
+	(*c) << UConnection::received("");
       }
     }
 }
@@ -474,7 +449,6 @@
   ++stage;
   if (stage == 1)
   {
-<<<<<<< HEAD
     //delete objects first
     for (HMvariabletab::iterator i = variabletab.begin();
 	 i != variabletab.end();
@@ -490,93 +464,6 @@
 	{
 	  delete *it;
 	  it = varToReset.erase(it);
-=======
-    ++stage;
-    if (stage == 1)
-    {
-      //delete objects first
-      for (HMvariabletab::iterator i = variabletab.begin();
-	   i != variabletab.end();
-	   ++i)
-	if (i->second->value
-	    && i->second->value->dataType == DATA_OBJ)
-	  varToReset.push_back(i->second);
-
-      while (!varToReset.empty())
-	for (std::list<UVariable*>::iterator it = varToReset.begin();
-	     it != varToReset.end();)
-	  if ((*it)->isDeletable())
-	  {
-	    delete *it;
-	    it = varToReset.erase(it);
-	  }
-	  else
-	    ++it;
-
-      //delete hubs
-      for (urbi::UStartlistHub::iterator i = urbi::objecthublist->begin();
-	   i != urbi::objecthublist->end();
-	   ++i)
-	delete (*i)->getUObjectHub ();
-
-
-      //delete the rest
-      for (HMvariabletab::iterator i = variabletab.begin();
-	   i != variabletab.end();
-	   ++i)
-	if (i->second->uservar)
-	  varToReset.push_back(i->second);
-
-      libport::deep_clear (varToReset);
-
-      aliastab.clear();
-      emittab.clear();
-      functiontab.clear();  //This leaks awfuly...
-      grouptab.clear();
-      objaliastab.clear();
-
-      // do not clear tagtab, everything is refcounted and will be cleared
-      // when commands will be
-      //tagtab.clear();
-
-      for (std::list<UConnection*>::iterator i = connectionList.begin();
-	   i != connectionList.end();
-	   ++i)
-	if ((*i)->isActive())
-	  (**i) << UConnection::send("*** Reset completed. Now, restarting...\n", "reset");
-
-      //restart hubs
-      for (urbi::UStartlistHub::iterator i = urbi::objecthublist->begin();
-	   i != urbi::objecthublist->end();
-	   ++i)
-	(*i)->init((*i)->name);
-
-      //restart uobjects
-      for (urbi::UStartlist::iterator i = urbi::objectlist->begin();
-	   i != urbi::objectlist->end();
-	   ++i)
-	(*i)->init((*i)->name);
-
-      //reload URBI.INI
-      loadFile("URBI.INI", &ghost_->recvQueue());
-      char resetsignal[255];
-      strcpy(resetsignal, "var __system__.resetsignal;");
-      ghost_->recvQueue().push((const ubyte*)resetsignal, strlen(resetsignal));
-      ghost_->newDataAdded = true;
-    }
-    else if (libport::mhas(variabletab, "__system__.resetsignal"))
-    {
-      //reload CLIENT.INI
-      for (std::list<UConnection*>::iterator i = connectionList.begin();
-	   i != connectionList.end();
-	   ++i)
-	if ((*i)->isActive() && (*i) != ghost_)
-	{
-	  (**i) << UConnection::send("*** Restart completed.\n", "reset");
-	  loadFile("CLIENT.INI", &(*i)->recvQueue());
-	  (*i)->newDataAdded = true;
-	  (**i) << UConnection::send("*** Ready.\n", "reset");
->>>>>>> 2d6bea15
 	}
 	else
 	  ++it;
@@ -610,7 +497,7 @@
          i != connectionList.end();
          ++i)
       if ((*i)->isActive())
-        (**i) << UConnection::msend("*** Reset completed. Now, restarting...\n", "reset");
+        (**i) << UConnection::send("*** Reset completed. Now, restarting...\n", "reset");
 
     //restart uobjects
     for (urbi::UStartlist::iterator i = urbi::objectlist->begin();
@@ -633,10 +520,10 @@
          ++i)
       if ((*i)->isActive() && (*i) != ghost_)
       {
-        (**i) << UConnection::msend("*** Restart completed.\n", "reset");
+        (**i) << UConnection::send("*** Restart completed.\n", "reset");
         loadFile("CLIENT.INI", &(*i)->recvQueue());
         (*i)->newDataAdded = true;
-        (**i) << UConnection::msend("*** Ready.\n", "reset");
+        (**i) << UConnection::send("*** Ready.\n", "reset");
       }
     resetting = false;
     stage = 0;
