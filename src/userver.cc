--- conflicted
+++ resolved
@@ -150,10 +150,6 @@
   arglistv->dataType = DATA_LIST;
 
   UValue* current = 0;
-<<<<<<< HEAD
-  arglistv->dataType = DATA_LIST;
-=======
->>>>>>> 10fd57ea
   for (int i = 0; i < argc; ++i)
   {
     UValue* v = new UValue (argv[i]);
@@ -357,7 +353,7 @@
 
       if ((*r)->newDataAdded)
       {
-	// used by loadFile and exec to
+	// used by loadFile and eval to
 	// delay the parsing after the completion
 	// of execute().
 	(*r)->newDataAdded = false;
@@ -418,14 +414,10 @@
 	  if ((*i)->autoUpdate)
 	    (*i)->selfSet (&((*i)->value->val));
 	  else
-<<<<<<< HEAD
-	    (*i)->selfSet (&((*i)->target));
-=======
 	  {
 	    (*i)->selfSet (&((*i)->target));
 	    (*i)->setTarget();
 	  }
->>>>>>> 10fd57ea
 	}
 
       // set previous for next iation
@@ -534,9 +526,6 @@
 	   i != connectionList.end();
 	   ++i)
 	if ((*i)->isActive())
-<<<<<<< HEAD
-	  (*i)->send("*** Reset completed.\n", "reset");
-=======
 	  (*i)->send("*** Reset completed. Now, restarting...\n", "reset");
 
       //restart hubs
@@ -544,7 +533,6 @@
 	   i != urbi::objecthublist->end();
 	   ++i)
 	(*i)->init((*i)->name);
->>>>>>> 10fd57ea
 
       //restart uobjects
       for (urbi::UStartlist::iterator i = urbi::objectlist->begin();
