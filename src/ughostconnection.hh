/*! \file ughostconnection.hh
 *******************************************************************************

 File: ughostconnection.h\n
 Definition of the UGhostConnection class.

 This file is part of
 %URBI Kernel, version __kernelversion__\n
 (c) Jean-Christophe Baillie, 2004-2005.

 Permission to use, copy, modify, and redistribute this software for
 non-commercial use is hereby granted.

 This software is provided "as is" without warranty of any kind,
 either expressed or implied, including but not limited to the
 implied warranties of fitness for a particular purpose.

 For more information, comments, bug reports: http://www.urbiforge.net

 **************************************************************************** */

#ifndef UGHOSTCONNECTION_HH
# define UGHOSTCONNECTION_HH

# include "kernel/fwd.hh"
# include "kernel/uconnection.hh"

/// UGhostConnection is a invisible connection used to read URBI.INI
/*! This implentation of UConnection is trivial and does nothing.
 */

class UGhostConnection : public UConnection
{
public:
  UGhostConnection  ( UServer *mainserver );
  virtual ~UGhostConnection ();
  virtual UErrorValue   closeConnection    ();

<<<<<<< HEAD
  // Parameters used by the constructor.

  static const int MINSENDBUFFERSIZE = 4096;
  static const int MAXSENDBUFFERSIZE = 1048576;
  static const int PACKETSIZE        = 32768;
  static const int MINRECVBUFFERSIZE = 4096;
  static const int MAXRECVBUFFERSIZE = 1048576;

=======
>>>>>>> 8ef0076b
protected:
  virtual int   effectiveSend     (const ubyte *buffer, int length);
};

#endif<|MERGE_RESOLUTION|>--- conflicted
+++ resolved
@@ -36,17 +36,6 @@
   virtual ~UGhostConnection ();
   virtual UErrorValue   closeConnection    ();
 
-<<<<<<< HEAD
-  // Parameters used by the constructor.
-
-  static const int MINSENDBUFFERSIZE = 4096;
-  static const int MAXSENDBUFFERSIZE = 1048576;
-  static const int PACKETSIZE        = 32768;
-  static const int MINRECVBUFFERSIZE = 4096;
-  static const int MAXRECVBUFFERSIZE = 1048576;
-
-=======
->>>>>>> 8ef0076b
 protected:
   virtual int   effectiveSend     (const ubyte *buffer, int length);
 };
