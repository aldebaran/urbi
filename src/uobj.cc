--- conflicted
+++ resolved
@@ -183,13 +183,8 @@
 UObj::searchFunction(const char* id, bool &ambiguous) const
 {
   UFunction* ret;
-<<<<<<< HEAD
   std::ostringstream o;
   o << device->c_str() << '.' << id;
-=======
-  char namebuffer[1024];
-  UString::makeName(namebuffer, device, id);
->>>>>>> f7a7bff3
 
   // test for pure urbi symbols
   HMfunctiontab::iterator hmf = ::urbiserver->functiontab.find(o.str().c_str());
@@ -244,16 +239,9 @@
 UObj::searchVariable(const char* id, bool &ambiguous) const
 {
   UVariable* ret;
-<<<<<<< HEAD
   std::ostringstream o;
   o << device->c_str() << '.' << id;
   HMvariabletab::iterator hmv = ::urbiserver->variabletab.find(o.str().c_str());
-=======
-  char namebuffer[1024];
-  UString::makeName(namebuffer, device, id);
-
-  HMvariabletab::iterator hmv = ::urbiserver->variabletab.find(namebuffer);
->>>>>>> f7a7bff3
   if (hmv != ::urbiserver->variabletab.end())
   {
     ambiguous = false;
@@ -287,40 +275,16 @@
   }
 }
 
-<<<<<<< HEAD
-UEventHandler*
+bool
 UObj::searchEvent(const char* id, bool &ambiguous) const
 {
-  UEventHandler* ret;
   std::ostringstream o;
   o << device->c_str() << '.' << id;
-  bool ok = false;
-  HMemittab::const_iterator ietok = ::urbiserver->emittab.end ();
-
-  for (HMemittab::const_iterator i = ::urbiserver->emittab.begin ();
-       i != ::urbiserver->emittab.end () && !ok;
-       ++i)
-    if (*i->second->unforgedName == o.str().c_str())
-    {
-      ok = true;
-      ietok = i;
-    }
-
-  if (ok)
-=======
-bool
-UObj::searchEvent(const char* id, bool &ambiguous)
-{
-  char namebuffer[1024];
-  UString::makeName(namebuffer, device, id);
-
-  if (kernel::eventSymbolDefined (namebuffer))
->>>>>>> f7a7bff3
+  if (kernel::eventSymbolDefined (o.str().c_str()))
   {
     ambiguous = false;
     return true;
   }
-
   else
   {
     bool found = false;
@@ -328,23 +292,17 @@
 	 i != up.end();
 	 ++i)
     {
-<<<<<<< HEAD
-      UEventHandler* tmpres = (*i)->searchEvent(id, ambiguous);
-=======
-       bool tmpres = (*i)->searchEvent(id, ambiguous);
->>>>>>> f7a7bff3
+      bool tmpres = (*i)->searchEvent(id, ambiguous);
       if (ambiguous)
-	return 0;
+	return false;
       if (tmpres)
 	if (found)
 	{
 	  ambiguous = true;
-	  return 0;
+	  return false;
 	}
 	else
-	{
 	  found = true;
-	}
     }
     ambiguous = false;
     return found;
