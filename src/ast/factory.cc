/*
 * Copyright (C) 2008-2012, Gostai S.A.S.
 *
 * This software is provided "as is" without warranty of any kind,
 * either expressed or implied, including but not limited to the
 * implied warranties of fitness for a particular purpose.
 *
 * See the LICENSE file for more information.
 */

#include <libport/deref.hh>
#include <libport/format.hh>
#include <libport/preproc.hh>
#include <libport/separate.hh>

#include <ast/all.hh>
#include <ast/new-clone.hh>
#include <ast/parametric-ast.hh>
#include <urbi/object/symbols.hh>
#include <urbi/object/object.hh>
#include <ast/factory.hh>
#include <ast/event-match.hh>
#include <parser/parser-impl.hh>
#include <parser/parse.hh>
#include <rewrite/pattern-binder.hh>
#include <rewrite/rewrite.hh>

DECLARE_LOCATION_FILE;

namespace std
{
  ostream&
  operator<< (ostream& o, const ast::Factory::case_type& c)
  {
    return o << "/* " << (const void*) &c << " */ "
             << "case "
             << ::libport::deref << c.first
             << " => "
             << ::libport::deref << c.second;
  }

  ostream&
  operator<< (ostream& o, const ast::Factory::cases_type& cs)
  {
    o << "/* " << (const void*) &cs << " */ "
      << "{" << endl;
    foreach (const ast::Factory::case_type& c, cs)
      o << "  " << c << endl;
    return o << "}";
  }

  ostream&
  operator<<(ostream& o, const ast::Factory::modifier_type& m)
  {
    return o << m.first << ": " << m.second;
  }
}



#define SYNTAX_ERROR(Loc, ...)                                          \
  throw yy::parser::syntax_error(Loc, libport::format(__VA_ARGS__))

#define FLAVOR_ERROR(Keyword) flavor_error(Keyword, flavor, flavor_loc)

#define FLAVOR_IS(Flav1)                        \
  (flavor == flavor_ ## Flav1)

#define FLAVOR_IS2(Flav1, Flav2)                \
  (FLAVOR_IS(Flav1) || FLAVOR_IS(Flav2))

#define FLAVOR_IS3(Flav1, Flav2, Flav3)                 \
  (FLAVOR_IS2(Flav1, Flav2) || FLAVOR_IS(Flav3))

#define FLAVOR_IS4(Flav1, Flav2, Flav3, Flav4)          \
  (FLAVOR_IS3(Flav1, Flav2, Flav3) || FLAVOR_IS(Flav4))

/// Generate a parse error for invalid keyword/flavor combination.
/// The check is performed by the parser, not the scanner, because
/// some keywords may, or may not, have some flavors dependencies
/// on the syntactic construct.  See the various "for"s for instance.
#define FLAVOR_CHECK(Keyword, Condition)        \
  do                                            \
    if (!(Condition))                           \
      FLAVOR_ERROR(Keyword);                    \
  while (0)

#define FLAVOR_CHECK1(Keyword, Flav1)           \
  FLAVOR_CHECK(Keyword, FLAVOR_IS(Flav1))

#define FLAVOR_CHECK2(Keyword, Flav1, Flav2)            \
  FLAVOR_CHECK(Keyword, FLAVOR_IS2(Flav1, Flav2))

#define FLAVOR_CHECK3(Keyword, Flav1, Flav2, Flav3)             \
  FLAVOR_CHECK(Keyword, FLAVOR_IS3(Flav1, Flav2, Flav3))

#define FLAVOR_DEFAULT(Flavor)                  \
  do {                                          \
    if (FLAVOR_IS(none))                        \
      flavor = flavor_ ## Flavor;               \
  } while (false)

// DISPATCH_IDS(Args, id1, id2, ...): Args being a symbols_type, check
// that every element is one of [Id1, Id2, ...], and set the boolean
// variable of the same name to true.
// FIXME: doesn't check for duplicates for now.
#define DISPATCH_IDS(List, ...)                                         \
  DISPATCH_IDS_(List, LIBPORT_LIST(__VA_ARGS__,))

#define DISPATCH_IDS_(List, Args)                                       \
  BOOST_PP_SEQ_FOR_EACH(DISPATCH_IDS_DECLARE, ~, Args);                 \
  foreach (libport::Symbol arg, args)                                   \
  if (false)                                                            \
    {}                                                                  \
  BOOST_PP_SEQ_FOR_EACH(DISPATCH_IDS_CHECK, ~, Args)                    \
  else                                                                  \
    SYNTAX_ERROR(                                                       \
      loc, "unexpected `%s', expecting %s",                             \
      arg,                                                              \
      LIBPORT_ENUM_PRETTY(LIBPORT_MAP(DISPATCH_IDS_FORMAT, Args),       \
                    ", ", " or ")                                       \
      );                                                                \

#define DISPATCH_IDS_DECLARE(R, Data, Arg) bool Arg = false;

#define DISPATCH_IDS_CHECK(R, Data, Arg)                        \
  else if (arg == libport::Symbol(BOOST_PP_STRINGIZE(Arg)))     \
  {                                                             \
    if (Arg)                                                    \
      SYNTAX_ERROR(loc, "duplicate keyword: `%s'",              \
                   BOOST_PP_STRINGIZE(Arg));                    \
    Arg = true;                                                 \
  }                                                             \

#define DISPATCH_IDS_FORMAT(Arg) "`" BOOST_PP_STRINGIZE(Arg) "'"

namespace ast
{
  namespace
  {
    static
    ParametricAst&
    flavor_error(const char* keyword,
                 flavor_type flavor,
                 const Factory::location& flavor_loc)
    {
      SYNTAX_ERROR(flavor_loc, "invalid flavor: %s%s", keyword, flavor);
    }
  }


  bool
  implicit(const rExp e)
  {
    return e.is_a<const Noop>();
  }

  static inline
  rExp
  ensure(const yy::location& l, rExp e)
  {
    if (e)
      return e;
    else
      return Factory::make_scope(l);
  }

  rExp
  Factory::make_and(const location&, rExp lhs, rExp rhs)
  {
    PARAMETRIC_AST
      (a,
       "{ var '$t' = %exp:1 | if ('$t') %exp:2 else '$t' }");
    return exp(a % lhs % rhs);
  }

  rExp
  Factory::make_assert(const location&,
                       rExp cond) /* const */
  {
    if (rCall call = dynamic_cast<Call*>(cond.get()))
    {
      const location& loc = call->location_get();
      exps_type* args = new exps_type;
      *args << make_string(loc, call->name_get())
            << call->target_get();
      if (exps_type* as = call->arguments_get())
        *args << *as;
      return make_call(loc,
                       make_call(loc, SYMBOL(System)),
                       SYMBOL(assertCall),
                       args);
    }

    PARAMETRIC_AST
      (a,
       "System.'assert'(%exp:1)");
    return exp(a % cond);
  }

  /// Whether \a exp is a simple assignment (var n = v).
  ATTRIBUTE_PURE
  static bool
  is_var_declaration(rExp exp)
  {
    if (exp.unsafe_cast<Binding>())
      return true;
    if (rAssign assign = exp.unsafe_cast<Assign>())
      if (assign->what_get().unsafe_cast<ast::Binding>())
        return true;
    return false;
  }

  rAssign
  Factory::make_assign(const location& loc,
                       const rExp& lvalue, const rExp& rvalue,
                       const boost::optional<modifiers_type>& modifiers)
  {
    return new ast::Assign(loc, lvalue, rvalue, modifiers);
  }

  /// assert(%exps).
  rExp
  Factory::make_assert(const location&,
                       exps_type* cond) /* const */
  {
    aver(cond);
    foreach (rExp& c, *cond)
      // Do not transform declarations "var n = v" into
      // "assert(var n = v)".
      if (!is_var_declaration(c))
        c = make_assert(c->location_get(), c);
    rNary res = new Nary;
    res->children_set(cond);
    return make_scope(res);
  }

  rExp
  Factory::make_at(const location& loc,
                   const location& flavor_loc, flavor_type flavor,
                   const ast::symbols_type& args,
                   rExp cond, rExp body, rExp onleave, rExp duration) // const
  {
    FLAVOR_DEFAULT(semicolon);
    FLAVOR_CHECK1("at", semicolon);

    DISPATCH_IDS(args, sync, async);
    if (sync && async)
      SYNTAX_ERROR(loc, "incompatible keywords: `sync' and `async'");

    return new At(loc, flavor, flavor_loc,
                  sync,
                  make_strip(cond),
                  make_scope(loc, body),
                  onleave ? make_scope(loc, onleave) : make_scope(loc),
                  duration);
  }

  rExp
  Factory::make_event_catcher(const location& loc,
                              EventMatch& event,
                              rExp enter, rExp leave,
                              bool sync) // const
  {
    if (event.duration)
    {
      PARAMETRIC_AST(desugar_event, "%exp:1.persists(%exp:2)");
      event.event = exp(desugar_event % event.event % event.duration);
    }

    rExp guard;
    if (event.guard)
    {
      PARAMETRIC_AST(desugar_guard, "if (%exp:1) '$pattern' else void");
      guard = exp(desugar_guard % event.guard);
    }
    else
    {
      PARAMETRIC_AST(desugar_guard, "'$pattern'");
      guard = exp(desugar_guard);
    }

    rExp res;
    if (event.pattern)
    {
      rExp pattern = make_list(loc, event.pattern);
      rewrite::PatternBinder bind(make_call(loc, SYMBOL(DOLLAR_pattern)), loc);
      bind(pattern.get());

      rExp positive;
      if (event.guard)
      {
        PARAMETRIC_AST(desugar, "%exp:1| %exp:2");
        positive = exp(desugar % bind.bindings_get() % guard);
      }
      else
      {
        PARAMETRIC_AST(desugar, "'$pattern'");
        positive = exp(desugar);
      }

      PARAMETRIC_AST
        (desugar,
         "%exp:1.onEvent(\n"
         "  closure ('$evt', '$payload')\n"
         "  {\n"
         "    var '$pattern' = Pattern.new(%exp:2) |\n"
         "    if ('$pattern'.match('$payload'))\n"
         "      %exp: 3\n"
         "    else\n"
         "      void\n"
         "  },\n"
         "  closure ('$evt', '$payload', '$pattern')\n"
         "  {\n"
         "    %exp: 4 |\n"
         "    %exp: 5 |\n"
         "  },\n"
         "  closure ('$evt', '$payload', '$pattern')\n"
         "  {\n"
         "    %exp: 6 |\n"
         "    %exp: 7 |\n"
         "  },\n"
         "  %exp: 8\n"
         ")\n");
      res = exp(desugar
                % event.event
                % bind.result_get().unchecked_cast<Exp>()
                % positive
                % bind.bindings_get()
                % enter
                % bind.bindings_get()
                % ensure(loc, leave)
                % make_bool(loc, sync));
    }
    else
    {
      PARAMETRIC_AST
        (desugar_no_pattern,
         "%exp:1.onEvent(\n"
         "  closure ('$evt', '$payload') { var '$pattern' = true | %exp:2 },\n"
         "  closure ('$evt', '$payload', '$pattern') { %exp:3 },\n"
         "  closure ('$evt', '$payload', '$pattern') { %exp:4 },\n"
         "  %exp:5\n"
         ")\n");
      res = exp(desugar_no_pattern
                % event.event
                % guard
                % enter
                % ensure(loc, leave)
                % make_bool(loc, sync));
    }
    res->location_set(loc);
    return res;
  }


  rExp
  Factory::make_at_event(const location& loc,
                         const location& flavor_loc, flavor_type flavor,
                         const ast::symbols_type& args,
                         EventMatch& event,
                         rExp body, rExp onleave) // const
  {
    DISPATCH_IDS(args, sync, async);
    if (sync && async)
      SYNTAX_ERROR(loc, "incompatible keywords: `sync' and `async'");

    return make_at_event(loc, flavor_loc, flavor, sync, event, body, onleave);
  }

  rExp
  Factory::make_at_event(const location& loc,
                         const location& flavor_loc, flavor_type flavor,
                         bool sync,
                         EventMatch& event,
                         rExp body, rExp onleave) // const
  {
    FLAVOR_DEFAULT(semicolon);
    FLAVOR_CHECK1("at", semicolon);
    aver(body);
    return make_event_catcher(loc, event, body, onleave, sync);
  }

  rExp
  Factory::make_watch(const location& loc, ast::rExp exp)
  {
    return new ast::Watch(loc, make_closure(exp));
  }

  rExp
  Factory::make_bin(const location& l,
                    flavor_type op,
                    rExp lhs, rExp rhs) // const
  {
    aver(lhs);
    aver(rhs);
    rExp res = 0;
    switch (op)
    {
    case flavor_pipe:
    {
      rPipe pipe;
      if ((pipe = lhs.unsafe_cast<Pipe>()))
        pipe->children_get() << rhs;
      else
      {
        pipe = new Pipe(l, exps_type());
        pipe->children_get() << lhs << rhs;
      }
      res = pipe;
      break;
    }
    case flavor_and:
    {
      rAnd rand;
      if ((rand = lhs.unsafe_cast<And>()))
        rand->children_get() << rhs;
      else
      {
        rand = new And(l, exps_type());
        rand->children_get() << lhs << rhs;
      }
      res = rand;
      break;
    }

    default:
      pabort(op);
    }
    return res;
  }


  rBinding
  Factory::make_binding(const location& l,
                        bool constant,
                        const location& exp_loc, rExp exp)
  {
    if (false
        // Must be an LValue,
        || !exp.unsafe_cast<LValue>()
        // But must not be one of the subclasses about properties.
        || exp.unsafe_cast<PropertyAction>()
        // Or can be a call without argument, i.e., "Foo.bar".
        || (exp.unsafe_cast<Call>()
            && exp.unsafe_cast<Call>()->arguments_get()))
      SYNTAX_ERROR(exp_loc,
                   "syntax error, %s is not a valid lvalue", *exp);

    rBinding res = new Binding(l, exp.unchecked_cast<LValue>());
    res->constant_set(constant);
    return res;
  }

  rExp
  Factory::make_bool(const location& loc, bool b)
  {
    return b ? make_true(loc) : make_false(loc);
  }

  rCall
  Factory::make_call(const location& l,
                     libport::Symbol method) // const
  {
    return make_call(l, new Implicit(l), method);
  }


  rCall
  Factory::make_call(const location& l,
                     rExp target,
                     libport::Symbol method, exps_type* args) // const
  {
    return new Call(l, args, target, method);
  }

  /// "<target> . <method> ()".
  rCall
  Factory::make_call(const location& l,
                     rExp target, libport::Symbol method) // const
  {
    return make_call(l, target, method, 0);
  }

  rCall
  Factory::make_call(const location& l,
                     rExp target,
                     libport::Symbol method, rExp arg1) // const
  {
    rCall res = make_call(l, target, method, new exps_type);
    res->arguments_get()->push_back(arg1);
    return res;
  }


  rCall
  Factory::make_call(const location& l,
                     rExp target, libport::Symbol method,
                     rExp arg1, rExp arg2, rExp arg3) // const
  {
    rCall res = make_call(l, target, method, new exps_type);
    res->arguments_get()->push_back(arg1);
    res->arguments_get()->push_back(arg2);
    if (arg3)
      res->arguments_get()->push_back(arg3);
    return res;
  }

  rCatch
  Factory::make_catch(const location& l,
                      rMatch match, const rExp& body)
  {
    return new Catch(l, match, body);
  }

  rExp
  Factory::make_detach(const location& loc,
                       bool is_detach, rExp body) /* const */
  {
    PARAMETRIC_AST(detach, "Control.'detach'(%exp:1)");
    PARAMETRIC_AST(disown, "Control.'disown'(%exp:1)");
    rExp res = exp((is_detach ? detach : disown) % make_closure(body));
    res->location_set(loc);
    return res;
  }


  rExp
  Factory::make_false(const location&)
  {
    PARAMETRIC_AST(a, "false");
    return exp(a);
  }

  rExp
  Factory::make_get_slot(const location& l,
                         rExp target, libport::Symbol member)
  {
    PARAMETRIC_AST(get, "%exp:1.getSlot(%exp:2)");
    return exp(get % target % make_string(l, member));
  }

  rExp
  Factory::make_get_slot(const location& l,
                         libport::Symbol member)
  {
    return make_get_slot(l, new Implicit(l), member);
  }

  /// "class" lvalue protos block
  rExp
  Factory::make_class(const location& l,
                      rLValue lvalue,
                      exps_type* protos, rExp block) /* const */
  {
    return new Class(l, lvalue, protos, block);
  }

  rExp
  Factory::make_closure(rExp value) // const
  {
    PARAMETRIC_AST(a, "closure () { %exp:1 }");
    return exp(a % value);
  }

  /// "enum" name "{" ids "}"
  rExp
  Factory::make_enum(const yy::location& l,
                     libport::Symbol name,
                     const symbols_type& ids) /* const */
  {
    PARAMETRIC_AST(desugar, "var %id:1 = Enumeration.new(%exp:2, %exp:3);");

    exps_type* exps = new exps_type;

    foreach (libport::Symbol id, ids)
      *exps << make_string(l, id);

    return exp(desugar % name % make_string(l, name) % make_list(l, exps));
  }


  EventMatch
  Factory::make_event_match(const location&,
                            rExp& event,
                            exps_type* args, rExp duration,
                            rExp guard) // const
  {
    return EventMatch(event, args, duration, guard);
  }


  EventMatch
  Factory::make_event_match(const location& l,
                            rExp& event,
                            rExp guard) // const
  {
    exps_type* args = 0;
    rCall call = event.unsafe_cast<Call>();
    if (call && call->arguments_get())
    {
      args = new exps_type(*call->arguments_get());
      call->arguments_set(0);
    }
    return make_event_match(l, event, args, 0, guard);
  }


  rExp
  Factory::make_every(const location&,
                      const location& flavor_loc, flavor_type flavor,
                      rExp test, rExp body) // const
  {
    FLAVOR_DEFAULT(comma);
    // every, (exp:1) exp:2.
    PARAMETRIC_AST
      (comma,
       "for, (var deadline = shiftedTime; true;\n"
       "      deadline = Control.'every,sleep'(deadline, %exp:1))\n"
       "  %exp:2\n");

    // every| (exp:1) exp:2.
    PARAMETRIC_AST
      (pipe,
       "for (var deadline = shiftedTime; true;\n"
       "     deadline = Control.'every|sleep'(deadline, %exp:1))\n"
       "  %exp:2\n");

    return exp((FLAVOR_IS(comma) ? comma
                : FLAVOR_IS(pipe) ? pipe
                : FLAVOR_ERROR("every"))
               % test % body);
  }


  rExp
  Factory::make_external_event_or_function(const location& l,
                                           libport::Symbol kind,
                                           unsigned int arity,
                                           libport::Symbol obj,
                                           libport::Symbol slot,
                                           libport::Symbol id) /* const */
  {
    PARAMETRIC_AST
      (event, "'external'.event(%exp:1, %exp:2, %exp:3, %exp:4)");

    PARAMETRIC_AST
      (function, "'external'.'function'(%exp:1, %exp:2, %exp:3, %exp:4)");

    return exp((kind == SYMBOL(event) ? event : function)
               % make_float(l, arity)
               % make_string(l, obj)
               % make_string(l, slot)
               % make_string(l, id));
  }

  rExp
  Factory::make_external_object(const location& l,
                                libport::Symbol id) /* const */
  {
    PARAMETRIC_AST(a, "'external'.object(%exp:1)");
    return exp(a % make_string(l, id));
  }

  rExp
  Factory::make_external_var(const location& l,
                             libport::Symbol obj,
                             libport::Symbol slot,
                             libport::Symbol id) /* const */
  {
    PARAMETRIC_AST(a, "'external'.'var'(%exp:1, %exp:2, %exp:3)");
    return exp(a
               % make_string(l, obj)
               % make_string(l, slot)
               % make_string(l, id));
  }


  rFinally
  Factory::make_finally(const location& l, rExp body, rExp finally) // const
  {
    // This make_scope is mainly for pretty-printing.
    // IMHO there are too many useless rScopes in the AST -- Akim.
    return new Finally(l, make_scope(body), finally);
  }


  rExp
  Factory::make_float(const location& l, libport::ufloat s) // const
  {
    return new Float(l, s);
  }

  // Build a for(iterable) loop.
  rExp
  Factory::make_for(const location& loc,
                    const location& flavor_loc, flavor_type flavor,
                    rExp iterable, rExp body) // const
  {
    return make_for(loc, flavor_loc, flavor,
                    loc, SYMBOL(DOLLAR_for), iterable, body);
  }


  // Build a for(var id : iterable) loop.
  rExp
  Factory::make_for(const location& loc,
                    const location& flavor_loc, flavor_type flavor,
                    const location& id_loc, libport::Symbol id,
                    rExp iterable, rExp body) // const
  {
    FLAVOR_DEFAULT(semicolon);
    FLAVOR_CHECK3("for", semicolon, pipe, and);
    return
      new Foreach(loc, flavor,
                  new LocalDeclaration(id_loc, id,
                                       new Implicit(id_loc)),
                  iterable, make_scope(body));
  }


  // Build a C-like for loop.
  rExp
  Factory::make_for(const location&,
                    const location& flavor_loc, flavor_type flavor,
                    rExp init, rExp test, rExp inc,
                    rExp body) // const
  {
    // Include the increment in the condition to be execute it on
    // `continue'.
    //
    // Don't use ";" for costs that should not be visible to the user:
    // $first.
    FLAVOR_DEFAULT(semicolon);
    PARAMETRIC_AST
      (comma,
       "{\n"
       "  %exp:1 |\n"
       "  var '$first' = true |\n"
       "  while, ({ if ('$first') '$first' = false else %exp:2|\n"
       "            %exp:3 })\n"
       "    %exp:4\n"
       "}");

    PARAMETRIC_AST
      (pipe,
       "{\n"
       "  %exp:1 |\n"
       "  var '$first' = true |\n"
       "  while| ({ if ('$first') '$first' = false else %exp:2|\n"
       "            %exp:3 })\n"
       "    %exp:4\n"
       "}");

    PARAMETRIC_AST
      (semicolon,
       "{\n"
       "  %exp:1|\n" // When not entering the loop, we want 0 cycles consumed.
       "  var '$first' = true |\n"
       "  while ({ if ('$first') '$first' = false else %exp:2|\n"
       "           %exp:3 })\n"
       "    %exp:4\n"
       "}");
    return exp((FLAVOR_IS(comma) ? comma
                : FLAVOR_IS(semicolon) ? semicolon
                : FLAVOR_IS(pipe) ? pipe
                : FLAVOR_ERROR("for"))
               % init % inc % test % body);
  }


  rExp
  Factory::make_freezeif(const location&,
                         rExp cond,
                         rExp body) // const
  {
    PARAMETRIC_AST
      (desugar,
       "{"
       "  var '$freezeif_ex' = Tag.new(\"$freezeif_ex\") |"
       "  var '$freezeif_in' = Tag.new(\"$freezeif_in\") |"
       "  '$freezeif_ex' :"
       "  {"
       "    at(%exp:1)"
       "      '$freezeif_in'.freeze"
       "    onleave"
       "      '$freezeif_in'.unfreeze |"
       "    '$freezeif_in' :"
       "    {"
       "      %exp:2 |"
       "      '$freezeif_ex'.stop |"
       "    }"
       "  }"
       "}"
        );
    return exp(desugar % cond % body);
  }

  rExp
  Factory::make_if(const location& l,
                   rExp cond,
                   rExp iftrue, rExp iffalse) // const
  {
    return new If(l, make_strip(cond),
                  make_scope(iftrue),
                  iffalse ? make_scope(iffalse) : new ast::Noop(l, 0));
  }

  /// \param isdef(%call)
  rExp
  Factory::make_isdef(const location& loc, rCall call) /* const */
  {
    if (call->arguments_get())
      SYNTAX_ERROR(loc, "call with arguments inside isdef");
    PARAMETRIC_AST
      (desugar,
       "try { %exp:1.hasSlot(%exp:2) } catch { false }"
        );
    return exp(desugar
               % call->target_get()
               % make_string(loc, call->name_get()));
  }

  rList
  Factory::make_list(const location& loc,
                     exps_type* exps) /* const */
  {
    return new List(loc, exps ? exps : new exps_type);
  }

  // loop %body.
  rExp
  Factory::make_loop(const location&,
                     const location& flavor_loc, flavor_type flavor,
                     rExp body) // const
  {
    FLAVOR_DEFAULT(semicolon);
    PARAMETRIC_AST
      (comma,
       "while, (true)\n"
       "  %exp:1\n"
        );
    PARAMETRIC_AST
      (pipe,
       "while| (true)\n"
       "  %exp:1\n"
        );
    PARAMETRIC_AST
      (semicolon,
       "while; (true)\n"
       "  %exp:1\n"
        );
    return exp((FLAVOR_IS(comma) ? comma
                : FLAVOR_IS(pipe) ? pipe
                : FLAVOR_IS(semicolon) ? semicolon
                : FLAVOR_ERROR("loop"))
               % body);
  }


  rLValue
  Factory::make_lvalue_once(const rLValue& lvalue) // const
  {
    rCall tmp = make_call(lvalue->location_get(), SYMBOL(DOLLAR_tmp));

    if (rCall call = dynamic_cast<Call*>(lvalue.get()))
    {
      if (call->target_implicit())
        return lvalue.get();
      else
        return make_call(lvalue->location_get(), tmp, call->name_get());
    }
    else if (rSubscript sub = dynamic_cast<Subscript*>(lvalue.get()))
    {
      unsigned int i = 0;
      exps_type* args = new exps_type();
      foreach(rExp e, *sub->arguments_get())
        *args << make_call(lvalue->location_get(),
                           libport::Symbol(libport::format("$arg%u", i++)));
      return new Subscript(lvalue->location_get(), args, tmp);
    }

    SYNTAX_ERROR(lvalue->location_get(),
                 "syntax error, %s is not a valid lvalue", lvalue);
    return 0;
  }

  rExp
  Factory::make_lvalue_wrap(const rLValue& lvalue,
                            const rExp& e) // const
  {
    PARAMETRIC_AST
      (wrap,
       "{\n"
       "  var '$tmp' = %exp:1 |\n"
       "  %exp:2;\n"
       "}\n");

    if (rCall call = dynamic_cast<Call*>(lvalue.get()))
    {
      if (call->target_implicit())
        return e;
      else
      {
        wrap % call->target_get() % e;
        return exp(wrap);
      }
    }
    else if (rSubscript sub = dynamic_cast<Subscript*>(lvalue.get()))
    {
      rExp result = e;

      unsigned int i = 0;
      exps_type* args = sub->arguments_get();
      foreach(rExp e, *args)
      {
        PARAMETRIC_AST
          (arg,
           "var %id:1 = %exp:2;\n"
           "%exp:3");
        arg % libport::Symbol(libport::format("$arg%u", i++))
          % e
          % result;
        result = exp(arg);
      }

      wrap % sub->target_get() % result;
      return exp(wrap);
    }

    SYNTAX_ERROR(lvalue->location_get(),
                 "syntax error, %s is not a valid lvalue", lvalue);
    return 0;
  }

  rNary
  Factory::make_nary(const location& loc, const rExp& e, flavor_type flavor)
  {
    rNary res = new Nary(loc);
    if (!implicit(e))
      res->push_back(e, flavor);
    return res;
  }

  rNary
  Factory::make_nary(const location&,
                     rNary lhs,
                     const location& flavor_loc, flavor_type flavor,
                     const rExp& e)
  {
    if (lhs->back_flavor_get() == flavor_none)
      lhs->back_flavor_set(flavor, flavor_loc);
    if (!implicit(e))
      lhs->push_back(e);
    return lhs;
  }

  rExp
  Factory::make_nil() // const
  {
    PARAMETRIC_AST(nil, "nil");
    return exp(nil);
  }

  rNoop
  Factory::make_noop(const location& l)
  {
    return new ast::Noop(l, 0);
  }

  rExp
  Factory::make_or(const location&, rExp lhs, rExp rhs)
  {
    PARAMETRIC_AST
      (a,
       "{ var '$t' = %exp:1 | if ('$t') '$t' else %exp:2 }");
    return exp(a % lhs % rhs);
  }

  /// Create a Position.
  rExp
  Factory::make_position(const location& loc) /* const */
  {
    PARAMETRIC_AST(pos, "Position.new(%exp:1, %exp:2, %exp:3)");
    const libport::Symbol* fn = loc.begin.filename;
    return exp(pos
               % (fn ? make_string(loc, fn->name_get()) : make_nil())
               % make_float(loc, loc.begin.line)
               % make_float(loc, loc.begin.column));
  }

  namespace
  {
    static local_declarations_type*
    formals_to_decs(const loc& loc,
                    Formals* formals)
    {
      if (!formals)
        return 0;
      local_declarations_type* res = new local_declarations_type();
      foreach (const Formal& var, *formals)
      {
        LocalDeclaration* dec =
          new LocalDeclaration(loc, var.name_get(), var.def_get());
        dec->list_set(var.list_get());
        res->push_back(dec);
      }
      delete formals;
      return res;
    }
  }

<<<<<<< HEAD
  /// Create a Position.
  rExp
  Factory::make_position(const location& loc) /* const */
  {
    PARAMETRIC_AST(pos, "Position.new(%exp:1, %exp:2, %exp:3)");
    const libport::Symbol* fn = loc.begin.filename;
    return exp(pos
               % (fn ? make_string(loc, fn->name_get()) : make_nil())
               % make_float(loc, loc.begin.line)
               % make_float(loc, loc.begin.column));
  }


  Factory::relations_type&
  Factory::make_relation(relations_type& rels, libport::Symbol op, rExp exp)
  {
    return rels << std::make_pair(op, exp);
  }

  rExp
  Factory::make_relation(const location& loc,
                         const rExp lhs, const relations_type& rels)
  {
    switch (rels.size())
    {
    case 0:
      return lhs;
    case 1:
      return make_call(loc, lhs, rels[0].first, rels[0].second);
    default:
    PARAMETRIC_AST(decl, "{ var '$t' | %exp:1 }");
    PARAMETRIC_AST(first,  "          %exp:1 . %id:2 ('$t' = %exp:3)");
    PARAMETRIC_AST(middle, "%exp:1 &&   '$t' . %id:2 ('$t' = %exp:3)");
    PARAMETRIC_AST(last,   "%exp:1 &&   '$t' . %id:2 (%exp:3)");

    rExp res = 0;
    for (size_t i = 0; i < rels.size(); ++i)
      if (i == 0)
        res = exp(first % lhs % rels[i].first % rels[i].second);
      else if (i == rels.size() - 1)
        res = exp(last % res % rels[i].first % rels[i].second);
      else
        res = exp(middle % res % rels[i].first % rels[i].second);
    return exp(decl % res);
    }
  }

=======
>>>>>>> 008b5cbc
  rRoutine
  Factory::make_routine(const location& loc, bool closure,
                        const location& floc, Formals* f,
                        rExp b) // const
  {
    if (closure && !f)
      SYNTAX_ERROR(loc, "closure cannot be lazy");
    return new Routine(loc, closure, formals_to_decs(floc, f), make_scope(b));
  }


  /// Return \a e in a Scope unless it is already one.
  rScope
  Factory::make_scope(const location& l,
                      rExp target, rExp e) // const
  {
    // If we have a Scope and a target, maybe we should convert this
    // scope to a Do node? But are we sure we won't loose any property
    // from the original Scope node? For now, put the scope in a Do.
    rScope res;
    aver(e);
    if ((res = e.unsafe_cast<Scope>()) && !target)
      return res;
    else if (target)
      return new Do(l, e, target);
    else
      return new Scope(l, e);
  }

  rScope
  Factory::make_scope(const location& l, rExp e) // const
  {
    return make_scope(l, 0, e);
  }

  rScope
  Factory::make_scope(rExp e) // const
  {
    if (e)
      return make_scope(e->location_get(), e);
    else
      return 0;
  }

  rScope
  Factory::make_scope(const location& l) // const
  {
    // Do not use a PARAMETRIC_AST that would certainly want to make
    // use of make_scope eventually.
    return make_scope(new Nary(l));
  }

  rExp
  Factory::make_stopif(const location&,
                       rExp cond, rExp body) // const
  {
    PARAMETRIC_AST
      (desugar,
       "{"
       "  var '$stopif' = Tag.new(\"$stopif\") |"
       "  '$stopif':"
       "  {"
       "    { %exp:2 | '$stopif'.stop } &"
       "    { waituntil(%exp:1) | '$stopif'.stop }"
       "  } |"
       "}"
        );
    return exp(desugar % cond % body);
  }

  rExp
  Factory::make_string(const location& l, const std::string& s) // const
  {
    return new String(l, s);
  }


  rExp
  Factory::make_strip(rNary nary) // const
  {
    rExp res = nary;
    // Remove useless nary and statement if there's only one child.
    if (nary->children_get().size() == 1)
      res = (nary->children_get().front()
             .unchecked_cast<Stmt>()
             ->expression_get());
    return res;
  }

  rExp
  Factory::make_strip(rExp e) // const
  {
    if (rNary nary = e.unsafe_cast<Nary>())
      return make_strip(nary);
    else
      return e;
  }


  rExp
  Factory::make_switch(const location&, rExp cond,
                       const cases_type& cases, rExp def) // const
  {
    const location& loc = cond->location_get();
    rExp inner = def ? def : make_nil();
    rforeach (const case_type& c, cases)
    {
      PARAMETRIC_AST
        (desugar,
         "var '$pattern' = Pattern.new(%exp:1) |\n"
         "if (if ('$pattern'.match('$switch'))\n"
         "    {\n"
         "      %exp:2 |\n"
         "      %exp:3\n"
         "    }\n"
         "    else\n"
         "      false)\n"
         "{\n"
         "  %exp:4 |\n"
         "  %exp:5\n"
         "}\n"
         "else\n"
         "  %exp:6\n"
          );

      rExp condition = c.first->guard_get();
      if (!condition)
        condition = make_true(loc);

      rewrite::PatternBinder bind(make_call(loc, SYMBOL(DOLLAR_pattern)), loc);
      bind(c.first->pattern_get().get());

      desugar
        % bind.result_get().unchecked_cast<Exp>()
        % bind.bindings_get()
        % condition
        % bind.bindings_get()
        % c.second
        % inner;
      inner = exp(desugar);
    }

    PARAMETRIC_AST(sw, "{ var '$switch' = %exp:1 | %exp:2 }");
    return exp(sw % cond % inner);
  }

  rThrow
  Factory::make_throw(const location& l, const rExp& e) /* const */
  {
    return new Throw(l, e);
  }

  rExp
  Factory::make_timeout(const location& loc,
                        const rExp& duration,
                        const rExp& body,
                        rExp catchclause, rExp elseclause,
                        rExp finally) // const
  {
    PARAMETRIC_AST
      (try_clause,
       "try\n"
       "{\n"
       "  var '$tag' = Tag.new|\n"
       "  '$tag':\n"
       "  {\n"
       "    sleep(%exp:1) | throw Exception.TimeOut\n"
       "  },\n"
       "  var '$res' = %exp:2.acceptVoid |\n"
       "  '$tag'.stop |\n"
       "  '$res'.unacceptVoid\n"
       "}\n"
       "catch (var e if e.isA(Exception.TimeOut))\n"
       "{\n"
       "  %exp:3\n"
       "}\n"
       "else\n"
       "{\n"
       "  %exp:4\n"
       "}\n");

    rTry res = exp(try_clause
                   % duration
                   % body
                   % ensure(loc, catchclause)
                   % ensure(loc, elseclause)).unchecked_cast<Try>();

    // Remove if not defined, as it changes the value of the whole
    // block.
    if (!elseclause)
      res->elseclause_get() = 0;

    if (finally)
      return make_finally(loc, res, finally);
    else
      return res;
  }

  rExp
  Factory::make_true(const location&)
  {
    PARAMETRIC_AST(a, "true");
    return exp(a);
  }

  rTry
  Factory::make_try(const location& loc,
                    rExp body,
                    const catches_type& catches, rExp elseclause) /* const */
  {
    return new Try(loc,
                   make_scope(body), catches,
                   make_scope(elseclause));
  }

  rExp
  Factory::make_try(const location& loc,
                    rExp body,
                    const catches_type& catches, rExp elseclause,
                    rExp finally) /* const */
  {
    rExp res = make_try(loc, body, catches, elseclause);
    if (finally)
      res = make_finally(loc, res, finally);
    return res;
  }

  // (a, b, c) --> Tuple.new([a, b, c])
  rExp
  Factory::make_tuple(const location& loc,
                      exps_type* exps) // const
  {
    PARAMETRIC_AST(ast, "Tuple.new(%exp:1)");
    return exp(ast % make_list(loc, exps));
  }

  rExp
  Factory::make_waituntil(const location& loc, const rExp& cond, rExp duration)
  {
    ast::rScope body = make_scope(loc, cond);
    ast::rRoutine closure =
      new ast::Routine(loc, true, new ast::local_declarations_type, body);
    ast::EventMatch match(new ast::Event(loc, closure), 0, duration, 0);
    return make_waituntil_event(loc, match);
  }

  rExp
  Factory::make_waituntil_event(const location& loc,
                                EventMatch& event) // const
  {
    if (!event.pattern)
    {
      PARAMETRIC_AST(desugar, "%exp:1.'waituntil'(nil)");
      return exp(desugar % event.event);
    }

    rList d_payload = make_list(loc, event.pattern);

    rewrite::PatternBinder bind(make_call(loc, SYMBOL(DOLLAR_pattern)), loc);
    bind(d_payload.get());

    rExp guard;
    if (event.guard)
    {
      PARAMETRIC_AST(a, "closure (var '$pattern') { %exp:1 | %exp:2 }");
      guard = exp(a % bind.bindings_get() % event.guard);
    }
    else
    {
      PARAMETRIC_AST(desugar_guard, "nil");
      guard = exp(desugar_guard);
    }

    PARAMETRIC_AST
      (desugar,
       "{\n"
       "  var '$pattern' = Pattern.new(%exp:1, %exp:4) |\n"
       "  %exp:2.'waituntil'('$pattern') |\n"
       "  {\n"
       "    %unscope: 2 |\n"
       "    %exp:3 |\n"
       "  }\n"
       "}");

    return exp(desugar
               % bind.result_get().unchecked_cast<Exp>()
               % event.event
               % bind.bindings_get()
               % guard);
  }

  rExp
  Factory::make_whenever_event(const location& loc,
                               EventMatch& event,
                               rExp body, rExp _else) // const
  {
    if (_else)
    {
      PARAMETRIC_AST
        (desugar_body_ast,
         "'$mtx': if ('$else')"
         "{"
         "  '$else' = false |"
         "  '!$mtx': waituntil('$switch'?)"
         "}|"
         "'$count'++|"
         "while (true)"
         "{"
         "  %exp:1;"
         "  if (!'$evt'.active)"
         "    break;"
         "}|");
      rExp desugar_body = exp(desugar_body_ast % body);

      PARAMETRIC_AST
        (desugar_leave_ast,
         "'$mtx':"
         "{"
         "  '$count'--|"
         "  if (!'$count')"
         "  {"
         "    '$else' = true|"
         "    '$switch'!|"
         "  }"
         "}");
      rExp desugar_leave = exp(desugar_leave_ast);

      rExp at = make_event_catcher(loc, event, desugar_body, desugar_leave);

      PARAMETRIC_AST
        (desugar,
         "{"
         "  var '$else' = true|"
         "  var '$switch' = Event.new|"
         "  var '$mtx' = Mutex.new|"
         "  var '!$mtx' = !'$mtx'|"
         "  var '$count' = 0|"
         "  %exp:1|" // at
         "  while (true)"
         "  {"
         "    '$mtx': if (!'$else')"
         "    {"
         "      '$switch'!;"
         "      '!$mtx': waituntil('$switch'?)|"
         "    }|"
         "    %exp:2|"
         "  }"
         "}");

      return exp(desugar % at % _else);
    }
    else
    {
      PARAMETRIC_AST
        (desugar_body_ast,
         "while (true)"
         "{"
         "  %exp:1;"
         "  if (!'$evt'.active)"
         "    break;"
         "}|");
      rExp desugar_body = exp(desugar_body_ast % body);

      return make_event_catcher(loc, event, desugar_body, 0);
    }
  }

  rExp
  Factory::make_whenever(const location& loc,
                         rExp cond,
                         rExp body, rExp else_stmt,
                         rExp duration) // const
  {
    // FIXME: Be smarter on empty else_stmt.
    if (!else_stmt)
      else_stmt = make_scope(loc);
    if (duration)
    {
      PARAMETRIC_AST
        (desugar,
         "detach({"
         "  var '$status' = false|"
         "  at sync (%exp:1 ~ %exp:2)"
         "    '$status' = true"
         "  onleave"
         "    '$status' = false |"
         "  loop"
         "  {"
         "    if ('$status')"
         "      %exp:3"
         "    else"
         "      %exp:4"
         "  }"
         "})|;"
          );
      return exp(desugar % cond % duration % body % else_stmt);
    }
    else
    {
      PARAMETRIC_AST
        (desugar,
         "detach({"
         "  var '$status' = false|"
         "  at sync (%exp:1)"
         "    '$status' = true"
         "  onleave"
         "    '$status' = false |"
         "  loop"
         "  {"
         "    if ('$status')"
         "      %exp:2"
         "    else"
         "      %exp:3"
         "  }"
         "})|;"
          );
      return exp(desugar % cond % body % else_stmt);
    }
  }

  rExp
  Factory::make_while(const location& loc,
                      const location& flavor_loc, flavor_type flavor,
                      rExp cond,
                      rExp body) // const
  {
    FLAVOR_DEFAULT(semicolon);
    FLAVOR_CHECK3("while", comma, pipe, semicolon);
    return new While(loc, flavor, cond, make_scope(body));
  }

}<|MERGE_RESOLUTION|>--- conflicted
+++ resolved
@@ -234,6 +234,7 @@
     res->children_set(cond);
     return make_scope(res);
   }
+
 
   rExp
   Factory::make_at(const location& loc,
@@ -1010,7 +1011,6 @@
     }
   }
 
-<<<<<<< HEAD
   /// Create a Position.
   rExp
   Factory::make_position(const location& loc) /* const */
@@ -1058,8 +1058,6 @@
     }
   }
 
-=======
->>>>>>> 008b5cbc
   rRoutine
   Factory::make_routine(const location& loc, bool closure,
                         const location& floc, Formals* f,
