/*! \file uvariablelist.hh
 *******************************************************************************

 File: uvariablelist.h\n
 Definition of the UVariableList class.

 This file is part of
 %URBI Kernel, version __kernelversion__\n
 (c) Jean-Christophe Baillie, 2004-2005.

 Permission to use, copy, modify, and redistribute this software for
 non-commercial use is hereby granted.

 This software is provided "as is" without warranty of any kind,
 either expressed or implied, including but not limited to the
 implied warranties of fitness for a particular purpose.

 For more information, comments, bug reports: http://www.urbiforge.net

 **************************************************************************** */

#ifndef UVARIABLELIST_HH
# define UVARIABLELIST_HH

<<<<<<< HEAD
# include "fwd.hh"
=======
# include "kernel/fwd.hh"
>>>>>>> 8ef0076b

/// A list of UVariableName.
class UVariableList
{
public:
  UVariableList(UVariableName* variablename,
		UVariableList* next=0);

  virtual ~UVariableList();

  void print() const;

  UVariableList* rank(int n);
  int            size() const;
  UVariableList* copy() const;

  /// The name.
  UVariableName      *variablename;
  /// Next element in the list.
  UVariableList      *next;
};

#endif<|MERGE_RESOLUTION|>--- conflicted
+++ resolved
@@ -22,11 +22,7 @@
 #ifndef UVARIABLELIST_HH
 # define UVARIABLELIST_HH
 
-<<<<<<< HEAD
-# include "fwd.hh"
-=======
 # include "kernel/fwd.hh"
->>>>>>> 8ef0076b
 
 /// A list of UVariableName.
 class UVariableList
