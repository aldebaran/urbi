#!/bin/sh

set -xe

cd "$DIR_BUILD"

make_()
{
  make DESTDIR="$DIR_INSTALL" "$@"
}

# Sometimes the load is responsible for failures.  Try in parallel,
<<<<<<< HEAD
# then sequential.
=======
# then sequential, and VERBOSE so that log of failed tests are
# displayed.
>>>>>>> 0d3e7634
make_twice_()
{
  make_ -j$JOBS "$@" || make_ VERBOSE=1 "$@"
}

check ()
{
  make_twice_ installcheck "$@"
}

<<<<<<< HEAD
case $BUILDFARM_HOSTNAME in
  (bf-2)
     # Spell check.  One machine is enough.
     make_ spell-check
     # This is Ubuntu release, it should be fast enough to handle a a
     # distcheck.  Ubuntu debug (bf-3) compiles the documentation.
     make_ distcheck
     ;;

  (*)
     # Libport.
     check -C sdk-remote/libport
     # SDK-Remote
     check -C sdk-remote/src/tests
     # Urbi.
     check -C tests TESTS_DIRS=0.x
     check -C doc
     check -C tests TESTS_DIRS=2.x
     check -C tests TESTS_DIRS=1.x
     check -C tests TESTS_DIRS=uob/plug
     check -C tests TESTS_DIRS=uob/remote
     check -C tests TESTS_DIRS=uob/rtp
     check -C tests TESTS_DIRS=uob/java
     check -C tests TESTS_DIRS=demo
     check -C tests TESTS_DIRS=@ros

     # fsm.u is not installed, cannot installcheck.  Windows cannot run
     # properly with non-installed libraries.
     case $BUILDFARM_OS in
       (windows);;
       (*) make_twice_ check -C tests TESTS_DIRS=@fsm;;
     esac
     ;;
=======
case $BUILDFARM_HOSTNAME in (bf-2)
  # Spell check.  One machine is enough.
  make_ spell-check
  ;;
esac

# Libport.
check -C sdk-remote/libport
# SDK-Remote
check -C sdk-remote/src/tests
# Urbi.
check -C tests TESTS_DIRS=0.x
check -C doc
check -C tests TESTS_DIRS=2.x
check -C tests TESTS_DIRS=1.x
check -C tests TESTS_DIRS=uob/plug
check -C tests TESTS_DIRS=uob/remote
check -C tests TESTS_DIRS=uob/rtp
test "$BUILDFARM_OS" != "windows" ||
  check -C tests TESTS_DIRS=uob/java
check -C tests TESTS_DIRS=demo
check -C tests TESTS_DIRS=@ros

# fsm.u is not installed, cannot installcheck.  Windows cannot run
# properly with non-installed libraries.
case $BUILDFARM_OS in
  (windows);;
  (*) make_twice_ check -C tests TESTS_DIRS=@fsm;;
esac

case $BUILDFARM_HOSTNAME in (bf-2)
  # This is Ubuntu release, it should be fast enough to handle a
  # distcheck.  Ubuntu debug (bf-3) compiles the documentation.
  make_ distcheck-buildfarm
  ;;
>>>>>>> 0d3e7634
esac<|MERGE_RESOLUTION|>--- conflicted
+++ resolved
@@ -10,12 +10,8 @@
 }
 
 # Sometimes the load is responsible for failures.  Try in parallel,
-<<<<<<< HEAD
-# then sequential.
-=======
 # then sequential, and VERBOSE so that log of failed tests are
 # displayed.
->>>>>>> 0d3e7634
 make_twice_()
 {
   make_ -j$JOBS "$@" || make_ VERBOSE=1 "$@"
@@ -26,15 +22,28 @@
   make_twice_ installcheck "$@"
 }
 
-<<<<<<< HEAD
-case $BUILDFARM_HOSTNAME in
-  (bf-2)
-     # Spell check.  One machine is enough.
-     make_ spell-check
-     # This is Ubuntu release, it should be fast enough to handle a a
-     # distcheck.  Ubuntu debug (bf-3) compiles the documentation.
-     make_ distcheck
-     ;;
+case $BUILDFARM_HOSTNAME in (bf-2)
+  # Spell check.  One machine is enough.
+  make_ spell-check
+  ;;
+esac
+
+# Libport.
+check -C sdk-remote/libport
+# SDK-Remote
+check -C sdk-remote/src/tests
+# Urbi.
+check -C tests TESTS_DIRS=0.x
+check -C doc
+check -C tests TESTS_DIRS=2.x
+check -C tests TESTS_DIRS=1.x
+check -C tests TESTS_DIRS=uob/plug
+check -C tests TESTS_DIRS=uob/remote
+check -C tests TESTS_DIRS=uob/rtp
+test "$BUILDFARM_OS" != "windows" ||
+  check -C tests TESTS_DIRS=uob/java
+check -C tests TESTS_DIRS=demo
+check -C tests TESTS_DIRS=@ros
 
   (*)
      # Libport.
@@ -60,35 +69,6 @@
        (*) make_twice_ check -C tests TESTS_DIRS=@fsm;;
      esac
      ;;
-=======
-case $BUILDFARM_HOSTNAME in (bf-2)
-  # Spell check.  One machine is enough.
-  make_ spell-check
-  ;;
-esac
-
-# Libport.
-check -C sdk-remote/libport
-# SDK-Remote
-check -C sdk-remote/src/tests
-# Urbi.
-check -C tests TESTS_DIRS=0.x
-check -C doc
-check -C tests TESTS_DIRS=2.x
-check -C tests TESTS_DIRS=1.x
-check -C tests TESTS_DIRS=uob/plug
-check -C tests TESTS_DIRS=uob/remote
-check -C tests TESTS_DIRS=uob/rtp
-test "$BUILDFARM_OS" != "windows" ||
-  check -C tests TESTS_DIRS=uob/java
-check -C tests TESTS_DIRS=demo
-check -C tests TESTS_DIRS=@ros
-
-# fsm.u is not installed, cannot installcheck.  Windows cannot run
-# properly with non-installed libraries.
-case $BUILDFARM_OS in
-  (windows);;
-  (*) make_twice_ check -C tests TESTS_DIRS=@fsm;;
 esac
 
 case $BUILDFARM_HOSTNAME in (bf-2)
@@ -96,5 +76,4 @@
   # distcheck.  Ubuntu debug (bf-3) compiles the documentation.
   make_ distcheck-buildfarm
   ;;
->>>>>>> 0d3e7634
 esac