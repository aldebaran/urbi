<<<<<<< HEAD
*.pdf            binary
*.ppm            binary
*.rgb            binary
*.grey8          binary
*.nv12           binary
*.YCbCr          binary
*.yuv411_planar  binary
*.yuv420_planar  binary

=======
*.YCbCr         binary
*.grey8         binary
*.jpeg          binary
*.nv12          binary
*.pdf	        binary
*.ppm           binary
*.rgb           binary
*.yuv411_planar binary
*.yuv420_planar binary
>>>>>>> 8036921c

src/parser/flex-lexer.hh -hook_copyright<|MERGE_RESOLUTION|>--- conflicted
+++ resolved
@@ -1,14 +1,3 @@
-<<<<<<< HEAD
-*.pdf            binary
-*.ppm            binary
-*.rgb            binary
-*.grey8          binary
-*.nv12           binary
-*.YCbCr          binary
-*.yuv411_planar  binary
-*.yuv420_planar  binary
-
-=======
 *.YCbCr         binary
 *.grey8         binary
 *.jpeg          binary
@@ -18,6 +7,5 @@
 *.rgb           binary
 *.yuv411_planar binary
 *.yuv420_planar binary
->>>>>>> 8036921c
 
 src/parser/flex-lexer.hh -hook_copyright