--- conflicted
+++ resolved
@@ -1,11 +1,4 @@
 # This file is loaded by tests/Makefile.am.  It contains things that
 # are specific to a given project or even Svn branch.
 
-<<<<<<< HEAD
-XFAIL_TESTS += 
-=======
-XFAIL_TESTS +=					\
-long-identifiers.chk				\
-function-declaration.chk			\
-variable-qualifiers.chk
->>>>>>> ededf1f3
+XFAIL_TESTS +=