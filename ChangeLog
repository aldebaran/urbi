--- conflicted
+++ resolved
@@ -1,7 +1,8 @@
 2007-03-23  Akim Demaille  <demaille@gostai.com>
-<<<<<<< HEAD
-=======
-
+
+	svn merge -r 996:1007 https://svn.gostai.com/svn/kernel1/branches/1.0
+
+	2007-03-23  Akim Demaille  <demaille@gostai.com>
 	Fix #144
 	* src/parser/uparser.cc: Debug trace changes.
 	* src/ucommandqueue.hh, src/ucommandqueue.cc (bracketlevel_)
@@ -13,8 +14,7 @@
 
 	* src/userver.cc: Reoder two instructions.
 
-2007-03-23  Akim Demaille  <demaille@gostai.com>
-
+	2007-03-23  Akim Demaille  <demaille@gostai.com>
 	More debugging traces
 	* src/parser/uparser.cc: Insert debugging traces.
 	* src/ucommand.cc: Likewise.
@@ -25,12 +25,10 @@
 	(tab): Use a bigger buffer, as I triggered the assertion for
 	its previous size...
 
-2007-03-21  Akim Demaille  <akim.demaille@free.fr>
-
+	2007-03-21  Akim Demaille  <akim.demaille@free.fr>
 	* Makefile.am (CLEANFILES): Remove what's handled by init.mk.
 
-2007-03-21  Akim Demaille  <akim.demaille@free.fr>
-
+	2007-03-21  Akim Demaille  <akim.demaille@free.fr>
 	Catch up with the trunk
 	No longer make uobject an external of src, let src/uobject be
 	an external of ".".
@@ -38,13 +36,11 @@
 	* Makefile.am: Adjust.
 	(check-html): Import from the trunk.
 
-2007-03-21  Akim Demaille  <akim.demaille@free.fr>
-
+	2007-03-21  Akim Demaille  <akim.demaille@free.fr>
 	Update externals.
 	* configure.ac: Use URBI_TESTS.
 
-2007-03-12  POTHIER Benoit  <pothier@gostai.com>
->>>>>>> 530a2eba
+2007-03-23  Akim Demaille  <demaille@gostai.com>
 
 	Fix tests invocation
 	* configure.ac (URBI_TESTS): Call it.
