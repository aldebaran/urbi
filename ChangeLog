2007-07-16  Akim Demaille  <demaille@gostai.com>

<<<<<<< HEAD
	Use includes
	* src/parser/bison/ugrammar.y: Remove useless includes.
	(''d): Actually it's named...
	('dd): this.

2007-07-16  Akim Demaille  <demaille@gostai.com>

	Remove debug scafolding
	* src/parser/bison/ugrammar.y (new_bin): Here.

2007-07-16  Akim Demaille  <demaille@gostai.com>

	Fix and simplification
	* src/parser/bison/ugrammar.y (<exprs>): Fix its printer.
	(expr.opt): Use it for emit.

2007-07-16  Akim Demaille  <demaille@gostai.com>

	Factor effective arguments
	* src/parser/bison/ugrammar.y (args): New.
	Use it where it factors the grammar without changing it.

2007-07-16  Akim Demaille  <demaille@gostai.com>

	Class instantiations are regular expressions
	* src/parser/bison/ugrammar.y (stmt): Move the special
	"class" instantiation to...
	(expr): here.
	The actions are still to write.

2007-07-16  Akim Demaille  <demaille@gostai.com>

	Bind shutdown and reboot
	* src/object/primitives.hh, src/object/primitives.cc
	(connection_class): New.
	(object_class_initialize): Bind to Object, not Float.
	* src/parser/bison/utoken.l (reboot, shutdown): No longer special.
	* src/parser/bison/ugrammar.y (expr): The printer should not
	evaluate.
	(stmt, lvalue, rvalue, expr): Pass the $1 where appropriate.
	* src/runner/runner.cc (CallExp): Default target is Connection.

2007-07-16  Akim Demaille  <demaille@gostai.com>

	Factor
	* src/parser/bison/ugrammar.y (new_exp): Factor the two
	implementations.

2007-07-16  Akim Demaille  <demaille@gostai.com>

	Avoid undefined values
	* src/parser/bison/ugrammar.y: Actions not defined should set
	the result to 0 to avoid stupid debugging sessions.
	(OPERATOR, OPERATOR_ID, OPERATOR_ID_PARAM, OPERATOR_VAR)
	(BINDER): Now use a Symbol for them.
	* src/parser/bison/utoken.l: Adjust their scanning.

2007-07-16  Akim Demaille  <demaille@gostai.com>

	Make first compilation easier
	* src/ast/Makefile.am: If location.hh is not generated, ask for it.
	* src/parser/bison/bison.mk (generate-parser): New, a hook for
	the previous Makefile.

2007-07-13  Akim Demaille  <demaille@gostai.com>

	libport/Makefile.am
	* Makefile.am: Use it.
=======
	Nuke keywords that are not used
	* src/parser/bison/ugrammar.y, src/parser/bison/utoken.l: Remove
	keyword that are scanned at all, or not used anywhere in the
	grammar.
	Some (e.g., "stop" and "switch") actually used to be specific
	terminals, but they are now part of a wider family (OPERATOR_ID,
	TOK_NUMBER).

2007-07-16  Akim Demaille  <demaille@gostai.com>

	Remove dead keyword
	* configure.ac: Set version.
	* src/parser/bison/ugrammar.y (TOK_EXPRBLOCK): Remove, useless.
	* src/uconnection.cc: Space changes.

2007-07-13  Akim Demaille  <demaille@gostai.com>

		merge -r 1266:1300 https://svn.gostai.com/svn/kernel1/branches/1.0

	2007-07-13  Akim Demaille  <demaille@gostai.com>
	Fix ''d
	* src/parser/bison/ugrammar.y: Actually, it's 'dd.
>>>>>>> ac83eadf

2007-07-13  Akim Demaille  <demaille@gostai.com>

	merge -r 1269:1298 https://svn.gostai.com/svn/kernel1/trunk

	2007-07-13  Akim Demaille  <demaille@gostai.com>
	Remove incorrect nonterminal aliases
	* src/urbi/trunk/kernel1/src/parser/bison/ugrammar.y: Remove
	explicit strings that were made to be aliases for terminals,
	but it is not accepted but Bison like this, it believes they
	are fresh tokens.

2007-07-13  Akim Demaille  <demaille@gostai.com>

	Tidy grammar
	* src/parser/bison/ugrammar.y: Reorder some rules.
	Remove the strings that Bison interprets as tokens, not aliases
	for nonterminals.

2007-07-13  Akim Demaille  <demaille@gostai.com>

	More primitives
	* src/object/primitives.cc: Add shutdown and reboot primitives.
	Unfortunately not yet callable.

2007-07-13  Akim Demaille  <demaille@gostai.com>

	Upgrade grammar
	* src/parser/bison/ugrammar.y: Remove all types, use <expr> instead.
	(new_exp): Activate and use it.

2007-07-13  Guillaume Deslandes  <deslandes@gostai.com>

	Add primitives for floats
	* src/object/primitives.cc: Add operators and base functions.

2007-07-13  Guillaume Deslandes  <deslandes@gostai.com>

	* all.hh: Remove include of ast/op-exp.hh.

2007-07-13  Akim Demaille  <demaille@gostai.com>

	operator<< for slot_type
	* src/object/object.hh (slot_type): Define directly instead of
	asking slots_type::value_type.
	(operator<<): New one for slot_type.
	* src/object/object.hxx: Implement it.
	* src/object/object.cc: Use it.

2007-07-13  Akim Demaille  <demaille@gostai.com>

	Remove OpExp
	* src/ast/ast.yml (OpExp):
	Remove, handled by CallExp now.
	* src/object/atom.hxx, src/object/object.cc,
	* src/runner/runner.cc:
	Space changes.
	Use `=' to report slots.

2007-07-13  Akim Demaille  <demaille@gostai.com>

	Runner::CallExp
	* src/runner/runner.cc (CallExp): Actually call the primitive.

2007-07-13  Akim Demaille  <demaille@gostai.com>

	Fix the definition of the slots of the primitive classes
	Here's the catch: I was using the operator[] to define the
	type of each base class, but operator[] updates the slots, i.e.,
	it first looks for the slot in the hierarchy, and then updates
	it!  As a result, it was only the version of Object that was
	changed several times, and every other class was pointing to it.
	* src/object/fwd.hh: Simplify.

	* src/object/object.cc, src/object/object.hh, src/object/object.hxx
	(set_slot, update_slot, remove_slot): Rename as...
	(slot_set, slot_update, slot_remove): these.
	Use BOOST_FOREACH.
	* src/object/primitives.cc: Don't put in the anonymous namespace
	what must be visible from other compilation units.
	Use slot_set.
	* src/object/object-test-primitives.cc: Add missing dereferencing.
	* src/object/object-test-slot.cc: Adjust.

2007-07-13  Akim Demaille  <demaille@gostai.com>

	Improve primitive support
	* src/object/fwd.hh (APPLY_ON_ALL_PRIMITIVES_BUT_OBJECT)
	(APPLY_ON_ALL_PRIMITIVES, objects_type, primitive_type): New.
	Use these macros where possible to factor the list of primitives.
	(primitive): A new kind of Atom.
	* src/object/atom.cc, src/object/atom.hh, src/object/atom.hxx:
	Move the declaration of the float_class primitives to...
	* src/object/primitives.hh, src/object/primitives.cc: Here.
	(primitive_traits): New.
	* src/object/object.cc, src/object/object.hh: Adjust.
	* src/object/object-test-primitives.cc: Ditto.

2007-07-13  Akim Demaille  <demaille@gostai.com>

	Fix the initialization of the base class objects
	* src/object/primitives.hh, src/object/primitives.cc: New, taken
	from...
	* src/object/object.cc, src/object/object.hh, src/object/object.hxx:
	Here.
	* src/object/Makefile.am: Adjust.
	* src/object/primitives.hh, src/object/primitives.cc
	(root_classes_initialize, root_classes_initialized): New.
	* src/object/object.cc, src/object/object.hh, src/object/object.hxx:
	Use some assertions.
	More is needed.
	Use BOOST_FOREACH (it's cool!).
	(id_dump): Use directly the String value instead on relying on the
	behavior of operator<<.
	* src/object/atom.hxx (primitives.hh): Include.

2007-07-13  Akim Demaille  <demaille@gostai.com>

	Don't run the tests
	K2 is far from being ready for it.
	* Makefile.am (SUBDIRS): Remove tests for the time being.

2007-07-13  Akim Demaille  <demaille@gostai.com>

	* src/ast/ast.yml (CallExp::printer): Fix it.

2007-07-12  Akim Demaille  <akim.demaille@gmail.com>

	Fix pretty printing of CallExp
	* src/ast/ast.yml: Do not output the '.' when there is no target.

2007-07-12  mefyl  <mefyl@lrde.epita.fr>

	Test pointers before dereferencing them in pretty-printer generator.
	* dev/ast-pretty-printer-gen: Here.
	* src/ast/ast.yml: Replace now useless hack.

2007-07-12  Akim Demaille  <akim.demaille@gmail.com>

	Use "type" just as IO does
	* src/object/object.hh, src/object/object.cc (lookup_set_type): Now
	const.
	(lookup): Now const too.
	(lookup): New, not const.
	(id_lookup): New.
	Use "type", not "name".
	* src/object/object-test-lookup.cc, src/object/object-test-parent.cc,
	* src/object/object-test-slot.cc, src/object/object-test.cc:
	Use "type", not "name".

2007-07-12  mefyl  <mefyl@lrde.epita.fr>

		merge -r 1261:1269 https://svn.gostai.com/svn/kernel1/trunk
	2007-07-12  mefyl  <mefyl@lrde.epita.fr>
	Update the test suite external.

	2007-07-12  mefyl  <mefyl@lrde.epita.fr>
	merge -r 1259:1266 https://svn.gostai.com/svn/kernel1/branches/1.0

	2007-07-12  mefyl  <mefyl@lrde.epita.fr>
	Warn on use of operator ^. Add operator **.
	* src/parser/uparser.cc,
	* src/parser/uparser.hh: Add a mehod to emit warnings.
	* src/parser/bison/utoken.l: Emit warnings on ^.
	Scan ** as exponent operator.
	* src/uconnection.cc,
	* src/uexpression.cc: Report warnings through the connection.

2007-07-12  Akim Demaille  <akim.demaille@gmail.com>

	CallExp::printer
	* src/ast/ast.yml (CallExp::printer): Output the target.
	* src/object/atom.hh: Space changes.

2007-07-12  Akim Demaille  <akim.demaille@gmail.com>

	Add some primitives for Floats
	* src/object/fwd.hh (float_traits, Float, rFloat, integer_traits)
	(Integer, rInteger, string_traits, String, rString): Fwd decl
	or declare them.
	* src/object/atom.cc, src/object/atom.hh, src/object/atom.hxx:
	(kind_type, string_of): New.
	(kind_get): Now return the kind, not a string.
	* src/object/object.cc, src/object/object.hh, src/object/object.hxx:
	(float_class_add, float_class_div, float_class_mul, float_class_sub):
	New.

	* src/object/object-test-primitives.cc: New.
	* src/object/Makefile.am: Adjust.

2007-07-12  mefyl  <mefyl@lrde.epita.fr>

	merge -r 1216:1261 https://svn.gostai.com/svn/kernel1/trunk
	2007-07-12  mefyl  <mefyl@lrde.epita.fr>
	Fix previous patch: use automerge.
	* .automerge: Update.

	2007-07-12  mefyl  <mefyl@lrde.epita.fr>
	Fix logic operators precedence.
	* src/parser/bison/ugrammar.y: Here.

2007-07-12  Akim Demaille  <akim.demaille@gmail.com>

	clone
	* src/object/object-test-parent.cc: Try using clone.
	* src/object/object.hh, src/object/object.hxx,
	* src/object/object.cc (clone): New.
	(new_object_class, new_float_class): New.
	(object_class, float_class): New.
	Unused for the time being.

2007-07-12  mefyl  <mefyl@lrde.epita.fr>

	Handle pointer attributes and blocks of code insertion in pretty-printer generator.
	* dev/ast-pretty-printer-gen: Here.
	* src/ast/ast.yml: Document.
	* dev/ast.py: Add method to lookup a node attribute.
	* src/ast/Makefile.am: Fix filename error.

2007-07-12  Akim Demaille  <akim.demaille@gmail.com>

	CallExp: optional target
	* src/ast/ast.yml: The CallExp can have an empty target.
	Disable the printing of the target, as the infrastructure is
	not ready yet.
	* src/parser/bison/ugrammar.y: Adjust.

2007-07-12  Akim Demaille  <akim.demaille@gmail.com>

	Operators are syntactic sugar for method calls
	* dev/ast-pretty-printer-gen: We now use more libport tools.
	* src/ast/ast.yml (CallExp): Provide a printer.
	* src/parser/bison/utoken.l (RETURN_OP): New.
	Use it for binary operators for a start.
	* src/parser/bison/ugrammar.y (take): Move higher to make it
	usable ealier.
	(new_exp): Use CallExp instead of OpExp.
	(TOK_BANG, TOK_PERCENT, TOK_STAR, TOK_PLUS, TOK_MINUS)
	(TOK_DIV, TOK_EXP, TOK_EQU, TOK_GTH, TOK_LEQ, TOK_LTH, TOK_PEQ)
	(TOK_NEQ, TOK_GEQ, TOK_DEQ, TOK_REQ): Use their symbol value.

2007-07-11  Guillaume Deslandes  <deslandes@gostai.com>

	Handle hirarchy loop case
	FIXME: Hierarchy loops induce mem leaks (due to ref counting)
	* object-test-lookup.cc: Test hirarchy loops.
	* object.cc: Add lookup wrapper.
	* object.hh: Idem.

2007-07-11  Akim Demaille  <demaille@gostai.com>

	CallExp
	* src/ast/ast.yml (CallExp): The name called is a Symbol.
	* src/parser/bison/ugrammar.y: Let "(" have precedence over "!".
	Remove dead %union definitions.
	Use exps_type for exprs.
	Add empty actions to silence some Bison warnings.
	Change the syntax of function calls to take a identifier as
	name, not an expression.
	(exprs): Implement.

2007-07-11  Guillaume Deslandes  <deslandes@gostai.com>

	Add slot handling to Object
	* Makefile.am: Add test files and programs.
	* object-test-lookup.cc: New.
	* object-test-parent.cc: New.
	* object-test-slot.cc: New.
	* object-test.cc: Split into several files.
	* object-test.hh: New.
	Some useful macros for testing
	* object.cc (lookup): return rObject, add catch if not found.
	* object.hh: Add slot handling methods.
	* object.hxx (operator[]): Use lookup. Create slot if needed.
	(update_slot): New. Use lookup.
	(set_slot): New. Use local slot. Create slot if needed.
	(remove_slot): New. Remove local slot.

2007-07-11  Akim Demaille  <demaille@gostai.com>

	Clean and update
	* dev/ast-fwd-gen: Remove dead code.
	Use tools.
	Remove useless imports.

2007-07-11  Akim Demaille  <demaille@gostai.com>

	Start running
	* src/parser/bison/ugrammar.y (EVALUATE): Scafolding to run
	the runner.
	Use it in a couple of places.
	* src/runner/runner.cc, src/runner/runner.hh (eval): New.
	(result, operator()): New.
	* src/runner/runner.hxx: Fix missing inlines.

2007-07-11  Akim Demaille  <demaille@gostai.com>

	Add missing inline
	* src/ast/ast.yml: For inline code.

2007-07-11  Akim Demaille  <demaille@gostai.com>

	* dev/ast-default-visitor-gen: Do not output default visits for abstract nodes.
	* dev/ast-nodes-gen: Comment changes.

2007-07-11  Akim Demaille  <demaille@gostai.com>

	Minor improvements
	* dev/ast-visitor-gen: Use C++ comments.
	Use lazy_install and banner.

2007-07-11  Akim Demaille  <demaille@gostai.com>

	Recurse in src last
	* src/Makefile.am (SUBDIRS): Restore the correct order.
	The issue we are trying to workaround is the fact that libport
	must be compiled first.  This can't be done properly until
	libport features its own Makefile.am, which is what I tried to
	avoid until now to try to save a few autotool cycles.

2007-07-11  Akim Demaille  <demaille@gostai.com>

	Factor default-visitor generation
	* dev/ast-default-visitor-gen: Use newer routines from tools.
	Fix some Doxygen tags.

2007-07-11  Guillaume Deslandes  <deslandes@gostai.com>

	* bootstrap: Fix python call for ast generation..

2007-07-11  Akim Demaille  <demaille@gostai.com>

	Pretty-print an OpExp
	* src/ast/ast.yml (OpExp): Implement the pretty-printer.

2007-07-11  Akim Demaille  <demaille@gostai.com>

	Improve dev/ framework
	* dev/tools.py (lazy_install): New.
	* dev/ast-clone-visitor-gen, dev/ast-default-visitor-gen,
	* dev/ast-fwd-gen, dev/ast-graph-gen, dev/ast-nodes-gen,
	* dev/ast-pretty-printer-gen, dev/ast-visitor-gen: Use it.
	Use tools.error to issues errors.
	* dev/ast-nodes-mk-gen: Be like the others: create the file,
	don't output on stdout
	* src/ast/Makefile.am: Adjust.
	Now there is also the stamp system that prevents useless Automake
	invocations.

2007-07-11  Akim Demaille  <demaille@gostai.com>

	Improve messages
	* dev/ast.py: Improve warnings and errors.

2007-07-11  Akim Demaille  <demaille@gostai.com>

	Fix identification
	* configure.ac: .

2007-07-10  Guillaume Deslandes  <deslandes@gostai.com>

	Add parent list and lookup method
	* object-test.cc: Test new features.
	* object.cc (lookup) : New, depth first version.
	(special_slots_dump) : Print parents.
	* object.hh: Add typedefs and methods for parents.
	Add method for lookup.
	* object.hxx (parent_add) : New, add parent to object
	(parent_remove) : New, remove parent from object.

2007-07-09  Akim Demaille  <demaille@gostai.com>

	Make debug traces more io like
	* src/object/object.cc (dump): Include the address.

2007-07-09  Guillaume Deslandes  <deslandes@gostai.com>

	* fwd.hh: Add undef for DECLARE.

2007-07-09  Guillaume Deslandes  <deslandes@gostai.com>

	Reorder subdirs in src/Makefile.am
	* Makefile.am: Reorder subdirs, '.' comes firt.

2007-07-09  Akim Demaille  <demaille@gostai.com>

	More object-test
	* src/object/object-test.cc: Strengthen.

2007-07-09  Akim Demaille  <demaille@gostai.com>

	Factor print and rename it as dump
	* src/object/atom.cc, src/object/atom.hh, src/object/atom.hxx,
	* src/object/object.cc, src/object/object.hh, src/object/object.hxx
	(print): Rename as...
	(dump): this, to avoid SWIG problems.
	Call special_slots_dump and kind_get
	(special_slots_dump, kind_get): New.
	(prefix): Rename as...
	(kind): this.
	* src/object/object-test.cc: Strengthen.

2007-07-09  Akim Demaille  <demaille@gostai.com>

	object::Object
	* src/object/atom.cc, src/object/atom.hh, src/object/atom.hxx: New.
	* src/object/fwd.hh: Adjust.
	* src/kernel.mk, src/object/Makefile.am: Adjust.
	* src/Makefile.am: Adjust.
	* src/object/object-test.cc: New.
	* src/object/object.hxx: Add missing inlines.
	(print): Move from here, to...
	* src/object/object.cc: here.

2007-07-09  Guillaume Deslandes  <deslandes@gostai.com>

	Fix ast.yml type error on TagOpExp, update svn:ignore
	* src/ast/ast.yml: 'tag' attribute of TagOpExp is
	of type Exp* not Tag*.

2007-07-09  Akim Demaille  <demaille@gostai.com>

	object::Object
	* configure.ac: Automake 1.10.
	(src/object): New directory.
	* src/Makefile.am: Ditto.
	* src/object/Makefile.am, src/object/fwd.hh, src/object/object.cc,
	* src/object/object.hh, src/object/object.hxx: New.
	* src/runner/runner.hh: Remove useless includes.

2007-07-09  Akim Demaille  <demaille@gostai.com>

	Fix kernel.mk
	* src/kernel.mk (AM_CPPFLAGS): $(uobject_srcdir) is defined
	in src/Makefile.am only, although kernel.mk is used in several
	places, so open code its value here.
	A better and longer implementation might add a new uobject/*.mk
	file just to define this variable.  Probably overkill.

2007-07-09  Akim Demaille  <demaille@gostai.com>

	Upgrade pretty-print generation
	* dev/ast-nodes-gen (print_guard_open, print_guard_close)
	(print_banner): Take the file as argument.
	Don't change the current stdout.
	* dev/ast-pretty-printer-gen: Use them.
	Create an hxx file.
	* dev/tools.py (banner): New.
	(print_banner): Use it.
	* src/ast/Makefile.am: Adjust.

2007-07-09  Akim Demaille  <demaille@gostai.com>

	merge -r 1189:1216 https://svn.gostai.com/svn/kernel1/trunk

	2007-07-09  Akim Demaille  <demaille@gostai.com>
	merge -r 1186:1213 https://svn.gostai.com/svn/kernel1/branches/1.0

	2007-07-01  Jean-Christophe Baillie  <baillie@gostai.com>
	This time, we use a cache mechanism to hold the current cycle variable
	value.

	Fix ticket #111 (again).
	* src/ucommand.cc: use cyclevalue with a cache mechanism to initialize
	startval.
	* src/uvariable.cc: init cycleBeginTime to an impossible value (-1).
	* src/uvariable.hh: declare cycleBeginTime and cyclevalue.

	2007-07-01  Jean-Christophe Baillie  <baillie@gostai.com>
	This is a backward move that reintroduces ticket 111, but it will fix
	a much bigger problem where Aldeb is currently stuck. A future better
	fix of 111 is on the way.

	Fix bug aldeb before robocup.
	* src/ucommand.cc: reset old code.

	2007-07-01  Jean-Christophe Baillie  <baillie@gostai.com>
	UVar::reset can be used to set both the value and the previousval of a
	UVariable, which does a "deep" reset of this value.

	add support for UVar::reset.
	* src/uvar.cc: done.

	2007-07-06  Akim Demaille  <demaille@gostai.com>
	* include/kernel/utypes.hh: Use libport::hash_map.

	2007-07-06  Akim Demaille  <demaille@gostai.com>
	Formatting changes
	* src/ucommand.cc: here.

	2007-07-06  Akim Demaille  <demaille@gostai.com>
	Coding style
	* src/ucommand.cc: Prefer for to while.
	Reduce scopes.
	Formatting changes.

	2007-06-26  Akim Demaille  <demaille@gostai.com>
	Var scope
	* src/userver.cc (globalDelete): Move to...
	* src/parser/bison/ugrammar.y: here, as static.

2007-07-09  Akim Demaille  <demaille@gostai.com>

	Add Runner framework
	* src/runner/Makefile.am, src/runner/runner.cc,
	* src/runner/runner.hh, src/runner/runner.hxx: New.
	* configure.ac, src/Makefile.am: Adjust.

2007-07-06  Akim Demaille  <demaille@gostai.com>

	Less includes
	* dev/ast-pretty-printer-gen: Optimize the includes.

2007-07-06  Akim Demaille  <demaille@gostai.com>

	Fix Semicolon pretty printing
	* src/ast/ast.yml: here.

2007-07-06  Akim Demaille  <demaille@gostai.com>

	Fix pretty-printer generator
	* dev/ast-pretty-printer-gen: Do not declare a formal arg name
	if you don't use it.
	Use a shorter name.

2007-06-26  mefyl  <mefyl@lrde.epita.fr>

	Fix pretty-printer generator.
	* src/ast/ast.yml: Document. Use Yaml list instead of
	semicolon-separated list.
	* dev/ast-pretty-printer-gen: Adapt.

2007-06-26  Akim Demaille  <demaille@gostai.com>

	YieldExp
	* src/ast/ast.yml (YieldExp): New.
	Complete a few printers.
	* src/ast/all.hh: Adjust.
	* src/parser/bison/ugrammar.y: Use it.

2007-06-26  Akim Demaille  <demaille@gostai.com>

	Fix dependencies
	* src/ast/Makefile.am (ast.stamp): Rename as...
	(nodes.stamp): this, to match the generator name.

2007-06-26  Akim Demaille  <demaille@gostai.com>

	Fix operator << generation
	* dev/ast-pretty-printer-gen: Put it in the ast namespace.

2007-06-26  Akim Demaille  <demaille@gostai.com>

	Fix warnings
	* dev/ast.py: "default" is a valid Node attribute.

2007-06-26  Akim Demaille  <demaille@gostai.com>

	Finish the pretty printer
	* dev/ast-pretty-printer-gen: Provide a ctor and dtor.
	(PrettyPrinter::ostr_): Let it be a reference.

2007-06-26  Akim Demaille  <demaille@gostai.com>

	More AST generation
	* dev/ast-default-visitor-gen: New.
	* dev/ast-pretty-printer-gen: Fix some errors.
	Don't output a pretty printing rule if there is none.
	Derive from the default visitor rather than the (empty) visitor.
	Provide an operator<<.
	* src/ast/Makefile.am: Factor the generation rules using %-rules.
	* src/ast/all.hh: Include pretty-printer.hh.
	* src/ast/ast.yml: More doc.
	* src/ast/default-visitor.hh, src/ast/default-visitor.hxx: Remove.
	Now generated.

2007-06-26  Akim Demaille  <demaille@gostai.com>

	delete globalDelete
	* src/userver.cc, src/parser/bison/ugrammar.y (globalDelete):
	Remove.
	Also, comment changes.

2007-06-26  Akim Demaille  <demaille@gostai.com>

	Merge command and statement into stmt
	* src/parser/bison/ugrammar.y (statement, command): Merge into...
	(stmt): this.
	(commands): Rename as...
	(stmts): this.
	(TOK_EXPRBLOCK, EXPRBLOCK): Remove, unused.

2007-06-26  Akim Demaille  <demaille@gostai.com>

	merge -r 1187:1189 https://svn.gostai.com/svn/kernel1/trunk

	2007-06-26  Akim Demaille  <demaille@gostai.com>
	Remove dead token
	* src/parser/bison/ugrammar.y (TOK_CMDBLOCK): Remove.

2007-06-26  Akim Demaille  <demaille@gostai.com>

	merge -r 1149:1187 https://svn.gostai.com/svn/kernel1/trunk

	2007-06-26  Akim Demaille  <demaille@gostai.com>
	merge -r 1157:1186 https://svn.gostai.com/svn/kernel1/branches/1.0

	2007-06-26  Akim Demaille  <demaille@gostai.com>
	* src/parser/bison/ugrammar.y (variables): Rename as...
	(names): this.

	2007-06-22  Akim Demaille  <demaille@gostai.com>
	purevariable|variable -> name
	* src/parser/bison/ugrammar.y (variable, purevariable): Fuse
	into...
	(name): this.

	2007-06-22  Akim Demaille  <demaille@gostai.com>
	lvalue
	* src/parser/bison/ugrammar.y (lvalue): New.
	Use where appropriate (assignments).
	(rvalue): "static" belongs to here.
	(variable): Adjust.

	2007-06-22  Akim Demaille  <demaille@gostai.com>
	* src/parser/bison/ugrammar.y (derive): New.
	(ravlue): New.
	(variable): Adjust.
	* src/parser/bison/flex-lexer.hh, src/parser/uparser.cc,
	* src/parser/uparser.hh: Adjust includes.

	2007-06-22  Akim Demaille  <demaille@gostai.com>
	class-definition.chk
	* src/parser/bison/ugrammar.y: Comment a weakness.
	* src/uexpression.cc: Formatting changes.

	2007-06-22  Akim Demaille  <demaille@gostai.com>
	Simplify class defs
	* src/parser/bison/ugrammar.y (formal_arguments): New.
	(class_declaration): Use it to factor.

	2007-06-22  Akim Demaille  <demaille@gostai.com>
	Fix list of identifiers handling
	* src/parser/bison/ugrammar.y (var.opt, identifiers.1): New.
	(identifiers): Use them.

	2007-06-18  Jean-Christophe Baillie  <baillie@gostai.com>
	update externals (tests).

	2007-06-18  Jean-Christophe Baillie  <baillie@gostai.com>
	The +freeze flag notifies when the command gets frozen/unfrozen.

	add support for +freeze flag.
	* src/parser/bison/ugrammar.y: add the same optim like for +end.
	* src/parser/bison/utoken.l: add +freeze (and +stop at the same time).
	* src/ucommand.cc: handle the notification.
	* src/unamedparameters.cc: add notifyFreeze boolean to fasten
	treatment.
	* src/unamedparameters.hh: define notifyFreeze.

	2007-06-14  Akim Demaille  <demaille@gostai.com>
	merge -r 1138:1157 https://svn.gostai.com/svn/kernel1/branches/1.0
	Space changes only.

	2007-06-14  Akim Demaille  <demaille@gostai.com>
	* src/uexpression.cc: Use for instead of while.

	2007-06-14  Akim Demaille  <demaille@gostai.com>
	Readability
	* src/ucommand.cc: Formatting changes.
	* src/uexpression.cc (UExpression::eval_VARIABLE): Improve the
	readability of the code handle derives.

	2007-06-10  Jean-Christophe Baillie  <baillie@gostai.com>
	Until now, freezing a time controlled command (like wait or a modified
	assignement) did not freeze the internal time of the command, which
	resulted in an abrupt reajustement when the command was unfrozen. This
	patch fixes the problem on wait and assignments, and the corresponding
	tests has been added.
	add a first attempt in "time freezing" capabilities.
	* src/ucommand.cc: the WAIT and ASSIGN_VALUE commands now store the
	'lastExec' time and a flag when they have been frozen. Upon
	unfreezing, the internal time-oriented variables are adjusted based on
	the difference between the current time and lastExec..
	* src/ucommand.hh: add lastExec and the 'frozen' flag.

	2007-06-04  Akim Demaille  <demaille@gostai.com>
	Finish broken merge
	merge -r 1038:1078 failed to include the modifications for
	uconnection.cc.
	* src/uconnection.cc: Import the changes documented in 2007-06-04.

	2007-06-04  Akim Demaille  <demaille@gostai.com>
	Formatting changes
	* src/ueventhandler.cc: Sort commutable lines.
	Promote for over while.

2007-06-26  Akim Demaille  <demaille@gostai.com>

	variable -> lvalue
	* src/parser/bison/ugrammar.y (variable): Rename as...
	(lvalue): this.
	Beware that some uses are now "name" uses.
	We sticked to the grammar of the trunk.

2007-06-26  Akim Demaille  <demaille@gostai.com>

	names, rvalue
	Get closer to the current trunk's grammar.
	* src/parser/bison/ugrammar.y (variable): Extract...
	(rvalue): this.
	(variables): Rename as...
	(names): this.
	And be actually a list of "name"s, not of "variable"s.

2007-06-22  Akim Demaille  <demaille@gostai.com>

	* src/parser/bison/ugrammar.y: Remove an empty mid-rule action.

2007-06-22  Akim Demaille  <demaille@gostai.com>

	taggedcommands -> commands.
	* src/parser/bison/ugrammar.y (taggedcommands): Rename as...
	(commands): this.

2007-06-22  Akim Demaille  <demaille@gostai.com>

	taggedcommand == command
	* src/parser/bison/ugrammar.y (taggedcommand): Remove, use only
	command.

2007-06-22  Akim Demaille  <demaille@gostai.com>

	Merge name and purevariable
	* src/parser/bison/ugrammar.y (name): Accept what purevariable
	used to accept.
	(purevariable): Remove.
	All users changed to use name instead.

2007-06-22  Akim Demaille  <demaille@gostai.com>

	* src/parser/bison/ugrammar.y: Formatting changes.

2007-06-22  Akim Demaille  <demaille@gostai.com>

	* src/parser/bison/ugrammar.y: Formatting changes.

2007-06-22  Akim Demaille  <demaille@gostai.com>

	Simplify raw_arguments handling
	* src/parser/bison/ugrammar.y (raw_argument): New.
	(rawargument): Rename as...
	(raw_arguments): this.
	Now accept no raw_argument at all.
	Adjust uses.

2007-06-22  Akim Demaille  <demaille@gostai.com>

	* src/parser/bison/ugrammar.y (class_declaration): Accept complex var names.

2007-06-22  Akim Demaille  <demaille@gostai.com>

	* src/parser/bison/ugrammar.y: Throw the parser actions away.
	They clutter the file.

2007-06-22  Akim Demaille  <demaille@gostai.com>

	Fix previous fix checkin
	* src/parser/bison/ugrammar.y (identifiers): Accept "var" where
	appropriate...

2007-06-22  Akim Demaille  <demaille@gostai.com>

	Fix and comment
	* src/parser/bison/ugrammar.y (identifiers): More comments.
	Always accept "var".

2007-06-22  Akim Demaille  <demaille@gostai.com>

	parser: name, identifiers
	* src/parser/bison/ugrammar.y (identifiers): Fix its definition
	that allowed trailing commas.
	(var.opt, identifiers.1): New.
	(name, formal_arguments): New.
	Use them to factor function and event declarations/definitions.
	Note that we break backward compatibility here, since now
	formal_arguments can no longer be empty.  This is because it
	simplifies the task for now.

2007-06-22  Akim Demaille  <demaille@gostai.com>

	Renamings
	* src/parser/bison/ugrammar.y (ustring): Remove, useless currently.
	(arguments, argument_list): Rename as...
	(exprs.1, exprs): these.

2007-06-22  Akim Demaille  <demaille@gostai.com>

	* src/parser/bison/ugrammar.y: Remove "def" support for functions.

2007-06-14  Akim Demaille  <demaille@gostai.com>

	* src/parser/bison/ugrammar.y: Formatting changes.

2007-06-14  Akim Demaille  <demaille@gostai.com>

	Fix communication bw scanner and parser
	* src/parser/bison/ugrammar.y: The scanner no longer uses
	UStrings.

2007-06-04  Akim Demaille  <demaille@gostai.com>

	merge -r 1088:1149 https://svn.gostai.com/svn/kernel1/trunk

	2007-06-04  Akim Demaille  <demaille@gostai.com>
	Finish broken merge
	merge -r 1038:1078 failed to include the modifications for
	uconnection.cc.
	* src/uconnection.cc: Import the changes documented in 2007-06-04.

	2007-06-04  Akim Demaille  <demaille@gostai.com>
	Formatting changes
	* src/ueventhandler.cc: Sort commutable lines.
	Promote for over while.

	2007-06-04  Akim Demaille  <demaille@gostai.com>
	The attribute UVariableName::rooted is not removed (that was
	the effect of the "only" keyword) because it appears to be
	set and checked in other places.
	* src/parser/bison/utoken.l, src/parser/bison/ugrammar.y: Remove
	the "only" keyword.
	This was validated by JCB.
	(refvariable): Remove, use variable instead.
	(refvariables): Rename as...
	(variables): this.

	2007-06-04  Akim Demaille  <demaille@gostai.com>
	merge -r 1078:1138 https://svn.gostai.com/svn/kernel1/branches/1.0
	Note that, again, I had to apply some of the changes by hand,
	since some files were moved in include/kernel.
	Also, I had to fill properly Matthieu's ChangeLog entries.

	2007-05-31  Matthieu Nottale  <nottale@gostai.com>
	Fix a bug in timeout command
	* src/ucommand.cc: in UCommand_TIMEOUT::execute: setTag on
	intermediate nodes instead of morphed node.

	2007-05-29  Guillaume Deslandes  <deslandes@gostai.com>
	Wrong token definition for derivations
	* ugrammar.y: Fixed definition for first and second derivation.

	2007-05-29  Matthieu Nottale  <nottale@gostai.com>
	Add the 'runningcommands' keyword, fix a bug in tag mechanism.
	* parser/bison/utoken.l: Add the runningcommands keyword.
	* ucommand.cc: Implement runningcommands.
	Add missing unsetTag call in optimised implementations of setTag.

	2007-05-28  Matthieu Nottale  <nottale@gostai.com>
	Optimisation: replace sprintfs with strcpy.
	* src/uobj.cc: Use UString::makeName where possible.
	* src/ustring.hh: Add two static inline functions to form a "a.b"
	name from two UString/char* optimising the implementation.
	* src/uvariablename.cc: Use UString::makeName where possible.

	2007-05-25  Matthieu Nottale  <nottale@gostai.com>
	Fix critical bug in previous patch, optimize more.
	* ueventhandler.cc: use the char* in unForgedName to insert
	into emit2tab in UEventHandler ctor.
	* ueventhandler.hh: Remove unused emit2 attribute.
	* uobj.cc: use eventSymbolDefined in searchEvent intead of iterating.
	* uobj.hh: Change prototype of searchEvent to return a bool,
	nobody uses the return value except for !0 check.

	2007-05-25  Matthieu Nottale  <nottale@gostai.com>
	Optimize kernel::eventSymbolDefined
	* ueventhandler.cc: kernel::eventSymbolDefined now performs a find
	on urbiserver::emit2tab. An entry in this hash is added if not
	present in  UEventHandler ctor.
	Additionaly, the entry in emit2tab is a counter on the number of
	active events with this name
	* ueventhandler.hh: .
	* userver.hh,
	* utypes.hh: Defines a new hash_map type and an instance in
	userver: emit2tab.

	2007-05-23  Matthieu Nottale  <nottale@gostai.com>
	Fix leak in foreach command.
	* src/ucommand.cc,
	* src/ucommand.hh: Add a 'list' field containing the result of the
	evaluation of 'expression', delete it in dtor.

	2007-05-10  Matthieu Nottale  <nottale@gostai.com>
	Fix bug: adaptive modifier alone did not trigger notifyaccess callbacks
	* src/ucommand.cc: Set 'controlled' to true on UCommand_ASSIGN_VALUE
	when adaptive modifier is found.

	2007-05-07  Matthieu Nottale  <nottale@gostai.com>
	Increase max buffer size to 30M
	* src/network/bsdnet/connection.hh: Here.

	2007-05-05  Jean-Christophe Baillie  <baillie@gostai.com>
	fix bug #155 (+report inconsistant behavior)
	* src/ucommand.cc: donnot report the end of morphed commands.
	* src/uconnection.cc: transmit the connection information during
	morphing.
	* src/unamedparameters.cc: copy notifyEnd when copying flags.
	* src/unamedparameters.hh: adapt ctor to contain notifyEnd.

	2007-05-05  Jean-Christophe Baillie  <baillie@gostai.com>
	update test externals.

	2007-05-05  Jean-Christophe Baillie  <baillie@gostai.com>
	update test externals.

	2007-05-05  Jean-Christophe Baillie  <baillie@gostai.com>
	The bug appeared when a plugged UOwned UVar was notified on change and
	access, and a remote UObject var "notifychanging" it. UOwned was
	preventing the UVar::get call, from the autoloop mechanism used to make
	sure UVar that are both change/access notified are constantly updated.
	This security was not necessary because the UVar = operator was
	already preventing UOwner variable against notifychange calls when a
	notifyaccess was triggered.

	Fix bug in notifychange/access interaction with UOwned UVars.
	* src/userver.cc: change UVariable::get usage.
	* src/uvariable.cc: remove double blocking mechanism, change get.
	* src/uvariable.hh: change UVarialbe::get API.

	2007-05-25  Benoit Sigoure  <tsuna@lrde.epita.fr>
	Partial revert of r1111.
	* src/network/bsdnet/network.cc: Revert another part of r1111 that
	breaks on MinGW.

	2007-05-25  Benoit Sigoure  <tsuna@lrde.epita.fr>
	Partial revert of r1111.
	* src/network/bsdnet/network.cc: Don't try to use `pipe' or pthread
	functions on MinGW.

	2007-05-25  mefyl  <mefyl@lrde.epita.fr>
	Update externals.

	2007-05-25  mefyl  <mefyl@lrde.epita.fr>
	Use Unix networking under MinGW
	* src/network/bsdnet/connection.cc,
	* src/network/bsdnet/network.cc: Here.

2007-06-04  Akim Demaille  <demaille@gostai.com>

	* src/parser/bison/bison.mk (ugrammar.stamp): Depend on output-to-html
	too.

2007-05-31  Akim Demaille  <demaille@gostai.com>

	* dev/ast-pretty-printer-gen: Remove useless import.
	* src/parser/bison/ugrammar.y: Do return the value given to
	"return".

2007-05-31  Akim Demaille  <demaille@gostai.com>

	PrintVisitor -> PrettyPrinter
	* dev/ast-print-visitor-gen: Rename as...
	* dev/ast-pretty-printer-gen: ... this.
	Adjust the output accordingly.
	* src/ast/print-visitor.hh, src/ast/print-visitor.cc: Remove.
	* src/ast/Makefile.am: Adjust.
	Factor some bits.
	Use shorter and simpler stamp file names.

2007-05-31  Akim Demaille  <demaille@gostai.com>

	Tags are expressions
	* src/ast/ast.yml (Tag, StringTag, ExpTag): Remove.
	(TagExp): Now the tag is an Exp*.
	* src/ast/print-visitor.hh, src/ast/print-visitor.cc: Regen.
	* src/parser/bison/ugrammar.y: Implement the action for "tag : exp".

2007-05-31  Akim Demaille  <demaille@gostai.com>

	Fix typo
	* src/parser/bison/ugrammar.y: here.

2007-05-31  Akim Demaille  <demaille@gostai.com>

	Let braces be braces, and brackets be brackets
	* src/parser/bison/utoken.l, src/parser/bison/ugrammar.y
	(TOK_LBRACKET, TOK_RBRACKET, TOK_LSBRACKET, TOK_RSBRACKET):
	Rename as...
	(TOK_LBRACE, TOK_RRACE, TOK_LBRACKET, TOK_RBRACKET): these.

2007-05-31  Akim Demaille  <demaille@gostai.com>

	Clarify the scanning of numbers
	* src/parser/bison/utoken.l (RETURN_STR_TOKEN, RETURN_IVAL_TOKEN)
	(RETURN_FVAL_TOKEN): Rename as...
	(RETURN_STR, RETURN_IVAL, RETURN_FVAL): these.
	(RETURN_NUM, RETURN_FLAG, RETURN_FLAG_TIME): Remove.
	Replace the last two with RETURN_IVAL instead of floats as before.
	(RETURN_VALUE): New, used to implement others.
	* src/parser/bison/ugrammar.y: Be sure to receive the flags as
	integers, not floats.  This is not correct yet, but less incorrect.

2007-05-31  Akim Demaille  <demaille@gostai.com>

	* src/ast/ast.yml: Comment changes.

2007-05-29  Akim Demaille  <demaille@gostai.com>

	* src/parser/bison/utoken.l, src/parser/bison/ugrammar.y:
	Use Symbols for identifiers.

2007-05-29  Akim Demaille  <demaille@gostai.com>

	Remove memcheck from the parser
	* src/parser/bison/ugrammar.y (memcheck): Remove definitions and
	uses.
	Declare private functions as static.
	Comment some of them out, now that the compiler sees they're not used.
	(new_bin): Simplify: the UParser is no longer needed.

2007-05-29  Akim Demaille  <demaille@gostai.com>

	parameter -> argument
	* src/parser/bison/ugrammar.y: Use argument when more appropriate
	than parameter.

2007-05-28  mefyl  <mefyl@lrde.epita.fr>

	Add print-visitor generator.
	* dev/ast-print-visitor-gen: New. Printer generator.
	* dev/ast.py: Accept 'printer' attribute.
	* src/ast/Makefile.am: Add files.
	* src/ast/ast.yml: Add a few printer.
	* src/ast/print-visitor.cc,
	* src/ast/print-visitor.hh: New. Generated files.

2007-05-28  Benoit Sigoure  <tsuna@lrde.epita.fr>

	Compilation fixes.
	* NEWS: Add a slot for changes in 2.0.
	* src/ast/all.hh: Remove a useless include of a non-existent file.
	* src/parser/bison/ugrammar.y: Initialize a pointer that may be
	returned uninitialized otherwise.

2007-05-25  Akim Demaille  <demaille@gostai.com>

	Some more arithmetics
	* src/parser/bison/ugrammar.y: Handle unary - and ().

2007-05-25  Akim Demaille  <demaille@gostai.com>

	Cleanup string scanning
	* src/parser/bison/utoken.l: Let the scanner use only std::string.
	(SET_VALP_STR): Remove, inlined in the single remaining use.
	Use std::string, not UString.
	Add underscores to a few places that need them.
	Adjust to the following token name changes.
	* src/parser/bison/ugrammar.y: Put private functions in the
	anonymous namespace.
	(take): Welcome back.
	(TOK_FALSECONST, TOK_TRUECONST): Rename as...
	(TOK_FALSE, TOK_TRUE): ... these.
	(ustring): New.
	(STRING, IDENTIFIER): Now string.
	* src/ast/ast.yml: Layout changes.

2007-05-25  Akim Demaille  <demaille@gostai.com>

	Remove STRUCT hacks
	* src/parser/bison/utoken.l, src/parser/bison/ugrammar.y
	(STRUCT, TAG, %union structure, array): Remove.
	(purevariable): Handle "." and "[...]".

2007-05-25  Akim Demaille  <demaille@gostai.com>

	Use libport::Symbol for locations
	* src/parser/bison/ugrammar.y: Use Symbol for file names.
	* src/ast/loc.hh: Include libport/symbol.hh.
	* src/parser/uparser.hh, src/parser/uparser.cc: Remove the
	handling of the allocated file names, now handled by Symbol
	(not quite true).

2007-05-25  Akim Demaille  <demaille@gostai.com>

	Minor parser simplifications
	* src/parser/bison/utoken.l, src/parser/bison/ugrammar.y: Rename
	the tokens for the logical and and or.
	Use newer Bison features.

2007-05-25  Akim Demaille  <demaille@gostai.com>

	Clean up a bit the scanning of numbers
	* src/parser/bison/utoken.l, src/parser/bison/ugrammar.y:
	Now scan integers and floats differently.
	Store the semantic values using regular floats or integers.
	A lot of commented code remains to update, but anyway type checking
	will tell.
	(take): Remove, now useless.

2007-05-25  Akim Demaille  <demaille@gostai.com>

	Tidy ugrammar.y
	* src/parser/bison/ugrammar.y: Put flavor stuff together.
	Tidy a bit.

2007-05-25  Akim Demaille  <demaille@gostai.com>

	Token/type more alike
	* src/parser/bison/utoken.l, src/parser/bison/ugrammar.y: Let
	token names be token names instead of operation names, and
	use token names closer to those introduced in the previous
	changeset.

2007-05-25  Akim Demaille  <demaille@gostai.com>

	More OpExp
	* src/ast/ast.yml (OpExp::type): Fix some docs.
	Let them all be 3 characters long, except logical and, land,
	which I don't see how I could name in 3 letters (lnd? lan? lad?).
	* src/parser/bison/ugrammar.y: Use those that were declared.

2007-05-25  Akim Demaille  <demaille@gostai.com>

	Support arithmetics with OpExp
	* src/ast/ast.yml (BinaryExp): Use lhs and rhs, not left and right.
	(OpExp): Derive from BinaryExp.
	Rename "Oper" occurrences as "type".
	* dev/ast_params.py: Adjust.
	* src/parser/bison/ugrammar.y (new_exp): Adjust to using ast::OpExp.

2007-05-22  Akim Demaille  <akim.demaille@free.fr>

	Bind "return"
	* src/ast/all.hh: Include all the *-exp.hh headers.
	* src/parser/bison/ugrammar.y (expr.opt): New.
	Activate the code for "return".
	NUM -> "number".

2007-05-22  Akim Demaille  <akim.demaille@free.fr>

	Activate some rules
	* src/parser/bison/ugrammar.y: <command> -> <expr>.
	instruction -> statement.
	Use new_bin.

2007-05-22  Akim Demaille  <akim.demaille@free.fr>

	Make it linkable
	* src/Makefile.am: Link libast into libkernel.

2007-05-22  Akim Demaille  <akim.demaille@free.fr>

	Make it compilable
	* src/ast/all.hh: Include all the headers we need.
	* src/parser/bison/ugrammar.y: Disable all the actions.
	For the time being, this is still the old grammar, nothing
	was changed.
	Many simplifications are needed.

2007-05-11  Akim Demaille  <demaille@gostai.com>

	Take into account the comment on the ast
	* src/ast/ast.yml (Cmd): Remove, use only Exp.
	Adjust all *Cmd into *Exp.
	(BinaryExp): New, to factor AndExp, SemicolonExp etc.
	* dev/ast_params.py: Adjust.

2007-05-11  Akim Demaille  <demaille@gostai.com>

	Make it compile
	* src/ast/ast.yml (MapExp, ClassDec): Comment out so that it
	compiles.

2007-05-11  Akim Demaille  <demaille@gostai.com>

	Make ast generation more robust, and more alike tc's
	* dev/ast_params.py (deep_clear): New.
	* dev/ast-clone-visitor-gen, dev/ast-graph-gen, dev/ast-nodes-gen,
	* dev/ast-readme-gen, dev/ast-visitor-gen, dev/ast.py, dev/tools.py:
	Use it.
	Update with current version in tc.
	Make it (slightly) more generic.
	(node.final): Rename as...
	(node.concrete): this.

2007-05-11  Akim Demaille  <demaille@gostai.com>

	ast.yml fixes
	* dev/ast_params.py: New.
	Extend it.
	Was extracted from...
	* dev/ast-nodes-gen: here.
	Use it.
	* dev/ast.py: Ditto.
	* src/ast/Makefile.am (ast_gen_deps): Complete.

2007-05-11  Akim Demaille  <demaille@gostai.com>

	Fix typoes
	* src/ast/ast.yml: Don't use the "or" and "and" keywords.
	Remove meaningless comments.

2007-05-11  Akim Demaille  <demaille@gostai.com>

	Various updates and fixes
	* src/kernel.mk: Grow stronger.
	* src/Makefile.am: Use it.
	* configure.ac: .
	* dev/ast-clone-visitor-gen, dev/ast-fwd-gen, dev/ast-nodes-gen,
	* dev/ast-visitor-gen, dev/ast.py, src/ast/ast.yml: Adjust to the
	fact that most of our tools are in libport, not in misc/ or symbol/.

2007-05-11  Akim Demaille  <demaille@gostai.com>

	Update
	* bootstrap: Strengthen.
	* src/Makefile.am, configure.ac: Go into src/ast.
	Most of the following tools are imported from kernel2, but
	have been updated.
	* dev/ast-clone-visitor-gen: New.
	* dev/ast-fwd-gen: New.
	* dev/ast-graph-gen: New.
	* dev/ast-nodes-gen: New.
	* dev/ast-nodes-mk-gen: New.
	* dev/ast-readme-gen: New.
	* dev/ast-visitor-gen: New.
	* dev/ast.py: New.
	* dev/count-fixme-lines: New.
	* dev/cut-bison-actions: New.
	* dev/diff-r: New.
	* dev/tools.py: New.

	* src/ast/Makefile.am: New.
	* src/ast/all.hh: New.
	* src/ast/ast.yml: New.
	* src/ast/default-visitor.hh: New.
	* src/ast/default-visitor.hxx: New.
	* src/ast/loc.hh: New.
	* src/ast/visitor.hxx: New.
	* src/ast: New.
	* src/kernel.mk: New.

2007-05-03  Akim Demaille  <demaille@gostai.com>

	Finish the merge -r 1038:1078
	I guess I ran "svn revert src/ughostconnection.cc" when I meant
	"svn resolved", since Emacs had the right contents, but the
	file on the disk did not have the modifications.
	make check passes again.
	* src/ughostconnection.cc: Apply the changes, but getting rid of
	the useless casts.
	* src/userver.cc: Don't activate debug traces.

2007-05-03  Akim Demaille  <demaille@gostai.com>

	Minor changes to improve the similarity with the code before
	the breaking merge.  Of course, it still does not make check.
	* src/ucommand.cc, src/uobject.cc: Formatting changes.
	Use libport::mhas.
	Scope shortening.

2007-05-03  Akim Demaille  <demaille@gostai.com>

	svn merge -r 1038:1078 https://svn.gostai.com/svn/kernel1/branches/1.0
	NB: Since there are some files which have moved (the exported
	headers are now in include/kernel, not in src/), svn merge failed
	to do it right:
	svn merge -r 1038:1078 https://svn.gostai.com/svn/kernel1/branches/1.0
	C    src/ucommand.cc
	Skipped missing target: 'src/uconnection.hh'
	U    src/parser/bison/utoken.l
	U    src/parser/bison/ugrammar.y
	U    src/ucommand.hh
	C    src/uqueue.hh
	C    src/uobject.cc
	U    src/unamedparameters.cc
	C    src/uvalue.cc
	C    src/uvariable.cc
	U    src/uvar.cc
	C    src/userver.cc
	U    src/unamedparameters.hh
	C    src/uconnection.cc
	Skipped missing target: 'src/uvariable.hh'
	C    src/ughostconnection.cc
	Skipped missing target: 'ChangeLog'
	C    tests-local.mk
	U    NEWS
	 U   .

	So I had to complete the command with the following:
	svn diff -r 1038:1078 https://svn.gostai.com/svn/kernel1/branches/1.0/src/uconnection.hh | patch include/kernel/uconnection.hh
	svn diff -r 1038:1078 https://svn.gostai.com/svn/kernel1/branches/1.0/src/uvariable.hh | patch include/kernel/uvariable.hh

	Note that besides, several other adjustments were needed.  I tried
	not to break anything, but it just... hangs.  I have no idea why.
	So this checkin is fucked up.  And I'm fed up.

	2007-05-01  Jean-Christophe Baillie  <baillie@gostai.com>
	add proper support for adaptive queues (following ticket #92)
	* uconnection.hh: fix accessors, they do something now.
	* uqueue.hh: add accessor for adaptive_.

	2007-05-01  Jean-Christophe Baillie  <baillie@gostai.com>
	update NEWS.
	* NEWS: add note about UObject::send.

	2007-05-01  Jean-Christophe Baillie  <baillie@gostai.com>
	update externals of uobject.

	2007-05-01  Jean-Christophe Baillie  <baillie@gostai.com>
	The problem here was that plugged UObjects were using the
	ghostconnection of URBI.INI, so anything that was initialized via
	urbi::send in the constructor was in fact executed *after* URBI.INI
	code. It was impossible to use the result of a new in URBI.INI if this
	new was introducing some dynamically created code, typically with
	walk.

	Now, every UObject has its own connection (in fact it's activated only
	if you use UObject::send). UObject::send is the method to use if you
	want to send code to URBI, from within a UObject. It works fine in
	plugged and remote mode.

	fix bug #128: now plugged UObjects use a dedicated ghostconnection.
	* src/uconnection.cc: add a comment.
	* src/ughostconnection.cc: add maintenance of connectionList, done
	automatically by UGhostConnection, there was no reason not to do so.
	* src/uobject.cc: implement plugged version of UObject::send,
	initialize gc.
	* src/userver.cc: remove unecessary connectionList registration for
	the main UGhostConnection.

	2007-05-01  Jean-Christophe Baillie  <baillie@gostai.com>
	This prepare the next step which will be to use ghostconnections as
	support for UObject::send method. These "hosting connections" (should
	be named "contexts" in k2 jargon) can be closed and so the closing
	mechanism must be enforced properly.

	add a conservative closing=true for a closing GhostConnection.
	* ughostconnection.cc: add closing=true in the closeConnection method.

	2007-05-01  Jean-Christophe Baillie  <baillie@gostai.com>
	Reformating.
	* src/ughostconnection.cc: done.

	2007-05-01  Jean-Christophe Baillie  <baillie@gostai.com>
	Minor reformat
	* src/ughostconnection.cc: done.

	2007-05-01  Jean-Christophe Baillie  <baillie@gostai.com>
	Deleting a variable on which a UVar was set could result in
	catastrophic server crash, because some plugged UObject will assign
	something to this UVar, using the pointer to the UVariable in cache,
	and the UVariable is not valid anymore.

	This patch add a mechanism to set a UVar in "zombie" mode when it's
	corresponding UVariable is deleted. We should do more (error
	reporting, etc) but this is at least a first step and the server does
	not crash anymore.

	There is also now a ref counter in the UVar that prevent the attached
	UVariable to be deliberately deleted by the user. Now an error
	message is displayed.

	fix bug found in ticket #2.
	* src/ucommand.cc: refuse to delete a variable with UVar on it.
	* src/uvar.cc: handle proper ref counting, and zombie mode.
	* src/uvariable.cc: handle ref counting and zombie mode.
	* src/uvariable.hh: add useCpt counter.

	2007-05-01  Jean-Christophe Baillie  <baillie@gostai.com>
	Improve reset messages.
	* userver.cc: make the series of messages more useful.

	2007-05-01  Jean-Christophe Baillie  <baillie@gostai.com>
	Fix ticket #85
	* src/ucommand.cc: remove dead code.

	2007-05-01  Jean-Christophe Baillie  <baillie@gostai.com>
	make undefall deprecated.
	* src/ucommand.cc: undefall is now deprecated, use reset instead.

	2007-05-01  Jean-Christophe Baillie  <baillie@gostai.com>
	Fix the bug on reset (ticket #21)
	* src/uobject.cc: UHubObjects dtor must release their timers.
	* src/userver.cc: add proper destruction/recreation of hubs.

	2007-05-01  Jean-Christophe Baillie  <baillie@gostai.com>
	Minor reformating.
	* src/userver.cc: done.

	2007-04-30  Matthieu Nottale  <nottale@gostai.com>
	Fix a segfault when reseting.
	* src/userver.cc: Do not clear tagtab when reseting, its content
	is refcounted.

	2007-04-22  Benoit Sigoure  <tsuna@lrde.epita.fr>
	Minor code cleanup.
	* src/ucommand.cc: Formatting changes.

	2007-04-22  Benoit Sigoure  <tsuna@lrde.epita.fr>
	Remove a duplicate include.
	* src/ucommand.cc: Here (sstream).

	2007-04-22  Benoit Sigoure  <tsuna@lrde.epita.fr>
	Remove useless include.
	* src/uvalue.cc: Don't include iomanip.

	2007-04-20  Jean-Christophe Baillie  <baillie@gostai.com>
	That was a request after last years "coupe de robotique" experience.
	I'm pretty sure the syntax will evolve in k2, but we will keep this
	backward compatible and it will be usable right now.

	add a 'taglist' keyword to display the list of currently running tags.
	* NEWS: signal the feature.
	* src/parser/bison/utoken.l: add the keyword.
	* src/ucommand.cc: add the code that does the job.

	2007-04-20  Jean-Christophe Baillie  <baillie@gostai.com>
	remove too restricting ASSERT, fix ticket #136.
	* src/ucommand.cc: change ASSERT in if, for the case when the
	expression evaluation fail (it leads to a legitimate unasserted case).

	2007-04-20  Jean-Christophe Baillie  <baillie@gostai.com>
	revert change from previous commit: std::fixed should not be used.
	* src/uvalue.cc: std::fixed does not behave as it should.

	2007-04-20  Jean-Christophe Baillie  <baillie@gostai.com>
	fix ticket #24
	* src/uvalue.cc: add std::fixed formater.

	2007-04-20  Jean-Christophe Baillie  <baillie@gostai.com>
	This fix partialy solve the problem described in ticket #150.
	Limitations are:

	- Methods that want to benefit from the inhibition mechanism must be
	declared (with UBindFunction) in init, not in the UObject C++
	constructor. Otherwise, since the URBI object hierarchy is not yet
	updated	when the C++ ctor is executed, the inhibition mechanism fails
	to detect the previously defined version of the bound function.

	- The inhibition is performed when 'new' is executed, never after. So
	if you redefine b.refresh after you have newed c, it will fail to
	inhibate the binding. You must keep the order: b = new uBot;redefine
	b.refresh;c = new b;

	This is fragile of course and it's a dirty hack. However, fixing it
	properly would need the introduction of a vtable cache at the object
	level, which is almost impossible to "hack" with k1, knowing
	that k1 does not really know objects... We will fix that in k2 with a
	clean underlying structure.

	partialy fix bug #150 (the feature is usable, but fragile)
	* src/ucommand.cc: add inhibition code when a remote binded function
	is already user-redefined somewhere higher in the object hierarchy.
	* src/uobject.cc: same thing but for plugged uobjects.

	2007-04-19  Jean-Christophe Baillie  <baillie@gostai.com>
	fix bug #137 on invalid prefix resolution.
	* src/uconnection.cc: do not simplify scoping nodes.

	2007-04-19  Jean-Christophe Baillie  <baillie@gostai.com>
	minor reformat.
	* src/uconnection.cc: reduce to 80 col.

	2007-04-17  Matthieu Nottale  <nottale@gostai.com>
	Fix a segfault when 'stop notag'.
	* src/ucommand.cc: Use dummy subtags instead of dummy null
	commands to boost notag and __system__'s TagInfo reference
	counting: fixes a segfault when calling 'stop notag'.

	2007-04-15  Jean-Christophe Baillie  <baillie@gostai.com>
	fix ticket 151, problem with +end flags not triggering properly
	* src/parser/bison/ugrammar.y: add notifyEnd optimization in UCommand
	and the groupOfCommands flag to mark {...} types of commands.
	* src/ucommand.cc: add handling of +end in the dtor of UCommand.
	* src/ucommand.hh: add necessary attributes for notifyEnd and
	groupOfCommands.
	* src/uconnection.cc: remove the handling of +end from the tree
	machinery, it's now handled by UCommand dtor.
	* src/unamedparameters.cc: add an optimization to avoid having to scan
	the whole list of flags to know if +end is there.
	* src/unamedparameters.hh: add .

	2007-04-03  Matthieu Nottale  <nottale@gostai.com>
	Optimise by caching TagInfo structures for 'notag' and '__system__' tag.
	* src/ucommand.cc,
	* src/ucommand.hh: Add two static TagInfo* in UCommand, and a
	static method to initialise them. Use them instead of the tag
	strings "__system__" and "notag".
	* src/userver.cc: Call UCommand::initializeTagInfos in
	UServer::initialization. Replace an assert by code handling the
	condition as it can happen without being a problem.

	2007-04-03  Akim Demaille  <akim.demaille@free.fr>
	From hanging to segv
	* src/ucommand.cc (UCommand_OPERATOR::execute_): Iterate when
	running "undefall".

	2007-04-02  Akim Demaille  <demaille@gostai.com>
	tests-local.mk
	* tests-local.mk: New.

2007-04-02  Akim Demaille  <akim.demaille@free.fr>

	undefall
	* src/ucommand.cc (UCommand_OPERATOR::execute_): When handling
	undefall, iterate instead of staying on begin().
	Currently, it SEGVs (instead of hanging, that's an improvement :).
	* src/uexpression.cc: Formatting changes.

2007-04-02  Akim Demaille  <demaille@gostai.com>

	* src/uexpression.cc: Scope reduction.

2007-04-02  Akim Demaille  <demaille@gostai.com>

	* src/uvariablename.cc (resolve_alias): Introduce a binary version.
	Use to factor some code.

2007-04-02  Akim Demaille  <demaille@gostai.com>

	A for loop
	* src/ucommand.cc (UCommand_ASSIGN_VALUE::execute_): Use a for
	loop instead of a while loop.
	Rename the "target" variable as "rhs" for readability.

2007-04-02  Akim Demaille  <demaille@gostai.com>

	Factoring
	* src/ucommand.cc (has_sinusoidal_modifier): New.
	Use it.
	Reduce a couple of variable scopes.
	* tests-local.mk: New.

2007-04-02  Akim Demaille  <demaille@gostai.com>

	if < switch
	* src/ucommand.cc (UCommand_ASSIGN_VALUE::execute_): Use switch
	to switch, not if.

2007-04-02  Akim Demaille  <demaille@gostai.com>

	Use mhas
	* src/ucommand.cc (UCommand_ASSIGN_VALUE::execute_): here.

2007-04-02  Akim Demaille  <demaille@gostai.com>

	svn merge -r 1011:1038 https://svn.gostai.com/svn/kernel1/branches/1.0
	2007-04-01  Benoit Sigoure  <tsuna@lrde.epita.fr>
	Forevermore solve bug #146 (compilation on ARM/memory alignment).
	* src/network/bsdnet/network.cc: Use memcpy to preserve the byte
	order.

	2007-03-30  SIGOURE Benoit  <tsuna@lrde.epita.fr>
	Fix bug #146 (compilation on ARM): memory alignment.
	* src/network/bsdnet/network.cc (TCPServerPipe::init): Fix dangerous
	usage of the struct hostent returned by gethostbyname.  The code
	expected that sizeof (int) == 4 and wasn't friendly with processors
	subject to alignment issues (ARM, SPARC, among others).
	* src/uvalue.cc (UValue::operator urbi::USound): Declare the local
	`struct wavheader' as __attribute__ __packed__.  A raw buffer of bytes
	is casted in a pointer to struct wavheader, this requires that the
	compiler does not align the members of the structure on word
	boundaries.

	2007-03-29  Akim Demaille  <demaille@gostai.com>
	Fix int/size_t usage
	It's quite to PITA to still be working on the branch.
	Much of this was already done in the trunk.  We're wasting our
	time on this crap of branch 1.0.
	* src/memorymanager/blockmemorymanager.hh,
	* src/memorymanager/memorymanager.cc,
	* src/memorymanager/memorymanager.hh:
	Use appropriate types: size_t and ptrdiff_t, not int.
	This fixes warnings on VC++.

	2007-03-29  Akim Demaille  <demaille@gostai.com>
	Determinize long-identifiers.chk
	It passes on MingW for weird reasons documented in the code.
	* src/uvariablename.cc (buildFullname): Beware of snprintf.

	2007-03-26  POTHIER Benoit  <pothier@gostai.com>
	Revert the 3 previous changes, waiting for a working fix.
	* src/network/bsdnet/network.cc,
	* src/uvalue.cc: Here.

	2007-03-26  SIGOURE Benoit  <tsuna@lrde.epita.fr>
	Fix portability on Win32.
	* src/network/bsdnet/network.cc: Don't use in_addr_t, use uint32_t
	instead.

	2007-03-26  SIGOURE Benoit  <tsuna@lrde.epita.fr>
	Fix a bug introduced in r1014.
	* src/network/bsdnet/network.cc (TCPServerPipe::init): Properly
	transform the IP address returned by gethostbyname into a in_addr_t.

	2007-03-24  SIGOURE Benoit  <tsuna@lrde.epita.fr>
	Fix bug #146 (compilation on ARM): memory alignment and bad code.
	* src/network/bsdnet/network.cc (TCPServerPipe::init): Fix wrong usage
	of the struct hostent returned by gethostbyname: the code was
	converting a char* representing an IP address (eg: "127.0.0.1") in
	int* and then dereferencing this int in hope to get the numerical IP
	address. oO
	* src/uvalue.cc (UValue::operator urbi::USound): Declare the local
	`struct wavheader' as __attribute__ __packed__.  A raw buffer of bytes
	is casted in a pointer to struct wavheader, this requires that the
	compiler does not align the members of the structure on word
	boundaries.

2007-03-23  Akim Demaille  <demaille@gostai.com>

	svn merge -r 1007:1011 https://svn.gostai.com/svn/kernel1/branches/1.0

	2007-03-23  Akim Demaille  <demaille@gostai.com>
	Fix #114 and #141
	* src/ucommand.hh, src/ucommand.cc (UCommand_NOOP::kind)
	(UCommand_NOOP::kind_): New.
	Adjust dependencies.
	* src/parser/bison/ugrammar.y (spontaneous, warn, warn_spontaneous):
	New.
	Use the latter to warn about suspicious empty instructions instead
	of making them hard error.
	No longer create an instruction equal to 0, rather make it a
	spontaneous noop.

2007-03-23  Akim Demaille  <demaille@gostai.com>

	svn merge -r 996:1007 https://svn.gostai.com/svn/kernel1/branches/1.0

	2007-03-23  Akim Demaille  <demaille@gostai.com>
	Fix #144
	* src/parser/uparser.cc: Debug trace changes.
	* src/ucommandqueue.hh, src/ucommandqueue.cc (bracketlevel_)
	(sbracketlevel_, parenlevel_): Remove.  Replaced by...
	(closers_): this new member.
	Let the members be private, not protected.
	(popCommand): When a closing mismatch happens, return the sentence
	to the parser which will report the error.

	* src/userver.cc: Reoder two instructions.

	2007-03-23  Akim Demaille  <demaille@gostai.com>
	More debugging traces
	* src/parser/uparser.cc: Insert debugging traces.
	* src/ucommand.cc: Likewise.
	* src/uexpression.cc: Ditto.
	* src/userver.cc (file_readable): New.
	(find_file): New.
	Report an error when the file is not found.
	(tab): Use a bigger buffer, as I triggered the assertion for
	its previous size...

	2007-03-21  Akim Demaille  <akim.demaille@free.fr>
	* Makefile.am (CLEANFILES): Remove what's handled by init.mk.

	2007-03-21  Akim Demaille  <akim.demaille@free.fr>
	Catch up with the trunk
	No longer make uobject an external of src, let src/uobject be
	an external of ".".
	No longer subscribe to sdk, useless.
	* Makefile.am: Adjust.
	(check-html): Import from the trunk.

	2007-03-21  Akim Demaille  <akim.demaille@free.fr>
	Update externals.
	* configure.ac: Use URBI_TESTS.

2007-03-23  Akim Demaille  <demaille@gostai.com>

	Fix tests invocation
	* configure.ac (URBI_TESTS): Call it.

2007-03-13  Akim Demaille  <akim.demaille@free.fr>

	* src/uobject.cc (algorithm): Include it.

2007-03-13  Akim Demaille  <akim.demaille@free.fr>

	svn merge -r 970:996 https://svn.gostai.com/svn/kernel1/branches/1.0

	2007-03-12  POTHIER Benoit  <pothier@gostai.com>
	Remove space in the banner.
	* src/ubanner.cc: Here.

	2007-03-12  POTHIER Benoit  <pothier@gostai.com>
	Update banner copyright date.
	* src/ubanner.cc: Here.

2007-03-13  Akim Demaille  <akim.demaille@free.fr>

	Change the handling of externals (experimental)
	No longer subscribe to uobject in ./src, subscribe to src/uobject
	in ".".  Several issues seems easier to deal with this way.  If
	it works well, I'll lift the other externals.
	* Makefile.am: src/uobject is now a local external.

2007-03-08  Akim Demaille  <akim.demaille@free.fr>

	This seems to totally confuse cccl, which loses the arguments
	and even produces /I-I.
	* src/Makefile.am: No space bw -I and its arg.

2007-03-08  Akim Demaille  <akim.demaille@free.fr>

	Fix member function declaration
	* include/kernel/uconnection.hh: Remove spurious qualifier.

2007-03-08  Akim Demaille  <akim.demaille@free.fr>

	Install uasyncregister.hh, uvariable.hh and uvalue.hh
	* src/uasyncregister.hh, src/uvariable.hh, src/uvalue.hh:
	Move to...
	* include/kernel/uasyncregister.hh, include/kernel/uvariable.hh,
	* include/kernel/uvalue.hh: here.

	* Makefile.am, src/Makefile.am, src/uasynccommand.cc,
	* src/uasyncregister.cc, src/uatcandidate.cc, src/ubinder.cc,
	* src/ucallid.cc, src/ucommand.cc, src/uconnection.cc,
	* src/ueventcompound.cc, src/ueventhandler.cc, src/ueventhandler.hh,
	* src/ueventinstance.cc, src/ueventmatch.cc, src/uexpression.cc,
	* src/ugroup.cc, src/uobj.cc, src/uobject.cc, src/userver.cc,
	* src/uvalue.cc, src/uvar.cc, src/uvariable.cc, src/uvariablename.cc:
	Adjust.

2007-03-08  Akim Demaille  <demaille@gostai.com>

	Hide UGhostConnection
	So that cores only need uconnection.hh, but not ughostconnection.hh.
	* include/kernel/userver.hh (getGhostConnection): Return a
	UConnection instead of a UGhostConnection, so that we don't need
	the type UGhostConnection (and its header).
	(ghost): Rename as...
	(ghost_): this.
	* src/console.cc, src/uobject.cc, src/userver.cc: Adjust.

2007-03-08  Akim Demaille  <demaille@gostai.com>

	cores need uconnection.hh
	* src/ucomplaints.hh, src/uconnection.hh: Move to...
	* include/kernel/ucomplaints.hh, include/kernel/uconnection.hh: here.

	* Makefile.am, src/Makefile.am,
	* src/network/bsdnet/connection.hh, src/parser/bison/ugrammar.y,
	* src/uasynccommand.cc, src/ucommand.cc, src/ucomplaints.cc,
	* src/uconnection.cc, src/uexpression.cc, src/ughostconnection.hh,
	* src/uobj.cc, src/uobject.cc, src/userver.cc, src/usystem.cc,
	* src/uvalue.cc, src/uvariable.cc, src/uvariablename.cc:
	Adjust.
	And remove the #define private protected trick...

2007-03-08  Akim Demaille  <demaille@gostai.com>

	Kill a few static consts
	* src/uconnection.hh: here.
	* src/ughostconnection.hh: And here.
	Move them...
	* src/ughostconnection.cc: here.

2007-03-08  Akim Demaille  <demaille@gostai.com>

	Move installed headers in include/kernel
	* src/fwd.hh, src/mem-track.hh,
	* src/memorymanager/blockmemorymanager.hh,
	* src/memorymanager/memorymanager.hh,
	* src/tag-info.hh, src/userver.hh, src/ustring.hh,
	* src/utypes.hh:
	Move to...
	* include/kernel/blockmemorymanager.hh,
	* include/kernel/fwd.hh,
	* include/kernel/mem-track.hh,
	* include/kernel/memorymanager.hh,
	* include/kernel/tag-info.hh,
	* include/kernel/userver.hh,
	* include/kernel/ustring.hh,
	* include/kernel/utypes.hh:
	Here.

	* Makefile.am,
	* src/Makefile.am,
	* src/console.cc,
	* src/memorymanager/memorymanager.cc,
	* src/network/bsdnet/connection.cc,
	* src/network/bsdnet/connection.hh,
	* src/network/bsdnet/network.cc,
	* src/parser/bison/ugrammar.y,
	* src/parser/uparser.hh,
	* src/tag-info.cc,
	* src/uasynccommand.cc,
	* src/uasynccommand.hh,
	* src/uasyncregister.hh,
	* src/uatcandidate.hh,
	* src/ubinary.cc,
	* src/ubinary.hh,
	* src/ubinder.cc,
	* src/ubinder.hh,
	* src/ucallid.cc,
	* src/ucallid.hh,
	* src/ucommand.cc,
	* src/ucommand.hh,
	* src/ucommandqueue.cc,
	* src/ucommandqueue.hh,
	* src/uconnection.cc,
	* src/uconnection.hh,
	* src/ueventcompound.cc,
	* src/ueventcompound.hh,
	* src/ueventhandler.cc,
	* src/ueventhandler.hh,
	* src/ueventinstance.cc,
	* src/ueventinstance.hh,
	* src/ueventmatch.cc,
	* src/ueventmatch.hh,
	* src/uexpression.cc,
	* src/uexpression.hh,
	* src/ufunction.cc,
	* src/ufunction.hh,
	* src/ughostconnection.cc,
	* src/ughostconnection.hh,
	* src/ugroup.cc,
	* src/ugroup.hh,
	* src/unamedparameters.cc,
	* src/unamedparameters.hh,
	* src/uobj.cc,
	* src/uobj.hh,
	* src/uobject.cc,
	* src/uproperty.cc,
	* src/uproperty.hh,
	* src/uqueue.cc,
	* src/uqueue.hh,
	* src/userver.cc,
	* src/ustring.cc,
	* src/usystem.cc,
	* src/uvalue.cc,
	* src/uvalue.hh,
	* src/uvar.cc,
	* src/uvariable.cc,
	* src/uvariable.hh,
	* src/uvariablelist.cc,
	* src/uvariablelist.hh,
	* src/uvariablename.cc,
	* src/uvariablename.hh:
	Adjust.
	And beware of some useless inclusions.

2007-03-08  Akim Demaille  <demaille@gostai.com>

	svn merge -r 970:979 https://svn.gostai.com/svn/kernel1/branches/1.0

	2007-03-06  Jean-Christophe Baillie  <baillie@gostai.com>

	This flag enforces the business decision described here:
	https://core.gostai.com/projects/business/wiki/ProductOfferStrategy

	It allows to build an URBI Engine that will reject any remote UObject
	'external' request, effectively disabling UNotifyChange,
	UBindFunction, etc, which makes this remote UObject useless.

	A simple -DREMOTE_UOBJECT_DISABLED flag in configure will build this
	crippled version.

	add the REMOTE_UOBJECT_DISABLED flag for the 'free' version
	* src/ucommand.cc: exit from UCommand_BINDER if the
	REMOTE_UOBJECT_DISABLED flag is on.

2007-03-01  Akim Demaille  <demaille@gostai.com>

	Use UString for UCallid
	* src/ucallid.hh, src/ucallid.cc: Append _ to private members.
	* src/ucommand.cc, src/uconnection.cc: Adjust.
	* src/uvariablename.hh, src/uvariablename.cc: Ditto.
	(updateName): Add more flavors.

2007-03-01  Akim Demaille  <demaille@gostai.com>

	* src/uvariablename.cc (resolve_aliases): Add missing const.

2007-03-01  Akim Demaille  <demaille@gostai.com>

	svn merge -r 941:970 https://svn.gostai.com/svn/kernel1/branches/1.0

	2007-02-22  Matthieu Nottale  <nottale@gostai.com>
	Add a parameter to createTCPServer to specify address to bind to
	* src/network/bsdnet/network.cc: Here, propagate in  TCPServerPipe::init.
	* src/network/bsdnet/network.hh: Also here.

	2007-02-22  Akim Demaille  <akim.demaille@free.fr>
	Fix #133
	We focused on the fact that the current code is boggus and
	missed the fact that my proposal was addressing one issue, but
	introducing another one.  We were trading one bug for another,
	the latter having a much bigger impact.

	I suggested to replace

	# define ADDMEM(x)   {usedMemory += ((int)(x*1.15));}
	# define FREEMEM(x)  {usedMemory -= ((int)(x*1.15));}

	which duplicates the computation and fails to parens x
	properly (and there are indeed places where it mattered since
	x was something like a + b), by

	# define ADDMEM(X)   usedMemory += (int) ((X) * 1.15)
	# define FREEMEM(X)  ADDMEM (-(X))

	Unfortunately that fails when X is unsigned (which is the case
	when ADDOBJ and FREEOBJ pass it a sizeof result): FREEMEM
	then negates a size_t, which results in a huge positive size_t.
	But this huge size_t is immediately added to usedMemory, so
	it should nevertheless yield the correct result!

	Enter 1.15 that screws it all, as the following program
	demonstrates

	#include <iostream>
	#include <string>

	#define ECHO(C) std::cout << #C " = " << C << std::endl;

	int main ()
	{
	  char tab[18];
	  ECHO (sizeof tab);
	  ECHO (- (int) (sizeof tab));

	  ECHO ((- sizeof tab));
	  ECHO (+ (- (int) (sizeof tab)));

	  ECHO (1.15 * sizeof tab);
	  ECHO (- (int) (1.15 * sizeof tab));

	  ECHO (1.15 * (- sizeof tab));
	  ECHO (+ (int) (1.15 * (- sizeof tab)));
	}

	which results in:

	sizeof tab = 18
	- (int) (sizeof tab) = -18
	(- sizeof tab) = 4294967278      <== overflow
	+ (- (int) (sizeof tab)) = -18   <== but ok
	1.15 * sizeof tab = 20.7
	- (int) (1.15 * sizeof tab) = -20
	1.15 * (- sizeof tab) = 4.93921e+09     <=== overflow
	+ (int) (1.15 * (- sizeof tab)) = 2147483647  <=== deadly

	* src/utypes.hh (FREEMEM): Avoid negating a posibly unsigned value.

2007-03-01  Akim Demaille  <demaille@gostai.com>

	Less const char*
	* src/uvariablename.cc (resolve_aliases): Work string -> string.

2007-03-01  Akim Demaille  <demaille@gostai.com>

	* configure.ac: Use URBI_PACKAGE_KIND.

2007-03-01  Akim Demaille  <demaille@gostai.com>

	Update externals
	* Makefile.am: sdk no longer exists.

2007-03-01  Akim Demaille  <demaille@gostai.com>

	Use more std::string
	Valgrind finds fishy things around here.  Let's clean and then
	track the problems.
	* src/ustring.hh, src/ustring.cc (prefix, suffix): Work only on
	std::string.
	Add convenient UString alternatives.
	* src/uvariablename.cc: Adjust.

2007-03-01  Akim Demaille  <demaille@gostai.com>

	Don't define TRUE & FALSE
	There are conflicts on Windows.
	* src/parser/bison/ugrammar.y: Inline the uses of TRUE and FALSE.

2007-03-01  Akim Demaille  <akim.demaille@free.fr>

	tagequal
	* src/uvariablename.cc (prefix, suffix): Move to...
	* src/ustring.hh, src/ustring.cc: here.
	(tagequal): Remove, unused.

2007-02-27  Jean-Christophe Baillie  <baillie@gostai.com>

	The .automerge file has been added, with proper initialization.
	Automerge is now usable, it will keep conflicts on ChangeLog, to be
	resolved by hand until some smart trick is found.
	Please, use automerge now to handle merging in a nice and automatic
	way.
	NB: the automerge script is located in common/automerge

	add automerge support.
	* .automerge: New.

2007-02-24  Akim Demaille  <akim.demaille@free.fr>

	Let UString use std::string
	* src/ustring.hh, src/ustring.cc (len_): Remove.
	Adjust ctors to refuse construction from 0.
	(len_): Now a std::string.
	Adjust all the code
	* src/uexpression.cc, src/uvariablename.cc: Adjust.

2007-02-24  Akim Demaille  <akim.demaille@free.fr>

	mem-track.hh
	This is needed because ustring.hh needs to include utypes.hh,
	and conversely.  Of course, it does not work.  And huge *.hh
	files are bad.
	* src/mem-track.hh: New.
	Extracted from...
	* src/utypes.hh: here.
	* src/Makefile.am: Adjust.

2007-02-24  Akim Demaille  <akim.demaille@free.fr>

	Fix uninitialized variable warning
	* src/userver.hh, src/userver.cc (memory): here.
	While we're at it, give this function a proper prototype,
	and useful variable names.

2007-02-24  Akim Demaille  <akim.demaille@free.fr>

	Scope reduction
	* src/userver.cc (memory): Here.

2007-02-24  Akim Demaille  <akim.demaille@free.fr>

	Morph slowly UString into std::string
	* src/ustring.hh, src/ustring.cc (str, len): Rename as...
	(c_str, size): these.
	(setLen): Remove, unused, and frankly, should never have existed.

	* src/parser/bison/ugrammar.y,
	* src/parser/bison/utoken.l,
	* src/parser/uparser.cc,
	* src/ucallid.cc,
	* src/ucallid.hh,
	* src/ucommand.cc,
	* src/uconnection.cc,
	* src/ueventhandler.cc,
	* src/ueventinstance.cc,
	* src/ueventmatch.cc,
	* src/uexpression.cc,
	* src/ufunction.cc,
	* src/ugroup.cc,
	* src/unamedparameters.cc,
	* src/uobj.cc,
	* src/uobject.cc,
	* src/userver.cc,
	* src/uvalue.cc,
	* src/uvar.cc,
	* src/uvariable.cc,
	* src/uvariablename.cc:
	Adjust.
	Also, name ostringstreams as o.

2007-02-22  Akim Demaille  <demaille@gostai.com>

	svn merge -r 860:941 https://svn.gostai.com/svn/kernel1/branches/1.0

	2007-02-21  Akim Demaille  <demaille@gostai.com>
	Do not use -relax-branch
	This option was used to enable long branches in the parser
	generated code.  This was needed because the rules used to use
	long macros which resulted in a huge switch statement.  Passing
	-O0 sufficed to address the issue.  In addition, I changed the
	macros into functions, which made -O0 useless.  Nevertheless
	the use -relax-branch was introduced, hoping that it would
	relieve us.  It actually made GCC produce incorrect code on
	the Aibo, with mysterious crashes.
	Removing the use of this option (and of -O0) solves this.
	Aibo works again.
	* src/parser/bison/bison.mk: Remove the use of PARSER_CXXFLAGS.

2007-02-22  Akim Demaille  <demaille@gostai.com>

	Use libport::mhas
	* src/userver.cc (UServer::work): Here.

2007-02-20  Akim Demaille  <demaille@gostai.com>

	eval_FUNCTION_<arity>
	* src/uexpression.hh, src/uexpression.cc (eval_FUNCTION_0)
	(eval_FUNCTION_1, eval_FUNCTION_2): New.

2007-02-20  Akim Demaille  <demaille@gostai.com>

	Expect no conflicts
	* src/parser/bison/ugrammar.y: here.

2007-02-20  Akim Demaille  <demaille@gostai.com>

	Regen bison++
	* src/parser/bison/bison.mk: Add the missing dependency rules.

2007-02-20  Akim Demaille  <demaille@gostai.com>

	Scope reduction
	* src/uexpression.cc (UExpression::asyncScan): Here.
	Also, spread a few pings.

2007-02-20  Akim Demaille  <demaille@gostai.com>

	Use find0
	* src/ucommand.cc: Here.
	Also, instrument for debugging.

2007-02-20  Akim Demaille  <demaille@gostai.com>

	vecho_key
	* src/userver.hh, src/userver.cc (vecho_key): New.
	(echoKey, error, echo): Use it.

2007-02-20  Akim Demaille  <demaille@gostai.com>

	More UValue ctors
	* src/uvalue.hh, src/uvalue.cc
	(UValue::UValue (dataType, const char*)): New.
	Use it.
	Use other ctors.

2007-02-20  Akim Demaille  <demaille@gostai.com>

	Add spurious .
	* src/uvalue.cc (UValue::add): Remove a spurious dot I introduced
	in [764].

2007-02-20  Akim Demaille  <demaille@gostai.com>

	2007-02-20  Matthieu Nottale  <nottale@gostai.com>
	Fix a double-free problem caused by a missing copy.
	* src/uatcandidate.cc: Copy the UValue passed to UExpression ctor.

	2007-02-20  Matthieu Nottale  <nottale@gostai.com>
	Increase max receive buffer size to 1M on bsd and ghost connections
	* src/network/bsdnet/connection.hh: Here,
	* src/ughostconnection.hh: and here.

	2007-02-20  Akim Demaille  <demaille@gostai.com>
	Missing parens
	* src/uqueue.cc (UQueue::pop): Restore a pair of parens that
	I removed in [501].
	Thanks to MN (and apologies).

2007-02-20  Akim Demaille  <demaille@gostai.com>

	Simplification
	* src/ucommandqueue.hh, src/ucommandqueue.cc (popCommand): Here.

2007-02-20  Akim Demaille  <demaille@gostai.com>

	Tidy uobj.cc
	* src/uobj.cc (remove): New.
	(~UObj): Use it.
	(UWaitCounter): Move its methods...
	* src/utypes.hh: here.
	(UWaitCounter::id): Now an UString.
	(~UWaitCounter): Remove, now useless.
	* src/ucommand.cc: Adjust.

2007-02-20  Akim Demaille  <demaille@gostai.com>

	Racfor buildfullname
	* src/uvariablename.cc: This code is really really hard to
	understand.  There seems to be a call the resolve_aliases
	hidden right afterward these bits, but I'm not sure...

2007-02-20  Akim Demaille  <demaille@gostai.com>

	UCommand::tmp_*
	* src/ucommand.hh, src/ucommand.cc (tmp_phase, tmp_time): remove.

2007-02-20  Akim Demaille  <demaille@gostai.com>

	Use find0
	* src/ucommand.cc (UCommand::scanGroups)
	(UCommand_ASSIGN_VALUE::execute_function_call): here.

2007-02-20  Akim Demaille  <demaille@gostai.com>

	Use find0
	* src/uvariablename.cc (UVariableName::getVariable)
	(UVariableName::getFunction, UVariableName::buildFullname): Here.

2007-02-20  Akim Demaille  <demaille@gostai.com>

	Add missing consts
	Oh my God!  There is so much duplication here :(
	* src/uobj.hh, src/uobj.cc (searchFunction, searchVariable)
	(searchEvent): Here.
	Also, use const_iterators.

2007-02-19  Akim Demaille  <akim.demaille@free.fr>

	Get rid of buffers
	* src/uvariablename.hh (set_fullname): Move to...
	* src/uvariablename.cc: here.
	(resolve_aliases): New.
	This simple function was really hard to extract from the code
	and its lack of documentation...  I hope I have it right.
	Use it.
	Use std::strings instead of buffers.

2007-02-19  Akim Demaille  <akim.demaille@free.fr>

	More UString operators
	* src/ustring.hh (operator!=): New.

2007-02-19  Akim Demaille  <akim.demaille@free.fr>

	Get rid of buffers
	* src/uvariablename.hh, src/uvariablename.cc (build_from_str): New.
	(buildFullname): Use it.
	Don't use static buffers.
	Factor and try to be readable.

2007-02-19  Akim Demaille  <akim.demaille@free.fr>

	Factor a bit UVariableName
	This code is really hard to follow, and Aibo crashes somewhere here
	(apparently, but it is hard to track).
	* src/uvariablename.hh, src/uvariablename.cc (set_fullname): New.
	(prefix, suffix): New.
	Use it.
	Prefer strlcpy to strncpy (I'll worry about portability later).
	Instrument for ECHO etc. but do not activate.
	Shorten some scopes.

2007-02-19  Akim Demaille  <akim.demaille@free.fr>

	update UString
	* src/ustring.hh (update): New.
	Hopefully, should disapear in the future, together with UStrings.

2007-02-19  Akim Demaille  <akim.demaille@free.fr>

	Use libport::m?has
	* src/ucommand.cc, src/uvariablename.cc: Here.

2007-02-18  Akim Demaille  <akim.demaille@free.fr>

	Fix signature
	* src/uvariable.hh: Add missing inline.
	* src/uvariable.cc (UVariable::print): here.

2007-02-18  Akim Demaille  <akim.demaille@free.fr>

	UVariable::print
	* src/uvariable.hh, src/uvariable.cc (UVariable::print)
	(operator<< (ostream, UVariable): New.

2007-02-18  Akim Demaille  <akim.demaille@free.fr>

	unic("PREFIX")
	* src/userver.hh, src/userver.cc (URBI_unicID): Now a static
	variable of...
	(uniq()): this.
	(unic(const char*)): New.
	* src/ucommand.cc: Use it instead of unic().
	(copy): Get rid of the ret temp var when we can.

2007-02-18  Akim Demaille  <akim.demaille@free.fr>

	Factor loops
	* src/uexpression.cc (UExpression::eval_FUNCTION): Factor two
	while loops ending both branches of an if.

2007-02-17  Akim Demaille  <akim.demaille@free.fr>

	* src/uexpression.cc (to_string): New, for UExpression::Type.

2007-02-17  Akim Demaille  <akim.demaille@free.fr>

	Adjust to *maps becoming SingletonPtr
	* src/ucommand.cc, src/uobj.cc, src/userver.cc, src/uvar.cc,
	* src/uvariablename.cc: Catch up with changes in liburbi-cpp
	[426].

2007-02-17  Akim Demaille  <akim.demaille@free.fr>

	uobject-hub-common.cc
	* src/uobject.cc: Remove factored functions.

2007-02-17  Akim Demaille  <akim.demaille@free.fr>

	Update uobject/
	* src/uobject.cc: Remove parts now factored in uobject-common.cc.

2007-02-15  Akim Demaille  <akim@lrde.epita.fr>

	Restore missing parens
	* src/uqueue.cc: Fix a bug reported by MN, introduced by myself
	in 501: the removal of important parens.

2007-02-15  Akim Demaille  <akim.demaille@free.fr>

	UCommand_ASSIGN_VALUE::execute_function_call
	* src/ucommand.hh, src/ucommand.cc (UFALLTHRU): New.
	(UCommand_ASSIGN_VALUE::execute_function_call): New.
	(UCommand_ASSIGN_VALUE::execute_): Use it.

2007-02-14  Akim Demaille  <akim.demaille@free.fr>

	Use &, not *
	* src/uobject.cc: to alias the ghost connection.

2007-02-14  Akim Demaille  <akim.demaille@free.fr>

	Cleaning
	* src/uobject.cc: Spaces, identifiers, scopes.

2007-02-14  Akim Demaille  <akim.demaille@free.fr>

	Respect the tradition
	* src/uobject.cc: For iterator names.

2007-02-14  Akim Demaille  <akim.demaille@free.fr>

	Process doc last
	* Makefile.am (SUBDIRS): here.

2007-02-14  Akim Demaille  <demaille@gostai.com>

	Query replace regexp:
	STREQ *(\(.*?\)->str(), *\([^)]*\)) -> *\1 == \2

2007-02-13  Akim Demaille  <akim.demaille@free.fr>

	Bug fix
	* src/uexpression.cc (UExpression::UExpression): Use t, not type,
	which is not yet defined.

2007-02-13  Akim Demaille  <akim.demaille@free.fr>

	Use operator== for UString
	* src/ucommand.cc: here.

2007-02-13  Akim Demaille  <demaille@gostai.com>

	Let UGroup own their memory
	* src/ugroup.hh, src/ugroup.cc (name): Now an UString.
	Remove the ctor taking char*.
	* src/ucommand.cc, src/uobject.cc:
	Adjust.

2007-02-13  Akim Demaille  <demaille@gostai.com>

	Pretend C++ support assignment operators
	* src/ustring.hh, src/ustring.cc (update): Remove.
	(operator=): New.
	* src/ucommand.cc, src/uconnection.cc, src/uexpression.cc,
	* src/userver.cc, src/uvariable.cc, src/uvariablename.cc:
	Use them.

2007-02-13  Akim Demaille  <demaille@gostai.com>

	/! Dangerous checkin
	* src/memorymanager/blockmemorymanager.hh: Add a placement new
	to please mipsel-linux-g++-3.3.2.
	I'm not used to write placement new operators, and I'm really
	afraid of what is needed for the delete operator...
	I'm have to study books to ensure this is not completely
	fucked up.

2007-02-13  Akim Demaille  <demaille@gostai.com>

	Pretend we program in C++ and use operators
	* src/ustring.hh, src/ustring.cc (equal): Remove, replaced by...
	(operator==): these two.
	* src/ubinder.cc, src/ucommand.cc, src/uconnection.cc,
	* src/ueventhandler.cc, src/uexpression.cc, src/uobj.cc,
	* src/uvariablename.cc: Use them.

2007-02-13  Akim Demaille  <demaille@gostai.com>

	Less new (but not older)
	* src/ubinder.hh, src/ubinder.cc (Monitor::objects): Let it
	be a list of UString, not of UString*.

2007-02-13  Akim Demaille  <demaille@gostai.com>

	Address a bit of the UString mess
	* src/ustring.hh, src/ustring.cc: Start to spread some more &
	instead of *.
	* src/parser/bison/ugrammar.y, src/ubinder.cc, src/ucommand.cc,
	* src/uconnection.cc, src/ueventhandler.cc, src/ugroup.cc,
	* src/uobj.cc, src/userver.cc, src/userver.hh, src/uvalue.cc,
	* src/uvariable.cc: Adjust in the most stupid way: add a *
	to arguments.
	Later passes will improve the code.
	Let's do that bit after bit.

2007-02-13  Akim Demaille  <demaille@gostai.com>

	An iterator has to be named i
	* src/uasyncregister.cc: Unless you have a good reason :).
	Remove useless includes.

2007-02-13  Akim Demaille  <demaille@gostai.com>

	Use LIBPORT_FD_ISSET
	* src/network/bsdnet/network.cc: here.

2007-02-13  Akim Demaille  <demaille@gostai.com>

	Remove UString::(un_)?armor
	* src/ustring.hh, src/ustring.cc (un_armor, armor): Remove.
	* src/uvalue.cc: Just call libport::escape here.

2007-02-13  Akim Demaille  <demaille@gostai.com>

	svn merge -r 857:860 https://svn.gostai.com/svn/kernel1/branches/1.0

	2007-02-13  Akim Demaille  <demaille@gostai.com>
	Handle escapes in the scanner itself
	* src/parser/bison/utoken.l: Do that.
	* src/parser/bison/ugrammar.y: Add a std::string field to %union.
	* src/ustring.cc (armor): Use hex escapes.

	2007-02-13  Akim Demaille  <demaille@gostai.com>
	Rename ugrammar's str as ustr
	* src/parser/bison/ugrammar.y,
	* src/parser/bison/utoken.l: Adjust all uses.

2007-02-13  Akim Demaille  <demaille@gostai.com>
	svn merge -r 832:857 https://svn.gostai.com/svn/kernel1/branches/1.0
	2007-02-13  Akim Demaille  <demaille@gostai.com>

	Remove fast_armor support
	It is way too buggy: the flag is sometimes incorrectly preserved,
	and it focused on too few case: \ and ", while there are many more.
	Besides it had an impact on *all* the UStrings, instead of addressing
	only those that need to.
	* src/ustring.hh, src/ustring.cc: here.

2007-02-13  Akim Demaille  <demaille@gostai.com>

	* src/network/bsdnet/connection.cc: Document MSG_NOSIGNAL.
	* src/network/bsdnet/network.cc: Don't rely on SO_NOSIGPIPE
	being defined.

2007-02-13  Akim Demaille  <akim.demaille@free.fr>

	Add debugging traces to network handling
	* src/network/bsdnet/network.hh
	* src/network/bsdnet/network.cc (Pipe::Pipe): Be useful.
	(Pipe::print, operator<<(ostream, Pipe)): New.
	* src/network/bsdnet/connection.hh,
	* src/network/bsdnet/connection.cc (~Connection): Don't test
	for a null fd: we actually use -1 to this end.
	(Connection::print): New.
	(closeConnection): Do nothing if the fd is -1.
	(doRead, effectiveSend): Use perror.
	Can someone tell me why notifyRead calls doRead instead of
	being doRead?
	(TCPServerPipe::print): New.
	(TCPServerPipe::init): Ask for errno instead of a signal for
	broken pipes.

2007-02-12  Akim Demaille  <akim.demaille@free.fr>

	Debugging traces
	* src/utypes.hh: For UErrorValue.

2007-02-12  Akim Demaille  <akim.demaille@free.fr>

	Pretend C++ is a scoped language
	* src/uconnection.cc: And reuse the identifiers.

2007-02-12  Akim Demaille  <akim.demaille@free.fr>

	Revert debug traces
	I checked in bits I didn't mean to check in, for I forgot -N.
	The following describes the previous patch, not what it
	reverses.
	* src/network/bsdnet/network.cc: Add even more perror calls
	on failures.

2007-02-10  Akim Demaille  <akim.demaille@free.fr>

	Use libport::escape
	* src/ustring.cc (armor): here.
	* src/Makefile.am: Compile the libport_sources.

2007-02-10  Akim Demaille  <akim.demaille@free.fr>

	* src/flavorable.hh (libport/assert.hh): Include it.

2007-02-10  Akim Demaille  <akim.demaille@free.fr>

	svn merge -r 826:832 https://svn.gostai.com/svn/kernel1/branches/1.0
	2007-02-09  Matthieu Nottale  <nottale@gostai.com>

	Fix armor/unarmor.
	* src/ustring.cc: Armor \n, \t and character not in 32-127
	range. Unarmor \n \t \<anychar> and \number.
			 More efficient unarmor implementation.

	2007-02-07  Matthieu Nottale  <nottale@gostai.com>

	Add the 'functions' keyword, send the list of functions (as 'vars').
	* src/parser/bison/utoken.l: Here,
	* src/ucommand.cc: and here.

2007-02-06  Akim Demaille  <demaille@gostai.com>

	Fix include
	* src/ucomplaints.cc (libport/assert.hh): Include it.

2007-02-06  Akim Demaille  <demaille@gostai.com>

	svn merge -r 800:825 https://svn.gostai.com/svn/kernel1/branches/1.0
	Also, use more pabort than abort.

	2007-02-06  Matthieu Nottale  <nottale@gostai.com>

	Fix a bug when copying a binary with no header. Replace aborts
	with asserts to differenciate between them should they trigger.
	* src/uexpression.cc: Here.

	2007-02-02  Akim Demaille  <akim@lrde.epita.fr>

	* configure.ac: Let URBI_PROG_CXX do it.

	2007-02-02  Akim Demaille  <akim@lrde.epita.fr>

	* src/utypes.hh (TagInfo::TagInfo): New copy ctor..

2007-02-06  Akim Demaille  <demaille@gostai.com>

	Restore weird loop
	Reported by MN.
	* src/network/bsdnet/network.cc (notify): Use two iterators
	to walk that list.
	(pipes_type): New.
	Use it.

2007-02-01  Akim Demaille  <akim@lrde.epita.fr>

	Bug fix: copy-ctor for TagInfo.
	* src/tag-info.hh, src/tag-info.cc: Add a copy constructor.
	Rewrite the code to make it a bit clearer.

2007-02-01  Akim Demaille  <akim@lrde.epita.fr>

	Fix the previous checkin.
	* src/Makefile.am: Add tag-info.* where needed.
	* src/tag-info.hh, src/tag-info.cc: Add missing includes.
	Remove implementations from the header.

2007-02-01  Akim Demaille  <akim@lrde.epita.fr>

	tag-info.*.
	* src/tag-info.hh, src/tag-info.cc: New.
	Built by taking pieces from...
	* src/utypes.hh, src/ucommand.cc, src/userver.hh: these files.

2007-02-01  Akim Demaille  <akim.demaille@free.fr>

	Get rid of casts
	* src/ucommand.hh, src/ucommand.cc (UCommand_BINDER): Use UBindType,
	instead of a stupid int.
	Remove many casts.
	Convert others to C++ style.
	* src/parser/bison/ugrammar.y: Adjust.

2007-02-01  Akim Demaille  <akim.demaille@free.fr>

	Remove some casts using tmp vars
	* src/ucommand.cc: here.
	* src/uobject/: Update.

2007-02-01  Akim Demaille  <akim.demaille@free.fr>

	C++ casts, enums
	* uqueue.hh: here, as usual.
	The declaration of enums could be done by style.

2007-02-01  Akim Demaille  <akim.demaille@free.fr>

	C++ Casts
	* utypes.hh: here.

2007-02-01  Akim Demaille  <akim.demaille@free.fr>

	C cast
	* src/ughostconnection.cc: Make it C++.

2007-02-01  Akim Demaille  <akim.demaille@free.fr>

	Remove C casts
	* src/memorymanager/memorymanager.cc: here.

2007-01-30  Akim Demaille  <demaille@gostai.com>

	Add missing include
	* src/uvariable.cc: here.

2007-01-30  Akim Demaille  <demaille@gostai.com>

	Use passert, not assert
	* src/uvariable.cc: here.

2007-01-30  Akim Demaille  <demaille@gostai.com>

	svn merge -r 737:799 https://svn.gostai.com/svn/kernel1/branches/1.0

	2007-01-27  Jean-Christophe Baillie  <baillie@gostai.com>

	revert email that fails in mailto property.

	2007-01-27  Jean-Christophe Baillie  <baillie@gostai.com>

	change mailto.

	2007-01-27  Jean-Christophe Baillie  <baillie@gostai.com>

	fix BIN problem in grammar.y
	* src/parser/bison/ugrammar.y: replace "BIN" by TOK_BIN.

	2007-01-27  SIGOURE Benoit  <tsuna@lrde.epita.fr>

	Catch up with recent stuff in common.
	* src/console.cc: utime is now in the libport namespace.
	* src/parser/bison/utoken.l: Handle conflicting CPP defines.
	* src/uexpression.cc (ECHO, PING): Now provided by libport.

	2007-01-26  POTHIER Benoit  <pothier@gostai.com>

	Dummy change to test buildfarm.
	* AUTHORS: Change Copyright date.

	2007-01-25  Matthieu Nottale  <nottale@gostai.com>

	Remove unjustified abort, replace abort by assert
	* src/uvariable.cc: Add missing break in the data_void
	case. Remove abort for data_void case in 2nd switch.

2007-01-30  Akim Demaille  <demaille@gostai.com>

	DEBUG
	* src/userver.cc (DEBUG): Move to...
	* src/userver.hh: here.
	* src/network/bsdnet/connection.cc (UError): Rename as...
	(uerror_): this.
	* src/uconnection.cc, src/uconnection.hh, src/uexpression.cc,
	* src/ughostconnection.cc: Adjust.

2007-01-30  Akim Demaille  <demaille@gostai.com>

	Don't hard code values, use sizeof
	* src/ughostconnection.cc (UGhostConnection::effectiveSend): here.
	Add "tmp" is about the most useless word to include in an
	identifier.

2007-01-30  Akim Demaille  <demaille@gostai.com>

	check-html
	* Makefile.am (check-html): New.

2007-01-30  Akim Demaille  <demaille@gostai.com>

	Add DEBUG traces in the server start up
	* src/userver.cc: here.

2007-01-30  Akim Demaille  <demaille@gostai.com>

	No static definitions in headers
	* src/userver.hh: Use enums.

2007-01-30  Akim Demaille  <demaille@gostai.com>

	Routine permutation
	* src/userver.cc: here.
	No real change.

2007-01-30  Akim Demaille  <demaille@gostai.com>

	Remove C casts
	* src/userver.cc: Remove some useless C casts.
	Indentation changes.
	Add scopes.
	* src/userver.hh: White space changes.
	* src/userver.hh, src/userver.cc, src/console.cc (initialization):
	Rename as...
	(initialize): this.

2007-01-30  Akim Demaille  <demaille@gostai.com>

	Use libport/unistd.h
	* src/network/bsdnet/network.cc: here.

2007-01-29  SIGOURE Benoit  <tsuna@lrde.epita.fr>

	Fix includes.
	* src/network/bsdnet/network.cc: Include unistd.h to get the
	  definition of close(2).

2007-01-28  Akim Demaille  <akim@lrde.epita.fr>

	One less UString pointer
	* src/userver.hh, src/userver.cc (mainName): Remove the indirection,
	and rename as...
	(mainName_): this, private.
	Adjust uses.
	Put the documentation in the header.

2007-01-28  Akim Demaille  <akim@lrde.epita.fr>

	Simplifications
	* src/network/bsdnet/network.cc (notify): Simplify the for loop,
	which had complications whose purpose I do not understand.
	(selectAndProcess): Reorder the if's, and use else if.
	(trigger): Remove useless this->.

2007-01-27  Jean-Christophe Baillie  <baillie@gostai.com>

	revert email that fails in mailto property.

2007-01-27  Jean-Christophe Baillie  <baillie@gostai.com>

	fix mailto property.

2007-01-26  Akim Demaille  <akim@lrde.epita.fr>

	fwd.hh
	* src/utypes.hh (TagInfo): move to.
	* src/fwd.hh: here.

2007-01-26  Akim Demaille  <akim.demaille@free.fr>

	Coding style
	* src/uproperty.hh, src/uproperty.cc: Use C++ ctors.

2007-01-25  Akim Demaille  <demaille@gostai.com>

	Alpha conversion
	* src/ucommand.cc: here.
	Mostly to flush the mails from my laptop.

2007-01-25  Akim Demaille  <demaille@gostai.com>

	Less buffer
	* src/uconnection.cc, src/uobj.cc: And more ostringstream, you
	know the drill now.

2007-01-25  Akim Demaille  <demaille@gostai.com>

	I can't do any better
	* src/uvariablename.cc: Shorten some scopes.
	But I give up, this file is a nightmare.

2007-01-25  Akim Demaille  <demaille@gostai.com>

	More ostringstream
	* src/uvariablename.cc: Here.
	This file has tricky uses of a buffer on thousands of lines
	of distance.  It sucks.

2007-01-25  Akim Demaille  <demaille@gostai.com>

	Less buffers
	* src/uconnection.cc, src/uobj.cc, src/uvalue.cc: More ostringstreams.

2007-01-25  Akim Demaille  <demaille@gostai.com>

	Less buffers
	* src/uconnection.cc: More ostringstream.

2007-01-25  Akim Demaille  <demaille@gostai.com>

	Less static buffers
	* src/userver.cc: Use ostringstreams.

2007-01-25  Akim Demaille  <demaille@gostai.com>

	Use ostringstream
	* src/uexpression.cc: here. Kill C.

2007-01-25  Akim Demaille  <demaille@gostai.com>

	More std::ostringstream
	* src/ucommand.cc: Stop using static buffers.

2007-01-25  Akim Demaille  <demaille@gostai.com>

	Stop using large buffers to please the Aibo (and C++ programmers)
	* src/ucallid.hh, src/ucallid.cc: Now its ctor takes std::strings
	instead of const char*.
	* src/ucommand.cc (buffer_t, NOT_ON_AIBO): Remove.
	Replace all their uses with ostringstreams.
	Also, from time to time, make better use of the dynamic casted
	variables to avoid yet another cast.

2007-01-25  Akim Demaille  <demaille@gostai.com>

	Fix include
	* src/uexpression.cc (libport/assert.hh): include it for most
	recent libport.

2007-01-25  Akim Demaille  <demaille@gostai.com>

	Coding style changes
	* src/userver.cc: here.

2007-01-25  Akim Demaille  <demaille@gostai.com>

	Handle URBI_PATH
	* src/console.cc: in the constructor rather than in the main.

2007-01-25  Akim Demaille  <demaille@gostai.com>

	More passert
	* src/uexpression.cc: here.
	Also, remove debugging code.

2007-01-25  Akim Demaille  <demaille@gostai.com>

	Factor the parsing of "at"
	* src/ucommand.hh, src/ucommand.cc: Rename AT_FLAVOR as AT.
	* src/parser/bison/ugrammar.y (and.opt): New.
	Use it to factor the parsing of at.

2007-01-25  Akim Demaille  <demaille@gostai.com>

	UCommand_AT is Flavorable
	* src/uasynccommand.hh (UCommand_AT): Derive from flavorable.
	* src/ucommand.cc: Adjust its implementation.
	* src/ucommand.hh (AT, AT_AND): Remove.
	(AT_FLAVOR): New, temporary.
	* src/parser/bison/ugrammar.y: Adjust.

2007-01-25  Akim Demaille  <demaille@gostai.com>

	* src/ucommand.cc, src/uconnection.cc, src/uexpression.cc,
	* src/userver.cc: Use passert.
	Fix two incorrect assertions of dynamic_cast.

2007-01-25  Akim Demaille  <demaille@gostai.com>

	Use passert
	* src/parser/bison/bison.mk: Pass -s to flex so that it does not
	generate a default rule using its own ECHO which does not have the
	same signature as ours.
	* src/uexpression.cc: Use passert for fun.

2007-01-25  Akim Demaille  <demaille@gostai.com>

	Factoring
	* src/uvariablename.hh, src/uvariablename.cc (update_array_mangling):
	New.
	Use it.

2007-01-25  Akim Demaille  <demaille@gostai.com>

	Simplifications
	* src/parser/bison/ugrammar.y: Use ? :.
	* src/uvariablename.cc (UVariableName::buildFullname): Shorten
	scopes.

2007-01-25  Akim Demaille  <demaille@gostai.com>

	Fix "bin" parsing
	* src/parser/bison/ugrammar.y: The alias is "bin", not "BIN".

2007-01-25  Akim Demaille  <demaille@gostai.com>

	Merge 697:736 from the branch "1.0".
	2007-01-24  Jean-Christophe Baillie  <baillie@gostai.com>

	fix ticket #73 (illegal void operations)
	* src/uexpression.cc: done.

	2007-01-24  Jean-Christophe Baillie  <baillie@gostai.com>

	remove spaces.
	* src/uvariable.hh: done.

	2007-01-24  Jean-Christophe Baillie  <baillie@gostai.com>

	Since the major event mechanism rewriting in r265, test lazzy
	evaluation had been broken on purpose, because we wanted the following
	code to ping twice:

	(1):

	at (a || b) ping;
	emit a & emit b;

	So we had to eval the right side of || even if the left side was
	already true (same thing with &&).
	This led to a series of serious problems where programmers commonly
	took for granted that things like that should work:

	if (!isdef(x) || x...) // trigger a runtime error on x when unknown!

	It also impacted the autogenerated code of 'new', which made the
	command fail in some cases.

	So I have reestablished the lazzy test evaluation for the moment.
	There is a serious question on how to mix events and expressions eval in
	tests and this will be tackled later. Bearclaw suggests that the
	simple | bitwise operator could be used to have the same effect as ||
	but without lazzy evaluation, giving a convenient way to programmers
	to enforce the behavior of (1).

	Note: | for tests will obviously conflict with | for commands, I see no
	workaround.

	rehabilitate test lazzy evaluation.
	* src/uexpression.cc: add test lazzy evaluation.

	2007-01-24  Jean-Christophe Baillie  <baillie@gostai.com>

	update NEWS file.
	* NEWS: add UOwned and function redefinition.

	2007-01-23  Matthieu Nottale  <nottale@gostai.com>

	Do not put big buffers on the stack for aibo
	* src/ucommand.cc: Use a global buffer instead of on the stack
	ones for aibo.

	2007-01-23  Jean-Christophe Baillie  <baillie@gostai.com>

	This FIXME was relative to an old comment that made no sense, because
	it was copy-pasted from somewhere else a long time ago. Just ignore
	the whole thing.

	remove unecessary comments.
	* src/uvariable.cc: done.

	2007-01-23  Jean-Christophe Baillie  <baillie@gostai.com>

	fix bug on 'random', ticket #100.
	* src/uexpression.cc: check if arg is non zero.

	2007-01-23  Jean-Christophe Baillie  <baillie@gostai.com>

	update externals for tests.

	2007-01-22  Jean-Christophe Baillie  <baillie@gostai.com>

	The fact that functions could not be redefined without first deleting
	them was a design flaw leading to tons of "delete myfun" at the
	beginning of any .u file. This is fixed now, but function redefinition
	can still trigger a warning in strict mode.

	Note: what strict mode does or does not do should be "selectable", like
	Warning flags in gcc. This calls for a bit of brainstorming on how to
	best do it in URBI.

	allow redefinition of functions, warning in strict mode.
	* src/ucommand.cc: delete function def upon redefinition.

	2007-01-22  Jean-Christophe Baillie  <baillie@gostai.com>

	update to match latest urbi-sdk uobject.hh (with automatic USync)
	* src/uobject.cc: support dummy UObject constructor and remove
	unecessary USync method content.

	2007-01-22  Jean-Christophe Baillie  <baillie@gostai.com>

	add support for 'remote' attribute and fix uninitialized attributes
	* src/uobject.cc: done.

	2007-01-20  Jean-Christophe Baillie  <baillie@gostai.com>

	change mailto property to kernel1@gostai.com

	2007-01-19  Matthieu Nottale  <nottale@gostai.com>

	branch 1.0: fix a segv when deleting a variable with function scope
	* src/ucallid.cc: Implement:
	* src/ucallid.hh: Add a remove function to remove uvariables from list. This function does nothing as soon as dtor has been called.
	* src/uvariable.hh: Hold a ucallid* , non null if var is of function scope. call its remove function when deleted.

	2007-01-19  Matthieu Nottale  <nottale@gostai.com>

	branch 1.0: Add missing mutex lock in custom memory manager
	* src/memorymanager/blockmemorymanager.hh,
	* src/memorymanager/memorymanager.cc: Do it.

2007-01-24  Akim Demaille  <demaille@gostai.com>

	alpha conversion
	* src/userver.cc (UServer::initialization): Rename some vars.

2007-01-23  Akim Demaille  <demaille@gostai.com>

	Factor the flavors in the parser.
	* src/parser/bison/ugrammar.y (TOK_SEMICOLON, TOK_COMMA, TOK_AND)
	(TOK_PIPE): They now have the flavor type.
	Adjust uses.
	(flavor.opt, pipe.opt): New.
	Use them to factor family of constructs (e.g., while and while|).
	* src/parser/bison/utoken.l (RETURN_FLAVOR): New.
	Use it for these four tokens.
	* src/parser/uparser.hh: Include flavorable.hh.

2007-01-23  Akim Demaille  <demaille@gostai.com>

	Use more literals in the parser.
	* src/parser/bison/ugrammar.y: Replace uses of TOK_OBJECT, TOK_POINT,
	and TOK_COPY.

2007-01-23  Jean-Christophe Baillie  <baillie@gostai.com>

	fix mailto property.

2007-01-23  Akim Demaille  <demaille@gostai.com>

	Network clean up
	* src/network/bsdnet/connection.hh: Remove useless includes.
	* src/network/bsdnet/connection.cc: Shorten scopes.
	* src/network/bsdnet/network.hh: Remove useless includes.
	Use a more recent libport.
	* src/network/bsdnet/network.cc (TCPServerPipe::~TCPServerPipe):
	Call shutdown before close.
	(TCPServerPipe::notifyRead): Shorten scopes.
	Remove the client_info variable, unused.

2007-01-23  Akim Demaille  <demaille@gostai.com>

	Dead cpp code
	* src/network/bsdnet/network.hh (YYTOKENTYPE): Remove this pseudo
	definition.

2007-01-23  Akim Demaille  <demaille@gostai.com>

	|
	* src/uexpression.cc: Use ||, not |, for Booleans.

2007-01-20  Akim Demaille  <demaille@gostai.com>

	Coding style
	* src/network/bsdnet/network.cc: Use a more tradional reading
	of error values.
	(TCPServerPipe::~TCPServerPipe): close the fd when exiting to
	free the port asap.

2007-01-20  Akim Demaille  <demaille@gostai.com>

	Use perror
	* src/network/bsdnet/network.cc: Use perror where there are syscall
	failures.
	Shorten scopes.

2007-01-20  Akim Demaille  <demaille@gostai.com>

	Update libport
	* src/console.cc: .

2007-01-20  Akim Demaille  <demaille@gostai.com>

	Fix UValue constructions
	* src/uexpression.cc: here.

2007-01-20  Akim Demaille  <demaille@gostai.com>

	More UValue ctor uses
	* src/uexpression.cc: here.

2007-01-20  Akim Demaille  <demaille@gostai.com>

	Use ctors
	* src/uvalue.hh: Comment changes.
	* src/uexpression.cc (UExpression::eval): Use the ctors instead
	of constructing by hand, and without telling the object...

2007-01-20  Akim Demaille  <demaille@gostai.com>

	Scope shortening
	* src/uexpression.cc: here.
	Use ?:.

2007-01-20  Akim Demaille  <demaille@gostai.com>

	No longer alias urbi::UBlendType, just use it
	* src/utypes.hh: No longer alias it and its members.
	* src/ucommand.cc, src/userver.cc, src/uvariable.cc,
	* src/uvariable.hh: Adjust.

2007-01-20  Akim Demaille  <demaille@gostai.com>

	Coding style
	* src/uexpression.cc: Use shorten argument names that don't
	conflict with the member names.
	Simplify accordingly.
	Translate comments into asserts.
	Simplify the logic of the bin expression case.

2007-01-19  Akim Demaille  <demaille@gostai.com>

	-Werror
	* configure.ac: Now handled by URBI_PROG_CXX.

2007-01-19  Matthieu Nottale  <nottale@gostai.com>

	Add missing lock in block memory manager. Fix a double delete when a variable with function scope is deleted. Replace some ustring by std::string
	* src/memorymanager/blockmemorymanager.hh: BlockMemoryManager now inherits lockable.
	* src/memorymanager/memorymanager.cc: Lock all calls.
	* src/ucallid.cc: Register the ucallid to the variables in his list. Add a remove call
	* src/ucallid.hh: Idem.
	* src/ucommand.cc: Fix for uvariable/uvariablename modifications.
	* src/uconnection.cc: Fix for uvariable/uvariablename modifications.
	* src/uexpression.cc: Fix for uvariable/uvariablename modifications.
	* src/uobj.cc: Fix for uvariable/uvariablename modifications.
	* src/ustring.hh: Add a ctor taking a std::string.
	* src/uvalue.cc: Move some fields to private scope, add accessors.
	* src/uvalue.hh: Idem.
	* src/uvariable.cc: Move some fields to private scope, add accessors. Call remove of the owner ucallid in dtor.
	* src/uvariable.hh: Idem.

2007-01-18  Akim Demaille  <demaille@gostai.com>

	Change a cast for portability
	* src/network/bsdnet/connection.cc: Fix a warning.

2007-01-18  Akim Demaille  <demaille@gostai.com>

	Fix a load bug
	* src/ucommand.cc: Add the same exception to load as to exec.

2007-01-18  Akim Demaille  <demaille@gostai.com>

	Formatting changes
	* src/ucommand.hh: here.

2007-01-18  Akim Demaille  <demaille@gostai.com>

	Clean up
	* src/parser/bison/ugrammar.y: Remove a cast.

2007-01-18  Akim Demaille  <demaille@gostai.com>

	Add debugging help
	* src/uexpression.cc: here.
	Should be in libport/compiler eventually.

2007-01-18  Akim Demaille  <demaille@gostai.com>

	Use string literals in the parser
	* src/parser/bison/ugrammar.y: here.

2007-01-18  Akim Demaille  <demaille@gostai.com>

	to_string for Status
	* src/ucommand.hh, src/ucommand.cc (KIND): Rename as...
	(CASE): this.
	(to_string): New.
	(UCommand::print): Use it to display the status.
	(UCommand_NOOP::print): No longer display the status.

2007-01-18  Akim Demaille  <demaille@gostai.com>

	Use std::string for file names
	* src/parser/uparser.hh, src/parser/uparser.cc
	(UParser::process): Take a string.
	* src/uexpression.cc: Adjust.

2007-01-18  Akim Demaille  <demaille@gostai.com>

	White space changes
	* src/ucommand.hh: here.

2007-01-18  Akim Demaille  <demaille@gostai.com>

	eval_FUNCTION_EXEC_OR_LOAD
	* src/uexpression.hh, src/uexpression.cc
	(UExpression::eval_FUNCTION_EXEC_OR_LOAD): New.
	Use it.

2007-01-18  Akim Demaille  <demaille@gostai.com>

	Scope reduction
	* src/uexpression.cc (UExpression::eval_FUNCTION): here.

2007-01-18  Akim Demaille  <demaille@gostai.com>

	Fix vdebug use
	* src/ucommand.hh, src/ucommand.cc (send_error): Rename the va_list
	one as...
	(vsend_error): this.
	Call va_end.
	(tab, debug, vdebug): Move to...
	* src/userver.hh, src/userver.cc: here.
	Fix a genuine bug: be sure to call UServer::vdebug, not debug.
	Use where appropriate.
	* src/uexpression.hh, src/uexpression.cc (UExpression::print): Now
	takes an indentation level.
	* src/unamedparameters.cc: Adjust.

2007-01-18  Akim Demaille  <demaille@gostai.com>

	Sanitize casts
	They trigger warnings.
	* src/parser/uparser.cc, src/parser/uparser.hh (process): Take
	a const ubyte*, not a ubyte*.
	* src/uexpression.cc: Adjust.

2007-01-18  Akim Demaille  <demaille@gostai.com>

	Address cast warning
	* src/uvalue.cc: Use a reinterpret_cast, not a C cast.

2007-01-18  Akim Demaille  <demaille@gostai.com>

	Fix creation of groups
	Fixes groups.chk.
	* src/uexpression.cc: Weaken preconditions in ctors.
	Avoid identifier collisions between members and variables.

2007-01-18  Type Your Name Here  <your.mail.here@FIXME.com>

	More format checking
	* src/uexpression.cc (send_error): here.

2007-01-18  Type Your Name Here  <your.mail.here@FIXME.com>

	Fix warning
	* src/ucommand.cc: Remove casts that drop constness.
	Rather, preserve constness.

2007-01-18  Akim Demaille  <demaille@gostai.com>

	More warnings
	* configure.ac: Activate more G++ warnings.
	Don't pass -Werror to VC++.

2007-01-18  Akim Demaille  <demaille@gostai.com>

	Handle FD_SET portability issues
	* src/network/bsdnet/network.cc (LIBPORT_FD_SET): New.
	Use it to address a warning on Windows.

2007-01-18  Jean-Christophe Baillie  <baillie@gostai.com>

	update externals

2007-01-18  Jean-Christophe Baillie  <baillie@gostai.com>

	small restyling (spaces)
	* src/ubinder.cc: done.
	* src/ubinder.hh: done.
	* src/uvar.cc: done.

2007-01-18  Jean-Christophe Baillie  <baillie@gostai.com>

	This should go into the 'unstable' branch
	fix backward compatibility issue.
	* src/uobject.cc: revert.
	* src/uvalue.cc: revert.
	* src/uvar.cc: revert.

2007-01-18  Jean-Christophe Baillie  <baillie@gostai.com>

	update externals.

2007-01-18  Jean-Christophe Baillie  <baillie@gostai.com>

	Doing a simple obj.x=7; command was triggering UNotifyAccess on x. In
	the more general case of controlled assignment, like "obj.x=7
	time:1s", this call to UVariable::get is necessary to know where to
	start from. In the case of a simple instantaneous assignment, the call
	must be avoided for optimization purposes.

	fix a bug in assignment triggering a non necessary call to UVariable::get()
	* src/ucommand.cc: set controlled and use it in processModifiers as
	well.
	* src/ucommand.hh: moves 'controlled' from local to the call to object
	attribute (to be seen by all subsequent method calls).

2007-01-18  Jean-Christophe Baillie  <baillie@gostai.com>

	UOwned UVar which are UNotifyAccess'd and UNotifyChange'd in the same
	UObject should not trigger a loop of calls to UNotifyAccess.

	fix loop UNotifyChange/Access on UOwned UVar inside the same UObject
	* src/userver.cc: use special call to get for the
	notify_access_and_change loop.
	* src/uvariable.cc: add support for autoloop in get.
	* src/uvariable.hh: add new prototype of get.

2007-01-17  Akim Demaille  <demaille@gostai.com>

	Check printf-like functions
	* src/ucommand.cc, src/ucommand.hh, src/ucommandqueue.cc,
	* src/uconnection.cc, src/uexpression.cc, src/userver.hh:
	Use GCC's features to check them.

2007-01-17  Jean-Christophe Baillie  <baillie@gostai.com>

	There was several flaw in the way UNotifyChange was working on
	USensor-tagged UVar. Also, the interaction between UNotifyChange and
	UNotifyAccess was not working properly in remote mode (you could have
	a UNotifyChange remote and a UNotifyAccess plugged without any effect,
	while this should loop the Access).

	I have fixed these problems and will clarify the rationale behind
	USensor in a wiki page. By the way, USensor will be renamed in the
	next commit (*with backward compatibility of course*).

	fix ticket #112 (UNotifyChange with USensor)
	* NEWS: Explain the above and the inherits name change.
	* src/ucommand.cc: add access_and_change_varlist support for remote
	UVar doing a UNotifyChange on a variable that is already
	UNotifyAccess'ed from a plugged object.
	* src/uvar.cc: force update in any case, with a specific flag for the
	case of an update coming from a UVar operator= assignement (done in a
	UObject, vs done in the language).
	* src/uvariable.cc: do not trigger UNotifyChange on a USensor plugged
	Var when the change comes from UVar operator=.
	* src/uvariable.hh: add new prototype of updated.

2007-01-17  Akim Demaille  <demaille@gostai.com>

	Warning fixes.
	* src/network/bsdnet/network.cc: Don't use static, use the
	anonymous namespace.
	Use enum to define constants.
	(controlPipe): Don't define on windows, as it is not used there.

2007-01-17  Akim Demaille  <demaille@gostai.com>

	More location initialization.
	* src/parser/uparser.cc (UParser::UParser): here.

2007-01-17  Akim Demaille  <demaille@gostai.com>

	First column is column 1.
	This code can be simplified when Bison 2.4 is out.
	* src/parser/uparser.cc (process): Enforce this.
	* src/parser/bison/utoken.l (LINES): New.
	Use it.

2007-01-17  Matthieu Nottale  <nottale@gostai.com>

	Fix a bug when printing strings containing % in the ghostconnection and a potential send bug in userver
	* src/ughostconnection.cc: Do not pass string to print in the format field. pass ("%s", str) instead.
	* src/userver.cc: Add missing call to va_end.
	* src/userver.hh: Rename overloaded send(va_args) to vsend as the wrong one might be called.

2007-01-16  Akim Demaille  <demaille@gostai.com>

	Add missing ;.
	* src/parser/bison/ugrammar.y: here.
	Newer Bisons no longer add this default semicolon.

2007-01-16  Jean-Christophe Baillie  <baillie@gostai.com>

	The bug was an uninitialized attribute of UParser in the constructor.

	fix ticket #113
	* src/parser/uparser.cc: add init of commandTree to 0.
	* src/uconnection.cc: remove Tsuna temporary fix.

2007-01-14  Jean-Christophe Baillie  <baillie@gostai.com>

	update externals

2007-01-14  Akim Demaille  <demaille@gostai.com>

	Catch up with UValue::Type.
	* src/uobject.cc, src/uvalue.cc, src/uvar.cc: Prepend UValue::
	where needed.

2007-01-14  Jean-Christophe Baillie  <baillie@gostai.com>

	Kernel side of the API Change made to UObject had to be fixed.

	revert UObject API change.
	* src/uvalue.cc: done.

2007-01-14  Jean-Christophe Baillie  <baillie@gostai.com>

	update uobject externals to r363

2007-01-12  Akim Demaille  <demaille@gostai.com>

	Update uobject
	To get Matthieu's fix on scanf use.

2007-01-12  Akim Demaille  <demaille@gostai.com>

	cpp fix
	* src/ucommand.cc: Fix an #undef.

2007-01-11  Akim Demaille  <demaille@gostai.com>

	-Werror
	* configure.ac: Pass it.

2007-01-11  Akim Demaille  <demaille@gostai.com>

	Shorten scopes, fix warnings
	* src/uvalue.cc (UValue::copy): Make it clear which missing
	cases are valid (e.g., DATA_VOID), and which are to reject.
	Possibly some cases are missing, and will have to be added,
	but the test suite passes.

2007-01-11  Akim Demaille  <demaille@gostai.com>

	renaming
	(This is to split the following patch.)
	* src/uvalue.cc: ret -> res.

2007-01-11  Akim Demaille  <demaille@gostai.com>

	Fix warnings
	* src/uvariable.cc: Die on impossible switch cases.

2007-01-11  Akim Demaille  <demaille@gostai.com>

	Update uobject
	* src/uvalue.cc: Adjust.

2007-01-11  Matthieu Nottale  <nottale@gostai.com>

	Add missing variable initialisation
	* src/parser/uparser.cc: Initialise filename_ in ctor.

2007-01-11  Akim Demaille  <demaille@gostai.com>

	Coding style
	* src/ueventmatch.cc, src/ueventmatch.hh: Improve the coding
	style: scopes, ctors, for loops, useless braces and parens.
	The usual stuff.

2007-01-11  Akim Demaille  <demaille@gostai.com>

	UEventCompoundType
	* src/utypes.hh (UEventCompoundType): Move to.
	* src/ueventcompound.hh (UEventCompound::Type): here.
	* src/ueventcompound.cc: Adjust.
	Also, use switch when that's more appropriate.
	And SHORTEN THE SCOPES!
	* src/uexpression.cc: Adjust.

2007-01-11  Akim Demaille  <demaille@gostai.com>

	simplify (UCommand_TREE)
	* src/uconnection.cc (simplify): New.
	(UConnection::execute): Use it.

2007-01-11  Akim Demaille  <demaille@gostai.com>

	Coding style
	* src/ucommandqueue.cc: Shorten scopes.
	Use switch where appropriate.
	Use array notations where more appropriate than pointers.

2007-01-11  Akim Demaille  <demaille@gostai.com>

	libport up
	* src/uconnection.cc, src/uconnection.hh,
	* src/userver.cc, src/userver.hh: Adjust.

2006-12-29  SIGOURE Benoit  <sigoure.benoit@lrde.epita.fr>

	Fix includes.
	* src/ucommand.hh: include cstdarg.

2006-12-29  Akim Demaille  <demaille@gostai.com>

	Nuke two warnings
	* src/uexpression.cc: Provide defaults to two switches.

2006-12-29  Akim Demaille  <demaille@gostai.com>

	Use abort to please gcc
	* src/ucomplaints.cc: instead of continuing the execution.

2006-12-29  Akim Demaille  <demaille@gostai.com>

	More send_error
	None of these are exercised by the test suite...
	* src/ucommand.hh (send_error): Now exported.
	* src/ucommand.cc: Adjust.
	* src/uvariablename.cc: Use it.

2006-12-29  Akim Demaille  <demaille@gostai.com>

	UVariableName::UDeriveType
	* src/utypes.hh (UDeriveType): Move to...
	* src/uvariablename.hh: here.
	Adjust all uses.
	* src/parser/bison/ugrammar.y (TOK_NORM): Use the same
	string in the parser as it is in the scanner.
	Use more string reprensentation for symbols.

2006-12-29  Akim Demaille  <demaille@gostai.com>

	Display the expression locations in errors
	* src/uexpression.hh, src/uexpression.cc (eval_LIST, eval_GROUP):
	New, extracted from...
	(eval): here.
	(send_error): New.
	Use it instead of snprintf + send dark incantations.

2006-12-29  Akim Demaille  <demaille@gostai.com>

	Put UDefType in its class
	* src/utypes.hh (UDefType): Move to...
	* src/ucommand.hh (UCommand_DEF::UDefType): here.
	Adjust all uses.
	* src/uvariablename.hh (id_type): Remove, unused.
	Adjust all "uses" (that were useless).

2006-12-29  Akim Demaille  <demaille@gostai.com>

	Attach locations to UExpressions
	* src/uexpression.hh, src/uexpression.cc (UExpression): Derive
	from UAst.
	Adjust all uses.

2006-12-29  Akim Demaille  <demaille@gostai.com>

	Remove useless prefix
	* src/ucommand.hh: No need to specify UCommand:: where we're in it.
	Besides, it actually comes from UAst.

2006-12-29  Akim Demaille  <demaille@gostai.com>

	Fix location tracking
	When load is executed, we must preserve the current location.
	* src/parser/uparser.cc (UParser::process_): When loading a file
	backup the current location and restore it to keep track of
	the location in the input.

2006-12-27  Akim Demaille  <demaille@gostai.com>

	Add location to command errors
	* src/uast.hh (loc): New.
	* src/ucommand.cc (send_error): Also report the location of
	the broken command.

2006-12-27  Akim Demaille  <demaille@gostai.com>

	On second thought, pass the command to send_error
	* src/ucommand.cc (send_error): Instead of taking a tag,
	take a command and use its tag.
	And use an string stream for the format.

2006-12-27  Akim Demaille  <demaille@gostai.com>

	send_error
	* src/ucommand.cc (send_error): New.
	Use it instead of open coded error strings.
	It could be part of UCommand, I'm not sure.

2006-12-27  Akim Demaille  <demaille@gostai.com>

	execute_
	* src/utypes.hh (UCommandStatus): Move to...
	* src/ucommand.hh (UCommand::Status): here.
	(execute): Be = 0!!!
	(execute_): New.
	Let all the heirs implement it instead of execute.
	Simplify a bazillion of "return status =".
	Adjust all dependencies.

2006-12-27  Akim Demaille  <demaille@gostai.com>

	Style changes
	* src/ucommand.cc: Use if where switch was not so appropriate.

2006-12-27  Akim Demaille  <demaille@gostai.com>

	Factor print, and add consts
	* src/uasynccommand.cc, src/uasynccommand.hh, src/ubinary.cc,
	* src/ubinary.hh, src/ucommand.cc, src/ucommand.hh,
	* src/uconnection.cc, src/ucopy.hh, src/uexpression.cc,
	* src/uexpression.hh, src/unamedparameters.cc,
	* src/unamedparameters.hh, src/uvalue.hh, src/uvariablelist.cc,
	* src/uvariablelist.hh, src/uvariablename.cc, src/uvariablename.hh:
	(print, copy): these are const methods.
	Adjust all uses.
	Also, remove some useless includes.
	* src/ucommand.cc, src/ucommand.hh (UCommand::copy): This is
	= 0 for God sakes!
	(UCommand::print_): New.
	(UCommand::print): Adjust to using it.
	* src/uvalue.cc: Stop using ucopy here, more care is needed.

2006-12-27  Akim Demaille  <demaille@gostai.com>

	More DEBUG_ATTR
	* src/ucommand.cc: here.

2006-12-27  Akim Demaille  <demaille@gostai.com>

	Shorten scopes
	* src/uconnection.cc: here.

2006-12-27  SIGOURE Benoit  <sigoure.benoit@lrde.epita.fr>

	Restyle.
	* src/memorymanager/memorymanager.cc,
	* src/network/bsdnet/network.cc,
	* src/parser/bison/flex-lexer.hh,
	* src/uasynccommand.cc,
	* src/uasyncregister.cc,
	* src/ucommand.cc,
	* src/ueventcompound.cc,
	* src/ueventhandler.cc,
	* src/ueventinstance.cc,
	* src/ueventmatch.cc,
	* src/uexpression.cc,
	* src/userver.cc,
	* src/ustring.cc,
	* src/utypes.hh,
	* src/uvalue.cc,
	* src/uvar.cc: Formatting changes.

2006-12-26  SIGOURE Benoit  <sigoure.benoit@lrde.epita.fr>

	Restyle.
	* src/memorymanager/memorymanager.cc,
	* src/network/bsdnet/network.cc,
	* src/ucommand.cc,
	* src/uconnection.cc,
	* src/uexpression.cc: Here.

2006-12-26  Akim Demaille  <demaille@gostai.com>

	Comment changes
	* src/uvariablename.hh: here.

2006-12-26  Akim Demaille  <demaille@gostai.com>

	s/_FLAVORS//
	* src/ucommand.hh (WHILE_FLAVORS, LOOPN_FLAVORS, FOREACH_FLAVORS)
	(FOR_FLAVORS, TREE_FLAVORS): Rename as...
	(WHILE, LOOPN, FOREACH, FOR, TREE): these.
	These names were just to ease the transition of semantics of
	these symbols.
	Adjust all uses.

	* src/uconnection.cc: Use a brand new C++ instruction: for.

2006-12-26  Akim Demaille  <demaille@gostai.com>

	Factor the command flavors
	* src/utypes.hh (UNodeType): Move to...
	* src/flavorable.hh (Flavorable::UNodeType): this new class.
	* src/ucommand.hh, src/ucommand.cc (U
	(to_string, kind, nodetype): Remove, now useless.
	(WHILE, WHILE_AND, WHILE_PIPE): Remove, replaced with...
	(WHILE_FLAVORS): this.
	(LOOPN, LOOPN_AND, LOOPN_PIPE): Remove, replaced with...
	(LOOPN_FLAVORS): this.
	(FOREACH, FOREACH_AND, FOREACH_PIPE): Remove, replaced with...
	(FOREACH_FLAVORS): this.
	(FOR, FOR_AND, FOR_PIPE): Remove, replaced with...
	(FOR_FLAVORS): this.
	(TREE): Rename as...
	(TREE_FLAVORS): this.
	(UCommand_TREE, UCommand_WHILE, UCommand_LOOPN, UCommand_FOREACH)
	(UCommand_FOR): Inherit from Flavorable.
	Adjust ctors and copy.
	(UCommand_TREE::node): Remove, duplicate flavor_.
	Adjust all uses.

2006-12-26  Akim Demaille  <demaille@gostai.com>

	Restyling
	* src/uvariablename.cc: Shorten scopes.
	Use Boolean expressions instead of statements.
	Use less useless variables.

2006-12-26  SIGOURE Benoit  <sigoure.benoit@lrde.epita.fr>

	Restyle.
	* src/uasynccommand.cc,
	* src/uasyncregister.cc,
	* src/ubinder.cc,
	* src/ucommand.cc,
	* src/ucommand.hh,
	* src/ucommandqueue.cc,
	* src/uconnection.cc,
	* src/ueventcompound.cc,
	* src/ueventhandler.cc,
	* src/ueventinstance.cc,
	* src/ueventmatch.cc,
	* src/uexpression.cc,
	* src/ugroup.cc,
	* src/uobj.cc,
	* src/uobject.cc,
	* src/uqueue.cc,
	* src/userver.cc,
	* src/userver.hh,
	* src/ustring.cc,
	* src/uvalue.cc,
	* src/uvar.cc,
	* src/uvariable.cc,
	* src/uvariablename.hh: Formatting changes.

2006-12-26  Akim Demaille  <demaille@gostai.com>

	More DEBUG_ATTR
	* src/ucommand.cc (DEBUG_ATTR_I): New.
	Use it, and use DEBUG_ATTR also more widely.

2006-12-26  Akim Demaille  <demaille@gostai.com>

	Shorten scopes
	* src/ucommand.cc (UCommand_AT::execute): here.

2006-12-26  Akim Demaille  <demaille@gostai.com>

	Pass tags as std::string
	* src/ucommand.cc, src/uvariablename.cc: here.

2006-12-26  Akim Demaille  <demaille@gostai.com>

	Move the doc where it belongs: the header file.
	* src/uconnection.hh, src/uconnection.cc: here.

2006-12-26  Akim Demaille  <demaille@gostai.com>

	Local restyling
	* src/uvariablename.cc: here.
	Shorten and cut var scopes.
	Compute booleans as expressions instead of using statements.

2006-12-26  Akim Demaille  <demaille@gostai.com>

	if for -> for
	* src/uvariable.cc: Iterate over empty structures just as on
	non-empty ones.
	And use useful identifiers.

2006-12-26  Akim Demaille  <demaille@gostai.com>

	Use #if 0 to comment out code
	* src/ugroup.cc: here.

2006-12-26  Akim Demaille  <demaille@gostai.com>

	UVariable::UVarSet
	* src/utypes.hh (UVarSet): Move to...
	* src/uvariable.hh (UVariable::UVarSet): here.
	Adjust all uses.
	Remove tautologic (and incorrect) documentation.
	(setName): Move the implementations into the *.cc file.
	(uvalue.hh, ustring.hh): Remove the includes.
	Adjust all users that did not properly include uvalue.hh.
	* src/userver.cc (UServer::work): Remove the useless variable
	selfError. That frees us from additional includes.

2006-12-26  Akim Demaille  <demaille@gostai.com>

	s/CMD_//
	* src/ucommand.hh (Type): Remove the CMD_ prefix.
	Adjust all uses.

	* src/parser/bison/ugrammar.y: More "tag" uses.

2006-12-26  SIGOURE Benoit  <sigoure.benoit@lrde.epita.fr>

	More restyling.
	* src/ucommand.cc,
	* src/ucommandqueue.cc,
	* src/uexpression.cc,
	* src/uobj.cc,
	* src/uvalue.cc,
	* src/uvar.cc,
	* src/uvariablename.cc: Restyle. Formatting changes. Some potentially
	  dangerous default cases were removed. If they were intended, rewrite
	  them as:
	  default: /* skip */
	    break;
	  Meanwhile we have more compiler warnings about cases not handled in
	  switch.

2006-12-25  SIGOURE Benoit  <sigoure.benoit@lrde.epita.fr>

	Restyle.
	* src/ucommand.cc,
	* src/ucommandqueue.cc,
	* src/uconnection.cc,
	* src/ueventhandler.cc,
	* src/ueventmatch.cc,
	* src/uexpression.cc,
	* src/ugroup.cc,
	* src/uobj.cc,
	* src/uobject.cc,
	* src/uqueue.cc,
	* src/uvalue.cc,
	* src/uvar.cc,
	* src/uvariable.cc,
	* src/uvariablename.cc,
	* src/uvariablename.hh: Here. Formating changes.

2006-12-25  SIGOURE Benoit  <sigoure.benoit@lrde.epita.fr>

	This should have been done much sooner...
	change 'inherit' to 'inherits'
	* src/parser/bison/ugrammar.y: done.
	* src/parser/bison/utoken.l: done.

2006-12-25  SIGOURE Benoit  <sigoure.benoit@lrde.epita.fr>

	change email notification to kernel1@gostai.com
	* vcs/local.rb: done.

2006-12-25  Akim Demaille  <demaille@gostai.com>

	Factor handling of tags in the grammar
	* src/parser/bison/ugrammar.y (tag): New.

2006-12-25  Akim Demaille  <demaille@gostai.com>

	Factor the handling of flags
	I'd really appreciate if someone could add tests on the use
	of flags...
	* src/parser/bison/ugrammar.y (flags, flags.0.1): Remove.
	(flag, flags.0, flags.1): New.

2006-12-25  Akim Demaille  <demaille@gostai.com>

	Rule permutation
	* src/parser/bison/ugrammar.y: Highlight the similarity bw rules
	using flags.

2006-12-25  Akim Demaille  <demaille@gostai.com>

	Simplifications
	* src/uexpression.hh (UExpression::Type): Remove the EXPR_ prefix.
	Adjust all uses.
	(UExpression::UExpression): Remove the ctor that takes an ufloat*,
	since any it takes a copy.
	Use assert instead of claiming some belief in comments.

	* src/parser/bison/ugrammar.y (take): New.
	Use it to free leaking ufloats.
	There are many more, but the rest of the code must first take
	ufloats by value, not pointer.
	(flags.0.1): New.
	(flags): Use it.
	* src/uatcandidate.cc (trigger): Simplify the control flow logic.

2006-12-24  Akim Demaille  <demaille@gostai.com>

	Reduce code bloat in the parser
	The assembly flags are no longer needed on MIPS to compile
	the parser.  Maybe we can also leave -O2.
	* src/parser/bison/ugrammar.y (NEW_EXP, NEW_BIN, MEMCHECK): Remove
	all these macros, replaced by...
	(new_exp, new_bin, memcheck): these.
	(uparser): Rename as...
	(up): this.
	(TOK_UECHO): Rename as...
	(TOK_ECHO): this.
	Use string instead of token names when possible.
	* src/parser/bison/utoken.l: Adjust.
	* src/parser/uparser.hh, src/parser/uparser.cc (UFlexer):
	Remove, useless.

2006-12-24  SIGOURE Benoit  <sigoure.benoit@lrde.epita.fr>

	Revert former change.
	* src/uexpression.cc: const_cast strstr's return value. It is needed
	  on Windows/VC++ where strstr is overloaded: when one of its
	  arguments is const, both are const and the return value is also
	  const.

2006-12-24  SIGOURE Benoit  <sigoure.benoit@lrde.epita.fr>

	UASyncCommand is an UCommand.
	In my quest to remove evil old-style C casts from the code, I noticed
	that sometimes, an UASyncCommand* gets casted in an UCommand*. This is
	plain wrong since UASyncCommand doesn't inherit UCommand. Worse: the
	resulting UCommand* could be used to call getTag method and this
	method doesn't exist in UASyncCommand. Since only UCommand_AT and
	UCommand_WHENEVER use UASyncCommand and since they used to inherit
	both UCommand and UASyncCommand, I fixed this by making UASyncCommand
	inherit UCommand and by making UCommand_{WHENEVER,AT} inherit only
	UASyncCommand. Now it is safe to use an UASyncCommand in the context
	of an UCommand.

	* src/ucommand.hh: Don't include uasynccommand.hh.
	  (UCommand_AT, UCommand_WHENEVER): Move to...
	* src/uasynccommand.hh: Here.
	  (UASyncCommand): Inherit from UCommand.
	  (UCommand_AT, UCommand_WHENEVER): Inherit from UASyncCommand.

	* src/ucommand.cc,
	* src/uasynccommand.cc: Fix initialization lists accordingly.

	* src/uatcandidate.cc,
	* src/uvariablelist.cc,
	* src/parser/bison/ugrammar.y,
	* src/ufunction.cc,
	* src/uobject.cc,
	* src/uvariable.cc,
	* src/uvariablename.cc: Fix includes.
	* src/uexpression.cc: Ditto + remove formerly invalid (now useless)
	  casts.

	* src/ustring.cc: Remove useless casts.
	* src/uconnection.cc: Ditto + rewrite unsafe upward casts using
	  dynamic_cast and assert when dynamic_cast fails.

	* src/uvariablename.hh,
	* src/ughostconnection.cc: Aesthetic change.

2006-12-24  SIGOURE Benoit  <sigoure.benoit@lrde.epita.fr>

	More restyling.
	* src/ubinary.cc,
	* src/ucommand.cc,
	* src/ughostconnection.cc,
	* src/uqueue.cc,
	* src/ustring.cc,
	* src/usystem.cc,
	* src/uvalue.cc: Use static_cast where possible. static_cast is ugly
	  and makes the code harder to read, but it's safer and it's the price
	  to pay when you deal with unsafe C functions when you should be
	  using high level C++ abstractions.

2006-12-24  SIGOURE Benoit  <sigoure.benoit@lrde.epita.fr>

	Restyle.
	* src/Makefile.am,
	* src/uast.hh,
	* src/ucommand.hh,
	* src/uexpression.cc,
	* src/uvariable.cc,
	* src/ustring.hh: Remove trailing whitespaces.

	* src/ueventinstance.cc,
	* src/uasyncregister.cc,
	* src/uvalue.cc,
	* src/ueventcompound.cc,
	* src/uasynccommand.cc,
	* src/ueventmatch.cc: Use libport/cstdio.

	* src/uvar.cc: Remove unecessary parenthesis.

2006-12-23  Akim Demaille  <demaille@gostai.com>

	Update tests
	* src/uexpression.cc: Simplify error message.

2006-12-23  Akim Demaille  <demaille@gostai.com>

	More specific errors
	* src/uexpression.cc: For "load" and "exec".

2006-12-23  Akim Demaille  <demaille@gostai.com>

	More sendf
	* src/ucommand.cc: Use more sendf than send.

2006-12-23  Akim Demaille  <demaille@gostai.com>

	Fix multiple definitions
	* src/uast.hh (UAst::UAst): inline the implementation.

2006-12-23  Akim Demaille  <demaille@gostai.com>

	Simplify UCommand uses
	* src/ucommand.cc: Don't qualify when used by the definer.
	* src/uconnection.cc: Fix C++ -> C of strings.

2006-12-23  Akim Demaille  <demaille@gostai.com>

	Update UConnection::sendf
	* src/uconnection.hh, src/uconnection.cc (sendf): Take a string, not
	a char*.
	Add one for va_list.
	* src/ucommand.hh, src/ucommand.cc: Adjust.

2006-12-22  Akim Demaille  <demaille@gostai.com>

	Add location to UCommands
	* src/uast.hh: New.
	* src/Makefile.am: Adjust.
	* src/ucommand.hh (UCommand): Derive from UAst.
	Adjust all dependencies.

2006-12-22  Akim Demaille  <demaille@gostai.com>

	Update test framework
	* configure.ac: Adjust.

2006-12-22  Akim Demaille  <demaille@gostai.com>

	Store all the parsed file names
	* src/parser/uparser.hh, src/parser/uparser.cc (files, files_):
	New.
	(filename_): Now a pointer.
	* src/parser/bison/ugrammar.y: Let the locations' file names be
	const.

2006-12-22  Akim Demaille  <demaille@gostai.com>

	Coding style changes
	* src/ucommand.cc: here.
	(kind): New.
	Use it.

2006-12-22  Akim Demaille  <demaille@gostai.com>

	Less headers
	* src/userver.hh: Do not include ubinder.hh to lighten the
	dependencies.
	* src/ucommand.cc, src/uconnection.cc, src/uobj.cc,
	* src/uvariable.cc: do it.

2006-12-22  Akim Demaille  <demaille@gostai.com>

	Update tests
	* Makefile.am: Fix.

2006-12-22  Akim Demaille  <demaille@gostai.com>

	Missing include
	* src/uvariable.cc (ubinary.hh): Include it.

2006-12-22  Akim Demaille  <demaille@gostai.com>

	Prepare for new tests/
	This checkin probably does not work, but is needed to serialize
	complex svn directory changes.
	* tests: Remove.
	Will be replaced by an svn:externals onto urbivalid.
	* configure.ac: tests/ is now a package, not a simple subdir.

2006-12-22  Akim Demaille  <demaille@gostai.com>

	Less includes in headers
	* src/uobj.hh, src/ucommand.hh: Remove several includes.
	* src/parser/bison/ugrammar.y, src/ucommand.cc, src/uconnection.cc,
	* src/uexpression.cc, src/uobj.cc, src/uvalue.cc:
	Add the missing includes.
	Rename iterators.
	Formatting changes.

2006-12-22  Akim Demaille  <demaille@gostai.com>

	Simplifications
	* src/ucommand.hh: Make private most attributes.
	(copybase): Return the modified argument to please the call sites.
	The previous return value was *never* used.
	(nbval): Remove, unused.
	* src/ucommand.cc: Adjust.

2006-12-22  Akim Demaille  <demaille@gostai.com>

	Let variables be variables
	not attributes...
	* src/ucommand.hh, src/ucommand.cc (tmpeval): Remove.
	(v): New local variable in several places.
	Also, factor common code.

2006-12-22  Akim Demaille  <demaille@gostai.com>

	Minor changes
	* src/ucommand.cc, src/uconnection.cc, src/uconnection.hh: here.

2006-12-22  Akim Demaille  <demaille@gostai.com>

	Restyle
	* src/ucommand.cc: here.

2006-12-22  Akim Demaille  <demaille@gostai.com>

	Refactor
	* src/ucommand.cc: A lot of simple by very effective
	simplifications.
	Some are really absurd, reading the patch is encouraged if
	you need a laugh.

2006-12-22  SIGOURE Benoit  <sigoure.benoit@lrde.epita.fr>

	Add some workarounds for bug #114.
	* src/parser/bison/ugrammar.y: Work around the fact that a
	  taggedcommand can be a command, a command can be an instruction, and
	  instruction can be empty (and a NULL pointer). Some NULL pointers
	  in the AST happen to be fatal for the kernel. Report a parse error
	  for those.

2006-12-22  SIGOURE Benoit  <sigoure.benoit@lrde.epita.fr>

	Remove an unsafe cast.
	* src/parser/bison/ugrammar.y: Remove an unsafe cast from UCommand* to
	  UCommand_TREE*. Use dynamic_cast instead.

2006-12-22  SIGOURE Benoit  <sigoure.benoit@lrde.epita.fr>

	Formatting changes.
	* src/parser/bison/ugrammar.y: Clean coding-style. Remove useless C
	 casts excepted where they are necessary to pick up an overload (in
	 this case: Use static_cast instead).

2006-12-22  SIGOURE Benoit  <sigoure.benoit@lrde.epita.fr>

	Leak less memory when adding an alias.
	* src/userver.cc (UServer::addAlias): Leak only a string (char*, not
	  std::string) instead of leaking that string plus an UString.

2006-12-22  SIGOURE Benoit  <sigoure.benoit@lrde.epita.fr>

	Fix initialization order and code cleanup.
	* src/userver.cc (ctor): Fix initialization order.
	  Some code cleanup (including using ++iterator instead of iterator++
	  where possible).

2006-12-22  SIGOURE Benoit  <sigoure.benoit@lrde.epita.fr>

	Fix includes.
	* src/ucommand.hh: Move cstdarg to.
	* src/ucommand.cc: ... Here.
	* src/userver.hh: Include cstdarg.

2006-12-22  Akim Demaille  <demaille@gostai.com>

	Clean up
	* src/ucommand.cc (debug, DEBUG_ATTR, to_string): New.
	(nodeType_foreach, nodeType_for, nodeType_loopn): Merge into...
	(nodetype): this.
	Extend for WHILE.
	Use them all.
	Remove useless parens.
	Rename iterators.
	Shorten scopes.

2006-12-22  Akim Demaille  <demaille@gostai.com>

	Clean up
	* src/ubinder.hh, src/ubinder.cc: Here.
	Use simple iterator names.

2006-12-22  Akim Demaille  <demaille@gostai.com>

	debug (va_list)
	* src/userver.hh, src/userver.cc (debug): One more version,
	taking a va_list.

2006-12-21  SIGOURE Benoit  <sigoure.benoit@lrde.epita.fr>

	Add a dirty workaround for bug #113.
	* src/uconnection.cc (UConnection::received): Here.

2006-12-21  Akim Demaille  <demaille@gostai.com>

	buffer_t
	* src/ucommand.cc (buffer_t): New.
	Use it.
	(tmpbuffer): Rename as...
	(buf): this.
	Let's keep the names short.
	* src/ucommand.hh (MAXSIZE_TMPMESSAGE): Remove.
	Let's keep the headers simple.

2006-12-21  SIGOURE Benoit  <sigoure.benoit@lrde.epita.fr>

	Fix CLEANFILES.
	* Makefile.am,
	* src/Makefile.am (CLEANFILES): Add vc80.pdb (VC++ puts the equivalent
	  of the debug stuff generated by -g in this file).

2006-12-20  Jean-Christophe Baillie  <baillie@gostai.com>

	urbivalid-up.

2006-12-20  Jean-Christophe Baillie  <baillie@gostai.com>

	fix small bug in speed:0 modified assignment.
	* src/ucommand.cc: fix behavior. No more 0=0.0001 ugly stuff.

2006-12-20  Jean-Christophe Baillie  <baillie@gostai.com>

	Fix ticket [111].
	fix synchronous assignment problem with add mode.
	* src/ucommand.cc: use previous value as startvalue to insure that it
	will remain unchanged between several assignments during the same
	cycle.

2006-12-20  Jean-Christophe Baillie  <baillie@gostai.com>

	formatting change
	* src/ucommand.cc: done.

2006-12-20  SIGOURE Benoit  <sigoure.benoit@lrde.epita.fr>

	Use libport/cstdio.
	* src/ucommand.cc,
	* src/uconnection.cc,
	* src/uexpression.cc,
	* src/uobj.cc,
	* src/uobject.cc,
	* src/userver.cc,
	* src/usystem.cc,
	* src/uvariable.cc,
	* src/uvariablename.cc: Here.

2006-12-20  SIGOURE Benoit  <sigoure.benoit@lrde.epita.fr>

	Fix include.
	* src/uvalue.hh: Fix typo.

2006-12-20  SIGOURE Benoit  <sigoure.benoit@lrde.epita.fr>

	Add missing include.
	* src/uvalue.hh: include ref-pt.hh from libport.

2006-12-20  Akim Demaille  <demaille@gostai.com>

	Include cstdarg
	* src/uconnection.cc: here.

2006-12-19  Akim Demaille  <demaille@gostai.com>

	UConnection::sendf
	* src/uconnection.hh, src/uconnection.cc (UConnection::sendf): New.
	* src/ucommand.cc, src/userver.cc, src/uvariablename.cc:
	perl -0 -pi -e 's/char (\w+)\[([^\]]+)\];
	\s*snprintf\s*\(\1,\s*\2,\s* (.*?)\);
	(\s*connection->send)\(\1,\s*(.*?)\);/$4f ($5, $3);/gms' src/*c
	Plus fixes by hand when it matched too well.

2006-12-19  Akim Demaille  <demaille@gostai.com>

	Simplifications
	* src/userver.cc: Use C++ like ctors.
	Someone will have to clean the warnings.
	And maybe continue to improve this ctor.
	Also, use simple iterator variable names (e.g., i).

2006-12-19  Akim Demaille  <demaille@gostai.com>

	Use an impossible name for removeFunction
	* src/userver.cc (UServer::UServer): here.

2006-12-19  Akim Demaille  <demaille@gostai.com>

	Put back the old definition of FREEMEM
	* src/utypes.hh: here.
	The test timed out on Windows.

2006-12-19  Akim Demaille  <demaille@gostai.com>

	Restore the newest definition of FREEMEM
	* src/utypes.hh: Here.
	Up till now we had 13/22 errors on Windows.  I suspect we
	still do after this patch.  Then we'll have to study the uses
	of ADDMEM, that will be the only remaining culprit.

2006-12-19  Akim Demaille  <demaille@gostai.com>

	Functions own their name
	* src/ufunction.cc, src/ufunction.hh (funname): Now an UString.
	Private.
	* src/ucommand.cc, src/userver.cc: Adjust.

2006-12-19  Akim Demaille  <demaille@gostai.com>

	Formatting and parens changes
	* src/ufunction.hh, src/userver.cc: here.

2006-12-19  Akim Demaille  <demaille@gostai.com>

	Restore the newest LIBERATE/ADDOBJ/FREEOBJ
	* src/utypes.hh: here.
	The problem (early failures on Aibo and Windows) is probably
	with the definition of ADDMEM and FREEMEM, not these.

2006-12-19  Akim Demaille  <demaille@gostai.com>

	Remove old GCC 2 hacks
	* src/ucommand.cc, src/uvalue.cc: here.

2006-12-19  Akim Demaille  <demaille@gostai.com>

	Formatting changes
	* src/uqueue.cc: here.

2006-12-19  Akim Demaille  <demaille@gostai.com>

	Use libport/ref-pt.hh
	* src/fwd.hh: Complete.
	* src/parser/bison/ugrammar.y: Adjust.
	* src/ucallid.cc,
	* src/ucallid.hh,
	* src/ucommand.cc,
	* src/ucommand.hh,
	* src/uconnection.cc,
	* src/ueventcompound.hh,
	* src/uexpression.cc,
	* src/unamedparameters.cc,
	* src/uobj.cc,
	* src/uobject.cc,
	* src/userver.cc,
	* src/utypes.hh,
	* src/uvalue.cc,
	* src/uvalue.hh,
	* src/uvariable.cc,
	* src/uvariablelist.cc:
	Ditto.
	Remove includes from the hh files, sort those in cc files.

2006-12-19  Akim Demaille  <demaille@gostai.com>

	Restore old ADDMEM macros
	* src/utypes.hh: here.

2006-12-19  Akim Demaille  <demaille@gostai.com>

	ucomplaints.*
	* src/ucomplaints.cc, src/ucomplaints.hh: New.
	* src/ucommand.cc, src/uconnection.cc, src/uconnection.hh,
	* src/utypes.hh, src/Makefile.am: Adjust.

2006-12-19  SIGOURE Benoit  <sigoure.benoit@lrde.epita.fr>

	Code clean-up.
	* src/ucommand.cc: Remove useless casts. Replace unsafe casts by
	  dynamic_cast.

2006-12-19  Akim Demaille  <demaille@gostai.com>

	Don't define tmpbuffer globally
	* src/ucommand.hh, src/ucommand.cc: Define it where used.
	* src/uvariablename.cc: Adjust.

2006-12-19  Akim Demaille  <demaille@gostai.com>

	Update uobject

2006-12-19  Akim Demaille  <demaille@gostai.com>

	Shorten scopes
	* src/ucommand.cc (UCommand_ASSIGN_VALUE::execute): here.

2006-12-19  SIGOURE Benoit  <sigoure.benoit@lrde.epita.fr>

	Don't fail if valgrind was requested but can't be found.
	* tests/check-file: .

2006-12-19  Akim Demaille  <demaille@gostai.com>

	Warn about memory instead of corruptions
	* src/uconnection.cc (received): Use a more appropriate warning here.

2006-12-19  SIGOURE Benoit  <sigoure.benoit@lrde.epita.fr>

	Fix test suite.
	* tests/check-file: Add missing `eval's.

2006-12-19  Akim Demaille  <demaille@gostai.com>

	Remove THESERVER
	* src/network/bsdnet/connection.cc,
	* src/network/bsdnet/network.cc: Use ::urbiserver.

2006-12-19  SIGOURE Benoit  <sigoure.benoit@lrde.epita.fr>

	Add support for Valgrind.
	* Makefile.am (maintainer-check, valgrind-check): New.
	* tests/check-file: Run valgrind if USE_VALGRIND or WITH_VALGRIND is a
	  non empty environment variable.

2006-12-19  Akim Demaille  <demaille@gostai.com>

	Adjust to libport::hash_map_type
	* src/utypes.hh: here.

2006-12-19  Akim Demaille  <demaille@gostai.com>

	Remove Wno-effc++
	* configure.ac: here.

2006-12-19  Jean-Christophe Baillie  <baillie@gostai.com>

	update uobject externals

2006-12-19  Jean-Christophe Baillie  <baillie@gostai.com>

	strMorph(s) will morph the UCommand into the command written
	in s, using 'exec' as an intermediary to handle s.

	code factoring
	* src/ucommand.cc: use strMorph to factor string->command code.

2006-12-19  Jean-Christophe Baillie  <baillie@gostai.com>

	Support for kernel system messages has been added through the USystem
	class that uobjects can inherit. This USystem class is a generic proxy
	to kernel informatio and kernel messages, only usable in pluggin mode.

	Read the documentation in usystem.hh for application on the
	NEW_CHANNEL kernel message channel and usage in UCommand_NEW to catch
	failed 'new' attempts (modif added for mefyl).

	Add support for kernel system messages with USystem, application to
	* src/Makefile.am: add usystem to the build process.
	* src/fwd.hh: declare USystem.
	* src/ucommand.cc: add support for NEW_CHANNEL messages and add
	factoring code with 'strMorph'.
	* src/ucommand.hh: add strMoprh and sysCall flag.
	* src/userver.cc: init 'systemObjects', vector of registered USystem
	objects lists. The vector index is the message channel.
	* src/userver.hh: add systemObjects.
	* src/usystem.cc: New.

2006-12-15  SIGOURE Benoit  <sigoure.benoit@lrde.epita.fr>

	Remove extra qualification.
	* src/uexpression.hh (eval_EXPR_FUNCTION): Don't declare with the
	 'UExpression::' qualification because it chokes on g++ 4.1.

2006-12-15  Akim Demaille  <demaille@gostai.com>

	eval_EXPR_FUNCTION
	* src/uexpression.hh, src/uexpression.cc (eval): Extract
	the handling of EXPR_FUNCTIONs to...
	(eval_EXPR_FUNCTION): here.
	No other changes (in spite of what the diff may look like).

2006-12-15  Akim Demaille  <demaille@gostai.com>

	EVAL_EXPR_BIN_BOOLEAN
	* src/uexpression.cc: New.
	Use it

2006-12-15  Akim Demaille  <demaille@gostai.com>

	More scope reduction
	* src/uexpression.cc: Here.

2006-12-15  Akim Demaille  <demaille@gostai.com>

	Shorten scopes
	* src/uexpression.cc: Here.

2006-12-14  Akim Demaille  <demaille@gostai.com>

	Shorten scopes
	* src/uexpression.cc: here.

2006-12-14  Akim Demaille  <demaille@gostai.com>

	Shorten scopes
	* src/uexpression.cc: here.

2006-12-14  Akim Demaille  <demaille@gostai.com>

	reuse name from UBlendType
	* src/uexpression.cc: here.
	* src/ucommand.cc: Formatting changes.

2006-12-14  Akim Demaille  <demaille@gostai.com>

	Put UCommandType in UCommand
	* src/utypes.hh (UCommandType): Rename as...
	* src/ucommand.hh (UCommand::Type): this.
	Adjust all callers.

2006-12-14  Akim Demaille  <demaille@gostai.com>

	Shorten scopes
	* src/uexpression.cc: here.

2006-12-14  Akim Demaille  <demaille@gostai.com>

	Shorten scopes
	* src/uexpression.cc: here.

2006-12-14  Akim Demaille  <demaille@gostai.com>

	Factor binaries
	* src/uexpression.cc: here.

2006-12-14  Akim Demaille  <demaille@gostai.com>

	Do not allow string order-comparison
	* src/uexpression.cc: Here.

2006-12-14  Akim Demaille  <demaille@gostai.com>

	Upgrade ENSURE_COMPARISON
	* src/uexpression.cc (ENSURE_COMPARISON): Be given e1 and e2.
	Adjust callers.

2006-12-14  Akim Demaille  <demaille@gostai.com>

	EVAL_EXPR_COMPARISON
	* src/uexpression.cc: New.
	Use it.
	Shorten scopes.

2006-12-14  Akim Demaille  <demaille@gostai.com>

	eval_EXPR_VARIABLE
	* src/uexpression.hh, src/uexpression.cc (eval_EXPR_VARIABLE): New.
	(eval): Extracted from here.
	(devicename, methodname): Remove, unused.
	(errSize): Remove, used, but useless.
	(errorString): Use a tighter scope.

2006-12-14  Akim Demaille  <demaille@gostai.com>

	Shrink the scope of ret
	* src/uexpression.cc: here.

2006-12-14  Akim Demaille  <demaille@gostai.com>

	Add braces
	* src/uexpression.cc: in this monster.

2006-12-14  Akim Demaille  <demaille@gostai.com>

	Formatting changes
	* src/parser/bison/ugrammar.y: here.

2006-12-14  Akim Demaille  <demaille@gostai.com>

	windows.hh
	* src/console.cc: Adjust.

2006-12-14  Akim Demaille  <demaille@gostai.com>

	Clean UExpressions
	* src/utypes.hh (UExpressionType): Move to...
	* src/uexpression.hh, src/uexpression.cc (UExpression::Type): Here.
	Adjust all dependencies.

2006-12-14  Akim Demaille  <demaille@gostai.com>

	Formatting changes
	* src/ucommandqueue.cc: here.

2006-12-14  Akim Demaille  <demaille@gostai.com>

	Update uobject

2006-12-14  Akim Demaille  <demaille@gostai.com>

	Include cassert
	* src/parser/uparser.cc: here.

2006-12-14  Akim Demaille  <demaille@gostai.com>

	Fix location tracking
	* src/parser/uparser.cc, src/parser/uparser.hh (UParser::loc_):
	New.
	* src/parser/bison/ugrammar.y: Use it.
	Formatting changes.
	Remove useles includes.
	* tests/Makefile.am: One less expected failure.

2006-12-14  Akim Demaille  <demaille@gostai.com>

	Match EOF one by one
	* src/parser/bison/utoken.l: To avoid counting two eol on \n\r for
	instance.

2006-12-14  Akim Demaille  <demaille@gostai.com>

	Update uobject
	* src/Makefile.am: Adjust.
	* src/utypes.hh: Include utypes-common.hh.
	Import UBlendType definitions.
	* src/uvariable.hh: UBlend -> UBlendType.
	* src/uvar.cc: Remove what is done elsewhere.

2006-12-14  Akim Demaille  <demaille@gostai.com>

	Don't declare static const int in declarations
	* src/network/bsdnet/connection.hh: Use enums.

2006-12-14  Akim Demaille  <demaille@gostai.com>

	Remove version.hh.in
	* src/version.hh.in: Remove.
	We use the one in build-aux.

2006-12-13  Akim Demaille  <demaille@gostai.com>

	Report file names in parse errors
	* src/parser/uparser.cc, src/parser/uparser.hh (filename_): New.
	* src/parser/bison/ugrammar.y: Use it to initialize @$.
	* tests/check-file: Normalize the path of included files
	to avoid difference due to builddir, srcdir etc.

2006-12-13  Akim Demaille  <demaille@gostai.com>

	Nuke a few useless includes
	I have a small computer, and I'm tired of wasted cycles.
	* src/fwd.hh: Complete and sort.
	* src/parser/bison/ugrammar.y, src/ucommand.cc, src/uconnection.hh,
	* src/ueventhandler.cc, src/uexpression.cc, src/ughostconnection.cc,
	* src/uobj.cc, src/userver.cc, src/userver.hh:
	Remove a few includes from userver.hh, since it's included by
	virtually all the files.
	Adjust the missing dependencies in *.cc files.

2006-12-13  Akim Demaille  <demaille@gostai.com>

	Minor parser cleanups
	* src/parser/uparser.cc, src/parser/uparser.hh (parser_type): New.
	Use it.
	(uflexer_): Rename as...
	(scanner_): this.
	(scan): Remove.
	* src/parser/bison/ugrammar.y: Adjust: directly use the UParser's
	scanner.

2006-12-13  Akim Demaille  <demaille@gostai.com>

	More %printer
	* src/parser/bison/ugrammar.y: For <val>.

2006-12-13  Akim Demaille  <demaille@gostai.com>

	More concrete tokens
	* src/parser/bison/ugrammar.y: here.

2006-12-13  Akim Demaille  <demaille@gostai.com>

	Add tests for load
	* src/console.cc: Support URBI_PATH.
	* src/userver.cc (loadFile): Reduce scopes.
	* tests/Makefile.am (TEST_ENVIRONMENT): New.
	* tests/check-file: Also accept XXXXXXX "prompts".
	Pass URBI_PATH to find files to load.

2006-12-12  Akim Demaille  <demaille@gostai.com>

	Remove UCommand_LOAD
	* src/ucommand.cc, src/ucommand.hh: It has been obsoleted by the
	previous patch.

2006-12-12  Akim Demaille  <demaille@gostai.com>

	Merge load into exec
	* src/uexpression.cc: Merge the handling of load into that of exec.

2006-12-12  Akim Demaille  <demaille@gostai.com>

	UServer::path
	* src/userver.cc, src/userver.hh (path_type, path, find_file):
	New.
	(loadFile): No longer pure virtual, provide an effective default
	version.
	* src/console.cc (loadFile): Remove, this version is now in the
	kernel.

2006-12-12  Akim Demaille  <demaille@gostai.com>

	include fstream
	* src/parser/uparser.cc: here.

2006-12-12  Akim Demaille  <demaille@gostai.com>

	Add file parsing
	* src/parser/uparser.cc, src/parser/uparser.hh (parse_): New.
	(process): Use it.
	Add an overloaded version meant to parse file, not a loaded buffer.

2006-12-12  Akim Demaille  <demaille@gostai.com>

	UParsers know their UConnection
	* src/parser/uparser.cc, src/parser/uparser.hh (UParser::connection):
	New.
	(UParser::UParser, UParser::process): Adjust.
	* src/ucommand.cc, src/uexpression.cc, src/userver.cc: Adjust.
	* src/uconnection.cc, src/uconnection.hh: Pass the connection
	to the parser ctor.

2006-12-12  Akim Demaille  <demaille@gostai.com>

	Formatting changes
	* src/ucommand.hh, src/userver.cc: here.

2006-12-12  Akim Demaille  <demaille@gostai.com>

	White space changes
	* src/ucommand.cc: here.

2006-12-12  Akim Demaille  <demaille@gostai.com>

	UDEBUG_EXPR
	* src/uexpression.cc: New.
	(UExpression::print): Use it.
	Should be used more widely.

2006-12-12  Akim Demaille  <demaille@gostai.com>

	One parser per connection
	* src/userver.cc, src/userver.hh: No longer aggregate a parser.
	* src/uconnection.cc, src/uconnection.hh (parser_, parser): New.
	(lastloc): Move to...
	* src/parser/uparser.hh: here.
	* src/parser/bison/ugrammar.y: Adjust.
	* src/ucommand.cc, src/uexpression.cc: Adjust to find the connection's
	parser, not the server's.

2006-12-12  Akim Demaille  <demaille@gostai.com>

	Add printers for strings in the parser
	* src/ustring.hh (operator<< (ostream, UString)): New.
	* src/parser/bison/ugrammar.y: Add %printer for UString value.

2006-12-12  Akim Demaille  <demaille@gostai.com>

	Formatting changes
	* src/uconnection.cc: here.

2006-12-12  Akim Demaille  <demaille@gostai.com>

	Return access to members by reference, not pointers
	* src/uconnection.hh (recvQueue): Return a reference, to make
	it clear the ownership is not given away.
	* src/console.cc, src/userver.cc: Adjust.

2006-12-12  Akim Demaille  <demaille@gostai.com>

	Fix the previous checkin
	* src/uconnection.cc: Propagate the fact that queues are no
	longer pointers.
	* src/uvalue.cc: Ditto.

2006-12-12  Akim Demaille  <demaille@gostai.com>

	Aggregate UQueues in UConnection
	* src/uconnection.cc, src/uconnection.hh: Here.
	Adjust ctor and dtor.

2006-12-12  Akim Demaille  <demaille@gostai.com>

	message for warnings
	* src/uconnection.cc (error_message): Rename as...
	(message): this.
	(message): New overloaded version for warnings.
	(UConnection::warning): Use it.

2006-12-12  Akim Demaille  <demaille@gostai.com>

	error_message
	* src/uconnection.cc (error_message): New.
	Handle UERROR_MEMORY_WARNING.
	(UConnection::error): Use it, it was extracted from here.
	Simplify.

2006-12-12  Akim Demaille  <demaille@gostai.com>

	Formatting changes
	* src/uconnection.cc, src/uobject.cc: Here.

2006-12-12  Razik Yousfi  <yousfi@gostai.com>

	Remove useless attributes.
	* src/uvariablename.hh: Remove useless attributes.
	* src/uvariablename.cc: Use local variables.

2006-12-12  Akim Demaille  <demaille@gostai.com>

	Don't be afraid to pass static strings to send
	* src/uexpression.cc: here, instead of first saving them
	in errorString.
	Remove one definition of errorString that is now useless.

2006-12-12  Akim Demaille  <demaille@gostai.com>

	Formatting changes
	* src/uexpression.cc: Also, reduce some scopes.

2006-12-12  Akim Demaille  <demaille@gostai.com>

	Remove unused attribute
	* src/ucommand.hh (hmi): Remove.

2006-12-12  Akim Demaille  <demaille@gostai.com>

	Simplify the logic of UCommand_LOAD::execute
	* src/ucommand.cc: here.

2006-12-12  Akim Demaille  <demaille@gostai.com>

	UParser::*_type
	* src/parser/uparser.hh (token_type, semantic_type)
	(location_type): New.
	Use them.

2006-12-12  Akim Demaille  <demaille@gostai.com>

	Prefix (some of) the tokens
	The token "in" was mapped to IN which is used somewhere on
	Windows.  Rather than fighting against this, use names that
	are less dangerous by prefixing then with TOK_.
	More should be needed, but at least that fixes the portability
	issue for now.
	* src/parser/bison/ugrammar.y: here.
	Use concrete names rather than abstract token names.
	More propagation is needed.
	* src/parser/bison/utoken.l: Adjust.

2006-12-12  Akim Demaille  <demaille@gostai.com>

	Simplify some piece of crap
	I thought I had seen it all checking student code at EPITA...
	* src/uvariablename.cc, src/uvariablename.hh (hmi2): Don't
	make it a class member, since it's only used as a local variable.
	(getVariable): Simplify.

2006-12-12  Akim Demaille  <demaille@gostai.com>

	Simplify scanGroups
	* src/ucommand.cc: here, using variable aliases.
	It should be noted that the test suite does not seem to
	exercise this part.  Someone should write some tests for it.
	* src/uvariablename.cc: Reduce variable scope.

2006-12-12  Akim Demaille  <demaille@gostai.com>

	Sort tokens
	* src/parser/bison/utoken.l, src/parser/bison/ugrammar.y:
	Sort tokens.

2006-12-12  Akim Demaille  <demaille@gostai.com>

	UParser::result
	* src/parser/uparser.cc, src/parser/uparser.hh: Remove, unused.
	(IN): Remove this #undef coming out of the blue.

2006-12-12  Akim Demaille  <demaille@gostai.com>

	UParser::errorMessage
	* src/parser/uparser.cc, src/parser/uparser.hh,
	* src/ucommand.cc, src/uconnection.cc,
	* src/uconnection.hh, src/uexpression.cc:
	(errorMessage): Move to...
	(UParser::errorMessage): here.
	(UParser::process): Simplify.
	Don't use new when there is no reason to.
	Remove initialization perfomed both by process and its callers.
	Using "private" might help in the future...
	Introduce variable shortcuts to improve the readability.

2006-12-08  Razik Yousfi  <yousfi@gostai.com>

	Remove dead code.
	* src/uasynccommand.hh: Remove dead code.
	* src/uasyncregister.hh: Idem.

2006-12-07  SIGOURE Benoit  <sigoure.benoit@lrde.epita.fr>

	Only MS VC++ doesn't have snprintf.
	But MinGW has it.
	* src/ucommand.cc: Fix accordingly.

2006-12-07  SIGOURE Benoit  <sigoure.benoit@lrde.epita.fr>

	snprintf doesn't seem to exist on Win32.
	* src/ucommand.cc: But there is a _snprintf... so use it instead.

2006-12-07  SIGOURE Benoit  <sigoure.benoit@lrde.epita.fr>

	Fixes for Windows.
	* src/network/bsdnet/connection.cc: Use libport's windows.h.
	* src/console.cc: Ditto.
	* src/network/bsdnet/connection.hh: Aesthetic change.
	* src/network/bsdnet/network.hh: Use libport's network.h.
	* src/network/bsdnet/network.cc: Fix includes.
	* src/uconnection.cc: Fix initialization order.

2006-12-07  Razik Yousfi  <yousfi@gostai.com>

	Use ucopy in copy methods.
	* src/uexpression.hh: Add new constructor.
	* src/uexpression.cc,
	* src/uvalue.cc,
	* src/uvariablelist.cc: Use ucopy.
	* vcs/local.rb: Add yousfi@gostai.com.

2006-12-05  Akim Demaille  <demaille@gostai.com>

	Some cleanup
	This code is truly depressing, as soon as one wants to improve
	something, the impedance is so high that everything either falls
	apart, or require immediate care.  Believe it or not, I was
	working on error messages from the parser!
	* src/ucommand.cc, src/ucommand.hh, src/uconnection.cc,
	* src/uexpression.cc, src/ughostconnection.hh: Several
	changes I no longer feel like documenting, which is bad.
	Just as the code.

2006-12-05  Akim Demaille  <demaille@gostai.com>

	uvar-common.cc
	* src/uvar.cc: Remove the code now in uvar-common.cc.

2006-12-05  Akim Demaille  <demaille@gostai.com>

	Clean the scanner
	Now the scanner is tracking location accurately when
	there are C comments.
	* src/parser/bison/utoken.l (SET_VALP_STR, RETURN_STR_TOKEN)
	(RETURN_VAL_TOKEN, RETURN_NUM, RETURN_FLAG, RETURN_FLAGTIME)
	(RETURN_TIMEVALUE): New.
	Use them to factor and improve the code.
	(SC_C_COMMENT): New, use it to handle C comments.
	(EOL, BLANKS): New abbrev, use them.
	Put quotes around patterns, to improve readability and
	pretty-printing.
	As usual, remove useless braces and parens.

2006-12-05  Akim Demaille  <demaille@gostai.com>

	UVar::invariant
	* src/uvar.cc: Implement it, and use it.

2006-12-05  Akim Demaille  <demaille@gostai.com>

	Formatting
	* src/uvalue.cc: here.
	And use case instead of if.

2006-12-05  Akim Demaille  <demaille@gostai.com>

	Kill more useless parens
	* src/console.cc,
	* src/ubinder.cc,
	* src/ucommand.cc,
	* src/ufunction.cc,
	* src/uobject.cc,
	* src/uqueue.cc,
	* src/ustring.cc,
	* src/ustring.hh,
	* src/uvalue.cc,
	* src/uvariable.cc: Remove useless parens.

2006-12-05  Akim Demaille  <demaille@gostai.com>

	update externals
	* Makefile.am (ACLOCAL_AMFLAGS, SVN_EXTERNALS): Add sdk.

2006-12-05  Akim Demaille  <demaille@gostai.com>

	Simplify UBinder
	* src/ubinder.hh, src/ubinder.cc: Use C++ style ctors.
	(id): A UString, not a pointer.
	(monitors_type): New, use it.
	Change almost all signatures to pass const UString& instead of
	UString*.

2006-12-05  Akim Demaille  <demaille@gostai.com>

	Formatting changes
	* src/parser/bison/ugrammar.y: here.

2006-12-05  Akim Demaille  <demaille@gostai.com>

	Fix LIBERATE
	* src/utypes.hh: Restore the original test.

2006-12-05  Akim Demaille  <demaille@gostai.com>

	Fix deep_clear issues
	* src/ucallid.cc: Swap mem initializers to silent a warning.
	* src/ueventcompound.cc, src/ueventhandler.cc: Fix/clean the
	uses of deep_clear.

2006-12-05  Akim Demaille  <demaille@gostai.com>

	use libport::deep_clear
	* src/ubinder.cc, src/ubinder.hh, src/ucommand.cc,
	* src/uconnection.cc, src/ueventcompound.cc, src/ueventhandler.cc,
	* src/ueventinstance.cc, src/ueventmatch.cc, src/uobj.cc,
	* src/uobject.cc, src/userver.cc:
	here.
	And run restyle.

2006-12-05  Akim Demaille  <demaille@gostai.com>

	Formatting changes
	* src/uatcandidate.cc: here.
	Shorten scopes.

2006-12-05  Akim Demaille  <demaille@gostai.com>

	Clean UCallid
	* src/ucallid.hh, src/ucallid.cc (fun_id, self_id): Be real
	UString instead of pointers.
	(stack, fun_id, self_id, root): Private.
	Formatting changes.
	Use libport::deep_clear.
	Modernize ctor.

2006-12-05  Akim Demaille  <demaille@gostai.com>

	Formatting changes
	* src/ucommand.cc: Here.

2006-12-05  Akim Demaille  <demaille@gostai.com>

	Formatting changes
	* src/utypes.hh: Make it cuter and more factored.

2006-12-05  Akim Demaille  <demaille@gostai.com>

	Cleanup UStrings
	A *lot* more is needed.  For instance it is still unclear
	whether str_ can be equal to 0 or not.
	* src/ustring.hh, src/ustring.cc: Add const where appropriate.
	Add more construtors, including from std::string and copy ctor.
	Simplify the code.
	(unArmor, fastArmor): Rename as...
	(un_armor, fast_armor): these.
	Declare the private functions are private.
	* src/parser/bison/utoken.l: Adjust.

2006-12-05  Akim Demaille  <demaille@gostai.com>

	Fix distcheck for Windows
	* src/parser/bison/bison.mk: Remove the unexpected back up copy.

2006-12-05  Akim Demaille  <demaille@gostai.com>

	Simplifications
	* src/uatcandidate.cc,
	* src/ucommand.cc,
	* src/uexpression.cc,
	* src/ufunction.hh,
	* src/userver.cc,
	* src/utypes.hh,
	* src/uvariablelist.cc,
	* src/uvariablename.cc:
	Formatting changes.
	No need to cast 0, it has all the pointer types.

2006-12-05  Akim Demaille  <demaille@gostai.com>

	ucopy.hh, formatting changes.
	* src/ucopy.hh: New.
	* src/Makefile.am: Adjust.
	* src/ucommand.cc, src/uvariablename.cc: Ditto.

	* src/uatcandidate.cc, src/ucommand.hh, src/uconnection.cc,
	* src/uexpression.cc, src/ufunction.hh, src/unamedparameters.cc,
	* src/unamedparameters.hh, src/uobject.cc, src/uqueue.cc:
	Formatting changes.

	* src/uobject.cc: Fix a warning by not naming useless arguments.

2006-11-28  Matthieu Nottale  <nottale@gostai.com>

	uobject up

2006-11-27  SIGOURE Benoit  <sigoure.benoit@lrde.epita.fr>

	Fixes for win32/MSVC++.
	* src/network/bsdnet/network.hh,
	* src/network/bsdnet/network.cc,
	* src/network/bsdnet/connection.cc: Include config.h. Define
	  _WIN32_WINNT before including winsock2.h.

	* src/parser/bison/bison.mk: Fix the output generated by flex: Do not
	  include unistd.h if WIN32 is defined. This requires to include
	  config.h but we can't do it from utoken.l since config.h must be
	  included before we attempt to include unistd.h and this occurs
	  at the very beginning of the file, where we don't have control.

2006-11-27  Jean-Christophe Baillie  <baillie@gostai.com>

	fix ticket #77
	* src/ucommand.cc: add missing event deletion in UCommand_EMIT
	destructor + code refactoring.
	* src/ucommand.hh: add removeEvent method.
	* src/utypes.hh: nothing.

2006-11-25  Matthieu Nottale  <nottale@gostai.com>

	Bugfix <TITLE> uobject up
	* src/ucommand.cc: Fix a bug in ucommand_assign::execute.
	* src/uobject.cc: Implement new "cast" overload to const char *.

2006-11-24  SIGOURE Benoit  <sigoure.benoit@lrde.epita.fr>

	Fix CLEANFILES.
	* tests/Makefile.am: Use '+=' because it's already initialized.

2006-11-24  SIGOURE Benoit  <sigoure.benoit@lrde.epita.fr>

	Fix distcheck.
	* Makefile.am (dist-hook): New: remove remaining .svn files.
	* tests/Makefile.am (check-TESTS): Fix the case where srcdir ==
	  buildir.
	  (EXTRA_DIST, CLEANFILES): New.

2006-11-24  SIGOURE Benoit  <sigoure.benoit@lrde.epita.fr>

	List the tests that fail in XFAIL_TESTS.
	* tests/Makefile.am: Here.

2006-11-23  SIGOURE Benoit  <sigoure.benoit@lrde.epita.fr>

	Fix bug #84.
	* src/parser/bison/ugrammar.y: Raise parse errors in cases where the
	  then-part of an if-else or the at-part of an at-onleave is empty.
	  eg: if (true) else whatever;
	      at (true) onleave whatever;
	* vcs/local.rb: Add myself.

2006-11-23  Matthieu Nottale  <nottale@gostai.com>

	Fix timeout command behavior.
	* src/ucommand.cc: Fix timeout command morphing: command can last less than timeout.

2006-11-23  Matthieu Nottale  <nottale@gostai.com>

	Fix incorrect bin header conversion
	* src/uvalue.cc: Fix empty stream check.

2006-11-23  Matthieu Nottale  <nottale@gostai.com>

	Fix a segfault(assert fail) in uconnection.cc
	* src/ucommand.cc: Add missing initialisation of runlevel1 in UCOMMAND_TREE ctor.

2006-11-23  SIGOURE Benoit  <sigoure.benoit@lrde.epita.fr>

	Fix calls to usleep for Windows.
	* src/console.cc: Because 1/1000 = 0 and Sleep(0) might not work.

2006-11-23  SIGOURE Benoit  <sigoure.benoit@lrde.epita.fr>

	Install version.hh.
	This will be extremely helpful in order to know which version is
	installed (especially for the buildfarm so that it knows which version
	of the kernel it's using when compiling an engine/core/sdk/you name
	it).
	* src/Makefile.am: Here.

2006-11-22  SIGOURE Benoit  <sigoure.benoit@lrde.epita.fr>

	Use Sleep on Windows.
	* src/console.cc: Here.

2006-11-22  SIGOURE Benoit  <sigoure.benoit@lrde.epita.fr>

	Fix includes.
	* src/console.cc: include unistd.h for usleep.

2006-11-22  SIGOURE Benoit  <sigoure.benoit@lrde.epita.fr>

	Fix initialization orders in ctors.
	* src/ucommand.cc,
	* src/uvalue.cc,
	* src/uvariablename.cc: Here.

2006-11-21  Akim Demaille  <demaille@gostai.com>

	Simplify
	* src/uvalue.cc (echo): The code for void.

2006-11-21  Akim Demaille  <demaille@gostai.com>

	Restyle pointers
	* src/uatcandidate.cc,
	* src/ucommand.cc,
	* src/ueventhandler.cc,
	* src/uexpression.cc,
	* src/uobject.cc,
	* src/uvalue.cc:
	Use build-aux/reindent.
	* src/uvalue.cc (echo): Deeper overhaul: use switch, for God
	sake!

2006-11-21  Akim Demaille  <demaille@gostai.com>

	Return style.
	* src/uqueue.hh, src/utypes.hh, src/uvariablename.hh: here.

2006-11-21  Akim Demaille  <demaille@gostai.com>

	Normalize returns
	* src/ubinder.cc,
	* src/ucommand.cc,
	* src/ucommandqueue.cc,
	* src/uexpression.cc,
	* src/ufunction.cc,
	* src/ughostconnection.cc,
	* src/unamedparameters.cc,
	* src/uvalue.cc,
	* src/uvar.cc,
	* src/uvariable.cc,
	* src/uvariablelist.cc,
	* src/uvariablename.cc: Run build-aux/reindent.

2006-11-21  Akim Demaille  <demaille@gostai.com>

	Coding style
	* src/ucommand.cc, src/uconnection.cc, src/uexpression.cc: here.

2006-11-21  Akim Demaille  <demaille@gostai.com>

	:) :) :)
	* src/console.cc: This is C++, not Perl or sh.

2006-11-21  Akim Demaille  <demaille@gostai.com>

	Let uconsole accept args
	* src/console.cc: Use argv[1] if given.
	* tests/check-file: Feed uconsole directly, not via stdin,
	since it behaves weirdly on Tsuna's machine.

2006-11-21  SIGOURE Benoit  <sigoure.benoit@lrde.epita.fr>

	Add a sanity check.
	* src/uconnection.cc: Make sure that stack isn't empty before popping
	  it. Some code cleanup.

2006-11-21  Akim Demaille  <demaille@gostai.com>

	Update libport

2006-11-21  Akim Demaille  <demaille@gostai.com>

	Formatting changes
	* src/memorymanager/memorymanager.cc: here.

2006-11-21  Akim Demaille  <demaille@gostai.com>

	Coding style changes
	* src/network/bsdnet/connection.cc,
	* src/network/bsdnet/network.cc: Run reindent.

2006-11-21  Akim Demaille  <demaille@gostai.com>

	Update externals
	* Makefile.am: Include init.mk.
	* tests/Makefile.am: Use SVN_EXTERNALS_PROXY.

2006-11-21  Akim Demaille  <demaille@gostai.com>

	More code formatting changes
	* src/ucommand.cc, src/uconnection.cc, src/uexpression.cc,
	* src/userver.cc, src/uvalue.cc, src/uvariable.cc: Here.

2006-11-21  Akim Demaille  <demaille@gostai.com>

	Run reindent
	* src/ucommand.cc, src/uexpression.cc, src/unamedparameters.cc,
	* src/uqueue.cc, src/uqueue.hh, src/uvalue.cc: Formatting changes.

2006-11-20  Akim Demaille  <akim.demaille@gmail.com>

	Use svn-externals.mk
	* Makefile.am, src/Makefile.am, tests/Makefile.am: here.

2006-11-20  Akim Demaille  <akim.demaille@gmail.com>

	Formatting changes
	* src/ubinary.hh, src/ucommand.hh: here.

2006-11-20  Akim Demaille  <akim.demaille@gmail.com>

	Coding style changes
	* src/ubinary.cc, src/ucommand.cc, src/ucommandqueue.cc,
	* src/uconnection.cc, src/ufunction.cc,
	* src/ughostconnection.cc, src/unamedparameters.cc,
	* src/uobj.cc, src/uqueue.cc, src/userver.cc, src/uvalue.cc,
	* src/uvariable.cc, src/uvariablelist.cc,
	* src/uvariablename.cc:
	White space changes.
	Initialize members a la C++.

2006-11-18  Jean-Christophe Baillie  <baillie@gostai.com>
	rewrite UConnection sending mechanism.

	UConnection::flush is introduced to be able to delay the effective
	sending of the buffer into the connection. Functions like 'sendc' do not
	flush the buffer, whereas 'send' does.

	'sendPrefix" now puts a marker in the circular buffer before the
	prefix and if anything goes wrong in the subsequent sending, the
	circular buffer queue can "revert" to this marker. This will allow now
	to have atomic message sending, preventing partial sending of a
	header and then failure of the body (large binary for example). The
	body failure will trigger a call to 'revert' and cancel the whole
	message out of the circular buffer (and also lock the queue with
	locked_ so that next attempts will also fail, until we cross another
	'sendPrefix'). Since the above flush-based mecanism ensures than nothing
	has been sent through the network yet, this cancelation is valid. Both
	flushing and marker+reverting features fix the bugs reported in
	ticket #25 and #47.

	Proper testing on Aibo should be done to make sure the tickets are
	closed (not possible for the moment due to compile pbs)

	* src/network/bsdnet/connection.cc: remove the call to block(). It is
	not clear why this call was made and why it did not impact the
	performances of the previous versions.
	* src/ucommand.cc: support for the flushing mecanism.
	* src/uconnection.cc: add sendc and flush.
	* src/uconnection.hh: define sendc and flush.
	* src/uqueue.cc: add revert/mark.
	* src/uqueue.hh: define revert and mark + mark_ and locked_.
	* src/uvalue.cc: fix proper usage of sendc vs send.
	* src/uvariable.cc: idem.

2006-11-18  Jean-Christophe Baillie  <baillie@gostai.com>

	rename system.arg into system.args.
	* src/userver.cc: done.

2006-11-18  Jean-Christophe Baillie  <baillie@gostai.com>
	The system variable 'system.arg' now gives access to a list
	corresponding to the argv[] list of the server execution command line.
	This feature is necessary for webots.

	add support for system.arg (ticket #69).
	* src/userver.cc: add UServer::main.
	* src/userver.hh: declare UServer::main.

2006-11-18  Jean-Christophe Baillie  <baillie@gostai.com>

	add support for var-prefixed args in function prototypes (#74).
	* src/parser/bison/ugrammar.y: done.

2006-11-18  Jean-Christophe Baillie  <baillie@gostai.com>

	cleanup of unnecessary parenthesis.
	* src/ucommand.cc: done.
	* src/uexpression.cc: done.
	* src/uobj.cc: done.
	* src/userver.cc: done.
	* src/uvariable.cc: done.
	* src/uvariablename.cc: done.

2006-11-17  SIGOURE Benoit  <sigoure.benoit@lrde.epita.fr>

	Fix typos.
	* ChangeLog: Here.
	* configure.ac: And here.

2006-11-16  Akim Demaille  <demaille@gostai.com>

	Use banners in the tests.
	* tests/check-file: here.

2006-11-16  Akim Demaille  <akim.demaille@gmail.com>

	Formatting changes
	* src/ucommand.cc: Also, prefer for to while when advisable.
	Remove spurious parens.

2006-11-15  Jean-Christophe Baillie  <baillie@gostai.com>

	fix ticket #70 on nameresolution with remote uobjects methods.
	* src/ucommand.cc: fix code backward compat.
	* src/ufunction.cc: define kernel::remoteFunction.
	* src/ufunction.hh: declare kernel::remoteFunction.
	* src/uobj.cc: fix searchFunction.
	* src/userver.cc: init remoteFunction.

2006-11-15  Jean-Christophe Baillie  <baillie@gostai.com>

	remove unnecessary parenthesis in tests.
	* src/uvariable.cc: done.

2006-11-15  Jean-Christophe Baillie  <baillie@gostai.com>

	fix unnecessary high level scoping in variables
	* src/uobj.cc: fix scoping.

2006-11-15  Akim Demaille  <akim.demaille@gmail.com>

	*.h -> *.hh
	* src/memorymanager/blockmemorymanager.h: Rename as...
	* src/memorymanager/blockmemorymanager.hh: this.
	* src/memorymanager/memorymanager.h: Rename as...
	* src/memorymanager/memorymanager.hh: this.
	* src/parser/uparser.h: Rename as...
	* src/parser/uparser.hh: this.
	* src/uasynccommand.h: Rename as...
	* src/uasynccommand.hh: this.
	* src/uasyncregister.h: Rename as...
	* src/uasyncregister.hh: this.
	* src/uatcandidate.h: Rename as...
	* src/uatcandidate.hh: this.
	* src/ubinary.h: Rename as...
	* src/ubinary.hh: this.
	* src/ubinder.h: Rename as...
	* src/ubinder.hh: this.
	* src/ucallid.h: Rename as...
	* src/ucallid.hh: this.
	* src/ucommand.h: Rename as...
	* src/ucommand.hh: this.
	* src/ucommandqueue.h: Rename as...
	* src/ucommandqueue.hh: this.
	* src/uconnection.h: Rename as...
	* src/uconnection.hh: this.
	* src/ueventcompound.h: Rename as...
	* src/ueventcompound.hh: this.
	* src/ueventhandler.h: Rename as...
	* src/ueventhandler.hh: this.
	* src/ueventinstance.h: Rename as...
	* src/ueventinstance.hh: this.
	* src/ueventmatch.h: Rename as...
	* src/ueventmatch.hh: this.
	* src/uexpression.h: Rename as...
	* src/uexpression.hh: this.
	* src/ufunction.h: Rename as...
	* src/ufunction.hh: this.
	* src/ughostconnection.h: Rename as...
	* src/ughostconnection.hh: this.
	* src/ugroup.h: Rename as...
	* src/ugroup.hh: this.
	* src/unamedparameters.h: Rename as...
	* src/unamedparameters.hh: this.
	* src/uobj.h: Rename as...
	* src/uobj.hh: this.
	* src/uproperty.h: Rename as...
	* src/uproperty.hh: this.
	* src/uqueue.h: Rename as...
	* src/uqueue.hh: this.
	* src/userver.h: Rename as...
	* src/userver.hh: this.
	* src/ustring.h: Rename as...
	* src/ustring.hh: this.
	* src/utypes.h: Rename as...
	* src/utypes.hh: this.
	* src/uvalue.h: Rename as...
	* src/uvalue.hh: this.
	* src/uvariable.h: Rename as...
	* src/uvariable.hh: this.
	* src/uvariablelist.h: Rename as...
	* src/uvariablelist.hh: this.
	* src/uvariablename.h: Rename as...
	* src/uvariablename.hh: this.

	* src/Makefile.am, src/parser/bison/bison.mk,
	* src/parser/bison/flex-lexer.hh, src/parser/bison/ugrammar.y: Adjust.

	* src/console.cc, src/memorymanager/memorymanager.cc,
	* src/parser/uparser.cc, src/uasynccommand.cc,
	* src/uasyncregister.cc, src/uatcandidate.cc, src/ubanner.cc,
	* src/ubinary.cc, src/ubinder.cc, src/ucallid.cc,
	* src/ucommand.cc, src/ucommandqueue.cc, src/uconnection.cc,
	* src/ueventcompound.cc, src/ueventhandler.cc,
	* src/ueventinstance.cc, src/ueventmatch.cc,
	* src/uexpression.cc, src/ufunction.cc,
	* src/ughostconnection.cc, src/ugroup.cc,
	* src/unamedparameters.cc, src/uobj.cc, src/uobject.cc,
	* src/uproperty.cc, src/uqueue.cc, src/userver.cc,
	* src/ustring.cc, src/uvalue.cc, src/uvar.cc,
	* src/uvariable.cc, src/uvariablelist.cc, src/uvariablename.cc:
	Adjust.

2006-11-15  Akim Demaille  <akim.demaille@gmail.com>

	Use reindent
	* src/uasynccommand.cc, src/uasynccommand.h,
	* src/uasyncregister.cc, src/uatcandidate.cc,
	* src/uatcandidate.h, src/ubinary.cc, src/ubinary.h,
	* src/ucommand.cc, src/ucommand.h, src/ucommandqueue.cc,
	* src/uconnection.cc, src/ueventcompound.cc,
	* src/ueventcompound.h, src/ueventhandler.cc,
	* src/ueventhandler.h, src/ueventinstance.cc,
	* src/ueventinstance.h, src/ueventmatch.cc, src/ueventmatch.h,
	* src/uexpression.cc, src/ufunction.cc, src/ufunction.h,
	* src/ughostconnection.cc, src/ugroup.cc,
	* src/unamedparameters.cc, src/uobj.cc, src/uobject.cc,
	* src/uproperty.h, src/uqueue.cc, src/uqueue.h,
	* src/userver.cc, src/userver.h, src/ustring.cc, src/utypes.h,
	* src/uvalue.cc, src/uvalue.h, src/uvar.cc, src/uvariable.cc,
	* src/uvariablelist.cc, src/uvariablename.cc,
	* src/uvariablename.h:
	Use reindent: space changes, use STREQ, use libport/cstring.

2006-11-15  Akim Demaille  <akim.demaille@gmail.com>

	Small uexpression.cc cleansing
	* src/uexpression.cc: Use reindent.
	Remove some useless parens.
	* src/ustring.h: Use appropriate C++ headers.

2006-11-13  Akim Demaille  <demaille@gostai.com>

	Use uconsole to check the kernel
	To run the test, run "make check" (-j accepted).
	To read the logs, see _build/linux/tests/test-suite.log.
	* tests/Makefile.am, tests/check-file: New.
	* Makefile.am, README, configure.ac: Adjust.

2006-11-13  Akim Demaille  <demaille@gostai.com>

	Use istream::read
	* src/console.cc: Use read.

2006-11-13  Akim Demaille  <demaille@gostai.com>

	Factoring
	* src/uexpression.cc (ENSURE_TYPES_1, ENSURE_TYPES_2)
	(ENSURE_TYPES_3, ENSURE_COMPARISON): New.
	Use them.
	Various formatting changes.

2006-11-13  Akim Demaille  <demaille@gostai.com>

	Proprify console.cc
	* src/console.cc: Finish the partial rewriting into C++.
	Unfortunately that does not make it interactive.

2006-11-13  Akim Demaille  <demaille@gostai.com>

	Update externals

2006-11-13  Akim Demaille  <demaille@gostai.com>

	Start reworking console.cc
	* src/console.cc: Unfinished work.

2006-11-13  Akim Demaille  <demaille@gostai.com>

	Formatting changes
	* src/parser/uparser.cc, src/parser/bison/ugrammar.y,
	* src/uconnection.cc: Here.

2006-11-12  Jean-Christophe Baillie  <baillie@gostai.com>

	fix ticket #62 (wrong tags in 'if' command)
	* src/ucommand.cc: done.

2006-11-12  Jean-Christophe Baillie  <baillie@gostai.com>

	fix ticket #41, not accesschange on object attributes
	* src/uvariable.cc: add a call to UVariable::get for each attribute of
	the object.

2006-11-12  Jean-Christophe Baillie  <baillie@gostai.com>

It is now possible to redefine a remote or plugged C++ method from within URBI
itself, while still accessing the old definition. Example:

myobj = new remoteobj;
function myobj.foo(x)
{
  remoteobj::foo(x);
  ...
};

Since local redefinitions of functions override remote/plugged definitions, the
local 'myobj.foo' will always be called, bypassing the remote version (only
accessible now via the :: construct).

	extend support of :: to uobjects
	* src/ucommand.cc: add support for :: with remote/plugged uobjects.

2006-11-12  Jean-Christophe Baillie  <baillie@gostai.com>

Native local functions must override plugins and remote functions definition
when a name conflict occurs.
This means that it is possible to redefine a remote function written in C++
by redefining the method in URBI (and possibly redirect it to another C++
method).

	change functions evaluation priority to: native, plugged, remote
	* src/ucommand.cc: swap order of evaluation for possible function name
	match.

2006-11-12  Jean-Christophe Baillie  <baillie@gostai.com>

	add support for :: in assignments
	* src/ucommand.cc: add same support of :: for UCommand_ASSIGN_VALUE.

2006-11-12  Jean-Christophe Baillie  <baillie@gostai.com>

The idea is to be able to call parent methods inside redefined children
methods (see NEWS and ticket #65).

	add support for :: construct (ticket #65)
	* NEWS: add description of recent changes.
	* src/parser/bison/ugrammar.y: add parsing of :: construct.
	* src/parser/bison/utoken.l: add :: token.
	* src/ucommand.cc: add support for simple method call (no uobject, no
	function. Will be done in next commit).
	* src/uvariablename.cc: add doublecolon.
	* src/uvariablename.h: add doublecolon.

2006-11-12  Jean-Christophe Baillie  <baillie@gostai.com>

	fix string armor problem (related to ticket #63
	* src/ustring.cc: add armor() function, with optimization (fastArmor).
	* src/ustring.h: add armor, fastArmor.
	* src/uvalue.cc: use armor in UValue::echo.

2006-11-12  Jean-Christophe Baillie  <baillie@gostai.com>

A big change in this commit. The use of 'return' in a function will return and
destroy all commands still in progress in the function. The proper way to exit
a function which should keep running commands (like 'at') is to avoid using
'return' (in fact, the function does not return, since it's still running.
Logical).

This is new because in C++ this distinction wouldn't make any sense: there is
no such things as "still running background instructions" and when the end of
the function is reached, it is guaranteed that all instructions within the
function body are terminated, so putting 'return' or not doesn't change anything.
Not in URBI.

The difference is visible only in functions containing 'at' commands for
example:

function f()
{
  at (test) ping;
};

function f2()
{
  at (test) ping;
  return;
}

f2() will kill the 'at', f() will not. This is indeed very useful if the
'return' instruction is conditioned by some test. It has the same effect as a
kind of 'stop function_tag'.

	rewrite return mechanism for functions.
	* src/parser/bison/ugrammar.y: remove automatic return.
	* src/ucallid.cc: add returnVar to store the return container.
	* src/ucallid.h: add returnVar and accessor.
	* src/ucommand.cc: fix return mechanism.
	* src/uconnection.cc: fix return mechanism.

2006-11-12  Jean-Christophe Baillie  <baillie@gostai.com>

	Formatting changes.
	* src/unamedparameters.cc: done.
	* src/unamedparameters.h: done.

2006-11-12  Jean-Christophe Baillie  <baillie@gostai.com>

	indent
	* src/uconnection.cc: done.

2006-11-12  Jean-Christophe Baillie  <baillie@gostai.com>

	add disinherit
	* src/parser/bison/ugrammar.y: fix bug in call to UCommand_INHERIT
	constructor with disinherit, should send the 'true' flag for
	'eraseit'.
	* src/ucommand.cc: add eraseit==true case.

2006-11-12  Jean-Christophe Baillie  <baillie@gostai.com>

	fix bug in multiple inheritance
	* src/uobj.cc: done.

2006-11-12  Jean-Christophe Baillie  <baillie@gostai.com>

	add 'inherit'/'disinherit' keyword, implement inherit
	* src/parser/bison/ugrammar.y: add syntax.
	* src/parser/bison/utoken.l: add keywords.
	* src/ucommand.cc: add class UCommand_INHERIT.
	* src/ucommand.h: add class UCommand_INHERIT.
	* src/utypes.h: add CMD_INHERIT.

2006-11-11  Jean-Christophe Baillie  <baillie@gostai.com>

access_and_change_varlist in UServer keeps track of variable that have both a
notifyChange and notifyAccess record. The destructor of UVariable cleans it,
UServer::work calls UVariable::get for each of the listed variables.

	add *untested* resolution for ticket #40. Cannot test as long as
	* src/uobject.cc: done.
	* src/userver.cc: done.
	* src/userver.h: done.
	* src/uvariable.cc: done.
	* src/uvariable.h: done.

2006-11-11  Jean-Christophe Baillie  <baillie@gostai.com>

	Formatting changes.
	* src/uobject.cc: done.
	* src/userver.h: done.

2006-11-11  Jean-Christophe Baillie  <baillie@gostai.com>

	fix ticket #61: $() behavior
	* src/ucommand.cc: resolve name before testing it.
	* src/uvariablename.cc: simplify $(s) construct and fix bug.

2006-11-11  Jean-Christophe Baillie  <baillie@gostai.com>

	fix ticket #54 and bugs in name resolution
	* src/uobj.cc: fix a bug in iterator value.
	* src/uvariablename.cc: check now for all possible name spaces all the
	time, not only according to id_type.

2006-11-11  Jean-Christophe Baillie  <baillie@gostai.com>

Remote uobjects couldn't be newed anymore because a test was double checking
the object existence, triggering an error of "object already existing".

	fix remote uobject new
	* src/ucommand.cc: fixed.

2006-11-07  Akim Demaille  <demaille@gostai.com>

	urbi/uobject.hh
	* src/ucommand.cc, src/uobject.cc, src/uvalue.cc, src/uvariable.cc,
	* src/uvar.cc, src/userver.cc, src/uobj.cc, src/uvariablename.cc:
	Adjust the path to uobject.hh.
	* src/Makefile.am: Don't ship uobject files, uobject.mk does it.
	Use $(uobject_hh).

2006-11-07  Akim Demaille  <demaille@gostai.com>

	install libport
	As discussed with Matthieu.
	* Makefile.am: Include libport.mk.

2006-11-07  Akim Demaille  <demaille@gostai.com>

	Upgrade dependencies
	* src/console.cc: Include config.h.
	* configure.ac (URBI_BUILD_AUX): Use it.
	Use nostdinc.
	* src/Makefile.am (AM_CPPFLAGS): Adjust.
	(uobj-help, uobj-ci, uobj-up): Remove, now in uobject.mk.

2006-11-07  Matthieu Nottale  <nottale@gostai.com>

	Fix ticket #60: Bug in hierarchical tags
	* src/ucommand.cc: Fix incorrect substr use.

2006-11-05  Jean-Christophe Baillie  <baillie@gostai.com>

	fix bug in assignment that fails and put void in the assigned variable.
	* src/ucommand.cc: remove useless comments.
	* src/uexpression.cc: in case of error eval returns 0, not DATA_VOID.

2006-11-05  Jean-Christophe Baillie  <baillie@gostai.com>

	fix typo in one error message.
	* src/ucommand.cc: done.

2006-11-05  Jean-Christophe Baillie  <baillie@gostai.com>

class toto { var x; };
tata = new toto;
at (tata.x) ping;
[00007013:notag] !!! Pure virtual variables not allowed in asynchronous tests.
[00007013:notag] !!! Invalid name resolution in test. Did you define all events and variables?

=> tata.x must exist for 'at' to be able to put a hook on it for caching
purposes.

	forbid usage of virtual attributes in asynchronous test expressions
	* src/uexpression.cc: done.

2006-11-05  Jean-Christophe Baillie  <baillie@gostai.com>

	fix error statement: must start with an upper case
	* src/ucommand.cc: change 'invalid' to 'Invalid'.

2006-11-05  Jean-Christophe Baillie  <baillie@gostai.com>

	fix 'vars' command
	* src/ucommand.cc: add support for VOID, LIST and OBJ types.

2006-11-05  Jean-Christophe Baillie  <baillie@gostai.com>

Calling 'new' several times for the same object will now fail:

class x;
class y;
a = new x; // OK
a = new y; // FAIL

The proper way of doing it will be in the future:

a = new x;
a inherits y; // from this point on, any call to init would fail because it
	      // would be ambiguous between x.init and y.init
	      // Conflicts should be notified in warning and generate errors
	      // only if effective usage is attempted.

	Temporarily prohibits multiple inheritance.
	* src/ucommand.cc: done.

2006-11-05  Jean-Christophe Baillie  <baillie@gostai.com>

Trying to put objects in lists or have functions that return objects now
triggers an error message.

	add proper error messages for common objects misusages in kernel 1
	* src/ucommand.cc: dito.
	* src/uexpression.cc: dito.

2006-11-05  Jean-Christophe Baillie  <baillie@gostai.com>

	fix indentation
	* src/uexpression.cc: dito.

2006-11-05  Jean-Christophe Baillie  <baillie@gostai.com>

	fix ticket #52
	* src/ucommand.cc: fix bug in name eval checking inside NEW.

2006-11-05  Jean-Christophe Baillie  <baillie@gostai.com>

	fix bug on 'at' tests containing core functions
	* src/uexpression.cc: fix bug.

2006-11-05  Jean-Christophe Baillie  <baillie@gostai.com>

	Indentation reformatting.
	* src/utypes.h: doit.

2006-11-05  Jean-Christophe Baillie  <baillie@gostai.com>

The grammar has been hacked again to support tags of the form <id>(.<id>)*
In 1.5, when name resolution will be set properly, we will submit tags to the
same resolution algorithm, giving immediate benefits like "programmable tags":

a="hello";
$(a): ping;
[00012123:hello] pong

	fix bug in parsing hierarchical tags with more than 2 levels of
	* src/parser/bison/utoken.l: add the TAG token.
	* src/parser/bison/ugrammar.y: extend parsing of tags to include the
	TAG token.

2006-11-05  Jean-Christophe Baillie  <baillie@gostai.com>

	fix bug in hash+list name resolution
	* src/uexpression.cc: fix.

2006-11-05  Jean-Christophe Baillie  <baillie@gostai.com>

For many critical applications where URBI has to handle "lists" of objects
created at runtime (like bots in a video game), it is necessary to be able to
have objects referred to by names containing variable parts. This feature is
added via the hash map mechanism already existing:

class x;
obj[1] = new x;
obj["myname"] = new x;
obj[45]["hello"] = new x;

The way it is done is again via a hack in the nameresolution function and the
parser. In k1.5, this will be fixed with a generic nameresolution algorithm.

NB: obj[1] is not referring to an underlying ulist of objects, and evaluating
obj alone without the array index will fail.

	add support for objects hash table
	* src/parser/bison/utoken.l: add POINT token ('.').
	* src/parser/bison/ugrammar.y: add support for prefix[...].suffix[...]
	constructs in grammar (should be generalized in 1.5).
	* src/uvariablename.cc: extend buildFullname function and fix bugs in
	name resolution algorithm.
	* src/uvariablename.h: add index_obj array.

2006-11-04  Jean-Christophe Baillie  <baillie@gostai.com>

	fix ticket #35: notifyaccess when list elements are viewed
	* src/uexpression.cc: add a call to UVariable::get().

2006-11-04  Jean-Christophe Baillie  <baillie@gostai.com>

	fix bug accessing array of array in lists
	* src/uexpression.cc: a quick hack. This *must* be fixed in k1.5.

2006-11-04  Jean-Christophe Baillie  <baillie@gostai.com>

	update NEWS
	* NEWS: update.

2006-11-04  Jean-Christophe Baillie  <baillie@gostai.com>

The simple code "event b" was creating both an event b[0] and a variable b.
This is now fixed.

	fix bug in declaration of events without parameters
	* src/ucommand.cc: add the "events" keyword that can be used to list
	declared events (like vars for variables).
	* src/parser/bison/utoken.l: add events keyword.
	* src/ueventhandler.h: add a nbarg accessor.
	* src/ueventhandler.cc: idem.

2006-11-04  Jean-Christophe Baillie  <baillie@gostai.com>

	fix speedmax bug
	* src/ucommand.cc: enforce speedmax on instantaneous assignments like
	x=<value> and display a warning message when the +error flag is set.

2006-11-04  Jean-Christophe Baillie  <baillie@gostai.com>

	change 'modificator' to 'modifier'
	* src/ucommand.cc: change error messages to display 'modifier' instead
	of 'modificator'.

2006-11-04  Jean-Christophe Baillie  <baillie@gostai.com>

	fix string unarmor bug
	* src/parser/bison/utoken.l: STRING token now calls UString::unArmor().
	* src/ustring.cc: add unArmor/armor (armor not implemented yet).
	* src/ustring.h: add defs.
	* src/uvalue.cc: change UValue::echo for DATA_STRING; no processing
	required anymore.

2006-11-04  Akim Demaille  <demaille@gostai.com>

	Automake 1.10 compatibility
	* src/Makefile.am: Use init.mk.
	Use newer svn-externals.
	* configure.ac: Automake 1.10 includes $(SHELL) in $(install_sh),
	so do not add another.

2006-11-03  Jean-Christophe Baillie  <baillie@gostai.com>

	whenever support add, fix bug in at (forgot to call normalForm)

	* src/ucommand.cc: add support for whenever.
	* src/ucommand.h: add support for whenever.
	* src/userver.cc: remove unecessary debug ouput.

2006-11-01  Akim Demaille  <demaille@gostai.com>

	Use URBI_LIBPORT
	* configure.ac: Here.

2006-11-01  Jean-Christophe Baillie  <baillie@gostai.com>

	fix "exec" bug

	* src/parser/bison/utoken.l: fix UString lenght with STRING
	token.
	* src/uexpression.cc: nothing.
	* src/ustring.cc: formating changes.
	* src/ustring.h: add setLen, used by utoken.l to adjust the
	length of the UString.

2006-11-01  Jean-Christophe Baillie  <baillie@gostai.com>

	Formatting changes.

	* src/ucommand.cc: indent.
	* src/parser/bison/ugrammar.y: remove comments.

2006-11-01  Jean-Christophe Baillie  <baillie@gostai.com>

	Remove obsolete 'eventid' attribute in UValue

	* src/uvalue.cc: do it.

2006-11-01  Jean-Christophe Baillie  <baillie@gostai.com>

	Code reindent and force coding style

	* src/ucommand.cc: do it.
	* src/uvalue.h: do it.
	* src/ucommand.h: do it.
	* src/parser/bison/ugrammar.y: do it.
	* src/uexpression.cc: do it.
	* src/uvalue.cc: do it.
	* src/uvariable.cc: do it.
	* src/userver.cc: do it.
	* src/uobj.cc: do it.
	* src/uvariablename.cc: do it.
	* src/uvariable.h: do it.
	* src/uvariablename.h: do it.
	* src/uconnection.cc: do it.

2006-10-31  Matthieu Nottale  <nottale@gostai.com>

	Rename Connection* to connection*

	* src/network/bsdnet/Connection.cc: Remove.
	* src/network/bsdnet/connection.cc: New.
	* src/network/bsdnet/Connection.h: Remove.
	* src/network/bsdnet/bsdnet.mk: .
	* src/network/bsdnet/network.cc: .
	* src/network/bsdnet/connection.hh: New.

2006-10-31  Akim Demaille  <demaille@gostai.com>

	Depend on uobject/ not liburbi
	* src/ucommand.cc, src/uexpression.h, src/uexpression.cc,
	* src/uobject.cc, src/uvalue.cc, src/network/bsdnet/Connection.cc,
	* src/uvariable.cc, src/uvar.cc, src/userver.cc, src/uobj.cc,
	* src/uvariablename.cc: Adjust: use uobject/uobject.hh.

	* src/Makefile.am, configure.ac, Makefile.am: Adjust.

2006-10-31  Jean-Christophe Baillie  <baillie@gostai.com>

	Add multievent support (whenever still not working)
	* src/ucommand.cc: adjust UCommand_EMIT and UCommand_AT.
	* src/ucommand.h: add inheritance from UASyncCommand.
	* src/uatcandidate.cc: New.
	* src/uexpression.h: change UExpression::eval prototype.
	* src/utypes.h: add UEventCompoundType.
	* src/ueventinstance.cc: New.
	* src/ueventinstance.h: New.
	* src/uasynccommand.h: New.
	* src/uasyncregister.cc: New.
	* src/uasyncregister.h: New.
	* src/uexpression.cc: change UExpression::eval and add
	UExpression::asyncScan.
	* src/uatcandidate.h: New.
	* src/ueventhandler.h: New.
	* src/uvariable.cc: add support for UAsyncRegister.
	* src/ueventcompound.cc: New.
	* src/ueventcompound.h: New.
	* src/userver.cc: replace eventtab by emittab.
	* src/userver.h: replace eventtab by emittab.
	* src/uobj.cc: update searchEvent function.
	* src/uasynccommand.cc: New.
	* src/uobj.h: update searchEvent prototype.
	* src/ueventhandler.cc: New.
	* src/uvariablename.cc: fixed name resolution for events
	with new UEventHandler approach.
	* src/uvariable.h: add support for UASyncRegister.
	* src/ueventmatch.cc: New.
	* src/ueventmatch.h: New.
	* src/Makefile.am: add new files.
	* src/fwd.hh: add new classes.

2006-10-31  Jean-Christophe Baillie  <baillie@gostai.com>

	Formatting changes
	* uvalue.h: here.

2006-10-31  Jean-Christophe Baillie  <baillie@gostai.com>

	Remove commented code
	* src/parser/bison/ugrammar.y: here.

2006-10-31  Jean-Christophe Baillie  <baillie@gostai.com>

	Fix UString copy ctor
	* src/ustring.cc: Do it.

2006-10-31  Akim Demaille  <demaille@gostai.com>

	Adjust to the changes in liburbi
	* src/Makefile.am: Adjust file names.

2006-10-31  Akim Demaille  <demaille@gostai.com>

	Dead line
	* src/Makefile.am: No longer pass -DFLOAT_DOUBLE, this is
	driven by configure now.

2006-10-31  Akim Demaille  <demaille@gostai.com>

	Update dependencies
	* Makefile.am: Tidy.
	More aliases for JCB.
	* scheduler: Remove.

2006-10-31  Akim Demaille  <demaille@gostai.com>

	Formatting changes
	* src/ustring.cc: here.
	* src/memorymanager/blockmemorymanager.h: here.
	* src/memorymanager/memorymanager.cc: here.
	* src/ubinder.cc: and here.
	* src/Makefile.am: Formatting change.

2006-10-31  Akim Demaille  <demaille@gostai.com>

	Formatting changes
	* src/parser/bison/ugrammar.y (NEW_BIN_1): New.
	Use it.

2006-10-25  Matthieu Nottale  <nottale@gostai.com>

	r256: Fix a parse error (gcc 4.1.2) and missing pthread flags

	* src/parser/uparser.h: Remove extra UFlexer:: in in-class method declaration.
	* src/Makefile.am: Add pthread-related flags to uconsole build.

2006-10-24  Akim Demaille  <demaille@gostai.com>

	Use libport/ufloat.h
	* src/ufloat.h: Remove.
	* src/uvalue.h, src/utypes.h: Adjust.

2006-10-24  Akim Demaille  <demaille@gostai.com>

	Use libport's ufloat.hh.
	* src/ufloat.h: Wrap libport/ufloat.hh.
	To be removed eventually (or moved into libport under some
	form).
	* src/ufloat.cc: Remove.
	* src/utypes.h: Adjust.

2006-10-24  Akim Demaille  <demaille@gostai.com>

	Remove AIBO connection code
	* src/network/OPENR: Remove.
	* src/network/OPENR/aiboconnection.h: Remove.
	* src/network/OPENR/openr.mk: Remove.
	* src/network/OPENR/aiboconnection.cc: Remove.

2006-10-24  Akim Demaille  <demaille@gostai.com>

	Adjust to libport installation
	* src/Makefile.am: No longer install libport bits.
	(AM_CXXFLAGS): Point to uobject/.

2006-10-24  Akim Demaille  <demaille@gostai.com>

	Formatting changes
	* src/uvar.cc: Make it more alike its peer.

2006-10-22  Akim Demaille  <demaille@gostai.com>

	Stop using symlinks, Matthieu dislikes them
	* src/uobject/uobject.cc, src/uobject/uvar.cc: Move to...
	* src/uobject.cc, src/uvar.cc: here.
	* src/uobject/uobject.h, src/uobject/uext.h,
	* src/uobject/common_uvalue.cc: Remove.
	* src/Makefile.am (liburbi_srcdir, uobject_srcdir): New.
	Use them to use the copies shipped by the enbedded liburbi.

2006-10-22  Akim Demaille  <demaille@gostai.com>

	Fix parser compilation under Aibo
	* src/parser/bison/bison.mk: Include an explicit compilation
	rule for ugrammar.cc which uses PARSER_CXXFLAGS.
	This rule was copied from Automake 1.9.6's output.
	* src/Makefile.am: Don't compile console for aibo.
	(libkernel_la_CPPFLAGS): Don't define it, it makes the object
	file names longer for no good reason.
	Just let AM_CPPFLAGS do its job.
	* configure.ac: Don't define NETWORK_OPENR, OPENR suffices.

2006-10-21  Akim Demaille  <demaille@gostai.com>

	Prepare aibo
	* src/console.cc: Use libport/utime.hh.
	* src/parser/bison/bison.mk: Compile the parser in a separate
	library, in a failed attempt to avoid -O2.
	* src/Makefile.am: Do not compile the Aibo connection kit.
	Will probably be removed later.

2006-10-21  Akim Demaille  <demaille@gostai.com>

	ChangeLog issues

2006-10-20  Matthieu Nottale  <nottale@gostai.com>

	Upped libport and liburbi, small fix as a consequence

	* src/uvalue.cc: cast char*->unsigned char*.

2006-10-18  Akim Demaille  <demaille@gostai.com>

	Fix distdir issue
	* src/network/OPENR/aiboconnection.h,
	* src/network/OPENR/aiboconnection.cc: Formatting changes.
	* src/utypes.h: Use libport.hh.
	* src/Makefile.am: Move some EXTRA_DISTs to...
	* Makefile.am: here.
	* configure.ac: Use tar-ustar.

2006-10-17  Matthieu Nottale  <nottale@gostai.com>

	Replace install-sh, fix header path

	* src/parser/uparser.cc: Fix ugrammar.hh inclusion path.
	* configure.ac: Fix install-sh.

2006-10-17  Akim Demaille  <demaille@gostai.com>

	Look for pthread.h, install parts of libport.
	* src/Makefile.am: install bit of libport, since userver.h includes
	it, and is installed.  That sucks.
	* configure.ac: Use URBI_PTHREAD.

2006-10-17  Akim Demaille  <demaille@gostai.com>

	Fix path.
	* src/parser/bison/FlexLexer.h: Rename as...
	* src/parser/bison/flex-lexer.hh: this to avoid being caught
	by the installed one.
	* src/parser/uparser.h: Adjust.
	* src/parser/bison/bison.mk: Adjust.
	* src/Makefile.am: Adjust.
	lockable.h -> lockable.hh.

2006-10-17  Akim Demaille  <demaille@gostai.com>

	Update libport use.
	* src/uconnection.h: Use the new files.
	* src/userver.h: Ditto.
	* src/parser/uparser.h: Fix include path.
	Reported by Matthieu.
	* src/uconnection.cc: idem.
	* src/Makefile.am: Adjust.

2006-10-17  Akim Demaille  <demaille@gostai.com>

	Use libport/lockable.hh.
	* src/lockable.h: Remove.
	* src/uconnection.h, src/userver.cc, src/userver.h,
	* src/uconnection.cc: Adjust.
	* src/Makefile.am: Ditto.

2006-10-17  Akim Demaille  <demaille@gostai.com>

	Formatting changes.
	* src/lockable.h: Do that.
	* src/userver.cc: Idem.

2006-10-16  Akim Demaille  <demaille@gostai.com>

	Use install-sh -C for headers.
	* configure.ac (INSTALL_HEADER): Define.
	This fixes the symptoms of a weird issue: when running
	"make install" in the kernel, when install goes into
	liburbi the headers are installed with fresh timestamps, and
	therefore, when install arrives back in the kernel's
	directory, it recompiles again.
	Now the timestamps are no longer updated.
	But in the first place, when should not depend on
	installed headers, but on our shipped headers.

2006-10-16  Akim Demaille  <demaille@gostai.com>

	Tidy.
	Move all the sources into src.
	Use the latest liburbi-c++.
	* configure.ac: Create config.h.
	* Makefile.am: Put bits into...
	* src/Makefile.am: this new file.
	* src/parser/bison/bison.mk: Adjust.
	* src/uvalue.cc, src/network/bsdnet/network.cc,
	* src/userver.cc, src/uobject/uobject.cc,
	* src/uobject/uobject.h, src/uobject/uext.h,
	* src/uobject/common_uvalue.cc: Don't name unused arguments.

	* src/ubanner.cc: Include config.h.

2006-10-15  Akim Demaille  <demaille@gostai.com>

	Fix some warnings.
	* ucommand.cc: No longer name unused arguments.
	* ucommand.h: Idem.
	* ueventhandler.h: Idem.
	* uconnection.h: Idem.
	* ueventhandler.cc: Idem.
	* uconnection.cc: Idem.

2006-10-15  Akim Demaille  <demaille@gostai.com>

	Upgrade build-aux.
	* configure.ac: Don't use -Weffc++ yet.
	* ustring.cc: Use C++ headers.
	Formatting changes.
	* ustring.h: Formatting changes.
	* memorymanager/blockmemorymanager.h: Idem.
	(BlockPool::BlockPool): New.
	* memorymanager/memorymanager.cc: Implement it.
	And use it.
	* ucommand.h: Formatting changes.
	* console.cc: Idem.
	* liburbi-c++/src/liburbi/uabstractclient.cpp: Idem.

2006-10-15  Matthieu Nottale  <nottale@gostai.com>

	FIX: ugrammar was unsaved in my IDE. Sorry

	* parser/bison/ugrammar.y: Fix conflict.

2006-10-15  Matthieu Nottale  <nottale@gostai.com>

	Optimization: tag subsystem rewrite, memory manager rewrite

	* ucommand.cc: .
	* ucommand.h: .
	* utypes.h: .
	* parser/bison/ugrammar.y: .
	* ufunction.cc: .
	* uexpression.cc: .
	* ufunction.h: .
	* userver.cc: .
	* userver.h: .
	* uvariablename.cc: .
	* memorymanager/blockmemorymanager.h: .
	* memorymanager/memorymanager.cc: .
	* memorymanager/memorymanager.h: .
	* uconnection.cc: .

2006-10-15  BAILLIE Jean-Christophe  <baillie@gostai.com>

	Fix indentation problems

	Indentation problems fixed in some files (using Akim's convention:
	to be debated)
	NB: vi option to add =>  :set tabstop=8

	* ucommand.cc: .
	* parser/bison/ugrammar.y: .
	* uexpression.cc: .
	* userver.cc: .
	* uvariablename.cc: .

2006-10-13  Matthieu Nottale  <nottale@gostai.com>

	Optimisation.

	* utypes.h: Remove eqStr (leftover).
	* uconnection.cc: Remove 4(half) useless hash map searches in execute.
	* liburbi-c++/src/liburbi/uobject/uext.h: Tsuna:BUG: this is an
	external item.

2006-10-12  matthieu nottale  <nottale@gostai.com>

	Fix invalid iterator use.

	* network/bsdnet/network.cc: Fixed for good.

2006-10-12  matthieu nottale  <nottale@gostai.com>

	Lock fix.

	* parser/uparser.cc: Remove unnecessary &*.
	* lockable.h: Lock is now a recursive mutex.
	* userver.cc: Lock server in work.
	* userver.h: UServer inherits Lockable .
	* console.cc: Add missing headers.
	* uconnection.cc: Lock server in parse.

2006-10-12  Matthieu Nottale  <nottale@gostai.com>

	Add a much needed try/catch

	* network/bsdnet/network.cc: Add a try/catch, so that when a
	connection is destroyed in its notifyread, the call to notifyWrite
	on the deleted object does not bring the ship down.
	* lockable.h: Add a temporary #error in the aibo case to ensure
	locks are enabled.
	* console.cc: Add missing includes time.h and sys/time.h in
	!windows case.

2006-10-10  matthieu nottale  <nottale@gostai.com>

	Env defaults to engine. Add build dependency on bison.mk

	* configure.ac: Default env is engine.
	* parser/bison/bison.mk: Add dependency on bison.mk.

2006-10-10  Akim Demaille  <demaille@gostai.com>

	More robustness against flex 2.5.4.

	* parser/bison/bison.mk: std::ostream.
	Include iostream, not istream, since ostreams are used.
	* liburbi-c++/src/liburbi/uabstractclient.cpp: Instantiate
	in the same order as the declaration.

2006-10-10  Akim Demaille  <demaille@gostai.com>

	Formatting changes.
	* userver.cc: Do it.
	* console.cc: Idem.
	* ughostconnection.cc: Idem.
	* liburbi-c++/src/liburbi/uabstractclient.cpp: Idem.

2006-10-10  Akim Demaille  <demaille@gostai.com>

	console.
	* console.cc: New.
	* Makefile.am: Compile it.

2006-10-10  Akim Demaille  <demaille@gostai.com>

	Hook liburbi to SUBDIRS.
	* Makefile.am (liburbi-ci): New .

2006-10-10  Akim Demaille  <demaille@gostai.com>

	Install fwd.hh.
	* Makefile.am: Do it.

2006-10-10  Akim Demaille  <demaille@gostai.com>

	Use liburbi as an svn:externals.
	* configure.ac: Configure the subpackage liburbi-c++.
	* uobject/uobject.h, uobject/uext.h, uobject/common_uvalue.cc:
	Point to the local version of liburbi-c++.
	* Makefile.am (liburbi-up): New.
	To be used to upgrade the version of liburbi used.

2006-10-10  Akim Demaille  <demaille@gostai.com>

	fwd.hh.
	* fwd.hh: New.
	* unamedparameters.h, uvalue.h, ucommand.h, uexpression.h,
	* utypes.h, ucommandqueue.h, ugroup.h, ughostconnection.h,
	* ueventhandler.h, uvariablelist.h, ufunction.h,
	* uconnection.h, ubinder.h, userver.cc, userver.h, uobj.h,
	* uvariable.h, uvariablename.h, ucallid.h:
	Use it.
	* Makefile.am: Adjust.

2006-10-10  Akim Demaille  <demaille@gostai.com>

	uobject.cc in urbi::.
	* uobject/uobject.cc:  Define in urbi:: the entities declared in it.

2006-10-10  Akim Demaille  <demaille@gostai.com>

	uparse.cc.
	* parser/uparser.cc: New.
	* parser/uparser.h, Makefile.am: Adjust.

2006-10-10  Akim Demaille  <demaille@gostai.com>

	* network/bsdnet/network.h, network/bsdnet/network.cc,
	* uconnection.cc, ucommand.cc: Formatting changes.

2006-10-09  Akim Demaille  <demaille@gostai.com>

	pin baux.
	* Makefile.am: And include build-aux.mk.

2006-10-08  JC Baillie  <baillie@gostai.com>

	first stage of object arrays (can create)

	The goal is be able to do things like:

	myobj[1] = new stuff;
	myobj[1].val = 4;

	For the moment, only the first stage is possible with this commit.
	To reach the second stage (which requires a modification of the
	grammar), you can do this:

	myobj__1.val = 4; //or
	$("myobj__"+string(index)+".val") = 4;


	* ucommand.cc: tweak UCommand_NEW to support any object name.
	* ucommand.h: change constructor.
	* parser/bison/ugrammar.y: update with new UCommand_NEW constructor.

2006-10-08  JC Baillie  <baillie@gostai.com>

	Prepare for multievent handling

	Multievent handling needs a new class UEventHandler.

	* ucommand.cc: include uventhandler.h.
	* utypes.h: nothing.
	* ueventhandler.h: New.
	* ueventhandler.cc: New.
	* Makefile.am: add .cc and .h for ueventhandler.

2006-10-08  JC Baillie  <baillie@gostai.com>

	fix 'new' behavior when no init is present and no parameters are given

	When invoking new with no parameters, the default "empty"
	constructor is now called, even if the init function has not been
	explicitly declared.

	* ucommand.cc: fix UCommand_NEW behavior when new has no param and
	no init is defined.

2006-10-08  JC Baillie  <baillie@gostai.com>

	no recursive inheritance

	* ucommand.cc: fix a=new a; this is not permitted.

2006-10-08  Jean-Christophe Baillie  <baillie@gostai.com>

	Name resolution fix in object methods + akim bug in booleval reverted

	Some cleanup of warning messages during compile.
	Fix a name resolution bug in object methods when attributes are
	defined in the origin class and not in the child class.
	Akim removed a "if (freeme)" before a delete in booleval. Reverted.

	* ucommand.cc: cleanup warnings.
	* parser/bison/ugrammar.y: cleanup of unnecessary comments.
	* uexpression.cc: cleanup warnings, fix indent.
	* uvalue.cc: remove booleval bug, fix indent.
	* uvariable.cc: cleanup warnings, fix indent.
	* INSTALL: remove old install notes.
	* userver.cc: cleanup warnings.
	* uobj.cc: add searchEvent function.
	* uobj.h: add searchEvent definition.
	* uvariablename.cc: fix name resolution in object methods with
	inheritance.
	* LICENSE-URBI-LANGUAGE: Remove.

2006-10-06  Akim Demaille  <demaille@gostai.com>

	Bison and Flex output are no longer shipped.
	Therefore they are now in the build tree.
	* parser/bison/bison.mk: Implement these changes.
	* Makefile.am (CLEANFILES): Initialize.
	* configure.ac: Require exactly Flex 2.5.4.
	Require at least Bison 2.2.

2006-10-06  Akim Demaille  <demaille@gostai.com>

	Fix Perl invocation.
	* parser/bison/bison.mk: Beware that perl needs the file to
	process after the -e.
	* parser/bison/ugrammar.y: Sugar.

2006-10-06  Akim Demaille  <demaille@gostai.com>

	Sugar the parser.
	* parser/bison/ugrammar.y (NEW_EXP_2): New.
	Use it.

2006-10-06  Akim Demaille  <demaille@gostai.com>

	Fix install/uninstall issues.
	distcheck passes.
	* Makefile.am: Use DESTDIR.
	(uninstall-local): New.

2006-10-06  Akim Demaille  <demaille@gostai.com>

	Fix build != src issue.
	* parser/bison/bison.mk: Don't rely on an existing
	builddir/parser/bison.
	Reported by Matthieu.

2006-10-06  matthieu nottale  <nottale@gostai.com>

	COMMA and SEMICOLON priority changed

	* parser/bison/ugrammar.y: Fix priority between COMMA and
	SEMICOLON in grammar.

2006-10-06  Akim Demaille  <demaille@gostai.com>

	Enable debug traces in the parser.
	* parser/uparser.h: Do that.
	* parser/bison/ugrammar.y: use %debug.
	delete 0 is valid c++.

2006-10-04  Akim Demaille  <demaille@gostai.com>

	Simplify delete invocations.

	* ucommand.cc: "delete(\(.*?\))" -> "delete \1".
	"if *(\(.*?\)) *\(delete \1\)" -> "\2".
	* utypes.h: Ditto.
	* uvariablelist.cc: Ditto.
	* ufunction.cc: Ditto.
	* ucallid.cc: Ditto.
	* uexpression.cc: Ditto.
	* unamedparameters.cc: Ditto.
	* uvalue.cc: Ditto.
	* ubinary.cc: Ditto.
	* uproperty.cc: Ditto.
	* uvariable.cc: Ditto.
	* uobj.cc: Ditto.
	* ugroup.cc: Ditto.
	* uconnection.cc: Ditto.

2006-10-03  Akim Demaille  <demaille@gostai.com>

	inline ucopy.
	* ucommand.cc: Do it.
	* uvariablename.cc: Use it.
	This should fix some memory leak: before we were making copies
	that are not always used.
	delete 0 is valid C++.

2006-10-03  Akim Demaille  <demaille@gostai.com>

	Formatting changes.
	* uvariablename.cc, uvalue.cc: Do that.

2006-10-03  Akim Demaille  <demaille@gostai.com>

	Clean up.
	* ucommand.cc: Lots of formatting changes.
	Don't abuse of parens, know your precedences.
	delete 0 is valid C++.
	(ucopy): New.
	Use it.

2006-10-03  Akim Demaille  <demaille@gostai.com>

	Formatting changes.
	* uobject/uobject.cc: Do that.

2006-10-03  Akim Demaille  <demaille@gostai.com>

	Catch up with uobject.h.
	* ucommand.cc, uobject/uobject.cc, uobject/uvar.cc:
	Various indentation fixes.
	Various warning fixes.
	Catch up with const-ref uses for std::string in uobject.h.

2006-10-03  Akim Demaille  <demaille@gostai.com>

	Use URBI_*.
	* configure.ac: Use URBI_PROG_CXX, and URBI_DOC.
	Use AC_ENABLE_SHARED.

2006-10-03  Akim Demaille  <demaille@gostai.com>

	* build-aux, bootstrap: Remove.
	Now replaced with svn:externals.

2006-10-03  matthieu nottale  <nottale@gostai.com>

	New nonfree banner. Fix leak.

	* ubanner.cc: New message that doesn't say urbikernel is free.
	* uobject/uvar.cc: Fix a leak: delete vardata in uvar dtor.

2006-09-29  Matthieu Nottale  <nottale@gostai.com>

	Fix bison.mk incorrect path

	* parser/bison/bison.mk: Fix utoken.cc path.

2006-09-28  matthieu nottale  <nottale@gostai.com>

	Fixes for sdk generation

	* network/OPENR/openr.mk: replaced CPPFLAGS= with CPPFLAGS +=.
	* Makefile.am: Hack libkernel.lai and install locations to pretend
	the lib is not installed.
	We have to do it in order to include libkernel in an other library.

2006-09-27  matthieu nottale  <nottale@gostai.com>

	Makefile.am fixes

	* Makefile.am: Add missing uext.h.
	Add libkernel_la_CPPFLAGS because AM_CPPFLAGS is ignored
	(libkernel_la_CPPFLAGS written in openr.mk).

2006-09-26  Akim Demaille  <demaille@gostai.com>

	White space changes.
	* uconnection.cc: White space changes.

2006-09-26  Akim Demaille  <demaille@gostai.com>

	* uconnection.cc: Include ubanner.hh.
	* userver.cc: Remove declarations that are now in ubanner.hh.

2006-09-26  Akim Demaille  <demaille@gostai.com>

	Update to URBI_DIRS.

	* configure.ac (NETWORK_BSDNET): No longer define it.
	* parser/bison/Makefile.defs: Rename as...
	* parser/bison/bison.mk: this.
	And adjust dir names.
	* network/bsdnet/Makefile.defs: Rename as...
	* network/bsdnet/bsdnet.mk: this.
	And adjust dir names.
	* network/OPENR/Makefile.defs: Rename as...
	* network/OPENR/openr.mk: this.
	And adjust dir names.
	* build-aux/urbi-dirs.m4: Also define kernelincludedir.
	* build-aux/urbi-openr.m4: Formatting changes.
	* README: New.

2006-09-26  Akim Demaille  <demaille@gostai.com>

	Introduce ubanner.cc.
	* ubanner.hh, ubanner.cc: New.
	* userver.cc, userver.h: Use it.
	(UServer::display (const char **)): New.
	Use it.
	* Makefile.am: Adjust.

2006-09-26  Akim Demaille  <demaille@gostai.com>

	Update URBI_DIRS.
	* build-aux/urbi-dirs.m4: Update from liburbi-cpp.
	* configure.ac: Use it.
	* Makefile.am (AM_CPPFLAGS): Remove useless ones, add missing ones.
	Ship uext.h.

2006-09-26  matthieu nottale  <nottale@gostai.com>

	Include path fix

	* utypes.h: Fix uobject.h include path, add uext.h include.
	* uvalue.cc: idem.
	* userver.cc: idem.
	* uobject/uext.h: New. Symlink from liburbi.

2006-09-26  Akim Demaille  <demaille@gostai.com>

	* uobject/uobject.cc: Add missing std::.

2006-09-26  Akim Demaille  <demaille@gostai.com>

	* uobject/uobject.cc (cleanTable): Cleanup.
	* Makefile.am: Formatting changes.

2006-09-26  Akim Demaille  <demaille@gostai.com>

	* build-aux/urbi-openr.m4: New.
	* configure.ac: Use it.

2006-09-26  Akim Demaille  <demaille@gostai.com>

	* parser/bison/Makefile.defs: Install the header files.
	* network/bsdnet/Makefile.defs,
	* network/OPENR/Makefile.defs,
	* network/OPENR/Makefile.defs,
	* Makefile.am: Ditto.

	* userver.h: Reorder includes.
	* memorymanager/memorymanager.h: Formatting changes.

2006-09-26  Akim Demaille  <demaille@gostai.com>

	namespace cleanups.
	* ucommand.cc: Don't "using" things from std::.
	Catch up with liburbi being in urbi::.
	* ucommand.h: Ditto.
	* uexpression.h: Ditto.
	* ufloat.h: Ditto.
	* ucallid.cc: Ditto.
	* ugroup.h: Ditto.
	* uexpression.cc: Ditto.
	* uvariable.cc: Ditto.
	* uconnection.h: Ditto.
	* ubinder.h: Ditto.
	* userver.cc: Ditto.
	* userver.h: Ditto.
	* uobj.cc: Ditto.
	* uobj.h: Ditto.
	* uobject/uvar.cc: Ditto.
	* uvariablename.cc: Ditto.
	* uvariable.h: Ditto.
	* uvariablename.h: Ditto.
	* ucallid.h: Ditto.
	* uconnection.cc: Ditto.
	* ubinder.cc: Ditto.

2006-09-25  Akim Demaille  <demaille@gostai.com>

	Use URBI_DIRS.
	* build-aux/urbi-dirs.m4: New.
	* configure.ac: Use it.

2006-09-25  Akim Demaille  <demaille@gostai.com>

	distcheck fixes.
	* build-aux/doxygen.mk: Update.
	* build-aux/revision.mk: Clean version..hh.

2006-09-25  Akim Demaille  <demaille@gostai.com>

	Portability fixes.
	* parser/bison/Makefile.defs: use Perl, not sed, since alternation
	is not portable (and OSX is a loser in this regard).
	Also cover cin, cout, cerr, and widen the pattern.

2006-09-25  Akim Demaille  <demaille@gostai.com>

	Prepend std:: to istream.

	* parser/bison/Makefile.defs: For Linux.

2006-09-25  Akim Demaille  <demaille@gostai.com>

	VC++ issues.

	* ucommand.cc: .Formatting changes.
	* parser/bison/Makefile.defs (utoken.cc): Fix lack of std::.

2006-09-25  Akim Demaille  <demaille@gostai.com>

	Fixes and details.

	* ucommand.cc: Indent properly.
	* utypes.h: Comment changes.
	* parser/bison/ugrammar.y (NEW_BIN): New.
	Use it.
	Don't use parens for delete.
	"Delete 0" is valid C++.
	* parser/bison/Makefile.defs: Ship FlexLexer.h.

2006-09-25  Akim Demaille  <demaille@gostai.com>

	Fixes.

	* build-aux/move-if-change: New.
	* Makefile.am: Ship bison++.in.

2006-09-25  Akim Demaille  <demaille@gostai.com>

	Dos2unix.
	* ucommand.cc, utypes.h, uvariablelist.cc, ucallid.cc
	* unamedparameters.cc, uvalue.cc, ubinary.cc, uproperty.cc: .
	* CHANGELOG-Kernel, uobject/common_uvalue.cc, ugroup.cc: .
	* ubinder.cc: Use Unix-style end of lines.

	* uobject/uvar.cc: Namespace fixes.

2006-09-25  Akim Demaille  <demaille@gostai.com>

	Autoconfiscate.
	* ChangeLog, bootstrap: New.
	* build-aux/bison++.in, build-aux/revision.mk,
	* build-aux/urbi-var-progs.m4: New.
	* configure.ac: Use them.
	* build-aux/doxygen.mk, doc/Makefile.am, doc/Doxyfile.in: New.

	* Makefile: Rename as...
	* Makefile.am: this.

	* configure.ac (OS): New.
	* version.hh.in: New.
	* Makefile.am: Use it.

	* lockable.h: Simplify.
	* network/OPENR/Makefile.defs: Update to match Automake use.
	* network/bsdnet/Makefile.defs: Ditto.
	* parser/bison/Makefile.defs: Ditto.
	* parser/bison/FlexLexer.h: Formatting changes.
	* parser/uparser.h: Formatting changes.
	(ugrammar.hh, FlexLexer.h, location.hh): Include them.
	Use parser::token_type instead of Bison pre-2.2 names.
	Don't use using.
	Let Emacs know this file is C++.
	* parser/bison/utoken.l: Formatting changes.
	No using.
	* parser/bison/ugrammar.y: Require Bison 2.2.
	No using.
	Formatting changes.
	Don't use "../" in includes.
	* parser/bison/Makefile.defs: Use bison++ to save cycles.

	* version.h: Replace by...
	* version.hh.in: this.
	* Makefile.am: Use it.

	* userver.cc: Use C++ headers, use version.hh.
	Formatting changes.
	* userver.h: Formatting changes.
	* uobj.cc: Specify the path to uobject.h.
	* uobject/uvar.cc: Formatting changes.
	* uvariable.h: Ditto.
	* uconnection.cc: Ditto.

Local Variables:
ispell-local-dictionary: "american"
End:

$Rev$
$Id$
$Date$<|MERGE_RESOLUTION|>--- conflicted
+++ resolved
@@ -1,6 +1,31 @@
 2007-07-16  Akim Demaille  <demaille@gostai.com>
 
-<<<<<<< HEAD
+	merge -r 1298:1320 https://svn.gostai.com/svn/kernel1/trunk
+
+	2007-07-16  Akim Demaille  <demaille@gostai.com>
+	Nuke keywords that are not used
+	* src/parser/bison/ugrammar.y, src/parser/bison/utoken.l: Remove
+	keyword that are scanned at all, or not used anywhere in the
+	grammar.
+	Some (e.g., "stop" and "switch") actually used to be specific
+	terminals, but they are now part of a wider family (OPERATOR_ID,
+	TOK_NUMBER).
+
+	2007-07-16  Akim Demaille  <demaille@gostai.com>
+	Remove dead keyword
+	* configure.ac: Set version.
+	* src/parser/bison/ugrammar.y (TOK_EXPRBLOCK): Remove, useless.
+	* src/uconnection.cc: Space changes.
+
+	2007-07-13  Akim Demaille  <demaille@gostai.com>
+	merge -r 1266:1300 https://svn.gostai.com/svn/kernel1/branches/1.0
+
+	2007-07-13  Akim Demaille  <demaille@gostai.com>
+	Fix ''d
+	* src/parser/bison/ugrammar.y: Actually, it's 'dd.
+
+2007-07-16  Akim Demaille  <demaille@gostai.com>
+
 	Use includes
 	* src/parser/bison/ugrammar.y: Remove useless includes.
 	(''d): Actually it's named...
@@ -69,30 +94,6 @@
 
 	libport/Makefile.am
 	* Makefile.am: Use it.
-=======
-	Nuke keywords that are not used
-	* src/parser/bison/ugrammar.y, src/parser/bison/utoken.l: Remove
-	keyword that are scanned at all, or not used anywhere in the
-	grammar.
-	Some (e.g., "stop" and "switch") actually used to be specific
-	terminals, but they are now part of a wider family (OPERATOR_ID,
-	TOK_NUMBER).
-
-2007-07-16  Akim Demaille  <demaille@gostai.com>
-
-	Remove dead keyword
-	* configure.ac: Set version.
-	* src/parser/bison/ugrammar.y (TOK_EXPRBLOCK): Remove, useless.
-	* src/uconnection.cc: Space changes.
-
-2007-07-13  Akim Demaille  <demaille@gostai.com>
-
-		merge -r 1266:1300 https://svn.gostai.com/svn/kernel1/branches/1.0
-
-	2007-07-13  Akim Demaille  <demaille@gostai.com>
-	Fix ''d
-	* src/parser/bison/ugrammar.y: Actually, it's 'dd.
->>>>>>> ac83eadf
 
 2007-07-13  Akim Demaille  <demaille@gostai.com>
 
