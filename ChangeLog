2007-11-06  Thomas Moulard  <thomas@moulard.net>

<<<<<<< HEAD
	merge -r 1385:1386 https://svn.gostai.com/svn/kernel1/trunk.

	2007-07-25  Guillaume Deslandes  <deslandes@gostai.com>
=======
	Names and code cleaning in UConnection, call fixes
	* include/kernel/uconnection.hh: .
	* src/network/bsdnet/connection.cc: .
	* src/parser/bison/ugrammar.y: .
	* src/ucommand.cc: .
	* src/uconnection.cc: .
	* src/uexpression.cc: .
	* src/ughostconnection.cc: .
	* src/uobj.cc: .
	* src/uobject.cc: .
	* src/userver.cc: .
	* src/uvalue.cc: .
	* src/uvariable.cc: .

2007-07-25  Guillaume Deslandes  <deslandes@gostai.com>

>>>>>>> 2d6bea15
	Fix invalid read in UConnection
	* include/kernel/uconnection.hh: Here.
	* src/uconnection.cc: Here.

2007-11-06  Thomas Moulard  <thomas@moulard.net>

	merge -r 1376:1385 https://svn.gostai.com/svn/kernel1/trunk.

	2007-07-24  Guillaume Deslandes  <deslandes@gostai.com>
	* include/kernel/uconnection.hh: Patch to fix read errors.
	Not complete
	* src/ucommand.cc: Remove extra debug info.
	* src/uconnection.cc: Idem uconnection.hh.

2007-11-06  Thomas Moulard  <thomas@moulard.net>

	merge -r 1336:1376 https://svn.gostai.com/svn/kernel1/trunk.

        This merge introduces a bug in result display
        which will be fixed while merging r1385. See:
        https://core.gostai.com/projects/kernel1/changeset/1385

	2007-07-24  Thomas Moulard  <thomas.moulard@gmail.com>
	Restore crushed modifications.
        (crushed while merging boost-thread branch into trunk in r1341)
	* configure.ac,
	* include/kernel/uvariable.hh,
	* src/Makefile.am,
	* src/parser/bison/ugrammar.y,
	* src/parser/bison/utoken.l,
	* src/ucommand.cc,
	* src/ucommand.hh,
	* src/uconnection.cc,
	* src/uexpression.cc: Here.

	2007-07-24  Guillaume Deslandes  <deslandes@gostai.com>
	merge -r 1362:1367 https://svn.gostai.com/svn/kernel1/branches/1.0

	2007-07-23  Guillaume Deslandes  <deslandes@gostai.com>
	Use UConnection as a stream
	This still needs cleaning.
	It will be done after more intensibve testing.
	* include/kernel/ucomplaints.hh (message): New. Unify functions for
	error and warning messages.
	* include/kernel/uconnection.hh: .
	* src/network/bsdnet/connection.cc: Fixed prototypes.
	(endline): Moved implementation from UConnection here.
	* Src/network/bsdnet/connection.hh: Idem.
	* src/parser/bison/ugrammar.y: Fixed calls.
	* src/ucommand.cc: .
	* src/ucomplaints.cc (messages): New. Static array for messages.
	(message): New. Unified function.
	* src/uconnection.cc: Fixed calls.
	* src/uexpression.cc: Fixed calls.
	* src/ughostconnection.cc: Fixed prototypes.
	(endline): Moved implementation from UConnection here.
	* src/ughostconnection.hh: Idem.
	* src/uobj.cc: Fixed calls.
	* src/uobject.cc: Fixed calls.
	* src/userver.cc: Fixed calls.
	* src/uvalue.cc: Fixed prototypes and calls.
	* src/uvariable.cc: Fixed calls.

	2007-07-23  mefyl  <mefyl@lrde.epita.fr>
	merge -r 1340:1362 https://svn.gostai.com/svn/kernel1/branches/1.0

	2007-07-23  mefyl  <mefyl@lrde.epita.fr>
	Use '**' instead of '^'. Update tests external.
	* src/parser/bison/ugrammar.y: Use '**' instead of '^' in the grammar.
	* tests-local.mk: Do not check new tests from trunk which fail.

	2007-07-19  Thomas Moulard  <thomas.moulard@gmail.com>
	Merge boost-thread, 1.0 into trunk.
	* .automerge: Update revision.
	* ChangeLog,
	* Makefile.am,
	* configure.ac,
	* include/kernel/blockmemorymanager.hh,
	* include/kernel/uconnection.hh,
	* include/kernel/userver.hh,
	* include/kernel/uvariable.hh,
	* src/Makefile.am,
	* src/memorymanager/memorymanager.cc,
	* src/network/bsdnet/network.cc,
	* src/parser/bison/ugrammar.y,
	* src/parser/bison/utoken.l,
	* src/ucommand.cc,
	* src/ucommand.hh,
	* src/uconnection.cc,
	* src/uexpression.cc,
	* src/userver.cc: Import branches.

	Automerge: svn merge -r 1186:1340 https://svn.gostai.com/svn/kernel1/branches/1.0

	2007-07-13  Akim Demaille  <demaille@gostai.com>

	Fix ''d
	* src/parser/bison/ugrammar.y: Actually, it's 'dd.

	2007-07-12  mefyl  <mefyl@lrde.epita.fr>

	Warn on use of operator ^. Add operator **.
	* src/parser/uparser.cc,
	* src/parser/uparser.hh: Add a mehod to emit warnings. 
	* src/parser/bison/utoken.l: Emit warnings on ^. 
        Scan ** as exponent operator
        * src/uconnection.cc,
        * src/uexpression.cc: Report warnings through the connection.

2007-10-19  Akim Demaille  <akim@lrde.epita.fr>

	Fix, again, externals.
	Something is going wrong: sometimes when updating the externals,
	I actually lost some subscriptions.

2007-10-19  Akim Demaille  <akim@lrde.epita.fr>

	Update tests.
	* tests-local.mk: Adjust.

2007-10-19  Akim Demaille  <akim@lrde.epita.fr>

	Sort lines.
	* share/urbi/urbi.u: here.

2007-10-19  Akim Demaille  <akim@lrde.epita.fr>

	Remove dependencies on ucommand.hh.
	* src/ucommand.hh, src/ucommand.cc (initializeTagInfos)
	(systemTagInfo, notagTagInfo): Move to...
	* include/kernel/tag-info.hh, src/tag-info.cc: here.
	Adjust dependencies.
	* src/uconnection.cc: No longer include ucommand.hh.
	* src/userver.cc: No longer include ucommand.hh.
	(UServer::mark): Comment out the body, for the time being.

2007-10-19  Akim Demaille  <demaille@gostai.com>

	Update precedence.
	* src/parser/ugrammar.y: from 1.x.
	Should have been done by Quentin Hocquet.

2007-10-16  Akim Demaille  <akim@lrde.epita.fr>

	No longer export float functions.
	* src/object/float-class.hh: here, since we no longer have
	direct tests on them, they are tested via Urbi.

2007-10-16  Akim Demaille  <akim@lrde.epita.fr>

	dev/ update.
	* ast-clone-visitor-gen: Rename as...
	* ast-cloner-gen: this.
	Update.

2007-10-16  Akim Demaille  <demaille@gostai.com>

	Fix Flex warning.
	* src/parser/utoken.l: Catch stray chars in all start conditions.

2007-10-16  Akim Demaille  <demaille@gostai.com>

	Formatting changes.
	* src/parser/ugrammar.y: here.

2007-10-16  Thomas Moulard  <thomas@moulard.net>

	Fix float implementation.
	* share/urbi/urbi.u: Add Math wrapper.
	* src/object/float-class.cc: Fix implementation.

2007-10-15  Akim Demaille  <demaille@gostai.com>

	Update tests.
	* tests-local.mk: Adjust.

2007-10-15  Akim Demaille  <demaille@gostai.com>

	Update test suite.
	* tests-local.mk: now we must specify the directory of the failed
	tests.

2007-10-15  Akim Demaille  <demaille@gostai.com>

	Prefer expr to stmt.
	* src/parser/ugrammar.y: The inherits and disinherits keywords
	are now proper binary operators returning expressions.
	So is "class foo { stmts }".

2007-10-15  Akim Demaille  <demaille@gostai.com>

	do.
	* src/ast/ast.yml (Scope::target): New.
	* share/urbi/urbi.u: Use it to declare the String and Float features.
	* src/parser/ugrammar.y, src/parser/utoken.l (TOK_DO): New.
	(do expr { stmts }): Generalization of scope.
	Adjust scope uses.
	* src/runner/runner.cc (Scope): Adjust.
	* tests-local.mk: We no longer pass class-definition.chk which is
	really a stupid test case that we should get rid of.

2007-10-15  Akim Demaille  <demaille@gostai.com>

	Sort rules.
	* src/parser/ugrammar.y: Here.

2007-10-15  Akim Demaille  <demaille@gostai.com>

	Declaration order change.
	* src/parser/ugrammar.y: Here.

2007-10-15  Akim Demaille  <demaille@gostai.com>

	Fix arg count check.
	* src/runner/runner.cc: here.
	The code used to be right, I shouldn't have changed it.

2007-10-15  Akim Demaille  <demaille@gostai.com>

	Fix arity check.
	* src/object/primitives.hh: Comment changes.
	* src/object/urbi-exception.hxx: Fix error message.

2007-10-15  Akim Demaille  <demaille@gostai.com>

	Sanitize Urbi exceptions.
	* src/object/urbi-exception.cc, src/object/urbi-exception.hh,
	* src/object/urbi-exception.hxx:
	Pass strings by const ref.
	Pass first the formal argument type/number, then the effective
	one.
	I think the previous code had it wrong, but it was not tested
	(for builtins).
	(UrbiException::fun_): New.
	With a new ctor.
	(UrbiException::what): Adjust.
	* src/object/primitives.hh: Adjust dependencies, and pass
	the __PRETTY_FUNCTION__ when we can.
	(TYPE_CHECK): Make it a decent macro.
	* src/runner/runner.cc: Adjust.
	* src/object/float-class.cc: Adjust.
	(float_class_clone): New.

2007-10-15  Akim Demaille  <demaille@gostai.com>

	shared_type.
	* src/object/object.hh, src/object/atom.hh (shared_type): New.
	* src/object/atom.hh, src/object/atom.hxx (clone): New.

2007-10-15  Akim Demaille  <demaille@gostai.com>

	++ etc. are expressions bw expressions.
	* src/parser/ugrammar.y: Don't require lvalues for ++, += etc.
	And don't return lvalues either (bw, even in C ++ does not
	return an lvalue, it doesn't make sense).
	Give precedences to them.

2007-10-13  Akim Demaille  <akim.demaille@free.fr>

	src/ast/Makefile.in no longer exists.
	* dev/ast-ignores-gen: Remove it from ignores.

2007-10-13  Akim Demaille  <akim.demaille@free.fr>

	This is not k1.
	* configure.ac: Fix AC_INIT invocation.

2007-10-13  Akim Demaille  <akim.demaille@free.fr>

	Remove debug code.
	* src/parser/ugrammar.y (implicit): Here.
	Reported by Benoit Sigoure.

2007-10-13  Akim Demaille  <akim.demaille@free.fr>

	mv src/parser/bison/* src/parser.
	* src/parser/bison/bison.mk, src/parser/bison/flex-lexer.hh,
	* src/parser/bison/ugrammar.y, src/parser/bison/utoken.l:
	Rename as....
	* src/parser/parser.mk, src/parser/flex-lexer.hh,
	* src/parser/ugrammar.y, src/parser/utoken.l:
	this.
	Adjust dependencies.
	* src/Makefile.am, src/parser/uparser.hh: Adjust.

2007-10-12  Akim Demaille  <akim.demaille@free.fr>

	Warn about implicit noops.
	* src/ast/ast.yml (Noop::implicit): New.
	* src/parser/bison/ugrammar.y (warn, warn_implicit, implicit): New.
	Use them.
	* tests-local.mk: Update XFAILS.

2007-10-12  Akim Demaille  <akim.demaille@free.fr>

	Fix ++.
	We need to override clone (in the C++ world) for Atoms.
	* share/urbi/urbi.u (Float.++, Float.--): Rewrite.
	* tests-local.mk: k2-inplace.chk passes.

2007-10-10  Akim Demaille  <akim.demaille@free.fr>

	++ is incorrect.
	* share/urbi/urbi.u (Float.++, Float.--): Try to fix them...
	* tests-local.mk: but acknowledge we failed.

2007-10-10  Akim Demaille  <akim.demaille@free.fr>

	String comparison.
	* share/urbi/urbi.u (String.<=, String.>, String.>=): New.

2007-10-10  Akim Demaille  <akim.demaille@free.fr>

	Makefile.am simplification.
	* src/ast/ast.mk: Fuse two variable increments.

2007-10-10  Akim Demaille  <akim.demaille@free.fr>

	Return floats.
	* src/object/string-class.cc: Do not return Integers, k2 is
	not ready for them.

2007-10-10  Akim Demaille  <akim.demaille@free.fr>

	Missing lval.
	* src/parser/bison/utoken.l: != is expected to have a semantic value.

2007-10-10  Akim Demaille  <akim.demaille@free.fr>

	Fix the priorities.
	* src/parser/bison/ugrammar.y: Strictly follow the C precedence
	rules, except, of course, those for &, |, ;, and ,.

2007-10-10  Benoit Sigoure  <tsuna@lrde.epita.fr>

	Adjust a Makefile.
	* src/ast/ast.mk: Use dist_libkernel_la_SOURCES instead of
	libkernel_la_SOURCES.

2007-10-10  Benoit Sigoure  <tsuna@lrde.epita.fr>

	Simplify the distribution of generated files.
	* src/ast/ast.mk: Put BUILT_SOURCES_ast in libkernel_la_SOURCES
	instead of EXTRA_DIST and nodist_libkernel_la_SOURCES.

2007-10-10  Benoit Sigoure  <tsuna@lrde.epita.fr>

	Distribute urbi.u.
	* Makefile.am: Here.

2007-10-10  Benoit Sigoure  <tsuna@lrde.epita.fr>

	Properly distribute generated AST files.
	* src/ast/ast.mk (EXTRA_DIST): Add BUILT_SOURCES_ast.

2007-10-10  Benoit Sigoure  <tsuna@lrde.epita.fr>

	Fix (again) dependencies in ast.mk.
	* src/ast/ast.mk: Here.

2007-10-10  Benoit Sigoure  <tsuna@lrde.epita.fr>

	Fix compilation dependencies for uconsole.
	* src/Makefile.am: Remove the remaining traces of libast.
	(uconsole_LDADD): Fix.

2007-10-10  Benoit Sigoure  <tsuna@lrde.epita.fr>

	More dependency fixes in ast.mk.
	* src/ast/ast.mk: Fix dependencies for all.hh, ignores and fwd.hh.

2007-10-10  Benoit Sigoure  <tsuna@lrde.epita.fr>

	Fix the non-recursive Makefile.
	* dev/ast-nodes-mk-gen: Prefix the paths to the files listed in the
	piece of Makefile by `ast/'.
	* src/ast/ast.mk: Be nicer to automake by enabling it to include the
	pieces of Makefile and properly resolve the dependencies.  Fix the
	names of several targets because now, file paths must be prefixed by
	`ast/'.

2007-10-09  Akim Demaille  <akim.demaille@free.fr>

	echo.
	* src/object/object-class.cc (object_class_echo): Issue to ***.

2007-10-09  Akim Demaille  <akim.demaille@free.fr>

	Operators are identifiers.
	* src/parser/bison/ugrammar.y (id): New.
	* src/parser/bison/ugrammar.y, src/parser/bison/utoken.l
	(TOK_STAR_ASSIGN, TOK_DIV_ASSIGN): New.
	(TOK_MINUSMINUS, TOK_PLUSPLUS, TOK_PLUSASSIGN, TOK_MINUSASSIGN):
	Rename as...
	(TOK_MINUS_MINUS, TOK_PLUS_PLUS, TOK_PLUS_ASSIGN, TOK_MINUS_ASSIGN):
	these.
	* share/urbi/urbi.u: Use these new symbols to define these
	operators.

2007-10-09  Akim Demaille  <akim.demaille@free.fr>

	Simplify ast/ast.mk.
	* src/ast/ast.mk: It is no longer needed to handle the special
	case of location.hh which is now a regular dependency.

2007-10-09  Akim Demaille  <demaille@gostai.com>

	ast/ast.mk.
	* src/ast/Makefile.am: Rename as...
	* src/ast/ast.mk: this.
	Adjust to work as a file included by src/Makefile.am.
	* configure.ac, src/Makefile.am: Adjust.

2007-10-09  Akim Demaille  <demaille@gostai.com>

	Float.set.
	* src/object/float-class.cc (float_class_set): New.
	Remove support for in place arithmetics as primitives.
	* share/urbi/urbi.u (Float.+=, Float.-=, Float.*=)
	(Float./=): New.

2007-10-09  Akim Demaille  <demaille@gostai.com>

	!.
	* src/object/object.hxx: Add missing !.

2007-10-09  Akim Demaille  <demaille@gostai.com>

	Atom::traits_type.
	* src/object/atom.hh (kind): New.
	(traits_type): Remove.
	Adjust dependencies.
	* src/object/object.hxx: Use libport::has.

2007-10-09  Akim Demaille  <demaille@gostai.com>

	Atom typedef.
	* src/object/atom.hh, src/object/atom.hxx (traits): Rename as...
	(traits_type): this.
	Adjust uses.
	(value_type, value_ref_type, value_set): New.
	Use it.
	* src/object/list-class.cc, src/object/object.hxx,
	* src/object/primitives.hh: Adjust.

2007-10-09  Akim Demaille  <akim.demaille@free.fr>

	for loops.
	* src/parser/bison/ugrammar.y (new_flavor, for_loop): New.
	(for): Use it.
	* tests-local.mk: We pass for-loop from k1.

2007-10-09  Akim Demaille  <akim.demaille@free.fr>

	Don't expect Call& to always have a value.
	We need some Void.
	* src/runner/runner.cc (Call&): Don't assert current_.

2007-10-09  Akim Demaille  <demaille@gostai.com>

	++.
	* src/object/float-class.cc: Support +=, -=, *= and /=.
	* share/urbi/urbi.u (Float.++, Float.--): New.
	* src/parser/bison/ugrammar.y, src/parser/bison/utoken.l
	(+=, -=, *=, /=): They now have a Symbol value.

2007-10-09  Akim Demaille  <akim.demaille@free.fr>

	Use __PRETTY_FUNCTION__.
	* src/userver.cc: here.

2007-10-09  Akim Demaille  <akim.demaille@free.fr>

	|-loops do not exist.
	* src/parser/bison/ugrammar.y (flavor.opt): Remove.
	Use pipe.opt instead.

2007-10-09  Akim Demaille  <demaille@gostai.com>

	Fix tests.
	Update tests.
	* share/urbi/urbi.u: Remove debug instructions.

2007-10-09  Akim Demaille  <demaille@gostai.com>

	urbi.u is born.
	* src/object/object-class.cc (object_class_init): No longer
	create inherit and disinherit messages.
	* share/urbi/urbi.u (Object.slotCopy): New.
	(Object.inherit, Object.disinherit): New.

2007-10-09  Akim Demaille  <demaille@gostai.com>

	More doxumentation.
	* src/parser/uparser.hh: here.

2007-10-09  Akim Demaille  <demaille@gostai.com>

	Comment changes.
	* src/uconnection.cc: Move some doxumentation to...
	* include/kernel/uconnection.hh: here.

2007-10-08  Akim Demaille  <demaille@gostai.com>

	.
	* include/kernel/userver.hh, src/userver.cc (load_init_file): New.

2007-10-08  Akim Demaille  <demaille@gostai.com>

	: in URBI_PATH.
	If someone can do more elegantly, I buy.
	* src/console.cc (ConsoleServer::ConsoleServer): Split the URBI_PATH.

2007-10-08  Akim Demaille  <demaille@gostai.com>

	slot_get in depth.
	* src/object/object.hh, src/object/object.cc, src/object/object.hxx
	(lookup): Rename as...
	(slot_get): this.
	* src/object/object-class.cc (object_class_getSlot): Use it.
	* src/runner/runner.cc: Adjust.
	Add a couple of assertions.

	* Makefile.am: Ship and install urbi.u.

2007-10-08  Akim Demaille  <demaille@gostai.com>

	urbi.u.
	* share/urbi/urbi.u: New.
	* src/userver.cc (initialize): Load it.
	(find_file): More traces.
	For some reason, failures are ignored: calls to "error"
	here go to void.  This is annoying.  To be fixed.
	(URBI_BUFSIZ): Useless.

2007-10-08  Akim Demaille  <demaille@gostai.com>

	Learn the alphabet.
	* src/runner/runner.cc: I is after F.

2007-10-08  Akim Demaille  <demaille@gostai.com>

	Cleanup.
	* src/runner/runner.cc: Sort functions.

2007-10-08  Akim Demaille  <demaille@gostai.com>

	Tests suite failures.
	* tests-local.mk: Pass -k2 to uconsole-check.

2007-10-08  Akim Demaille  <demaille@gostai.com>

	Kill Matthieu Notag.
	* include/kernel/uconnection.hh: Move inline functions...
	* include/kernel/uconnection.hxx: in this new file.
	* src/uconnection.cc: Move some doxumentation to...
	* include/kernel/uconnection.hh: here.
	* include/kernel/uconnection.hh, include/kernel/uconnection.hxx
	(sendc): Another one for std::string.
	* include/kernel/uconnection.hh, include/kernel/uconnection.cc
	(sendPrefix): Use it.
	Don't use static C buffers, let play C++.
	* Makefile.am: Adjust.

2007-10-08  Akim Demaille  <demaille@gostai.com>

	Nary pretty print.
	* src/ast/ast.yml (Nary::printer): Use iendl as a separator.

2007-10-08  Akim Demaille  <demaille@gostai.com>

	Spare compilation cycles.
	Suggested by Benoit Sigoure too.
	* src/object/Makefile.am, src/runner/Makefile.am: Rename as...
	* src/object/object.mk, src/runner/runner.mk: these.
	Adjust to be includable by...
	* src/Makefile.am: this.
	* configure.ac: Adjust.

2007-10-08  Akim Demaille  <demaille@gostai.com>

	k2 inherits k1 (poor little guy, so young and yet so old).
	* src/parser/bison/ugrammar.y: Support inherits/disinherits.

2007-10-08  Akim Demaille  <demaille@gostai.com>

	tests/ sync.
	* tests-local.mk: stopif fails.

2007-10-08  Akim Demaille  <demaille@gostai.com>

	More Object features.
	* src/object/object-class.cc (CHANGE_SLOT): Rename as...
	(SLOT_CHANGE): this, for consistency.
	(DECLARE): Rename as...
	(DECLARE1): this.
	(object_class_removeSlot, DECLARE2): New.
	* tests-local.mk: k2-closure fails.

2007-10-07  Benoit Sigoure  <tsuna@lrde.epita.fr>

	Workaround a bug in MSVC 2005 SP1.
	See:
	http://forums.microsoft.com/msdn/showpost.aspx?postid=987536
	http://support.microsoft.com/kb/930198 */
	* dev/ast-default-visitor-gen,
	* dev/ast-visitor-gen: Add typedef to work around a bug in MSVC 2005
	SP1.
	* src/ast/visitor.hxx: Adjust to use the workaround typedef.

2007-10-04  Benoit Sigoure  <tsuna@lrde.epita.fr>

	Simplify the way the `current_' value is handled.
	* src/runner/runner.cc (operator()(If)): Don't deal with current_
	anymore.  This reverts the change done 15 revisions ago (8 patches
	ago).
	(operator()(Call)): Use boost::shared_ptr::reset instead of `= 0'.
	(operator()(Nary)): Reset the `current_' value before starting to
	evaluate a new child of the Nary.
	(operator()(Noop)): Reset the `current_' value.
	(operator()(While)): Simplify.  `while' doesn't return a value.

2007-10-04  Benoit Sigoure  <tsuna@lrde.epita.fr>

	Properly clean the build tree.
	* src/parser/bison/bison.mk (CLEANFILES): Add the HTML file produced
	by output-to-html.

2007-10-03  Benoit Sigoure  <tsuna@lrde.epita.fr>

	Use the replacement implementation of `round' if needed.
	* src/object/float-class.cc [!HAVE_ROUND]: Use the replacement
	implementation of libport.

2007-10-03  Benoit Sigoure  <tsuna@lrde.epita.fr>

	Partial fix of distcheck.
	* Makefile.am (EXTRA_DIST): Adjust properly: distribute required
	stuff from build-aux and remove (deprecated) Windows stuff.
	* configure.ac (AM_INIT_AUTOMAKE): Don't generate .zip distribution
	as we don't need it at this stage of development, it's a waste of time.
	* src/ast/Makefile.am (EXTRA_DIST): Distribute missing witness files.
	* src/object/Makefile.am (libobject_la_SOURCES): Properly list all
	sources.

2007-10-03  Benoit Sigoure  <tsuna@lrde.epita.fr>

	Remove the networking from the kernel.
	* src/Makefile.am: Adjust.
	* src/network/bsdnet/bsdnet.mk: Remove.
	* src/network/bsdnet/connection.cc: Remove.
	* src/network/bsdnet/connection.hh: Remove.
	* src/network/bsdnet/network.cc: Remove.
	* src/network/bsdnet/network.hh: Remove.

2007-10-03  Benoit Sigoure  <tsuna@lrde.epita.fr>

	Use a real exception hierarchy.
	* src/object/urbi-exception.hh (UrbiException): Remove the static
	methods lookupFailed, redefinition, primitiveError,
	wrongArgumentType and wrongArgumentCount.
	(LookupError, RedefinitionError, PrimitiveError, WrongArgumentType)
	(WrongArgumentCount): New exception classes.
	Adjust various Doxygen comments.
	* src/object/urbi-exception.cc (location_get, location_set): Move...
	* src/object/urbi-exception.hxx: ... here.
	Implement various inline constructors.
	* src/object/fwd.hh: Add new forward declarations.
	* src/object/object.cc,
	* src/object/primitives.hh,
	* src/object/float-class.cc: Adjust.

2007-10-03  Benoit Sigoure  <tsuna@lrde.epita.fr>

	Remove old object-related tests.
	* src/object/Makefile.am: Adjust.
	* src/object/object-test-lookup.cc: Remove.
	* src/object/object-test-parent.cc: Remove.
	* src/object/object-test-primitives.cc: Remove.
	* src/object/object-test-slot.cc: Remove.
	* src/object/object-test.cc: Remove.
	* src/object/object-test.hh: Remove.

2007-10-03  Benoit Sigoure  <tsuna@lrde.epita.fr>

	Disable hard errors.
	* configure.ac (ENABLE_HARD_ERRORS): New.  Set to false.
	* tests-local.mk (XFAIL_TESTS): Adjust.

2007-10-02  Benoit Sigoure  <tsuna@lrde.epita.fr>

	Don't add unecessary `Noop' in the AST.
	* src/ast/ast.yml (Nary::back_flavor_set): New method.
	* src/ast/flavor.cc (operator<<(flavor_type)): Print "???" for
	flavor_none.
	* src/parser/bison/ugrammar.y (stmts): Prevent Noop to be added in
	Nary.
	* src/runner/runner.cc:
	(operator()(If)): Don't let the condition leak from the `if'.
	(operator()(Nary)): Remove an invalid passert.
	(operator()(While)): Don't let the condition leak from the `while'

2007-10-02  Benoit Sigoure  <tsuna@lrde.epita.fr>

	Fix an invalid assert.
	* src/runner/runner.cc (operator(Nary)): Here.

2007-10-02  Benoit Sigoure  <tsuna@lrde.epita.fr>

	Change the way results are returned to the connection.
	* src/ast/ast.yml (Nary): Add a new `toplevel' attribute.
	* src/runner/runner.hh (emit_result): Remove.
	* src/runner/runner.cc (raise_error_): Drop the `current_' value.
	(finished): Fetch the `current_' value from the coroutine that
	finished.
	(operator(Nary)): Adjust: return values to the connection if this
	Nary is at the toplevel.
	(operator(Noop)): Do not reset the current_ value.
	(operator(Pipe)): Adjust.
	* src/uconnection.cc (execute): Properly set the toplevel Nary
	nodes.

2007-10-02  Akim Demaille  <demaille@gostai.com>

	Object.addParent, removeParent.
	* src/object/atom.hxx: Use pabort.
	* src/object/object-class.cc (CHANGE_PARENTS): New.
	(object_class_addParents, object_class_removeParents): New.
	Bind them.

2007-10-02  Akim Demaille  <demaille@gostai.com>

	parent_type is rObject only.
	* src/object/object.cc, src/object/object.hh, src/object/object.hxx
	(parent_type): Remove.

2007-10-02  Akim Demaille  <demaille@gostai.com>

	List.size.
	* src/object/list-class.cc (tail, insert, sort): Fix return type.
	(size): New.
	Bind it.

2007-10-02  Akim Demaille  <demaille@gostai.com>

	ast::Flavorable.
	* src/ast/ast.yml (Flavorable): New.
	(While): Derive from it.
	* src/parser/bison/ugrammar.y: Adjust to build "while|" too.
	* src/runner/runner.cc: Adjust.

2007-10-02  Akim Demaille  <demaille@gostai.com>

	ast::flavor_type.
	Replaces former Flavorable and execution_kind.
	* src/ast/flavor.hh, src/ast/flavor.cc: New.
	* dev/ast_params.py: Use it.
	* src/ast/ast.yml (Nary): Use it.
	(Nary::execution_kind): Remove.
	* src/ast/Makefile.am: Compile it.
	* src/parser/bison/ugrammar.y: Adjust.
	* src/parser/bison/utoken.l: Adjust.
	* src/runner/runner.cc: Adjust.

2007-10-02  Akim Demaille  <demaille@gostai.com>

	Slot redefinition.
	* src/object/urbi-exception.hh, src/object/urbi-exception.cc,
	* src/object/urbi-exception.hxx:
	Move the error messages to where they are used instead of using
	variables.
	(redefinition): New.
	(lookupFailed): Take a symbol, since that's what it's about.
	Adjust uses.
	* src/object/object.hxx (slot_set): Move to...
	* src/object/object.cc (slot_set): here.
	Catch redefinition.

2007-10-02  Akim Demaille  <demaille@gostai.com>

	Assignment depends on the container.
	"=" must update the value, not set it.
	Unless the object is a local variable container.
	* src/object/object.hh, src/object/object.cc, src/object/object.hxx
	(locals_, locals_set, locals_get): New.
	(lookup_set_type): Rename as...
	(objects_type): this.
	(which): New.
	(lookup, slot_set, update_slot): Use it.
	(operator[]): Remove: its semantics is unclear since now the
	lookup depends whether we want to read or to write.
	(own_slot_get): New.
	* src/runner/runner.cc, src/runner/runner.hxx: Adjust to
	declare locals objects as such.

	* src/parser/bison/ugrammar.y: Documentation changes.

2007-10-02  Akim Demaille  <demaille@gostai.com>

	Complete UCONSOLE_MODE.
	* src/parser/bison/utoken.l: Also catch [:] continuation lines.

2007-10-02  Benoit Sigoure  <tsuna@lrde.epita.fr>

	Fix a debugging message.
	* src/runner/runner.cc (operator(ast::While)): Properly print the
	body.

2007-09-27  Thomas Moulard  <thomas@moulard.net>

	Add locations to run-time errors.
	* src/object/urbi-exception.cc: Add getter and setter for location.
	* src/object/urbi-exception.hh: Add location, getter and setter.
	* src/runner/runner.cc: Add locations to run-time errors and display it.

2007-09-27  Thomas Moulard  <thomas@moulard.net>

	Sort primitive is not in place.
	* src/object/list-class.cc: Here.

2007-09-23  mefyl  <mefyl@lrde.epita.fr>

	Revert patch 1151 and 1152.
	* src/runner/runner.cc,
	* src/runner/runner.hxx: Handle context as a lobby slot instead of
	a special message.

2007-09-20  Akim Demaille  <akim.demaille@free.fr>

	string escapes
	* src/object/atom.hxx: Sort.
	Tidy.
	Clean.
	(Atom<String>::print): Use libport::escape.
	* tests-local.mk: Adjust to tests renaming.

2007-09-20  Akim Demaille  <akim.demaille@free.fr>

	Missing include
	* src/parser/bison/ugrammar.y: separator.hh is now needed.
	It used to "leak" from pretty-printer.hh.

2007-09-20  Akim Demaille  <akim.demaille@free.fr>

	Escape ast strings
	Reported by Benoit Sigoure.
	* src/ast/ast.yml (String::printer): Use escape.

2007-09-20  Akim Demaille  <akim.demaille@free.fr>

	Don't lose the UCONSOLE_MODE when BEGIN is called
	When we use BEGIN (e.g. for strings), we come back to INITIAL
	instead of coming back to UCONSOLE_MODE.
	* src/parser/bison/utoken.l (first_run): Replace with...
	(sc_default): this.
	Compute appropriately.
	(UCONSOLE_MODE): Rename as...
	(SC_UCONSOLE): this.

2007-09-20  Akim Demaille  <akim.demaille@free.fr>

	Use libport::escape in the pretty printer
	* dev/ast_params.py (printer_cc_prologue): New.
	* dev/ast-pretty-printer-gen: Use it.
	Move includes used in the implementation into the CC file, not the HH.
	Remove useless imports.

2007-09-20  Akim Demaille  <demaille@gostai.com>

	= is sugar for setSlot
	We need updateSlot, but this implements exactly the (incorrect)
	semantics we have until now.
	* src/ast/ast.yml, src/runner/runner.hh, src/runner/runner.cc
	(Assign): remove.
	* src/object/object-class.cc (object_class_updateSlot): New.
	(object_class_setSlot): Return the pseudo rhs.
	* src/parser/bison/ugrammar.y (call): Yet another one, with 2 args.
	(assign): New.
	Use it to replace ast::Assign.

2007-09-20  Akim Demaille  <demaille@gostai.com>

	while
	* src/ast/ast.yml: Remove dead comments.
	(While): New.
	* src/parser/bison/ugrammar.y: Use it.
	* src/object/object.hh (IS_TRUE): New.
	* src/runner/runner.hh, src/runner/runner.cc (If): Use IS_TRUE.
	Remove spurious YIELD.
	(While): New.

2007-09-20  Akim Demaille  <demaille@gostai.com>

	Function arity, echo & print
	* src/object/code-class.cc (code_class_echo): Remove, it is
	unclear why it was there, not to mention that it subscribed itself
	in context_class, not code_class.
	So move it to...
	* src/object/object-class.cc (object_class_echo): here.
	Reimplement using...
	(object_class_print): this.
	Reimplement it to issue the pretty-printed output, not the detailed
	debug output.

	* src/object/urbi-exception.cc: Simplify error msg..
	* src/object/urbi-exception.hh, src/object/urbi-exception.hxx
	(check_arg_count): New.
	* src/object/primitives.hh: Use it.
	* src/runner/runner.cc: Ditto.

	* tests-local.mk: All the k2 tests pass.

2007-09-20  Akim Demaille  <demaille@gostai.com>

	Even more debugging
	* src/runner/runner.cc, src/runner/runner.hxx: More
	ECHOs.
	Simplify a couple of ones.

2007-09-20  Akim Demaille  <demaille@gostai.com>

	String::+
	* src/object/object.hh (VALUE): New.
	Bad name, agreed.  Please, make it clearer.
	* src/object/float-class.cc: Use it.
	* src/object/primitives.hh: Ditto.
	* src/object/string-class.cc (PRIMITIVE_OP_STRING): Don't work
	on symbols, but on std::string.
	(String::add): New.

2007-09-20  Akim Demaille  <demaille@gostai.com>

	String::print
	* src/ast/ast.yml: Implement it.

2007-09-20  Akim Demaille  <demaille@gostai.com>

	if then else
	* src/ast/ast.yml (If): New.
	* src/parser/bison/ugrammar.y: Build it.
	* src/runner/runner.hh, src/runner/runner.cc: Handle it.
	(AST, JECHO): New macros.  Use them.

2007-09-20  Akim Demaille  <demaille@gostai.com>

	Object::type_is
	* src/object/object.hh (object::kind_is,  object::type_is): New.
	* src/object/object.hxx: implement them.
	* src/object/primitives.hh (TYPE_CHECK): New.
	Use it.
	Extracted from...
	(FETCH_ARG): here.

2007-09-20  Akim Demaille  <demaille@gostai.com>

	CPP Fixes
	* src/object/atom.cc: Remove, unused.
	* src/object/atom.hh: Fix guards.

2007-09-19  Benoit Sigoure  <tsuna@lrde.epita.fr>

	Simplify the parser.
	Patch by Akim Demaille.
	* src/parser/bison/ugrammar.y (root): Simplify the way stmts are
	handled.

2007-09-19  Benoit Sigoure  <tsuna@lrde.epita.fr>

	Be nice to non-SVN users.
	* src/ast/Makefile.am (ignores.stamp): Set svn:ignores only when SVN
	is used.

2007-09-18  Akim Demaille  <demaille@gostai.com>

	Method look up in the object itself
	* src/runner/runner.cc (Call): The parent of the call's local
	object is the target (self).

2007-09-18  Akim Demaille  <demaille@gostai.com>

	Tidy the grammar
	* src/parser/bison/ugrammar.y: Classify stmt rules.
	Reactivate some of the rules.

2007-09-18  Akim Demaille  <demaille@gostai.com>

	Propagate k1_id
	* src/parser/bison/ugrammar.y (name): Remove, replaced by k1_id.

2007-09-18  Akim Demaille  <demaille@gostai.com>

	Dead code
	* src/parser/bison/ugrammar.y: Remove it, to avoid confusion
	with disabled code.

2007-09-18  Akim Demaille  <demaille@gostai.com>

	Accept x.f().g()
	This change was quite tough, and I finally decided to disable
	most of the grammar to have it work.  It is really difficult
	to blend what JC names "C++ syntax" with the generalization
	of the concept of name.
	Maybe we should get rid of the latter (complex names), and
	see the assignment as just another message sent to some expression.
	A` la Self.
	* src/parser/bison/ugrammar.y (k1_id): New.
	(call): One more.
	("."): Set its priority to high.
	(message): New.
	(call): New.
	(expr, lvalue): Use it.

2007-09-18  Akim Demaille  <demaille@gostai.com>

	Space changes
	* src/parser/bison/ugrammar.y: here.

2007-09-18  Akim Demaille  <demaille@gostai.com>

	Disable derives in the scanner
	* src/parser/bison/utoken.l: Do it.

2007-09-18  Akim Demaille  <demaille@gostai.com>

	Disable var { a; b }
	* src/parser/bison/ugrammar.y: Do it.

2007-09-18  Akim Demaille  <demaille@gostai.com>

	Disable derives
	* src/parser/bison/ugrammar.y: Disable them, it is yet unclear
	what's valid on their lhs.

2007-09-18  Akim Demaille  <demaille@gostai.com>

	Get rid of "names"
	* src/parser/bison/ugrammar.y (names): Remove, use
	identifiers instead.

2007-09-18  Akim Demaille  <demaille@gostai.com>

	Braces are mandatory for functions
	Otherwise we have nasty issues: "function foo (a)" looks
	like "fn foo() { (a) }" and "function foo(a) { a }".  The
	parser does not like this.
	* src/parser/bison/ugrammar.y: Do that.

2007-09-18  Akim Demaille  <demaille@gostai.com>

	Simplify the grammar
	* src/parser/bison/ugrammar.y (class_declaration): There
	is no reason to accept composite names here.

2007-09-18  Akim Demaille  <demaille@gostai.com>

	Unary -
	* src/object/float-class.cc (float_class_sub): Support 1- and 2-ary.
	* src/parser/bison/ugrammar.y (copy): Now has a symbol value.
	(NEG): Rename as...
	(UNARY): this.
	Instead of creating a NegOp, pass the message "-()" to the target.
	Support "copy expr" as some dummy sugar for "expr.copy".
	* src/parser/bison/utoken.l: Adjust.
	* src/ast/ast.yml (NegOp): Remove.
	* src/runner/runner.hh, src/runner/runner.cc: Adjust.

2007-09-18  Akim Demaille  <demaille@gostai.com>

	new_exp -> call
	* src/parser/bison/ugrammar.y (new_exp): Rename as...
	(call): this, it is more logical.

2007-09-18  Akim Demaille  <demaille@gostai.com>

	s/\BExp//g
	* src/ast/ast.yml: Remove all the suffixes "Exp".
	* src/parser/bison/ugrammar.y, src/runner/runner.cc,
	* src/runner/runner.hh: Adjust.

	* src/ast/Makefile.am: Set the svn:ignore property automatically.

2007-09-18  Akim Demaille  <demaille@gostai.com>

	Fix function's scope handling
	"function () exp" is sugar for "function() { exp }".
	* src/parser/bison/ugrammar.y (scope): New.
	Use it instead of always creating scopes, possibly unnecessary.
	Add one missing scope creation for function bodies.
	(formal_arguments): Rename as...
	(formal_args): this.
	* src/ast/ast.yml: Don't print braces for functions, let the body
	do it.

2007-09-18  Akim Demaille  <demaille@gostai.com>

	* src/ast/ast.yml (Nary::push_back): New.
	* src/parser/bison/ugrammar.y: Use it.
	As a side effect, when there is a single expression,
	it is flagged with execution_none, no longer with execution_foreground
	as Benoit Sigoure changed recently with his introduction of
	push_Nary_exp.
	(push_Nary_exp): Remove.

2007-09-16  Benoit Sigoure  <tsuna@lrde.epita.fr>

	Add assertions.
	* src/parser/bison/ugrammar.y (new_exp, take): Here.

2007-09-16  Benoit Sigoure  <tsuna@lrde.epita.fr>

	Do not abort when there is a runtime error.
	* src/runner/runner.cc (operator()(AssignExp)): Handle the
	shared_ptr-to-NULL case.
	(operator()(CallExp)): Don't abort, handle error cases more
	gracefully.
	(operator()(Nary)): When there is an error, go on with the next
	Nary.  This may or may not be correct :)

2007-09-15  Benoit Sigoure  <tsuna@lrde.epita.fr>

	Abort the execution of the Runner on runtime errors.
	* src/runner/runner.hh (raise_error_): New.
	* src/runner/runner.cc (raise_error_): Implement.
	(operator()(CallExp)): Abort the call if the target of the call is
	not available (most probably due to a lookup error).  Catch lookup
	failures and raise an error before aborting when they occur.
	(operator()(Nary)): Use raise_error_.

2007-09-15  Benoit Sigoure  <tsuna@lrde.epita.fr>

	Coroutines can abort their execution.
	* src/runner/coroutine.hh (abort): New.
	(CORO_CALL_INTERNAL_): Handle aborts.
	(CORO_END_): Fix a double delete that occured when the coroutine was
	terminated by an exception.
	* src/runner/coroutine.hxx (abort): Implement.
	* src/runner/scheduler.cc (schedule_immediately): Handle aborts.

2007-09-15  Benoit Sigoure  <tsuna@lrde.epita.fr>

	Make a hierarchy of coroutine exceptions.
	* src/runner/coroutine-yield.hh (CoroutineYield): Rename as
	CoroutineException.
	(CoroutineYield, CoroutineAbort): New exception classes.
	* src/runner/fwd.hh: Forward declare the new classes.

2007-09-15  Benoit Sigoure  <tsuna@lrde.epita.fr>

	Have less SEGV because of un-implemented features.
	* src/parser/bison/ugrammar.y (root, cstmt, lvalue): Adjust the
	rules to avoid SEGVs.
	* src/runner/runner.hh (operator()(TagExp)): Override.
	* src/runner/runner.cc (operator()(TagExp)): Add a dummy
	implementation.
	* src/uconnection.cc (received): Raise an error if the parser
	returns a NULL AST and did not have a parse error.
	* tests-local.mk (XFAIL_TESTS): Remove class-definition.chk (I
	wonder whether this test is of any use to any branch).

2007-09-14  Benoit Sigoure  <tsuna@lrde.epita.fr>

	Remove an invalid assert.
	* src/parser/bison/ugrammar.y (push_Nary_exp): Here.

2007-09-14  Benoit Sigoure  <tsuna@lrde.epita.fr>

	Remove dead code.
	* src/parser/bison/ugrammar.y (push_Nary_exp): Remove an unused
	overload.

2007-09-14  Benoit Sigoure  <tsuna@lrde.epita.fr>

	Fix the grammar.
	* src/parser/bison/ugrammar.y (push_Nary_exp): New helper.
	(root rule): Expect the top-level command to be ;-terminated or
	,-terminated.
	(stmts rule): Use it.
	* tests-local.mk (XFAIL_TESTS): k2-functions should now pass.

2007-09-14  Benoit Sigoure  <tsuna@lrde.epita.fr>

	Add a UCONSOLE_MODE to the scanner.
	* src/parser/bison/utoken.l [NDEBUG]: When the UCONSOLE_MODE
	environment variable is set, add a couple of rules to ignore the
	typical things we can find a .chk file.  This will (hopefully)
	simplify uconsole-check and make it easier to debug a .chk file
	directly within gdb.

2007-09-14  Benoit Sigoure  <tsuna@lrde.epita.fr>

	* src/uconnection.cc,
	* src/userver.cc: Fix includes.

2007-09-13  Akim Demaille  <demaille@gostai.com>

	Sort
	* src/runner/runner.cc (Nary): Move to where it belongs.

2007-09-13  Akim Demaille  <demaille@gostai.com>

	Introduce Nary
	* dev/ast-fwd-gen: Support fwd_hh_prologue.
	* dev/ast_params.py: Define it.
	Indentation changes.

	* src/ast/ast.yml (BinaryExp): Rename as...
	(Binary): this.
	(SemicolonExp, CommaExp): Remove, replaced by...
	(Nary): this.
	* src/ast/all.hh: Regen.
	* src/parser/bison/ugrammar.y (cstmt): New, used to handle
	| and &.
	(stmts): Now produce Nary.
	Handle , and ;.
	* src/runner/runner.hh, src/runner/runner.cc (SemicolonExp):
	Remove its support, replaced by...
	(Nary): this new one.
	(Noop): Set the current_ result to 0 instead of leaking the
	previous value.
	* include/kernel/uconnection.hh (active_command_): Be an
	Nary.
	* src/uconnection.cc: Adjust.
	(received): Instead of having a growing and shrinking tree,
	work on a single Nary by pushing into it the commands as they
	arrive.
	* src/userver.cc (UServer::work_handle_connections_): Comment out
	code that made sense only in k1 with a growing/shrinking tree.
	* tests-local.mk: Two more failures related to emit_result.

2007-09-13  Akim Demaille  <demaille@gostai.com>

	* src/runner/coroutine.cc: Use passert

2007-09-13  Akim Demaille  <demaille@gostai.com>

	Insert code after the includes
	* dev/ast-nodes-gen: Insert the prologue after the
	first includes so that the added bits can use entities
	declared in the headers.

2007-09-13  Akim Demaille  <demaille@gostai.com>

	Use foreach
	* src/userver.cc (work_handle_connections_)
	(work_handle_stopall_): here.

2007-09-13  Thomas Moulard  <thomas@moulard.net>

	Prevent runner from emitting a result after an error.
	* src/runner/runner.cc: Here.
	* tests-local.mk: Enable test.

2007-09-13  Thomas Moulard  <thomas@moulard.net>

	Fix typo.
	* tests-local.mk: Here.

2007-09-13  Akim Demaille  <demaille@gostai.com>

	Formatting changes
	* dev/ast-nodes-gen: Empty line bw accept implementations.

2007-09-13  Benoit Sigoure  <tsuna@lrde.epita.fr>

	Finally merge Thomas' work on exception handling.
	* src/runner/coroutine.hh (CORO_CALL_CATCH): New.
	(CORO_CALL_): Rename as CORO_CALL_INTERNAL_.
	(CORO_CALL_): New.
	(CORO_CALL): Use CORO_CALL_.
	* src/runner/runner.cc (operator()(SemicolonExp)): Use
	CORO_CALL_CATCH to handle exceptions.

2007-09-13  Akim Demaille  <demaille@gostai.com>

	* src/object/atom.hh, src/object/atom.hxx (code_traits::type):
	Now ast::Function.
	* src/runner/runner.cc (operator()(Function)): Adjust.
	(operator()(CallExp)): Adjust.
	Handle Urbi function calls with arguments.

2007-09-13  Akim Demaille  <demaille@gostai.com>

	Make handling of "context" more local
	* src/runner/runner.cc: here.
	Group the handling of the message name.

2007-09-13  mefyl  <mefyl@lrde.epita.fr>

	Handle the 'context' special message.
	* src/runner/runner.cc: Catch and handle the message.
	* src/runner/runner.hxx: Remove obsolete 'context' slot.
	* src/object/atom.hxx: Print out context, for test purpose.

2007-09-13  Thomas Moulard  <thomas@moulard.net>

	Add string primitives.
	* src/object/string-class.cc: Here.

2007-09-13  Akim Demaille  <demaille@gostai.com>

	Disable "autostringification"
	* src/parser/bison/utoken.l: For the time being, do not
	allow automatic stringification of add, cancel etc.  Another,
	hopefully cleaner, solution will be found when needed.

2007-09-12  Thomas Moulard  <thomas@moulard.net>

	Make URBI strings symbols.
	* src/object/atom.hh: Here.
	* src/object/object-class.cc: Remove useless symbol construction.

2007-09-12  Thomas Moulard  <thomas@moulard.net>

	Revert r1505.
	* src/object/object-class.cc: Don't sort.

2007-09-12  Thomas Moulard  <thomas@moulard.net>

	Sort slotNames output.
	* src/object/object-class.cc: Here.

2007-09-12  Thomas Moulard  <thomas@moulard.net>

	Add sort primitive.
	* src/object/atom.hh: Add comparison operator.
	* src/object/atom.hxx: Idem.
	* src/object/list-class.cc: Add sort primitive.
	* src/object/object.cc: Add comparison operator.
	* src/object/object.hh: Idem.

2007-09-10  Thomas Moulard  <thomas.moulard@gmail.com>

	Fix slotNames.
	* src/object/atom.hxx: Fix FIXME's.
	* src/object/object-class.cc: Fix slotNames returned values.

2007-09-10  Thomas Moulard  <thomas.moulard@gmail.com>

	Check argument's count in object's primitives.
	* src/object/object-class.cc: Check argument's count.
	* src/object/object-test-lookup.cc: Catch exceptions by reference.
	* src/runner/runner.cc: Add "!!!" before errors.

2007-09-09  Thomas Moulard  <thomas.moulard@gmail.com>

	Check argument's count and handle lookup failure.
	* src/object/Makefile.am: Add urbi-exception.hxx.
	* src/object/float-class.cc: Check argument's count.
	* src/object/object-test-lookup.cc: Use UrbiException
	instead of std::exception.
	* src/object/object.cc: Handle lookup failure.
	* src/object/primitives.hh: Check argument's count.
	* src/object/urbi-exception.cc: Add error messsages text.
	* src/object/urbi-exception.hh: Add named constructors.
	* src/object/urbi-exception.hxx: Implement named constructors. New.

2007-09-09  Benoit Sigoure  <tsuna@lrde.epita.fr>

	Remove useless file.
	* buildnumber.php: Remove.

2007-09-09  Benoit Sigoure  <tsuna@lrde.epita.fr>

	Minor changes.
	* AUTHORS,
	* NEWS,
	* README: Adjust.

2007-09-09  Benoit Sigoure  <tsuna@lrde.epita.fr>

	Minor changes.
	* configure.ac: Aesthetic changes.
	* src/runner/coroutine.cc,
	* src/runner/coroutine.hh: Disable debug traces.
	* src/uconnection.cc: Print debug message only with
	ENABLE_DEBUG_TRACES.

2007-09-09  mefyl  <mefyl@gruntech.net>

	Remove coroutines debug traces.
	* src/console.cc,
	* src/runner/scheduler.cc,
	* src/uconnection.cc: Here.
	* src/runner/runner.hh: Remove trailing whitespace.

2007-09-08  Thomas Moulard  <thomas.moulard@gmail.com>

	Add introspection functions.
	* src/object/atom.hxx: Fix code/primitive printing.
	* src/object/code-class.cc: Send endline after echo.
	* src/object/object-class.cc: Add slotNames, parents, getSlot, setSlot.
	* src/object/object.hh: Add accessor for parents and slots.
	* src/object/object.hxx: Idem.

2007-09-07  Thomas Moulard  <thomas.moulard@gmail.com>

	Handle run-time URBI errors.
	* src/object/float-class.cc: Primitives now throw errors.
	* src/object/urbi-exception.cc: Fix error format.
	* src/runner/runner.cc: Catch run-time errors.

2007-09-05  Benoit Sigoure  <tsuna@lrde.epita.fr>

	Fix the test suite.
	* src/object/object-test-primitives.cc: Adjust to match the new
	prototypes (pass a NULL context to float_class_mul and
	float_class_add).
	* tests-local.mk (XFAIL_TESTS): Adjust (sort and add
	parse-errors.chk since a k2-specific version of this test will be
	added).

2007-09-04  mefyl  <mefyl@lrde.epita.fr>

	Add list insertion functions.
	* src/object/atom.hh,
	* src/object/atom.hxx: Add a non-const accessor to the held value.
	* src/object/primitives.hh: Add macro for primitive taking objects
	as argument.
	* src/object/list-class.cc,
	* src/object/list-class.hh: Add insertion function.

2007-09-04  Akim Demaille  <demaille@gostai.com>

	Don't yield for Scope
	* src/runner/runner.cc (YIELD): Take no arg, it is very misleading:
	it looks like we yield a result.
	(Scope): Don't yield here, we do nothing.

2007-09-04  Akim Demaille  <demaille@gostai.com>

	Fix scopes handling
	* src/ast/ast.yml: Implement default visitor.
	* src/runner/runner.cc: Fix Scope processing.

2007-09-04  Akim Demaille  <demaille@gostai.com>

	Start scopes implementation
	* src/ast/ast.yml (Scope): New.
	* src/parser/bison/ugrammar.y: Support it.
	* src/runner/runner.hh, src/runner/runner.hxx,
	* src/runner/runner.cc: Ditto.
	(locals_): New.

2007-09-04  Akim Demaille  <demaille@gostai.com>

	k2-check
	* tests-local.mk (K2_TESTS, k2-check): New.

2007-09-04  Akim Demaille  <demaille@gostai.com>

	Let primitives access the context
	* src/object/fwd.hh (primitive_type): Takes an rContext
	as 1st arg.
	* src/object/code-class.cc, src/object/float-class.cc,
	* src/object/float-class.hh, src/object/list-class.cc,
	* src/object/list-class.hh, src/object/object-class.cc,
	* src/object/primitive-class.hh, src/object/primitives.hh,
	* src/runner/runner.cc:
	Adjust.

2007-09-04  Akim Demaille  <demaille@gostai.com>

	Use Boost PP
	* src/runner/runner.hh: To factor op() declarations.

2007-09-04  Akim Demaille  <demaille@gostai.com>

	Disable "def" instead of "var"
	* src/parser/bison/ugrammar.y: here.

2007-09-04  Akim Demaille  <demaille@gostai.com>

	Fix Bison use
	Apparently I didn't know that <TYPE> anotations
	were applied to all the following tokens...
	* src/parser/bison/ugrammar.y: Fix <types>.
	Factor them.

2007-09-04  Akim Demaille  <demaille@gostai.com>

	Use regular idiom for unused values
	* dev/ast-pretty-printer-gen: Don't use a fake function,
	cast to void.

2007-09-04  Akim Demaille  <demaille@gostai.com>

	More automatic generation
	* dev/ast-all-gen: New.
	* dev/ast-ignores-gen: New.
	* dev/ast-visitor-gen: Use Boost PP library.
	* src/ast/Makefile.am: Adjust to use the new generators.
	* src/ast/all.hh: Now generated (should be removed from repo).
	* src/ast/ast.yml (ScopeExp): Rename as...
	(Scope): this.

2007-09-04  Akim Demaille  <demaille@gostai.com>

	We need ReturnExp
	* src/ast/ast.yml (ReturnExp): Decomment it.
	Implement its printer.

2007-09-04  Akim Demaille  <demaille@gostai.com>

	object::State
	* src/object/state.hh, src/object/state.cc: New.
	* src/object/Makefile.am: Adjust.
	* src/object/atom.hh, src/object/atom.hxx: Context now
	holds a State, not a UConnection&.
	* src/object/code-class.cc: Adjust.
	* src/object/context-class.hh: Adjust.
	* src/object/fwd.hh: Declare State.
	* src/runner/runner.cc: Adjust.
	* src/uconnection.cc: Adjust.

2007-08-28  Benoit Sigoure  <tsuna@lrde.epita.fr>

	Adjust a comment.
	* src/runner/coroutine.hh: It's `throw (foo);' that doesn't work
	with GCC <= 3.3.

2007-08-28  Akim Demaille  <akim@lrde.epita.fr>

	Minor changes
	* src/runner/coroutine.hh (line): protected so that we can use
	it in the macros.

2007-08-28  Benoit Sigoure  <tsuna@lrde.epita.fr>

	Minor code enhancements.
	* src/runner/coroutine.hh (context_number): Rename as context_count.
	* src/runner/runner.hh (emit_result): Accept NULL ref-counted
	pointers and ignore them.
	* src/runner/coroutine.hxx,
	* src/runner/runner.cc: Adjust all callers of context_number and
	emit_result.
	* src/runner/scheduler.cc (kill_job): Simplify with libport.

2007-08-28  Benoit Sigoure  <tsuna@lrde.epita.fr>

	Code cleanup.
	* src/runner/coroutine.hh (CORO_SAVE_BEGIN_): Drop the unused
	argument.

2007-08-09  Benoit Sigoure  <tsuna@lrde.epita.fr>

	Compilation fix.
	* src/runner/runner.cc: Declare variables in a local scope so that
	they are not crossed by case labels.

2007-08-09  Benoit Sigoure  <tsuna@lrde.epita.fr>

	Do not generate case statements for calls in background.
	* src/runner/coroutine.hh (CORO_CALL_): Add an argument.  Do not
	always invoke CORO_SAVE_END_ as it generates useless `case'
	statements for calls in background.
	(CORO_CALL, CORO_CALL_IN_BACKGROUND): Adjust.

2007-08-09  Benoit Sigoure  <tsuna@lrde.epita.fr>

	Enhance usability of coroutines.
	This patch greatly improves usability of coroutines by injecting the
	context in the current scope.  The code used to be clobbered with
	calls to CORO_CTX which was both ugly and tedious.  Now the context
	needs to be declared with a Boost CPP array so that thanks to the
	Boost preprocessor library, the context is injected in the current
	scope by declaring references that alias members of the context.
	Credits go Roland Levillain for his help to use the Boost
	preprocessor library.

	* src/runner/coroutine.hh: Use the Boost preprocessor library.
	Do not use names starting with an underscore.  Suffix these names
	with `__' instead.
	(CORO_DECL_, CORO_USE_): New internal helpers.
	(CORO_CTX_ADD, CORO_CTX_START, CORO_START, CORO_INIT_WITHOUT_CTX):
	Remove.
	(CORO_CTX_VARS_): New.  Injects the variables of the context in the
	current scope.
	(CORO_CTX_VARS, CORO_WITHOUT_CTX): New.
	(CORO_INIT_WITH_[123]SLOT_CTX): Rename as CORO_WITH_[123]SLOT_CTX
	and adjust.
	(CORO_SAVE_END_): Don't restore the context, this is already done if
	necessary by CORO_CTX_VARS_.
	* src/runner/runner.cc: Adjust.  Remove all the explicit accesses to
	the context.

2007-08-07  Benoit Sigoure  <tsuna@lrde.epita.fr>

	Minor build fixes.
	* src/console.cc: Add missing include.
	* src/kernel.mk: Put BOOST_CPPFLAGS in AM_CPPFLAGS not AM_CXXFLAGS.
	* src/network/bsdnet/network.cc (processNetwork): Add a return
	statement (gcc4 complains with -03).

2007-08-07  Benoit Sigoure  <tsuna@lrde.epita.fr>

	Tie the Coroutine class with the Scheduler.
	Before this patch, Coroutine was a standalone class.  The Runner
	inherited Job (to be schedulable by the Scheduler) and Coroutine.
	Now a Coroutine is-a Job and Runner simply inherits Coroutine.  This
	makes the Coroutine aware of the Scheduler and simplifies some
	aspects of the implementation.  The Scheduler was already aware of
	the CoroutineYield exception anyways.
	Thanks to this patch, noop are correctly handled (they used to leak
	Jobs which could never end).  A couple of bugs in the internals of
	the Coroutine are also fixed.

	* src/runner/Makefile.am: Add the new file.
	* src/runner/coroutine-yield.hh: New.  The exception CoroutineYield
	now contains a reference to the coroutine that yielded.
	* src/runner/coroutine.cc (dtor): Emit the `finished' signal.
	(cr_signal_finished_): Cleanup the list of coroutines signaled so
	that the signal is delivered only once.
	* src/runner/coroutine.hh: The class Coroutine is-a Job.
	(ctor): Adjust: take a Scheduler in argument.
	(cr_waiting_for_, cr_waited_by_): New internal helpers.
	(CORO_CHK_WAITING_): Reschedule jobs to be deleted.
	(CORO_CHECK_WAITING_AND_SAVE_): Simplify.
	(CORO_YIELD_): Reschedule the job that yields.
	(CORO_CLEANUP_): Adjust.
	* src/runner/coroutine.hxx: Adjust various methods.
	(cr_waiting_for_, cr_waited_by_): Implement.
	* src/runner/fwd.hh: Forward declare CoroutineYield.
	* src/runner/job.hxx: Remove debugging code.
	* src/runner/runner.cc: Adjust.
	(operator()(Noop)): Implement.
	* src/runner/runner.hh: Remove useless includes.  No longer inherit
	Job, inheriting Coroutine is now enough.
	(operator()(Noop)): New.
	* src/runner/runner.hxx (ctor): Adjust.
	* src/runner/scheduler.hxx (add_job): Move ...
	* src/runner/scheduler.cc: ... here.
	(schedule_immediately): Adjust.
	Add a couple of CPP guards so that the code compiles when debugging
	is disabled.

2007-08-06  Benoit Sigoure  <tsuna@lrde.epita.fr>

	Add a rule to generate the documentation.
	* Makefile.am (doc): New.

2007-08-06  Benoit Sigoure  <tsuna@lrde.epita.fr>

	* include/kernel/fwd.hh,
	* include/kernel/uasyncregister.hh,
	* include/kernel/userver.hh,
	* include/kernel/uvalue.hh,
	* src/network/bsdnet/connection.hh,
	* src/parser/uparser.hh,
	* src/uatcandidate.hh,
	* src/ucommand.cc,
	* src/ucommandqueue.hh,
	* src/uconnection.cc,
	* src/userver.cc: Fix the Doxygen comments.

2007-08-06  Benoit Sigoure  <tsuna@lrde.epita.fr>

	Add documentation.
	* src/runner/coroutine.hh: Document everything.
	(cr_line_): New internal method.
	(CORO_CHK_WAITING_, CORO_CHECK_WAITING_)
	(CORO_CHECK_WAITING_AND_SAVE_): New internal macros.
	* src/runner/coroutine.hxx (cr_line_): Implement.

2007-08-04  Benoit Sigoure  <tsuna@lrde.epita.fr>

	Don't create unecessary contexts.
	* src/runner/coroutine.hh (CORO_START): Make a macro-function (to
	uniformize with other CORO_* macros).
	(CORO_START_WITHOUT_CTX): New.
	(CORO_INIT_WITHOUT_CTX): Use CORO_START_WITHOUT_CTX.
	* src/runner/runner.cc: Adjust.

2007-08-03  Benoit Sigoure  <tsuna@lrde.epita.fr>

	Implement the "|"-operator.  Fix the ";"-operator.
	* src/runner/runner.hh (operator()(PipeExp)): New.
	* src/runner/runner.cc (operator()(SemicolonExp)): Fix to strictly
	follow the URBI semantics.
	(operator()(PipeExp)): Implement.

2007-08-03  Benoit Sigoure  <tsuna@lrde.epita.fr>

	Finish the implementation of AndExp.
	This patch adds a CORO_JOIN feature (a coroutine can wait for a
	given set of other coroutines to terminate).  This way, the
	execution of AndExp is suspend until both its LHS and RHS have
	finished.  When either of these finished, they signal the AndExp
	which can fetch their result and send it to the context.  Results
	are thus printed as soon as they are available.
	* src/runner/coroutine.hh (finished): New.
	(cr_signal_finished_): New internal helper.
	(CORO_START): Adjust: prevent coroutines to be rescheduled if
	they're waiting for other coroutines to terminate.
	(CORO_RET_, CORO_END_): Prevent a coroutine from returning if it's
	waiting for other coroutines to terminate.
	(CORO_JOIN): New.
	* src/runner/coroutine.hxx (started): Adjust.
	(finished): Provide a default implementation.
	* src/runner/coroutine.cc (cr_signal_finished_): Implement.
	* src/runner/runner.hh (finished): Override the virtual method.
	* src/runner/runner.cc (finished): Implement.
	(operator()(AndExp)): Use CORO_JOIN.
	* src/runner/scheduler.cc (work): Fix the cycle number printed.

2007-07-31  Benoit Sigoure  <tsuna@lrde.epita.fr>

	Automatically delete the coroutines when they are finished.
	This patch also ensures the server terminates properly with the
	builtin `shutdown'.
	* src/console.cc (shutdown): Invoke UServer::shutdown.
	* src/runner/Makefile.am: Add the new file.
	* src/runner/coroutine.cc: New.
	* src/runner/coroutine.hh: Document the public interface.
	(reset, wait_for): New.
	(CORO_CLEANUP_): New macro to properly delete the coroutine when it
	has finished.
	* src/runner/coroutine.hxx [!NDEBUG]: Track the number of coroutines
	alive in order to make sure they have all been destroyed when the
	program finishes.
	* src/runner/runner.hh (stop): New.
	* src/runner/runner.cc (stop): Implement.
	(operator()(AndExp)): Fix the code to match the URBI semantics of
	the "&"-operator.
	* src/runner/scheduler.hh (killall_jobs, kill_job): New.
	* src/runner/scheduler.cc (work): Exit after 5 consecutive cycles of
	doing nothing.  Very useful when debugging.
	(killall_jobs, kill_job): Implement.
	* src/runner/scheduler.hxx (ctor): Adjust.
	* src/userver.cc (shutdown): Tell the Scheduler to kill all jobs.

2007-07-31  Benoit Sigoure  <tsuna@lrde.epita.fr>

	Add the first version of the "&"-operator.
	* src/runner/coroutine.hh (CoroCtx): New internal class.
	(cr_save_, cr_restore_, cr_drop_stack_): New internal methods.
	Contexts now inherit CoroCtx.
	(CORO_SAVE_BEGIN_): Take an argument and use cr_save_.
	(CORO_SAVE_END_): Use cr_restore_.
	(CORO_CALL_): New internal helper to implement one coroutine calling
	another.
	(CORO_CALL, CORO_CALL_IN_BACKGROUND): Implement with CORO_CALL_.
	(CORO_RET_): Fix a bug (don't pop the context since it's not in the
	stack anyway!).
	* src/runner/coroutine.hxx (cr_save_, cr_restore_, cr_drop_stack_):
	Implement.
	* src/runner/runner.hh (Runner): Be a DefaultVisitor not a
	DefaultConstVisitor.  Adjust methods accordingly.
	* src/runner/runner.hxx: Adjust methods accordingly.
	* src/runner/runner.cc: Ditto.
	(operator()(AndExp)): Almost correct implementation.
	* src/runner/scheduler.cc (work): Print the number of jobs as they
	are executed.
	* src/userver.cc (work_handle_connections_): Keep the CPU Overload
	warning quiet.  I run make -j5 on my machines and sometimes it
	triggers the warning.  Maybe we should ignore this one in
	uconsole-check.

2007-07-31  Benoit Sigoure  <tsuna@lrde.epita.fr>

	A Runner is not a const visitor.
	The Runner needs to modify (actually destroy) bits of AST that have
	been executed (and can safely be discarded unlike function bodies).
	* dev/ast-default-visitor-gen (GenDefaultVisitor): Allow non-const
	visitors.
	* src/ast/ast.yml (BinaryExp): Add non-const accessors.
	* src/object/atom.hh (value_get): Add a non-const version.
	(code_traits):  Hold a non-const reference to the AST.
	* src/object/atom.hxx (value_get): Implement the non-const version.

2007-07-31  Benoit Sigoure  <tsuna@lrde.epita.fr>

	Finally get k2.0 to work with coroutines.
	* src/runner/coroutine.hh (context_number): New.
	(CORO_INIT_WITHOUT_CTX, CORO_INIT_WITH_1SLOT_CTX)
	(CORO_INIT_WITH_2SLOTS_CTX, CORO_INIT_WITH_3SLOTS_CTX): New.
	(CORO_CALL): Properly restore the call stack.  We save the call
	stack only if needed (that is, if the sub-coroutine or a deeper
	child did a yield).
	* src/runner/coroutine.hxx (context_number: Implement.
	* src/runner/job.hxx (run): Aesthetic change.
	* src/runner/runner.hh (ctor): Take the AST as a 3rd argument.  Hide
	most of the methods (visiting operators and eval) in a protected
	section.  They must only be called by `work'.
	* src/runner/runner.hxx (ctor): Adjust.
	* src/runner/runner.cc (YIELD): Do not call Job::yield.  This sounds
	weird but CORO_YIELD is enough to reschedule the job.
	(work): Always restart the evaluation from the topmost AST node to
	ensure the entire call stack is restored.
	Various implementation fixes in the rest of the file.
	* src/runner/scheduler.hh (schedule_immediately): New.
	* src/runner/scheduler.cc (schedule_immediately): Implement.
	(work): Use schedule_immediately.
	* src/runner/scheduler.hxx (add_job): Add a safety assertion.
	* src/uconnection.cc (execute): Pass the new Runner to
	schedule_immediately instead of trying to execute it manually.
	* src/userver.cc (work): Add some dead code convenient for debugging.

2007-07-29  Benoit Sigoure  <tsuna@lrde.epita.fr>

	Pretty-print tagged expressions.
	* src/ast/ast.yml (TagExp): Add a printer.
	* src/parser/bison/ugrammar.y (new_bin): Add assert to prevent NULL
	operands.

2007-07-29  Benoit Sigoure  <tsuna@lrde.epita.fr>

	Ensure that no invalid AST is executed.
	* src/parser/uparser.cc (command_tree_get): Don't return the AST if
	there was a parse error.

2007-07-29  Benoit Sigoure  <tsuna@lrde.epita.fr>

	Properly build the AST and return values from the Runner.

	This patch does two things:
	  1. The connection no longer prints results from the Runner.  It's
	     the runner that sends the result to the context (which happens
	     to be the connection for now).
	  2. UConnection::execute was implemented quick'n'dirty: once it had
	     something to execute, it executed it and discarded the AST.
	     For instance, in "1;2;", since the input is chunked at ";" and
	     ",", it got "1;noop" and "2;noop" and executed them both.  Now
	     it builds "1;2;noop" and starts the execution only once.

	Because of the 1st point, and since our only form of context for now
	is the UConnection, intermediate results in functions are printed in
	the console.

	Because of the 2nd point, it frequently happens that parse errors
	appear before the result of the correct code preceding them.  This
	is because if you have, say, "1;*;2;" and the connection receives
	the 3 hunks ("1;" and "*;" and "2;") at the same time, it will
	attempt to build the AST.  But since the 2nd hunk is invalid, a
	parse error is issued and this hunk is discarded.  Then the
	resulting AST ("1;2;noop") is evaluated.  That's why the parse error
	will appear before the result of "1;" (well, it will most likely do
	in the console, but it might not over the network, this is non
	deterministic, it depends on timing issues).

	* include/kernel/uconnection.hh (execute): Don't take any argument.
	(has_pending_command, drop_pending_commands): New.
	Remove some attributes from the public visibility.
	(append): Remove.
	* include/kernel/userver.hh: Aesthetic change.
	* src/ast/ast.yml (BinaryExp): Equip lhs and rhs with setters.
	* src/object/fwd.hh: Clarify the code with comments.
	* src/runner/runner.hh (emit_result): New.
	(result) Remove.
	* src/runner/runner.cc (emit_result): Implement.
	(operator() (SemicolonExp)): Emit results to the context.
	* src/runner/runner.hxx (result): Remove.
	* src/uconnection.cc (ctor, dtor): Adjust.
	(has_pending_command, drop_pending_commands): Implement.
	(received): Properly store and build the AST so that only one call
	to execute is made per cycle.
	(simplify): Remove (unused).
	(execute): Adjust.  Don't print anything.  The result is printed by
	the Runner with emit_result.
	(append): Remove.
	* src/userver.cc: Adjust.

2007-07-28  Benoit Sigoure  <tsuna@lrde.epita.fr>

	Properly restore the call stack of coroutines.
	* src/runner/coroutine.hh: Use a list instead of a stack to hold the
	stack of calls.  When yielding, the execution is saved right before
	the call.  New contexts are pushed at the end of the list.  This
	way, when a coroutine is resumed, the stack frame is properly
	restored (which leads to much more natural programming and makes it
	possible to return values from one coroutine to another).
	* src/runner/coroutine.hxx: Adjust.
	* src/runner/runner.cc: Compilation fix.

2007-07-28  Benoit Sigoure  <tsuna@lrde.epita.fr>

	First attempt to implement parallelism with coroutines.
	* src/runner/Makefile.am: Add new files.
	* src/runner/coroutine.hh: New.
	* src/runner/coroutine.hxx: New.
	* src/runner/fwd.hh: New.
	* src/runner/job.hh (yield): New.
	* src/runner/job.hxx (yield): Implement.
	* src/runner/runner.cc: Complete rewrite with coroutines.  AndExp
	doesn't work.
	* src/runner/runner.hh (Runner): Inherit from Coroutine.
	* src/runner/runner.hxx: Adjust.
	* src/runner/scheduler.cc: New.
	* src/runner/scheduler.hh: Adjust.
	* src/runner/scheduler.hxx (add_job): Implement.
	* src/uconnection.cc (execute): Adjust.
	* src/userver.cc (work): Invoke the Scheduler.

2007-07-28  Benoit Sigoure  <tsuna@lrde.epita.fr>

	Code cleanup (use C++ instead of C).
	* src/parser/uparser.hh (process): Use a std::string instead of a
	ubyte*+int.
	(process): Rename as process_file (using overloads to do something
	different is evil, a small kitten died because of this one).
	* src/parser/uparser.cc (process): Adjust.
	(process(std::string)): Rename as process_file.
	* src/ucommandqueue.hh (popCommand): Return a std::string instead of
	a ubyte* (and don't take an int-reference to return the length).
	* src/ucommandqueue.cc (popCommand),
	* src/uconnection.cc (received),
	* src/uexpression.cc (eval_FUNCTION_EXEC_OR_LOAD): Adjust.

2007-07-28  Benoit Sigoure  <tsuna@lrde.epita.fr>

	Code cleanup.
	* include/kernel/uconnection.hh (execute): Argument is now a
	const reference (BinaryExp) instead of a reference-to-pointer (Ast).
	* src/parser/uparser.hh (commandTree): No longer a public attribute.
	(command_tree_get, command_tree_set): New accessors.
	* src/parser/uparser.cc: Adjust, implement new accessors.
	* src/parser/bison/ugrammar.y,
	* src/uconnection.cc,
	* src/uexpression.cc,
	* src/userver.cc: Adjust.

2007-07-28  Benoit Sigoure  <tsuna@lrde.epita.fr>

	Remove dead code.
	* src/uconnection.cc: Remove all the hunks between #if 0 ... #endif.
	* src/userver.cc: Aesthetic change.

2007-07-27  mefyl  <mefyl@lrde.epita.fr>

	Improve primitive-generation macros. Add list primitives.
	* src/object/primitives.hh: Macro now can act whether on Urbi object,
	  whether on C++ values.
	* src/object/float-class.cc: Use new macros.
	* src/object/list-class.cc: Add head, tail, front and back primitives.

2007-07-27  mefyl  <mefyl@lrde.epita.fr>

	Generalize and document primitive-generation macros.
	* src/object/atom.hh: Add an access to the traits, for macros.
	* src/object/primitives.hh: Add generic macros for
	  primitives generation,.
	* src/object/float-class.cc: Remove float-dedicated macros
	  and use generic ones.
	* src/object/list-class.cc: Use macros.

2007-07-27  Thomas Moulard  <thomas.moulard@gmail.com>

	Fix minor problems in UrbiException.
	* src/object/urbi-exception.cc: Aesthetic change.
	* src/object/urbi-exception.hh:
	Remove superfluous prototype specification.

2007-07-27  Thomas Moulard  <thomas.moulard@gmail.com>

	Add UrbiException class, handle some maths errors.
	* src/object/Makefile.am: Add urbi-exception to libobject sources.
	* src/object/float-class.cc: Handle /0 and %0 errors.
	* src/object/fwd.hh: Add UrbiException.
	* src/object/urbi-exception.cc: New.
	* src/object/urbi-exception.hh: New.

2007-07-27  Thomas Moulard  <thomas.moulard@gmail.com>

	Split primitices.cc.
	* src/object/Makefile.am: Add new files to libobject sources.
	* src/object/code-class.cc: New.
	* src/object/code-class.hh: New.
	* src/object/context-class.cc: New.
	* src/object/context-class.hh: New.
	* src/object/float-class.cc: New.
	* src/object/float-class.hh: New.
	* src/object/integer-class.cc: New.
	* src/object/integer-class.hh: New.
	* src/object/list-class.cc: New.
	* src/object/list-class.hh: New.
	* src/object/object-class.cc: New.
	* src/object/object-class.hh: New.
	* src/object/object.hxx: Call root_classes_initialize function.
	* src/object/primitive-class.cc: New.
	* src/object/primitive-class.hh: New.
	* src/object/primitives.cc:
	Remove moved code and fix static initialization problem.
	* src/object/primitives.hh: Add root_classes_initialize prototype.
	* src/object/string-class.cc: New.
	* src/object/string-class.hh: New.

2007-07-27  mefyl  <mefyl@lrde.epita.fr>

	Temporarily remove %destructor to fix memory errors.
	* src/parser/bison/ugrammar.y: Here.

2007-07-27  mefyl  <mefyl@lrde.epita.fr>

	Add concatenation operator on lists.
	* src/object/primitives.cc: Here.
	* src/object/atom.hh,
	* src/object/atom.hxx,
	* src/object/fwd.hh: Aesthetic changes and coding-style fixes.

2007-07-27  Benoit Sigoure  <tsuna@lrde.epita.fr>

	Coding style changes.
	* src/runner/job.hh (setScheduler): Rename as scheduler_set.
	(getScheduler) Rename as scheduler_get.
	* src/runner/job.hxx: Adjust.
	* src/runner/runner.hh: Aesthetic change.

2007-07-27  Benoit Sigoure  <tsuna@lrde.epita.fr>

	Start to integrate the Scheduler in the UServer.
	* include/kernel/userver.hh (getScheduler): New.
	* include/kernel/userver.hxx (getScheduler): Implement.
	* src/runner/job.hh: A Job is copyable.  Change the interface:
	(ctor): Take a Scheduler in argument.
	(setScheduler, getScheduler): New.
	(run): No longer virtual, calls a protected pure virtual `work'
	instead.
	(work, terminate): New.
	(start, stop): Become protected.
	* src/runner/job.hxx: Add lots of assert.
	(setScheduler, getScheduler, run, terminate, start, stop): Implement.
	* src/runner/runner.hh,
	* src/runner/runner.hxx: Adjust accordingly.
	* src/runner/scheduler.hxx: New.
	* src/runner/scheduler.hh: Include the .hxx file.
	* src/uconnection.cc (execute): Give the Scheduler to the Runner.
	* src/userver.cc: Adjust.
	* src/runner/Makefile.am: Add the new file.

2007-07-27  Benoit Sigoure  <tsuna@lrde.epita.fr>

	Add new classes for the Scheduler.
	The Scheduler itself is not yet used.
	* src/runner/job.hh: New.
	* src/runner/job.hxx: New.
	* src/runner/runner.hh: Runner is-a Job.
	* src/runner/runner.hxx (Runner::run): New.
	* src/runner/scheduler.hh: New.
	* src/runner/Makefile.am: Add new files.

2007-07-26  Benoit Sigoure  <tsuna@lrde.epita.fr>

	Use characters instead of strings, wherever possible.
	* src/object/atom.hxx,
	* src/object/object.cc,
	* src/parser/uparser.cc,
	* src/ucommand.cc,
	* src/uconnection.cc,
	* src/ueventcompound.hh,
	* src/ueventhandler.cc,
	* src/ueventinstance.hh,
	* src/uexpression.cc,
	* src/userver.cc,
	* src/ustring.cc,
	* src/uvalue.cc,
	* src/uvariablename.cc: Here.

2007-07-26  Benoit Sigoure  <tsuna@lrde.epita.fr>

	Split the UServer::work method.
	* include/kernel/userver.hh (work_exec_timers_,
	work_access_and_change_, work_handle_connections_,
	work_handle_stopall_, work_blend_values_, work_execute_hub_updater_,
	work_test_cpuoverload_, work_reset_if_needed_): New.
	(reseting): Rename as `resetting'.
	* src/userver.cc: Implement.
	* src/ucommand.cc: Adjust.

2007-07-26  Benoit Sigoure  <tsuna@lrde.epita.fr>

	More memory-tracking-related clean up.
	* include/kernel/ucomplaints.hh,
	* src/ucomplaints.cc,
	* src/userver.cc: Remove UERROR_MEMORY_OVERFLOW and
	UERROR_MEMORY_WARNING.

2007-07-26  Benoit Sigoure  <tsuna@lrde.epita.fr>

	Remove the memory tracking related code.
	* include/kernel/mem-track.hh: Remove.
	* Makefile.am,
	* include/kernel/uconnection.hh,
	* include/kernel/ustring.hh,
	* include/kernel/utypes.hh,
	* src/ubinary.cc,
	* src/ucommand.cc,
	* src/ucommandqueue.cc,
	* src/ueventhandler.cc,
	* src/uexpression.cc,
	* src/ufunction.cc,
	* src/ughostconnection.cc,
	* src/unamedparameters.cc,
	* src/uqueue.cc,
	* src/userver.cc,
	* src/ustring.cc,
	* src/uvalue.cc,
	* src/uvariable.cc,
	* src/uvariablelist.cc,
	* src/uvariablename.cc: Adjust.

2007-07-26  Thomas Moulard  <thomas.moulard@gmail.com>

	Handle unary negation.
	* src/object/atom.hh: Fix documentation.
	* src/runner/runner.cc,
	* src/runner/runner.hh: Handle unary negation.
	* src/runner/runner.hxx: Remove buggy include.

2007-07-26  mefyl  <mefyl@lrde.epita.fr>

	Handle literal strings.
	* src/runner/runner.cc,
	* src/runner/runner.hh: Here.

2007-07-26  mefyl  <mefyl@lrde.epita.fr>

	Handle literal lists.
	* src/object/fwd.hh: Add `list' to the primitive list.
	* src/uconnection.cc: Result printing moved ...
	* src/object/atom.hh,
	* src/object/atom.hxx: ... here, inside the new `print' method.
	* src/object/object.cc,
	* src/object/object.hh: Add the `print' method.
	* src/object/primitives.cc,
	* src/object/primitives.hh: Add list declaration and initialization.
	* src/runner/runner.cc,
	* src/runner/runner.hh: Handle literal lists.

2007-07-25  Akim Demaille  <akim@lrde.epita.fr>
	Clean a bit
	* src/object/atom.hh, src/object/atom.hxx (Atom::Atom): Don't take
	the arg as ref, as it prevents the type of the arg from being a ref.
	(value_get): Remove the non-const one.
	(code_traits, context_traits): Take a ref, not a pointer.
	(context_traits): Doesn't need to be const.
	* src/object/fwd.hh
	(APPLY_ON_ALL_PRIMITIVES_BUT_OBJECT, APPLY_ON_ALL_PRIMITIVES):
	Remove.
	(APPLY_ON_GLOBAL_PRIMITIVES_BUT_OBJECT)
	(APPLY_ON_GLOBAL_PRIMITIVES): Rename back as...
	(APPLY_ON_ALL_PRIMITIVES_BUT_OBJECT, APPLY_ON_ALL_PRIMITIVES):
	these, since we do not need the others
	* src/object/primitives.cc: Use cast instead of safe_cast + assert.
	Fix indentation and semicolon use.
	Comment changes.
	* src/runner/runner.cc: Adjust.
	* src/uconnection.cc: Ditto.

2007-07-24  Benoit Sigoure  <tsuna@lrde.epita.fr>

	Remove dead code.
	* src/userver.cc (work): #if 0 ... #endif.

2007-07-24  Benoit Sigoure  <tsuna@lrde.epita.fr>

	Code clean up in UServer.
	Remove useless memory checks.  Attempt to use accessors instead of
	public attributes.
	* include/kernel/userver.hh: Move inline code to the .hxx file.
	(ctor): Remove the 2nd argument
	(freeMemory).
	(initialization): Remove the objsolete method.
	(find_file, loadFile, saveFile): Use std::string.
	(memoryCheck): Remove.
	(addConnection, removeConnection, addAlias): Use references instead
	of pointers (because NULL pointers are unexpected there).
	(isRunningSystemCommands, setSystemCommand, getTag, getGroupTab,
	getFunctionTab, getObjTab, getFunctionBinderTab, getAliasTab,
	isDefChecking, setDefCheck, getObjWaitTab, getAliasTab,
	getVariableTab, getFunctionDefTab, getEventBinderTab,
	hasSomethingToDelete): New accessors.
	(unic): Rename as unique.
	* include/kernel/userver.hxx: New.
	* Makefile.am: Add new file.
	* src/object/Makefile.am: Use libkernel.la to build the tests
	(needed on my machine because UConnection::send is used).
	* src/object/object-test.hh: Don't declare a global UServer since
	libkernel.la provides one.
	* src/console.cc,
	* src/network/bsdnet/network.cc,
	* src/ucommand.cc,
	* src/uconnection.cc,
	* src/ueventhandler.cc,
	* src/uexpression.cc,
	* src/uobj.cc,
	* src/uobject.cc,
	* src/userver.cc,
	* src/uvalue.cc,
	* src/uvar.cc,
	* src/uvariable.cc,
	* src/uvariablename.cc: Adjust accordingly (use new accessors etc).

2007-07-24  Akim Demaille  <demaille@gostai.com>

	Implement echo
	* src/object/atom.hh, src/object/atom.hxx (value_get): Duplicate
	const and non const.
	* src/object/primitives.cc (context_class_echo): New.

2007-07-24  Akim Demaille  <demaille@gostai.com>

	echo as a symbol
	* src/parser/bison/utoken.l (echo): Use RETURN_OP.
	* src/parser/bison/ugrammar.y: Adjust.

2007-07-24  Benoit Sigoure  <tsuna@lrde.epita.fr>

	Prepare to handle AndExp.
	* src/parser/uparser.cc (parse_): Don't even look at YYDEBUG if
	ENABLE_DEBUG_TRACES is defined.
	* src/runner/runner.hh (operator()): Override for AndExp.
	* src/runner/runner.cc: Dummy (empty) implementation.
	* src/uqueue.hh (ctor),
	* src/ucommandqueue.hh (ctor): Mark as explicit.
	* src/userver.cc: Fix some comments.

2007-07-24  Akim Demaille  <demaille@gostai.com>

	Context is per connection
	Each connection must store its own rContext, otherwise we
	create it for each evaluation of a command, therefore keep the
	same one for all the connection life.
	* include/kernel/uconnection.hh (context_): New.
	* src/runner/runner.hh, src/runner/runner.hxx (context_): Take
	it as an rContext.
	* src/uconnection.cc (execute): Adjust.

2007-07-24  Akim Demaille  <demaille@gostai.com>

	Give details on failures
	* src/object/object.cc (lookup): Send a readable exception.

2007-07-24  mefyl  <mefyl@lrde.epita.fr>

	Build and pretty-print ListExp ast nodes.
	* dev/ast-pretty-printer-gen: Don't warn about unused variables.
	* src/ast/ast.yml: Add printer for ListExp.
	* src/parser/bison/ugrammar.y: Build ListExp ast node.

2007-07-24  Akim Demaille  <demaille@gostai.com>

	rContext
	* src/object/fwd.hh (APPLY_ON_ALL_PRIMITIVES_BUT_OBJECT)
	(APPLY_ON_ALL_PRIMITIVES): New.
	* src/object/atom.hh, src/object/atom.hxx (kernel/fwd.hh):
	Include to get UConnection.
	(context_traits): New.
	Fix Doc.
	(op<<(UConnection)): New.
	* src/object/object.hh, src/object/object.cc: Handle ALL
	primitives, not just GLOBAL.
	* src/object/primitives.cc (context_class_initialize): New.
	(root_classes_initialize): Call it.
	Use APPLY_ON_ALL_PRIMITIVES_*, since Context is to handle too.
	* src/runner/runner.hh, src/runner/runner.hxx (Runner::Runner):
	Take a UConnection as arg.
	(context_): New.
	(target): Use it.
	(rContext): New typedef.
	* src/uconnection.cc: Adjust Runner construction.

2007-07-24  Benoit Sigoure  <tsuna@lrde.epita.fr>

	Update externals.
	* configure.ac: List kernelteam@gostai.com.

2007-07-24  Akim Demaille  <demaille@gostai.com>

	ALL => GLOBAL
	* src/object/atom.hxx, src/object/fwd.hh, src/object/object.cc,
	* src/object/object.hh, src/object/primitives.cc
	(APPLY_ON_ALL_PRIMITIVES_BUT_OBJECT, APPLY_ON_ALL_PRIMITIVES):
	Rename as...
	(APPLY_ON_GLOBAL_PRIMITIVES_BUT_OBJECT, APPLY_ON_GLOBAL_PRIMITIVES):
	these.

2007-07-24  mefyl  <mefyl@lrde.epita.fr>

	Reduce code duplication. Use strings instead of char*.
	* src/parser/uparser.cc,
	* src/parser/uparser.hh: Use std::string instead of char*.
	  Add accessors for errors and warnings handling.
	* src/uconnection.cc,
	* src/uexpression.cc: Use the new interface for
	  errors and warnings handling.

2007-07-24  Akim Demaille  <demaille@gostai.com>

	Add k2 tests
	* tests-local.mk (TESTS): Extend it.

2007-07-24  mefyl  <mefyl@lrde.epita.fr>

	Report "^" as "**" in the scanner.
	* src/parser/bison/utoken.l: Here.

2007-07-24  Guillaume Deslandes  <deslandes@gostai.com>

	* src/object/object-test-primitives.cc: Remove extra arg.
	* src/object/primitives.cc: Restore argument indexes.

2007-07-23  Guillaume Deslandes  <deslandes@gostai.com>

	Fix argument index for method calls in objects
	* src/object/object-test-primitives.cc: Here.
	* src/object/primitives.cc: Add target.

2007-07-23  Thomas Moulard  <thomas.moulard@gmail.com>

	Add math primitives.
	* src/object/primitives.cc: Here.

2007-07-20  Akim Demaille  <demaille@gostai.com>

	function name args body
	* src/parser/bison/ugrammar.y: Recognize it.
	* tests-local.mk, Makefile.am: Reactivate the tests.
	IT DOES NOT WORK WELL, because recent changes in tests/
	made it less robust.

2007-07-20  Akim Demaille  <demaille@gostai.com>

	"Support" wait & noop
	* src/ast/ast.yml (YieldExp): Rename as...
	(Noop): this.
	* src/ast/all.hh: Adjust.
	* src/object/primitives.cc (object_class_wait): New.
	* src/parser/bison/ugrammar.y, src/parser/bison/utoken.l
	(wait): Store its symbol.
	Use it to implement it as a CallExp.
	Remove useless code.
	* src/uconnection.cc (execute): Display something only if there
	is something to display.

2007-07-20  Akim Demaille  <demaille@gostai.com>

	Fix again ast-nodes.mk generation
	* src/ast/Makefile.am: Use always the same name, with $(srcdir),
	so that Make realizes it must update it.

2007-07-20  Akim Demaille  <demaille@gostai.com>

	Fix make check
	* src/object/Makefile.am (LDADD): Add libast.
	* src/object/object-test.hh (urbiserver): New.

2007-07-20  Akim Demaille  <demaille@gostai.com>

	Activate function calls
	* src/parser/bison/ugrammar.y: Generalize the function call syntax.
	Delete lists that have been spliced.
	(new_exp): Return type is CallExp.
	(name): Type is CallExp.

2007-07-20  Akim Demaille  <demaille@gostai.com>

	Remove debug scafolding
	Thanks to Ted and Julian (Valgrind).
	* src/parser/bison/ugrammar.y: Activate dtors.
	* src/runner/runner.cc: Remove debug traces.
	* src/uconnection.cc (UConnection::execute): Deactivate delete.

2007-07-20  Guillaume Deslandes  <deslandes@gostai.com>

	Remove extra delete in uconnection.cc (execute)
	* src/uconnection.cc: here.

2007-07-20  Akim Demaille  <demaille@gostai.com>

	Warning: does not work!
	* src/object/atom.hxx (ast/pretty-printer.hh): Include.
	* src/parser/bison/ugrammar.y: Deactivate dtors.
	* src/runner/runner.cc: Add debug scafolding.
	* src/uconnection.cc, src/uexpression.cc: Do not free the Ast.

2007-07-20  Akim Demaille  <demaille@gostai.com>

	Prettify
	* src/ast/ast.yml (CallExp::printer): Don't display useless parens.
	* src/object/Makefile.am: Don't compile atom.cc, it's empty.
	* src/runner/runner.cc (CallExp): Initial attempt to call a Code.

2007-07-20  Akim Demaille  <demaille@gostai.com>

	Support function (but not yet calls)
	* src/ast/all.hh (function.hh): Include.
	* src/ast/ast.yml (AssignExp::printer): New.
	(FunctionDec): Rename as...
	(Function): this.
	Derive from Exp, not Dec: it does not have a name.
	Remove the "result" attribute, we are not typed.
	Add printer description.

	* src/object/fwd.hh: Tidy.
	(APPLY_ON_ALL_PRIMITIVES_BUT_OBJECT): Add code/Code.
	* src/object/atom.cc: Empty.
	* src/object/atom.hh, src/object/atom.hxx (code_traits): New.
	Use APPLY_ON_ALL_PRIMITIVES_BUT_OBJECT.
	(special_slots_dump): Use libport::deref since code is actually
	a pointer.
	* src/object/primitives.hh, src/object/primitives.cc
	(code_class, code_class_initialize): New.
	* src/parser/bison/ugrammar.y: Sort things together.
	(<symbols>): New type.
	Use it.
	(function <id> <args> { <expr> }): New.

	* src/runner/runner.hh, src/runner/runner.cc (Function):
	Preliminary support.

2007-07-20  Akim Demaille  <demaille@gostai.com>

	shutil.rm does not exist
	* dev/tools.py: Use os.remove.

2007-07-20  Akim Demaille  <demaille@gostai.com>

	Clean up
	* dev/ast_params.py: Support symbols_type.
	* dev/ast-clone-visitor-gen: Use tools.banner.
	* dev/ast-default-visitor-gen: Fix ctor layout.
	* dev/ast-nodes-gen: Use tools.lazy_install.

2007-07-20  Akim Demaille  <demaille@gostai.com>

	Fix lazy_overwrite
	* dev/tools.py (warning): Simplify.
	(lazy_overwrite): Do not recreate the file if it is not
	needed!

2007-07-20  Akim Demaille  <demaille@gostai.com>

	Fix dependency on ast-nodes.mk
	* src/ast/Makefile.am: Depend on nodes-mk.stamp since the
	generator is ast-nodes-mk-gen.

2007-07-20  Akim Demaille  <demaille@gostai.com>

	Improve ast-fwd-gen
	* dev/ast_params.py (fwd_hh_epilogue): New.
	* dev/ast-fwd-gen: Use it.
	Modernize.

2007-07-20  Akim Demaille  <demaille@gostai.com>

	Let all the classes be accessible
	* src/object/primitives.cc (root_classes_initialize): Register
	the root classes in Object.
	* src/parser/bison/ugrammar.y (new id): Properly clone the base
	class, not the Context.

2007-07-17  Akim Demaille  <demaille@gostai.com>

	new Object
	* src/object/primitives.cc (object_class_print)
	(object_class_clone, object_class_init): New.
	(object_class_initialize): Bind them.
	* src/parser/bison/ugrammar.y (new "id"): Run clone and init.

2007-07-17  Akim Demaille  <demaille@gostai.com>

	Connetion -> Context to please JC
	* src/object/primitives.cc, src/object/primitives.hh,
	* src/parser/bison/ugrammar.y, src/runner/runner.hxx: Do it.

2007-07-17  Akim Demaille  <demaille@gostai.com>

	merge -r 1332:1336 https://svn.gostai.com/svn/kernel1/trunk

	2007-07-17  Akim Demaille  <demaille@gostai.com>
	Fix warning output
	* src/uconnection.cc (received): Process the warnings similarly
	to the errors.
	Add a few PINGs.
	(UConnection::processCommand::morphed): Reduce its scope.

2007-07-17  Akim Demaille  <demaille@gostai.com>

	"Return" results
	* src/parser/bison/ugrammar.y: Set up.commandTree.
	* src/uconnection.cc (execute): Send back the result for
	floats only at the moment.

2007-07-17  Akim Demaille  <demaille@gostai.com>

	AX_*
	* configure.ac: Catch them.

2007-07-17  Akim Demaille  <demaille@gostai.com>

	merge -r 1320:1332 https://svn.gostai.com/svn/kernel1/trunk

	2007-07-17  Akim Demaille  <demaille@gostai.com>
	Clean up some UConnection::send
	* src/ucommand.cc: Show what I'd like to write.
	* src/uconnection.cc (sendPrefix): Factor.

	2007-07-17  Akim Demaille  <demaille@gostai.com>
	* src/ucommand.hh, src/ucommand.cc
	(UCommand_EXPR::execute_function_call): New.
	Extracted from...
	(UCommand_EXPR::execute_): here.
	Scope reduction.

2007-07-17  Akim Demaille  <demaille@gostai.com>

	Hook to the regular input mechanism
	* include/kernel/fwd.hh (ast::Ast): New.
	* include/kernel/uconnection.hh, src/uconnection.cc: No longer
	use UCommand, but rather ast::Ast.
	Adjust dependencies.
	Comment out obsolete code.
	(processCommand): Remove.
	(execute): Update to use the Ast.
	Comment the code for "binary commands".
	Fix the handling of warnings.
	* src/parser/uparser.hh (commandTree): Now an AST.
	* src/ucommand.cc: Comment out code that no longer makes sense.
	* src/uexpression.cc: Ditto.
	* src/userver.cc: Ditto.

2007-07-17  Akim Demaille  <demaille@gostai.com>

	* src/parser/bison/ugrammar.y (EVALUATE): Simplify.

2007-07-17  Akim Demaille  <demaille@gostai.com>

	We do use bison 2.3a+
	* src/parser/bison/flex-lexer.hh: Remove useless includes.

2007-07-17  Akim Demaille  <demaille@gostai.com>

	Initial support for assignment
	* src/ast/ast.yml (AssignExp): Rename members.
	* src/parser/bison/ugrammar.y: An lvalue has 1 argument: the
	current object.
	* src/runner/runner.hh, src/runner/runner.hxx (target): New.
	* src/runner/runner.hh, src/runner/runner.cc (AssignExp): New.
	(CallExp): Activate only if it has to be activated.

2007-07-17  Guillaume Deslandes  <deslandes@gostai.com>

	Put Target as first arg for CallExp
	* src/ast/ast.yml (CallExp): remove target.
	* src/parser/bison/ugrammar.y (CallExp): use target as arg[0].
	* src/runner/runner.cc: use aeg[0] as target.

2007-07-17  Akim Demaille  <demaille@gostai.com>

	Revamp the handling of lvalues
	The current grammar is way too hard to transform to support
	several kinds of lvalues, including with messages.  The following
	shows the problem:

	%%
	target: /* empty */
	      | expr "."

	name: target "identifier"

	expr: name
	    | target "identifier" "(" ")"
	    | "%" name

	This grammar has a reduce/reduce conflict: on "% id .", the
	parser does not know whether it will read "% id . id", in
	which case it should reduce "name -> expr" to "% _expr ._ id"
	-> "% _target id_" -> "_% var_" -> "expr", or read "_% name_ . id ()"
	-> "_expr ._ id ()" -> "_target id ()_" -> expr.  The grammar is
	not ambiguous, but it is not LR.  Of course GLR would do, but
	we try to avoid it.

	So it is decided that lvalue will be basically *parsed* as
	any kind of expr, but a run time check during the parsing
	(in the action) will select only those that we consider as
	value lvalues.

	* src/ast/ast.yml (AssignExp): The lhs is a CallExp.
	* src/parser/bison/ugrammar.y (rvalue): Remove, use only expr.
	(libport::deref): Use it to print pointers, so that even if they
	are null, we don't dump core.
	Use lexical_cast.
	(lvalue): Now a CallExp.
	Assign all its former rules to expr, introduce a new one that
	filters Expr* that are correct.

2007-07-17  Akim Demaille  <demaille@gostai.com>

	Grammar clean up
	* src/parser/bison/ugrammar.y: Let foreach use a single identifier,
	not a complex name.
	Group derive stuff together.
	Remove dead comment.

2007-07-16  Guillaume Deslandes  <deslandes@gostai.com>

	* src/kernel.mk: Add include dir for UObject headers.

2007-07-16  Akim Demaille  <demaille@gostai.com>

	merge -r 1298:1320 https://svn.gostai.com/svn/kernel1/trunk

	2007-07-16  Akim Demaille  <demaille@gostai.com>
	Nuke keywords that are not used
	* src/parser/bison/ugrammar.y, src/parser/bison/utoken.l: Remove
	keyword that are scanned at all, or not used anywhere in the
	grammar.
	Some (e.g., "stop" and "switch") actually used to be specific
	terminals, but they are now part of a wider family (OPERATOR_ID,
	TOK_NUMBER).

	2007-07-16  Akim Demaille  <demaille@gostai.com>
	Remove dead keyword
	* configure.ac: Set version.
	* src/parser/bison/ugrammar.y (TOK_EXPRBLOCK): Remove, useless.
	* src/uconnection.cc: Space changes.

	2007-07-13  Akim Demaille  <demaille@gostai.com>
	merge -r 1266:1300 https://svn.gostai.com/svn/kernel1/branches/1.0

	2007-07-13  Akim Demaille  <demaille@gostai.com>
	Fix ''d
	* src/parser/bison/ugrammar.y: Actually, it's 'dd.

2007-07-16  Akim Demaille  <demaille@gostai.com>

	Use includes
	* src/parser/bison/ugrammar.y: Remove useless includes.
	(''d): Actually it's named...
	('dd): this.

2007-07-16  Akim Demaille  <demaille@gostai.com>

	Remove debug scafolding
	* src/parser/bison/ugrammar.y (new_bin): Here.

2007-07-16  Akim Demaille  <demaille@gostai.com>

	Fix and simplification
	* src/parser/bison/ugrammar.y (<exprs>): Fix its printer.
	(expr.opt): Use it for emit.

2007-07-16  Akim Demaille  <demaille@gostai.com>

	Factor effective arguments
	* src/parser/bison/ugrammar.y (args): New.
	Use it where it factors the grammar without changing it.

2007-07-16  Akim Demaille  <demaille@gostai.com>

	Class instantiations are regular expressions
	* src/parser/bison/ugrammar.y (stmt): Move the special
	"class" instantiation to...
	(expr): here.
	The actions are still to write.

2007-07-16  Akim Demaille  <demaille@gostai.com>

	Bind shutdown and reboot
	* src/object/primitives.hh, src/object/primitives.cc
	(connection_class): New.
	(object_class_initialize): Bind to Object, not Float.
	* src/parser/bison/utoken.l (reboot, shutdown): No longer special.
	* src/parser/bison/ugrammar.y (expr): The printer should not
	evaluate.
	(stmt, lvalue, rvalue, expr): Pass the $1 where appropriate.
	* src/runner/runner.cc (CallExp): Default target is Connection.

2007-07-16  Akim Demaille  <demaille@gostai.com>

	Factor
	* src/parser/bison/ugrammar.y (new_exp): Factor the two
	implementations.

2007-07-16  Akim Demaille  <demaille@gostai.com>

	Avoid undefined values
	* src/parser/bison/ugrammar.y: Actions not defined should set
	the result to 0 to avoid stupid debugging sessions.
	(OPERATOR, OPERATOR_ID, OPERATOR_ID_PARAM, OPERATOR_VAR)
	(BINDER): Now use a Symbol for them.
	* src/parser/bison/utoken.l: Adjust their scanning.

2007-07-16  Akim Demaille  <demaille@gostai.com>

	Make first compilation easier
	* src/ast/Makefile.am: If location.hh is not generated, ask for it.
	* src/parser/bison/bison.mk (generate-parser): New, a hook for
	the previous Makefile.

2007-07-13  Akim Demaille  <demaille@gostai.com>

	libport/Makefile.am
	* Makefile.am: Use it.

2007-07-13  Akim Demaille  <demaille@gostai.com>

	merge -r 1269:1298 https://svn.gostai.com/svn/kernel1/trunk

	2007-07-13  Akim Demaille  <demaille@gostai.com>
	Remove incorrect nonterminal aliases
	* src/urbi/trunk/kernel1/src/parser/bison/ugrammar.y: Remove
	explicit strings that were made to be aliases for terminals,
	but it is not accepted but Bison like this, it believes they
	are fresh tokens.

2007-07-13  Akim Demaille  <demaille@gostai.com>

	Tidy grammar
	* src/parser/bison/ugrammar.y: Reorder some rules.
	Remove the strings that Bison interprets as tokens, not aliases
	for nonterminals.

2007-07-13  Akim Demaille  <demaille@gostai.com>

	More primitives
	* src/object/primitives.cc: Add shutdown and reboot primitives.
	Unfortunately not yet callable.

2007-07-13  Akim Demaille  <demaille@gostai.com>

	Upgrade grammar
	* src/parser/bison/ugrammar.y: Remove all types, use <expr> instead.
	(new_exp): Activate and use it.

2007-07-13  Guillaume Deslandes  <deslandes@gostai.com>

	Add primitives for floats
	* src/object/primitives.cc: Add operators and base functions.

2007-07-13  Guillaume Deslandes  <deslandes@gostai.com>

	* all.hh: Remove include of ast/op-exp.hh.

2007-07-13  Akim Demaille  <demaille@gostai.com>

	operator<< for slot_type
	* src/object/object.hh (slot_type): Define directly instead of
	asking slots_type::value_type.
	(operator<<): New one for slot_type.
	* src/object/object.hxx: Implement it.
	* src/object/object.cc: Use it.

2007-07-13  Akim Demaille  <demaille@gostai.com>

	Remove OpExp
	* src/ast/ast.yml (OpExp):
	Remove, handled by CallExp now.
	* src/object/atom.hxx, src/object/object.cc,
	* src/runner/runner.cc:
	Space changes.
	Use `=' to report slots.

2007-07-13  Akim Demaille  <demaille@gostai.com>

	Runner::CallExp
	* src/runner/runner.cc (CallExp): Actually call the primitive.

2007-07-13  Akim Demaille  <demaille@gostai.com>

	Fix the definition of the slots of the primitive classes
	Here's the catch: I was using the operator[] to define the
	type of each base class, but operator[] updates the slots, i.e.,
	it first looks for the slot in the hierarchy, and then updates
	it!  As a result, it was only the version of Object that was
	changed several times, and every other class was pointing to it.
	* src/object/fwd.hh: Simplify.

	* src/object/object.cc, src/object/object.hh, src/object/object.hxx
	(set_slot, update_slot, remove_slot): Rename as...
	(slot_set, slot_update, slot_remove): these.
	Use BOOST_FOREACH.
	* src/object/primitives.cc: Don't put in the anonymous namespace
	what must be visible from other compilation units.
	Use slot_set.
	* src/object/object-test-primitives.cc: Add missing dereferencing.
	* src/object/object-test-slot.cc: Adjust.

2007-07-13  Akim Demaille  <demaille@gostai.com>

	Improve primitive support
	* src/object/fwd.hh (APPLY_ON_ALL_PRIMITIVES_BUT_OBJECT)
	(APPLY_ON_ALL_PRIMITIVES, objects_type, primitive_type): New.
	Use these macros where possible to factor the list of primitives.
	(primitive): A new kind of Atom.
	* src/object/atom.cc, src/object/atom.hh, src/object/atom.hxx:
	Move the declaration of the float_class primitives to...
	* src/object/primitives.hh, src/object/primitives.cc: Here.
	(primitive_traits): New.
	* src/object/object.cc, src/object/object.hh: Adjust.
	* src/object/object-test-primitives.cc: Ditto.

2007-07-13  Akim Demaille  <demaille@gostai.com>

	Fix the initialization of the base class objects
	* src/object/primitives.hh, src/object/primitives.cc: New, taken
	from...
	* src/object/object.cc, src/object/object.hh, src/object/object.hxx:
	Here.
	* src/object/Makefile.am: Adjust.
	* src/object/primitives.hh, src/object/primitives.cc
	(root_classes_initialize, root_classes_initialized): New.
	* src/object/object.cc, src/object/object.hh, src/object/object.hxx:
	Use some assertions.
	More is needed.
	Use BOOST_FOREACH (it's cool!).
	(id_dump): Use directly the String value instead on relying on the
	behavior of operator<<.
	* src/object/atom.hxx (primitives.hh): Include.

2007-07-13  Akim Demaille  <demaille@gostai.com>

	Don't run the tests
	K2 is far from being ready for it.
	* Makefile.am (SUBDIRS): Remove tests for the time being.

2007-07-13  Akim Demaille  <demaille@gostai.com>

	* src/ast/ast.yml (CallExp::printer): Fix it.

2007-07-12  Akim Demaille  <akim.demaille@gmail.com>

	Fix pretty printing of CallExp
	* src/ast/ast.yml: Do not output the '.' when there is no target.

2007-07-12  mefyl  <mefyl@lrde.epita.fr>

	Test pointers before dereferencing them in pretty-printer generator.
	* dev/ast-pretty-printer-gen: Here.
	* src/ast/ast.yml: Replace now useless hack.

2007-07-12  Akim Demaille  <akim.demaille@gmail.com>

	Use "type" just as IO does
	* src/object/object.hh, src/object/object.cc (lookup_set_type): Now
	const.
	(lookup): Now const too.
	(lookup): New, not const.
	(id_lookup): New.
	Use "type", not "name".
	* src/object/object-test-lookup.cc, src/object/object-test-parent.cc,
	* src/object/object-test-slot.cc, src/object/object-test.cc:
	Use "type", not "name".

2007-07-12  mefyl  <mefyl@lrde.epita.fr>

		merge -r 1261:1269 https://svn.gostai.com/svn/kernel1/trunk
	2007-07-12  mefyl  <mefyl@lrde.epita.fr>
	Update the test suite external.

	2007-07-12  mefyl  <mefyl@lrde.epita.fr>
	merge -r 1259:1266 https://svn.gostai.com/svn/kernel1/branches/1.0

	2007-07-12  mefyl  <mefyl@lrde.epita.fr>
	Warn on use of operator ^. Add operator **.
	* src/parser/uparser.cc,
	* src/parser/uparser.hh: Add a mehod to emit warnings.
	* src/parser/bison/utoken.l: Emit warnings on ^.
	Scan ** as exponent operator.
	* src/uconnection.cc,
	* src/uexpression.cc: Report warnings through the connection.

2007-07-12  Akim Demaille  <akim.demaille@gmail.com>

	CallExp::printer
	* src/ast/ast.yml (CallExp::printer): Output the target.
	* src/object/atom.hh: Space changes.

2007-07-12  Akim Demaille  <akim.demaille@gmail.com>

	Add some primitives for Floats
	* src/object/fwd.hh (float_traits, Float, rFloat, integer_traits)
	(Integer, rInteger, string_traits, String, rString): Fwd decl
	or declare them.
	* src/object/atom.cc, src/object/atom.hh, src/object/atom.hxx:
	(kind_type, string_of): New.
	(kind_get): Now return the kind, not a string.
	* src/object/object.cc, src/object/object.hh, src/object/object.hxx:
	(float_class_add, float_class_div, float_class_mul, float_class_sub):
	New.

	* src/object/object-test-primitives.cc: New.
	* src/object/Makefile.am: Adjust.

2007-07-12  mefyl  <mefyl@lrde.epita.fr>

	merge -r 1216:1261 https://svn.gostai.com/svn/kernel1/trunk
	2007-07-12  mefyl  <mefyl@lrde.epita.fr>
	Fix previous patch: use automerge.
	* .automerge: Update.

	2007-07-12  mefyl  <mefyl@lrde.epita.fr>
	Fix logic operators precedence.
	* src/parser/bison/ugrammar.y: Here.

2007-07-12  Akim Demaille  <akim.demaille@gmail.com>

	clone
	* src/object/object-test-parent.cc: Try using clone.
	* src/object/object.hh, src/object/object.hxx,
	* src/object/object.cc (clone): New.
	(new_object_class, new_float_class): New.
	(object_class, float_class): New.
	Unused for the time being.

2007-07-12  mefyl  <mefyl@lrde.epita.fr>

	Handle pointer attributes and blocks of code insertion in pretty-printer generator.
	* dev/ast-pretty-printer-gen: Here.
	* src/ast/ast.yml: Document.
	* dev/ast.py: Add method to lookup a node attribute.
	* src/ast/Makefile.am: Fix filename error.

2007-07-12  Akim Demaille  <akim.demaille@gmail.com>

	CallExp: optional target
	* src/ast/ast.yml: The CallExp can have an empty target.
	Disable the printing of the target, as the infrastructure is
	not ready yet.
	* src/parser/bison/ugrammar.y: Adjust.

2007-07-12  Akim Demaille  <akim.demaille@gmail.com>

	Operators are syntactic sugar for method calls
	* dev/ast-pretty-printer-gen: We now use more libport tools.
	* src/ast/ast.yml (CallExp): Provide a printer.
	* src/parser/bison/utoken.l (RETURN_OP): New.
	Use it for binary operators for a start.
	* src/parser/bison/ugrammar.y (take): Move higher to make it
	usable ealier.
	(new_exp): Use CallExp instead of OpExp.
	(TOK_BANG, TOK_PERCENT, TOK_STAR, TOK_PLUS, TOK_MINUS)
	(TOK_DIV, TOK_EXP, TOK_EQU, TOK_GTH, TOK_LEQ, TOK_LTH, TOK_PEQ)
	(TOK_NEQ, TOK_GEQ, TOK_DEQ, TOK_REQ): Use their symbol value.

2007-07-11  Guillaume Deslandes  <deslandes@gostai.com>

	Handle hirarchy loop case
	FIXME: Hierarchy loops induce mem leaks (due to ref counting)
	* object-test-lookup.cc: Test hirarchy loops.
	* object.cc: Add lookup wrapper.
	* object.hh: Idem.

2007-07-11  Akim Demaille  <demaille@gostai.com>

	CallExp
	* src/ast/ast.yml (CallExp): The name called is a Symbol.
	* src/parser/bison/ugrammar.y: Let "(" have precedence over "!".
	Remove dead %union definitions.
	Use exps_type for exprs.
	Add empty actions to silence some Bison warnings.
	Change the syntax of function calls to take a identifier as
	name, not an expression.
	(exprs): Implement.

2007-07-11  Guillaume Deslandes  <deslandes@gostai.com>

	Add slot handling to Object
	* Makefile.am: Add test files and programs.
	* object-test-lookup.cc: New.
	* object-test-parent.cc: New.
	* object-test-slot.cc: New.
	* object-test.cc: Split into several files.
	* object-test.hh: New.
	Some useful macros for testing
	* object.cc (lookup): return rObject, add catch if not found.
	* object.hh: Add slot handling methods.
	* object.hxx (operator[]): Use lookup. Create slot if needed.
	(update_slot): New. Use lookup.
	(set_slot): New. Use local slot. Create slot if needed.
	(remove_slot): New. Remove local slot.

2007-07-11  Akim Demaille  <demaille@gostai.com>

	Clean and update
	* dev/ast-fwd-gen: Remove dead code.
	Use tools.
	Remove useless imports.

2007-07-11  Akim Demaille  <demaille@gostai.com>

	Start running
	* src/parser/bison/ugrammar.y (EVALUATE): Scafolding to run
	the runner.
	Use it in a couple of places.
	* src/runner/runner.cc, src/runner/runner.hh (eval): New.
	(result, operator()): New.
	* src/runner/runner.hxx: Fix missing inlines.

2007-07-11  Akim Demaille  <demaille@gostai.com>

	Add missing inline
	* src/ast/ast.yml: For inline code.

2007-07-11  Akim Demaille  <demaille@gostai.com>

	* dev/ast-default-visitor-gen: Do not output default visits for abstract nodes.
	* dev/ast-nodes-gen: Comment changes.

2007-07-11  Akim Demaille  <demaille@gostai.com>

	Minor improvements
	* dev/ast-visitor-gen: Use C++ comments.
	Use lazy_install and banner.

2007-07-11  Akim Demaille  <demaille@gostai.com>

	Recurse in src last
	* src/Makefile.am (SUBDIRS): Restore the correct order.
	The issue we are trying to workaround is the fact that libport
	must be compiled first.  This can't be done properly until
	libport features its own Makefile.am, which is what I tried to
	avoid until now to try to save a few autotool cycles.

2007-07-11  Akim Demaille  <demaille@gostai.com>

	Factor default-visitor generation
	* dev/ast-default-visitor-gen: Use newer routines from tools.
	Fix some Doxygen tags.

2007-07-11  Guillaume Deslandes  <deslandes@gostai.com>

	* bootstrap: Fix python call for ast generation..

2007-07-11  Akim Demaille  <demaille@gostai.com>

	Pretty-print an OpExp
	* src/ast/ast.yml (OpExp): Implement the pretty-printer.

2007-07-11  Akim Demaille  <demaille@gostai.com>

	Improve dev/ framework
	* dev/tools.py (lazy_install): New.
	* dev/ast-clone-visitor-gen, dev/ast-default-visitor-gen,
	* dev/ast-fwd-gen, dev/ast-graph-gen, dev/ast-nodes-gen,
	* dev/ast-pretty-printer-gen, dev/ast-visitor-gen: Use it.
	Use tools.error to issues errors.
	* dev/ast-nodes-mk-gen: Be like the others: create the file,
	don't output on stdout
	* src/ast/Makefile.am: Adjust.
	Now there is also the stamp system that prevents useless Automake
	invocations.

2007-07-11  Akim Demaille  <demaille@gostai.com>

	Improve messages
	* dev/ast.py: Improve warnings and errors.

2007-07-11  Akim Demaille  <demaille@gostai.com>

	Fix identification
	* configure.ac: .

2007-07-10  Guillaume Deslandes  <deslandes@gostai.com>

	Add parent list and lookup method
	* object-test.cc: Test new features.
	* object.cc (lookup) : New, depth first version.
	(special_slots_dump) : Print parents.
	* object.hh: Add typedefs and methods for parents.
	Add method for lookup.
	* object.hxx (parent_add) : New, add parent to object
	(parent_remove) : New, remove parent from object.

2007-07-09  Akim Demaille  <demaille@gostai.com>

	Make debug traces more io like
	* src/object/object.cc (dump): Include the address.

2007-07-09  Guillaume Deslandes  <deslandes@gostai.com>

	* fwd.hh: Add undef for DECLARE.

2007-07-09  Guillaume Deslandes  <deslandes@gostai.com>

	Reorder subdirs in src/Makefile.am
	* Makefile.am: Reorder subdirs, '.' comes firt.

2007-07-09  Akim Demaille  <demaille@gostai.com>

	More object-test
	* src/object/object-test.cc: Strengthen.

2007-07-09  Akim Demaille  <demaille@gostai.com>

	Factor print and rename it as dump
	* src/object/atom.cc, src/object/atom.hh, src/object/atom.hxx,
	* src/object/object.cc, src/object/object.hh, src/object/object.hxx
	(print): Rename as...
	(dump): this, to avoid SWIG problems.
	Call special_slots_dump and kind_get
	(special_slots_dump, kind_get): New.
	(prefix): Rename as...
	(kind): this.
	* src/object/object-test.cc: Strengthen.

2007-07-09  Akim Demaille  <demaille@gostai.com>

	object::Object
	* src/object/atom.cc, src/object/atom.hh, src/object/atom.hxx: New.
	* src/object/fwd.hh: Adjust.
	* src/kernel.mk, src/object/Makefile.am: Adjust.
	* src/Makefile.am: Adjust.
	* src/object/object-test.cc: New.
	* src/object/object.hxx: Add missing inlines.
	(print): Move from here, to...
	* src/object/object.cc: here.

2007-07-09  Guillaume Deslandes  <deslandes@gostai.com>

	Fix ast.yml type error on TagOpExp, update svn:ignore
	* src/ast/ast.yml: 'tag' attribute of TagOpExp is
	of type Exp* not Tag*.

2007-07-09  Akim Demaille  <demaille@gostai.com>

	object::Object
	* configure.ac: Automake 1.10.
	(src/object): New directory.
	* src/Makefile.am: Ditto.
	* src/object/Makefile.am, src/object/fwd.hh, src/object/object.cc,
	* src/object/object.hh, src/object/object.hxx: New.
	* src/runner/runner.hh: Remove useless includes.

2007-07-09  Akim Demaille  <demaille@gostai.com>

	Fix kernel.mk
	* src/kernel.mk (AM_CPPFLAGS): $(uobject_srcdir) is defined
	in src/Makefile.am only, although kernel.mk is used in several
	places, so open code its value here.
	A better and longer implementation might add a new uobject/*.mk
	file just to define this variable.  Probably overkill.

2007-07-09  Akim Demaille  <demaille@gostai.com>

	Upgrade pretty-print generation
	* dev/ast-nodes-gen (print_guard_open, print_guard_close)
	(print_banner): Take the file as argument.
	Don't change the current stdout.
	* dev/ast-pretty-printer-gen: Use them.
	Create an hxx file.
	* dev/tools.py (banner): New.
	(print_banner): Use it.
	* src/ast/Makefile.am: Adjust.

2007-07-09  Akim Demaille  <demaille@gostai.com>

	merge -r 1189:1216 https://svn.gostai.com/svn/kernel1/trunk

	2007-07-09  Akim Demaille  <demaille@gostai.com>
	merge -r 1186:1213 https://svn.gostai.com/svn/kernel1/branches/1.0

	2007-07-01  Jean-Christophe Baillie  <baillie@gostai.com>
	This time, we use a cache mechanism to hold the current cycle variable
	value.

	Fix ticket #111 (again).
	* src/ucommand.cc: use cyclevalue with a cache mechanism to initialize
	startval.
	* src/uvariable.cc: init cycleBeginTime to an impossible value (-1).
	* src/uvariable.hh: declare cycleBeginTime and cyclevalue.

	2007-07-01  Jean-Christophe Baillie  <baillie@gostai.com>
	This is a backward move that reintroduces ticket 111, but it will fix
	a much bigger problem where Aldeb is currently stuck. A future better
	fix of 111 is on the way.

	Fix bug aldeb before robocup.
	* src/ucommand.cc: reset old code.

	2007-07-01  Jean-Christophe Baillie  <baillie@gostai.com>
	UVar::reset can be used to set both the value and the previousval of a
	UVariable, which does a "deep" reset of this value.

	add support for UVar::reset.
	* src/uvar.cc: done.

	2007-07-06  Akim Demaille  <demaille@gostai.com>
	* include/kernel/utypes.hh: Use libport::hash_map.

	2007-07-06  Akim Demaille  <demaille@gostai.com>
	Formatting changes
	* src/ucommand.cc: here.

	2007-07-06  Akim Demaille  <demaille@gostai.com>
	Coding style
	* src/ucommand.cc: Prefer for to while.
	Reduce scopes.
	Formatting changes.

	2007-06-26  Akim Demaille  <demaille@gostai.com>
	Var scope
	* src/userver.cc (globalDelete): Move to...
	* src/parser/bison/ugrammar.y: here, as static.

2007-07-09  Akim Demaille  <demaille@gostai.com>

	Add Runner framework
	* src/runner/Makefile.am, src/runner/runner.cc,
	* src/runner/runner.hh, src/runner/runner.hxx: New.
	* configure.ac, src/Makefile.am: Adjust.

2007-07-06  Akim Demaille  <demaille@gostai.com>

	Less includes
	* dev/ast-pretty-printer-gen: Optimize the includes.

2007-07-06  Akim Demaille  <demaille@gostai.com>

	Fix Semicolon pretty printing
	* src/ast/ast.yml: here.

2007-07-06  Akim Demaille  <demaille@gostai.com>

	Fix pretty-printer generator
	* dev/ast-pretty-printer-gen: Do not declare a formal arg name
	if you don't use it.
	Use a shorter name.

2007-06-26  mefyl  <mefyl@lrde.epita.fr>

	Fix pretty-printer generator.
	* src/ast/ast.yml: Document. Use Yaml list instead of
	semicolon-separated list.
	* dev/ast-pretty-printer-gen: Adapt.

2007-06-26  Akim Demaille  <demaille@gostai.com>

	YieldExp
	* src/ast/ast.yml (YieldExp): New.
	Complete a few printers.
	* src/ast/all.hh: Adjust.
	* src/parser/bison/ugrammar.y: Use it.

2007-06-26  Akim Demaille  <demaille@gostai.com>

	Fix dependencies
	* src/ast/Makefile.am (ast.stamp): Rename as...
	(nodes.stamp): this, to match the generator name.

2007-06-26  Akim Demaille  <demaille@gostai.com>

	Fix operator << generation
	* dev/ast-pretty-printer-gen: Put it in the ast namespace.

2007-06-26  Akim Demaille  <demaille@gostai.com>

	Fix warnings
	* dev/ast.py: "default" is a valid Node attribute.

2007-06-26  Akim Demaille  <demaille@gostai.com>

	Finish the pretty printer
	* dev/ast-pretty-printer-gen: Provide a ctor and dtor.
	(PrettyPrinter::ostr_): Let it be a reference.

2007-06-26  Akim Demaille  <demaille@gostai.com>

	More AST generation
	* dev/ast-default-visitor-gen: New.
	* dev/ast-pretty-printer-gen: Fix some errors.
	Don't output a pretty printing rule if there is none.
	Derive from the default visitor rather than the (empty) visitor.
	Provide an operator<<.
	* src/ast/Makefile.am: Factor the generation rules using %-rules.
	* src/ast/all.hh: Include pretty-printer.hh.
	* src/ast/ast.yml: More doc.
	* src/ast/default-visitor.hh, src/ast/default-visitor.hxx: Remove.
	Now generated.

2007-06-26  Akim Demaille  <demaille@gostai.com>

	delete globalDelete
	* src/userver.cc, src/parser/bison/ugrammar.y (globalDelete):
	Remove.
	Also, comment changes.

2007-06-26  Akim Demaille  <demaille@gostai.com>

	Merge command and statement into stmt
	* src/parser/bison/ugrammar.y (statement, command): Merge into...
	(stmt): this.
	(commands): Rename as...
	(stmts): this.
	(TOK_EXPRBLOCK, EXPRBLOCK): Remove, unused.

2007-06-26  Akim Demaille  <demaille@gostai.com>

	merge -r 1187:1189 https://svn.gostai.com/svn/kernel1/trunk

	2007-06-26  Akim Demaille  <demaille@gostai.com>
	Remove dead token
	* src/parser/bison/ugrammar.y (TOK_CMDBLOCK): Remove.

2007-06-26  Akim Demaille  <demaille@gostai.com>

	merge -r 1149:1187 https://svn.gostai.com/svn/kernel1/trunk

	2007-06-26  Akim Demaille  <demaille@gostai.com>
	merge -r 1157:1186 https://svn.gostai.com/svn/kernel1/branches/1.0

	2007-06-26  Akim Demaille  <demaille@gostai.com>
	* src/parser/bison/ugrammar.y (variables): Rename as...
	(names): this.

	2007-06-22  Akim Demaille  <demaille@gostai.com>
	purevariable|variable -> name
	* src/parser/bison/ugrammar.y (variable, purevariable): Fuse
	into...
	(name): this.

	2007-06-22  Akim Demaille  <demaille@gostai.com>
	lvalue
	* src/parser/bison/ugrammar.y (lvalue): New.
	Use where appropriate (assignments).
	(rvalue): "static" belongs to here.
	(variable): Adjust.

	2007-06-22  Akim Demaille  <demaille@gostai.com>
	* src/parser/bison/ugrammar.y (derive): New.
	(ravlue): New.
	(variable): Adjust.
	* src/parser/bison/flex-lexer.hh, src/parser/uparser.cc,
	* src/parser/uparser.hh: Adjust includes.

	2007-06-22  Akim Demaille  <demaille@gostai.com>
	class-definition.chk
	* src/parser/bison/ugrammar.y: Comment a weakness.
	* src/uexpression.cc: Formatting changes.

	2007-06-22  Akim Demaille  <demaille@gostai.com>
	Simplify class defs
	* src/parser/bison/ugrammar.y (formal_arguments): New.
	(class_declaration): Use it to factor.

	2007-06-22  Akim Demaille  <demaille@gostai.com>
	Fix list of identifiers handling
	* src/parser/bison/ugrammar.y (var.opt, identifiers.1): New.
	(identifiers): Use them.

	2007-06-18  Jean-Christophe Baillie  <baillie@gostai.com>
	update externals (tests).

	2007-06-18  Jean-Christophe Baillie  <baillie@gostai.com>
	The +freeze flag notifies when the command gets frozen/unfrozen.

	add support for +freeze flag.
	* src/parser/bison/ugrammar.y: add the same optim like for +end.
	* src/parser/bison/utoken.l: add +freeze (and +stop at the same time).
	* src/ucommand.cc: handle the notification.
	* src/unamedparameters.cc: add notifyFreeze boolean to fasten
	treatment.
	* src/unamedparameters.hh: define notifyFreeze.

	2007-06-14  Akim Demaille  <demaille@gostai.com>
	merge -r 1138:1157 https://svn.gostai.com/svn/kernel1/branches/1.0
	Space changes only.

	2007-06-14  Akim Demaille  <demaille@gostai.com>
	* src/uexpression.cc: Use for instead of while.

	2007-06-14  Akim Demaille  <demaille@gostai.com>
	Readability
	* src/ucommand.cc: Formatting changes.
	* src/uexpression.cc (UExpression::eval_VARIABLE): Improve the
	readability of the code handle derives.

	2007-06-10  Jean-Christophe Baillie  <baillie@gostai.com>
	Until now, freezing a time controlled command (like wait or a modified
	assignement) did not freeze the internal time of the command, which
	resulted in an abrupt reajustement when the command was unfrozen. This
	patch fixes the problem on wait and assignments, and the corresponding
	tests has been added.
	add a first attempt in "time freezing" capabilities.
	* src/ucommand.cc: the WAIT and ASSIGN_VALUE commands now store the
	'lastExec' time and a flag when they have been frozen. Upon
	unfreezing, the internal time-oriented variables are adjusted based on
	the difference between the current time and lastExec..
	* src/ucommand.hh: add lastExec and the 'frozen' flag.

	2007-06-04  Akim Demaille  <demaille@gostai.com>
	Finish broken merge
	merge -r 1038:1078 failed to include the modifications for
	uconnection.cc.
	* src/uconnection.cc: Import the changes documented in 2007-06-04.

	2007-06-04  Akim Demaille  <demaille@gostai.com>
	Formatting changes
	* src/ueventhandler.cc: Sort commutable lines.
	Promote for over while.

2007-06-26  Akim Demaille  <demaille@gostai.com>

	variable -> lvalue
	* src/parser/bison/ugrammar.y (variable): Rename as...
	(lvalue): this.
	Beware that some uses are now "name" uses.
	We sticked to the grammar of the trunk.

2007-06-26  Akim Demaille  <demaille@gostai.com>

	names, rvalue
	Get closer to the current trunk's grammar.
	* src/parser/bison/ugrammar.y (variable): Extract...
	(rvalue): this.
	(variables): Rename as...
	(names): this.
	And be actually a list of "name"s, not of "variable"s.

2007-06-22  Akim Demaille  <demaille@gostai.com>

	* src/parser/bison/ugrammar.y: Remove an empty mid-rule action.

2007-06-22  Akim Demaille  <demaille@gostai.com>

	taggedcommands -> commands.
	* src/parser/bison/ugrammar.y (taggedcommands): Rename as...
	(commands): this.

2007-06-22  Akim Demaille  <demaille@gostai.com>

	taggedcommand == command
	* src/parser/bison/ugrammar.y (taggedcommand): Remove, use only
	command.

2007-06-22  Akim Demaille  <demaille@gostai.com>

	Merge name and purevariable
	* src/parser/bison/ugrammar.y (name): Accept what purevariable
	used to accept.
	(purevariable): Remove.
	All users changed to use name instead.

2007-06-22  Akim Demaille  <demaille@gostai.com>

	* src/parser/bison/ugrammar.y: Formatting changes.

2007-06-22  Akim Demaille  <demaille@gostai.com>

	* src/parser/bison/ugrammar.y: Formatting changes.

2007-06-22  Akim Demaille  <demaille@gostai.com>

	Simplify raw_arguments handling
	* src/parser/bison/ugrammar.y (raw_argument): New.
	(rawargument): Rename as...
	(raw_arguments): this.
	Now accept no raw_argument at all.
	Adjust uses.

2007-06-22  Akim Demaille  <demaille@gostai.com>

	* src/parser/bison/ugrammar.y (class_declaration): Accept complex var names.

2007-06-22  Akim Demaille  <demaille@gostai.com>

	* src/parser/bison/ugrammar.y: Throw the parser actions away.
	They clutter the file.

2007-06-22  Akim Demaille  <demaille@gostai.com>

	Fix previous fix checkin
	* src/parser/bison/ugrammar.y (identifiers): Accept "var" where
	appropriate...

2007-06-22  Akim Demaille  <demaille@gostai.com>

	Fix and comment
	* src/parser/bison/ugrammar.y (identifiers): More comments.
	Always accept "var".

2007-06-22  Akim Demaille  <demaille@gostai.com>

	parser: name, identifiers
	* src/parser/bison/ugrammar.y (identifiers): Fix its definition
	that allowed trailing commas.
	(var.opt, identifiers.1): New.
	(name, formal_arguments): New.
	Use them to factor function and event declarations/definitions.
	Note that we break backward compatibility here, since now
	formal_arguments can no longer be empty.  This is because it
	simplifies the task for now.

2007-06-22  Akim Demaille  <demaille@gostai.com>

	Renamings
	* src/parser/bison/ugrammar.y (ustring): Remove, useless currently.
	(arguments, argument_list): Rename as...
	(exprs.1, exprs): these.

2007-06-22  Akim Demaille  <demaille@gostai.com>

	* src/parser/bison/ugrammar.y: Remove "def" support for functions.

2007-06-14  Akim Demaille  <demaille@gostai.com>

	* src/parser/bison/ugrammar.y: Formatting changes.

2007-06-14  Akim Demaille  <demaille@gostai.com>

	Fix communication bw scanner and parser
	* src/parser/bison/ugrammar.y: The scanner no longer uses
	UStrings.

2007-06-04  Akim Demaille  <demaille@gostai.com>

	merge -r 1088:1149 https://svn.gostai.com/svn/kernel1/trunk

	2007-06-04  Akim Demaille  <demaille@gostai.com>
	Finish broken merge
	merge -r 1038:1078 failed to include the modifications for
	uconnection.cc.
	* src/uconnection.cc: Import the changes documented in 2007-06-04.

	2007-06-04  Akim Demaille  <demaille@gostai.com>
	Formatting changes
	* src/ueventhandler.cc: Sort commutable lines.
	Promote for over while.

	2007-06-04  Akim Demaille  <demaille@gostai.com>
	The attribute UVariableName::rooted is not removed (that was
	the effect of the "only" keyword) because it appears to be
	set and checked in other places.
	* src/parser/bison/utoken.l, src/parser/bison/ugrammar.y: Remove
	the "only" keyword.
	This was validated by JCB.
	(refvariable): Remove, use variable instead.
	(refvariables): Rename as...
	(variables): this.

	2007-06-04  Akim Demaille  <demaille@gostai.com>
	merge -r 1078:1138 https://svn.gostai.com/svn/kernel1/branches/1.0
	Note that, again, I had to apply some of the changes by hand,
	since some files were moved in include/kernel.
	Also, I had to fill properly Matthieu's ChangeLog entries.

	2007-05-31  Matthieu Nottale  <nottale@gostai.com>
	Fix a bug in timeout command
	* src/ucommand.cc: in UCommand_TIMEOUT::execute: setTag on
	intermediate nodes instead of morphed node.

	2007-05-29  Guillaume Deslandes  <deslandes@gostai.com>
	Wrong token definition for derivations
	* ugrammar.y: Fixed definition for first and second derivation.

	2007-05-29  Matthieu Nottale  <nottale@gostai.com>
	Add the 'runningcommands' keyword, fix a bug in tag mechanism.
	* parser/bison/utoken.l: Add the runningcommands keyword.
	* ucommand.cc: Implement runningcommands.
	Add missing unsetTag call in optimised implementations of setTag.

	2007-05-28  Matthieu Nottale  <nottale@gostai.com>
	Optimisation: replace sprintfs with strcpy.
	* src/uobj.cc: Use UString::makeName where possible.
	* src/ustring.hh: Add two static inline functions to form a "a.b"
	name from two UString/char* optimising the implementation.
	* src/uvariablename.cc: Use UString::makeName where possible.

	2007-05-25  Matthieu Nottale  <nottale@gostai.com>
	Fix critical bug in previous patch, optimize more.
	* ueventhandler.cc: use the char* in unForgedName to insert
	into emit2tab in UEventHandler ctor.
	* ueventhandler.hh: Remove unused emit2 attribute.
	* uobj.cc: use eventSymbolDefined in searchEvent intead of iterating.
	* uobj.hh: Change prototype of searchEvent to return a bool,
	nobody uses the return value except for !0 check.

	2007-05-25  Matthieu Nottale  <nottale@gostai.com>
	Optimize kernel::eventSymbolDefined
	* ueventhandler.cc: kernel::eventSymbolDefined now performs a find
	on urbiserver::emit2tab. An entry in this hash is added if not
	present in  UEventHandler ctor.
	Additionaly, the entry in emit2tab is a counter on the number of
	active events with this name
	* ueventhandler.hh: .
	* userver.hh,
	* utypes.hh: Defines a new hash_map type and an instance in
	userver: emit2tab.

	2007-05-23  Matthieu Nottale  <nottale@gostai.com>
	Fix leak in foreach command.
	* src/ucommand.cc,
	* src/ucommand.hh: Add a 'list' field containing the result of the
	evaluation of 'expression', delete it in dtor.

	2007-05-10  Matthieu Nottale  <nottale@gostai.com>
	Fix bug: adaptive modifier alone did not trigger notifyaccess callbacks
	* src/ucommand.cc: Set 'controlled' to true on UCommand_ASSIGN_VALUE
	when adaptive modifier is found.

	2007-05-07  Matthieu Nottale  <nottale@gostai.com>
	Increase max buffer size to 30M
	* src/network/bsdnet/connection.hh: Here.

	2007-05-05  Jean-Christophe Baillie  <baillie@gostai.com>
	fix bug #155 (+report inconsistant behavior)
	* src/ucommand.cc: donnot report the end of morphed commands.
	* src/uconnection.cc: transmit the connection information during
	morphing.
	* src/unamedparameters.cc: copy notifyEnd when copying flags.
	* src/unamedparameters.hh: adapt ctor to contain notifyEnd.

	2007-05-05  Jean-Christophe Baillie  <baillie@gostai.com>
	update test externals.

	2007-05-05  Jean-Christophe Baillie  <baillie@gostai.com>
	update test externals.

	2007-05-05  Jean-Christophe Baillie  <baillie@gostai.com>
	The bug appeared when a plugged UOwned UVar was notified on change and
	access, and a remote UObject var "notifychanging" it. UOwned was
	preventing the UVar::get call, from the autoloop mechanism used to make
	sure UVar that are both change/access notified are constantly updated.
	This security was not necessary because the UVar = operator was
	already preventing UOwner variable against notifychange calls when a
	notifyaccess was triggered.

	Fix bug in notifychange/access interaction with UOwned UVars.
	* src/userver.cc: change UVariable::get usage.
	* src/uvariable.cc: remove double blocking mechanism, change get.
	* src/uvariable.hh: change UVarialbe::get API.

	2007-05-25  Benoit Sigoure  <tsuna@lrde.epita.fr>
	Partial revert of r1111.
	* src/network/bsdnet/network.cc: Revert another part of r1111 that
	breaks on MinGW.

	2007-05-25  Benoit Sigoure  <tsuna@lrde.epita.fr>
	Partial revert of r1111.
	* src/network/bsdnet/network.cc: Don't try to use `pipe' or pthread
	functions on MinGW.

	2007-05-25  mefyl  <mefyl@lrde.epita.fr>
	Update externals.

	2007-05-25  mefyl  <mefyl@lrde.epita.fr>
	Use Unix networking under MinGW
	* src/network/bsdnet/connection.cc,
	* src/network/bsdnet/network.cc: Here.

2007-06-04  Akim Demaille  <demaille@gostai.com>

	* src/parser/bison/bison.mk (ugrammar.stamp): Depend on output-to-html
	too.

2007-05-31  Akim Demaille  <demaille@gostai.com>

	* dev/ast-pretty-printer-gen: Remove useless import.
	* src/parser/bison/ugrammar.y: Do return the value given to
	"return".

2007-05-31  Akim Demaille  <demaille@gostai.com>

	PrintVisitor -> PrettyPrinter
	* dev/ast-print-visitor-gen: Rename as...
	* dev/ast-pretty-printer-gen: ... this.
	Adjust the output accordingly.
	* src/ast/print-visitor.hh, src/ast/print-visitor.cc: Remove.
	* src/ast/Makefile.am: Adjust.
	Factor some bits.
	Use shorter and simpler stamp file names.

2007-05-31  Akim Demaille  <demaille@gostai.com>

	Tags are expressions
	* src/ast/ast.yml (Tag, StringTag, ExpTag): Remove.
	(TagExp): Now the tag is an Exp*.
	* src/ast/print-visitor.hh, src/ast/print-visitor.cc: Regen.
	* src/parser/bison/ugrammar.y: Implement the action for "tag : exp".

2007-05-31  Akim Demaille  <demaille@gostai.com>

	Fix typo
	* src/parser/bison/ugrammar.y: here.

2007-05-31  Akim Demaille  <demaille@gostai.com>

	Let braces be braces, and brackets be brackets
	* src/parser/bison/utoken.l, src/parser/bison/ugrammar.y
	(TOK_LBRACKET, TOK_RBRACKET, TOK_LSBRACKET, TOK_RSBRACKET):
	Rename as...
	(TOK_LBRACE, TOK_RRACE, TOK_LBRACKET, TOK_RBRACKET): these.

2007-05-31  Akim Demaille  <demaille@gostai.com>

	Clarify the scanning of numbers
	* src/parser/bison/utoken.l (RETURN_STR_TOKEN, RETURN_IVAL_TOKEN)
	(RETURN_FVAL_TOKEN): Rename as...
	(RETURN_STR, RETURN_IVAL, RETURN_FVAL): these.
	(RETURN_NUM, RETURN_FLAG, RETURN_FLAG_TIME): Remove.
	Replace the last two with RETURN_IVAL instead of floats as before.
	(RETURN_VALUE): New, used to implement others.
	* src/parser/bison/ugrammar.y: Be sure to receive the flags as
	integers, not floats.  This is not correct yet, but less incorrect.

2007-05-31  Akim Demaille  <demaille@gostai.com>

	* src/ast/ast.yml: Comment changes.

2007-05-29  Akim Demaille  <demaille@gostai.com>

	* src/parser/bison/utoken.l, src/parser/bison/ugrammar.y:
	Use Symbols for identifiers.

2007-05-29  Akim Demaille  <demaille@gostai.com>

	Remove memcheck from the parser
	* src/parser/bison/ugrammar.y (memcheck): Remove definitions and
	uses.
	Declare private functions as static.
	Comment some of them out, now that the compiler sees they're not used.
	(new_bin): Simplify: the UParser is no longer needed.

2007-05-29  Akim Demaille  <demaille@gostai.com>

	parameter -> argument
	* src/parser/bison/ugrammar.y: Use argument when more appropriate
	than parameter.

2007-05-28  mefyl  <mefyl@lrde.epita.fr>

	Add print-visitor generator.
	* dev/ast-print-visitor-gen: New. Printer generator.
	* dev/ast.py: Accept 'printer' attribute.
	* src/ast/Makefile.am: Add files.
	* src/ast/ast.yml: Add a few printer.
	* src/ast/print-visitor.cc,
	* src/ast/print-visitor.hh: New. Generated files.

2007-05-28  Benoit Sigoure  <tsuna@lrde.epita.fr>

	Compilation fixes.
	* NEWS: Add a slot for changes in 2.0.
	* src/ast/all.hh: Remove a useless include of a non-existent file.
	* src/parser/bison/ugrammar.y: Initialize a pointer that may be
	returned uninitialized otherwise.

2007-05-25  Akim Demaille  <demaille@gostai.com>

	Some more arithmetics
	* src/parser/bison/ugrammar.y: Handle unary - and ().

2007-05-25  Akim Demaille  <demaille@gostai.com>

	Cleanup string scanning
	* src/parser/bison/utoken.l: Let the scanner use only std::string.
	(SET_VALP_STR): Remove, inlined in the single remaining use.
	Use std::string, not UString.
	Add underscores to a few places that need them.
	Adjust to the following token name changes.
	* src/parser/bison/ugrammar.y: Put private functions in the
	anonymous namespace.
	(take): Welcome back.
	(TOK_FALSECONST, TOK_TRUECONST): Rename as...
	(TOK_FALSE, TOK_TRUE): ... these.
	(ustring): New.
	(STRING, IDENTIFIER): Now string.
	* src/ast/ast.yml: Layout changes.

2007-05-25  Akim Demaille  <demaille@gostai.com>

	Remove STRUCT hacks
	* src/parser/bison/utoken.l, src/parser/bison/ugrammar.y
	(STRUCT, TAG, %union structure, array): Remove.
	(purevariable): Handle "." and "[...]".

2007-05-25  Akim Demaille  <demaille@gostai.com>

	Use libport::Symbol for locations
	* src/parser/bison/ugrammar.y: Use Symbol for file names.
	* src/ast/loc.hh: Include libport/symbol.hh.
	* src/parser/uparser.hh, src/parser/uparser.cc: Remove the
	handling of the allocated file names, now handled by Symbol
	(not quite true).

2007-05-25  Akim Demaille  <demaille@gostai.com>

	Minor parser simplifications
	* src/parser/bison/utoken.l, src/parser/bison/ugrammar.y: Rename
	the tokens for the logical and and or.
	Use newer Bison features.

2007-05-25  Akim Demaille  <demaille@gostai.com>

	Clean up a bit the scanning of numbers
	* src/parser/bison/utoken.l, src/parser/bison/ugrammar.y:
	Now scan integers and floats differently.
	Store the semantic values using regular floats or integers.
	A lot of commented code remains to update, but anyway type checking
	will tell.
	(take): Remove, now useless.

2007-05-25  Akim Demaille  <demaille@gostai.com>

	Tidy ugrammar.y
	* src/parser/bison/ugrammar.y: Put flavor stuff together.
	Tidy a bit.

2007-05-25  Akim Demaille  <demaille@gostai.com>

	Token/type more alike
	* src/parser/bison/utoken.l, src/parser/bison/ugrammar.y: Let
	token names be token names instead of operation names, and
	use token names closer to those introduced in the previous
	changeset.

2007-05-25  Akim Demaille  <demaille@gostai.com>

	More OpExp
	* src/ast/ast.yml (OpExp::type): Fix some docs.
	Let them all be 3 characters long, except logical and, land,
	which I don't see how I could name in 3 letters (lnd? lan? lad?).
	* src/parser/bison/ugrammar.y: Use those that were declared.

2007-05-25  Akim Demaille  <demaille@gostai.com>

	Support arithmetics with OpExp
	* src/ast/ast.yml (BinaryExp): Use lhs and rhs, not left and right.
	(OpExp): Derive from BinaryExp.
	Rename "Oper" occurrences as "type".
	* dev/ast_params.py: Adjust.
	* src/parser/bison/ugrammar.y (new_exp): Adjust to using ast::OpExp.

2007-05-22  Akim Demaille  <akim.demaille@free.fr>

	Bind "return"
	* src/ast/all.hh: Include all the *-exp.hh headers.
	* src/parser/bison/ugrammar.y (expr.opt): New.
	Activate the code for "return".
	NUM -> "number".

2007-05-22  Akim Demaille  <akim.demaille@free.fr>

	Activate some rules
	* src/parser/bison/ugrammar.y: <command> -> <expr>.
	instruction -> statement.
	Use new_bin.

2007-05-22  Akim Demaille  <akim.demaille@free.fr>

	Make it linkable
	* src/Makefile.am: Link libast into libkernel.

2007-05-22  Akim Demaille  <akim.demaille@free.fr>

	Make it compilable
	* src/ast/all.hh: Include all the headers we need.
	* src/parser/bison/ugrammar.y: Disable all the actions.
	For the time being, this is still the old grammar, nothing
	was changed.
	Many simplifications are needed.

2007-05-11  Akim Demaille  <demaille@gostai.com>

	Take into account the comment on the ast
	* src/ast/ast.yml (Cmd): Remove, use only Exp.
	Adjust all *Cmd into *Exp.
	(BinaryExp): New, to factor AndExp, SemicolonExp etc.
	* dev/ast_params.py: Adjust.

2007-05-11  Akim Demaille  <demaille@gostai.com>

	Make it compile
	* src/ast/ast.yml (MapExp, ClassDec): Comment out so that it
	compiles.

2007-05-11  Akim Demaille  <demaille@gostai.com>

	Make ast generation more robust, and more alike tc's
	* dev/ast_params.py (deep_clear): New.
	* dev/ast-clone-visitor-gen, dev/ast-graph-gen, dev/ast-nodes-gen,
	* dev/ast-readme-gen, dev/ast-visitor-gen, dev/ast.py, dev/tools.py:
	Use it.
	Update with current version in tc.
	Make it (slightly) more generic.
	(node.final): Rename as...
	(node.concrete): this.

2007-05-11  Akim Demaille  <demaille@gostai.com>

	ast.yml fixes
	* dev/ast_params.py: New.
	Extend it.
	Was extracted from...
	* dev/ast-nodes-gen: here.
	Use it.
	* dev/ast.py: Ditto.
	* src/ast/Makefile.am (ast_gen_deps): Complete.

2007-05-11  Akim Demaille  <demaille@gostai.com>

	Fix typoes
	* src/ast/ast.yml: Don't use the "or" and "and" keywords.
	Remove meaningless comments.

2007-05-11  Akim Demaille  <demaille@gostai.com>

	Various updates and fixes
	* src/kernel.mk: Grow stronger.
	* src/Makefile.am: Use it.
	* configure.ac: .
	* dev/ast-clone-visitor-gen, dev/ast-fwd-gen, dev/ast-nodes-gen,
	* dev/ast-visitor-gen, dev/ast.py, src/ast/ast.yml: Adjust to the
	fact that most of our tools are in libport, not in misc/ or symbol/.

2007-05-11  Akim Demaille  <demaille@gostai.com>

	Update
	* bootstrap: Strengthen.
	* src/Makefile.am, configure.ac: Go into src/ast.
	Most of the following tools are imported from kernel2, but
	have been updated.
	* dev/ast-clone-visitor-gen: New.
	* dev/ast-fwd-gen: New.
	* dev/ast-graph-gen: New.
	* dev/ast-nodes-gen: New.
	* dev/ast-nodes-mk-gen: New.
	* dev/ast-readme-gen: New.
	* dev/ast-visitor-gen: New.
	* dev/ast.py: New.
	* dev/count-fixme-lines: New.
	* dev/cut-bison-actions: New.
	* dev/diff-r: New.
	* dev/tools.py: New.

	* src/ast/Makefile.am: New.
	* src/ast/all.hh: New.
	* src/ast/ast.yml: New.
	* src/ast/default-visitor.hh: New.
	* src/ast/default-visitor.hxx: New.
	* src/ast/loc.hh: New.
	* src/ast/visitor.hxx: New.
	* src/ast: New.
	* src/kernel.mk: New.

2007-05-03  Akim Demaille  <demaille@gostai.com>

	Finish the merge -r 1038:1078
	I guess I ran "svn revert src/ughostconnection.cc" when I meant
	"svn resolved", since Emacs had the right contents, but the
	file on the disk did not have the modifications.
	make check passes again.
	* src/ughostconnection.cc: Apply the changes, but getting rid of
	the useless casts.
	* src/userver.cc: Don't activate debug traces.

2007-05-03  Akim Demaille  <demaille@gostai.com>

	Minor changes to improve the similarity with the code before
	the breaking merge.  Of course, it still does not make check.
	* src/ucommand.cc, src/uobject.cc: Formatting changes.
	Use libport::mhas.
	Scope shortening.

2007-05-03  Akim Demaille  <demaille@gostai.com>

	svn merge -r 1038:1078 https://svn.gostai.com/svn/kernel1/branches/1.0
	NB: Since there are some files which have moved (the exported
	headers are now in include/kernel, not in src/), svn merge failed
	to do it right:
	svn merge -r 1038:1078 https://svn.gostai.com/svn/kernel1/branches/1.0
	C    src/ucommand.cc
	Skipped missing target: 'src/uconnection.hh'
	U    src/parser/bison/utoken.l
	U    src/parser/bison/ugrammar.y
	U    src/ucommand.hh
	C    src/uqueue.hh
	C    src/uobject.cc
	U    src/unamedparameters.cc
	C    src/uvalue.cc
	C    src/uvariable.cc
	U    src/uvar.cc
	C    src/userver.cc
	U    src/unamedparameters.hh
	C    src/uconnection.cc
	Skipped missing target: 'src/uvariable.hh'
	C    src/ughostconnection.cc
	Skipped missing target: 'ChangeLog'
	C    tests-local.mk
	U    NEWS
	 U   .

	So I had to complete the command with the following:
	svn diff -r 1038:1078 https://svn.gostai.com/svn/kernel1/branches/1.0/src/uconnection.hh | patch include/kernel/uconnection.hh
	svn diff -r 1038:1078 https://svn.gostai.com/svn/kernel1/branches/1.0/src/uvariable.hh | patch include/kernel/uvariable.hh

	Note that besides, several other adjustments were needed.  I tried
	not to break anything, but it just... hangs.  I have no idea why.
	So this checkin is fucked up.  And I'm fed up.

	2007-05-01  Jean-Christophe Baillie  <baillie@gostai.com>
	add proper support for adaptive queues (following ticket #92)
	* uconnection.hh: fix accessors, they do something now.
	* uqueue.hh: add accessor for adaptive_.

	2007-05-01  Jean-Christophe Baillie  <baillie@gostai.com>
	update NEWS.
	* NEWS: add note about UObject::send.

	2007-05-01  Jean-Christophe Baillie  <baillie@gostai.com>
	update externals of uobject.

	2007-05-01  Jean-Christophe Baillie  <baillie@gostai.com>
	The problem here was that plugged UObjects were using the
	ghostconnection of URBI.INI, so anything that was initialized via
	urbi::send in the constructor was in fact executed *after* URBI.INI
	code. It was impossible to use the result of a new in URBI.INI if this
	new was introducing some dynamically created code, typically with
	walk.

	Now, every UObject has its own connection (in fact it's activated only
	if you use UObject::send). UObject::send is the method to use if you
	want to send code to URBI, from within a UObject. It works fine in
	plugged and remote mode.

	fix bug #128: now plugged UObjects use a dedicated ghostconnection.
	* src/uconnection.cc: add a comment.
	* src/ughostconnection.cc: add maintenance of connectionList, done
	automatically by UGhostConnection, there was no reason not to do so.
	* src/uobject.cc: implement plugged version of UObject::send,
	initialize gc.
	* src/userver.cc: remove unecessary connectionList registration for
	the main UGhostConnection.

	2007-05-01  Jean-Christophe Baillie  <baillie@gostai.com>
	This prepare the next step which will be to use ghostconnections as
	support for UObject::send method. These "hosting connections" (should
	be named "contexts" in k2 jargon) can be closed and so the closing
	mechanism must be enforced properly.

	add a conservative closing=true for a closing GhostConnection.
	* ughostconnection.cc: add closing=true in the closeConnection method.

	2007-05-01  Jean-Christophe Baillie  <baillie@gostai.com>
	Reformating.
	* src/ughostconnection.cc: done.

	2007-05-01  Jean-Christophe Baillie  <baillie@gostai.com>
	Minor reformat
	* src/ughostconnection.cc: done.

	2007-05-01  Jean-Christophe Baillie  <baillie@gostai.com>
	Deleting a variable on which a UVar was set could result in
	catastrophic server crash, because some plugged UObject will assign
	something to this UVar, using the pointer to the UVariable in cache,
	and the UVariable is not valid anymore.

	This patch add a mechanism to set a UVar in "zombie" mode when it's
	corresponding UVariable is deleted. We should do more (error
	reporting, etc) but this is at least a first step and the server does
	not crash anymore.

	There is also now a ref counter in the UVar that prevent the attached
	UVariable to be deliberately deleted by the user. Now an error
	message is displayed.

	fix bug found in ticket #2.
	* src/ucommand.cc: refuse to delete a variable with UVar on it.
	* src/uvar.cc: handle proper ref counting, and zombie mode.
	* src/uvariable.cc: handle ref counting and zombie mode.
	* src/uvariable.hh: add useCpt counter.

	2007-05-01  Jean-Christophe Baillie  <baillie@gostai.com>
	Improve reset messages.
	* userver.cc: make the series of messages more useful.

	2007-05-01  Jean-Christophe Baillie  <baillie@gostai.com>
	Fix ticket #85
	* src/ucommand.cc: remove dead code.

	2007-05-01  Jean-Christophe Baillie  <baillie@gostai.com>
	make undefall deprecated.
	* src/ucommand.cc: undefall is now deprecated, use reset instead.

	2007-05-01  Jean-Christophe Baillie  <baillie@gostai.com>
	Fix the bug on reset (ticket #21)
	* src/uobject.cc: UHubObjects dtor must release their timers.
	* src/userver.cc: add proper destruction/recreation of hubs.

	2007-05-01  Jean-Christophe Baillie  <baillie@gostai.com>
	Minor reformating.
	* src/userver.cc: done.

	2007-04-30  Matthieu Nottale  <nottale@gostai.com>
	Fix a segfault when reseting.
	* src/userver.cc: Do not clear tagtab when reseting, its content
	is refcounted.

	2007-04-22  Benoit Sigoure  <tsuna@lrde.epita.fr>
	Minor code cleanup.
	* src/ucommand.cc: Formatting changes.

	2007-04-22  Benoit Sigoure  <tsuna@lrde.epita.fr>
	Remove a duplicate include.
	* src/ucommand.cc: Here (sstream).

	2007-04-22  Benoit Sigoure  <tsuna@lrde.epita.fr>
	Remove useless include.
	* src/uvalue.cc: Don't include iomanip.

	2007-04-20  Jean-Christophe Baillie  <baillie@gostai.com>
	That was a request after last years "coupe de robotique" experience.
	I'm pretty sure the syntax will evolve in k2, but we will keep this
	backward compatible and it will be usable right now.

	add a 'taglist' keyword to display the list of currently running tags.
	* NEWS: signal the feature.
	* src/parser/bison/utoken.l: add the keyword.
	* src/ucommand.cc: add the code that does the job.

	2007-04-20  Jean-Christophe Baillie  <baillie@gostai.com>
	remove too restricting ASSERT, fix ticket #136.
	* src/ucommand.cc: change ASSERT in if, for the case when the
	expression evaluation fail (it leads to a legitimate unasserted case).

	2007-04-20  Jean-Christophe Baillie  <baillie@gostai.com>
	revert change from previous commit: std::fixed should not be used.
	* src/uvalue.cc: std::fixed does not behave as it should.

	2007-04-20  Jean-Christophe Baillie  <baillie@gostai.com>
	fix ticket #24
	* src/uvalue.cc: add std::fixed formater.

	2007-04-20  Jean-Christophe Baillie  <baillie@gostai.com>
	This fix partialy solve the problem described in ticket #150.
	Limitations are:

	- Methods that want to benefit from the inhibition mechanism must be
	declared (with UBindFunction) in init, not in the UObject C++
	constructor. Otherwise, since the URBI object hierarchy is not yet
	updated	when the C++ ctor is executed, the inhibition mechanism fails
	to detect the previously defined version of the bound function.

	- The inhibition is performed when 'new' is executed, never after. So
	if you redefine b.refresh after you have newed c, it will fail to
	inhibate the binding. You must keep the order: b = new uBot;redefine
	b.refresh;c = new b;

	This is fragile of course and it's a dirty hack. However, fixing it
	properly would need the introduction of a vtable cache at the object
	level, which is almost impossible to "hack" with k1, knowing
	that k1 does not really know objects... We will fix that in k2 with a
	clean underlying structure.

	partialy fix bug #150 (the feature is usable, but fragile)
	* src/ucommand.cc: add inhibition code when a remote binded function
	is already user-redefined somewhere higher in the object hierarchy.
	* src/uobject.cc: same thing but for plugged uobjects.

	2007-04-19  Jean-Christophe Baillie  <baillie@gostai.com>
	fix bug #137 on invalid prefix resolution.
	* src/uconnection.cc: do not simplify scoping nodes.

	2007-04-19  Jean-Christophe Baillie  <baillie@gostai.com>
	minor reformat.
	* src/uconnection.cc: reduce to 80 col.

	2007-04-17  Matthieu Nottale  <nottale@gostai.com>
	Fix a segfault when 'stop notag'.
	* src/ucommand.cc: Use dummy subtags instead of dummy null
	commands to boost notag and __system__'s TagInfo reference
	counting: fixes a segfault when calling 'stop notag'.

	2007-04-15  Jean-Christophe Baillie  <baillie@gostai.com>
	fix ticket 151, problem with +end flags not triggering properly
	* src/parser/bison/ugrammar.y: add notifyEnd optimization in UCommand
	and the groupOfCommands flag to mark {...} types of commands.
	* src/ucommand.cc: add handling of +end in the dtor of UCommand.
	* src/ucommand.hh: add necessary attributes for notifyEnd and
	groupOfCommands.
	* src/uconnection.cc: remove the handling of +end from the tree
	machinery, it's now handled by UCommand dtor.
	* src/unamedparameters.cc: add an optimization to avoid having to scan
	the whole list of flags to know if +end is there.
	* src/unamedparameters.hh: add .

	2007-04-03  Matthieu Nottale  <nottale@gostai.com>
	Optimise by caching TagInfo structures for 'notag' and '__system__' tag.
	* src/ucommand.cc,
	* src/ucommand.hh: Add two static TagInfo* in UCommand, and a
	static method to initialise them. Use them instead of the tag
	strings "__system__" and "notag".
	* src/userver.cc: Call UCommand::initializeTagInfos in
	UServer::initialization. Replace an assert by code handling the
	condition as it can happen without being a problem.

	2007-04-03  Akim Demaille  <akim.demaille@free.fr>
	From hanging to segv
	* src/ucommand.cc (UCommand_OPERATOR::execute_): Iterate when
	running "undefall".

	2007-04-02  Akim Demaille  <demaille@gostai.com>
	tests-local.mk
	* tests-local.mk: New.

2007-04-02  Akim Demaille  <akim.demaille@free.fr>

	undefall
	* src/ucommand.cc (UCommand_OPERATOR::execute_): When handling
	undefall, iterate instead of staying on begin().
	Currently, it SEGVs (instead of hanging, that's an improvement :).
	* src/uexpression.cc: Formatting changes.

2007-04-02  Akim Demaille  <demaille@gostai.com>

	* src/uexpression.cc: Scope reduction.

2007-04-02  Akim Demaille  <demaille@gostai.com>

	* src/uvariablename.cc (resolve_alias): Introduce a binary version.
	Use to factor some code.

2007-04-02  Akim Demaille  <demaille@gostai.com>

	A for loop
	* src/ucommand.cc (UCommand_ASSIGN_VALUE::execute_): Use a for
	loop instead of a while loop.
	Rename the "target" variable as "rhs" for readability.

2007-04-02  Akim Demaille  <demaille@gostai.com>

	Factoring
	* src/ucommand.cc (has_sinusoidal_modifier): New.
	Use it.
	Reduce a couple of variable scopes.
	* tests-local.mk: New.

2007-04-02  Akim Demaille  <demaille@gostai.com>

	if < switch
	* src/ucommand.cc (UCommand_ASSIGN_VALUE::execute_): Use switch
	to switch, not if.

2007-04-02  Akim Demaille  <demaille@gostai.com>

	Use mhas
	* src/ucommand.cc (UCommand_ASSIGN_VALUE::execute_): here.

2007-04-02  Akim Demaille  <demaille@gostai.com>

	svn merge -r 1011:1038 https://svn.gostai.com/svn/kernel1/branches/1.0
	2007-04-01  Benoit Sigoure  <tsuna@lrde.epita.fr>
	Forevermore solve bug #146 (compilation on ARM/memory alignment).
	* src/network/bsdnet/network.cc: Use memcpy to preserve the byte
	order.

	2007-03-30  SIGOURE Benoit  <tsuna@lrde.epita.fr>
	Fix bug #146 (compilation on ARM): memory alignment.
	* src/network/bsdnet/network.cc (TCPServerPipe::init): Fix dangerous
	usage of the struct hostent returned by gethostbyname.  The code
	expected that sizeof (int) == 4 and wasn't friendly with processors
	subject to alignment issues (ARM, SPARC, among others).
	* src/uvalue.cc (UValue::operator urbi::USound): Declare the local
	`struct wavheader' as __attribute__ __packed__.  A raw buffer of bytes
	is casted in a pointer to struct wavheader, this requires that the
	compiler does not align the members of the structure on word
	boundaries.

	2007-03-29  Akim Demaille  <demaille@gostai.com>
	Fix int/size_t usage
	It's quite to PITA to still be working on the branch.
	Much of this was already done in the trunk.  We're wasting our
	time on this crap of branch 1.0.
	* src/memorymanager/blockmemorymanager.hh,
	* src/memorymanager/memorymanager.cc,
	* src/memorymanager/memorymanager.hh:
	Use appropriate types: size_t and ptrdiff_t, not int.
	This fixes warnings on VC++.

	2007-03-29  Akim Demaille  <demaille@gostai.com>
	Determinize long-identifiers.chk
	It passes on MingW for weird reasons documented in the code.
	* src/uvariablename.cc (buildFullname): Beware of snprintf.

	2007-03-26  POTHIER Benoit  <pothier@gostai.com>
	Revert the 3 previous changes, waiting for a working fix.
	* src/network/bsdnet/network.cc,
	* src/uvalue.cc: Here.

	2007-03-26  SIGOURE Benoit  <tsuna@lrde.epita.fr>
	Fix portability on Win32.
	* src/network/bsdnet/network.cc: Don't use in_addr_t, use uint32_t
	instead.

	2007-03-26  SIGOURE Benoit  <tsuna@lrde.epita.fr>
	Fix a bug introduced in r1014.
	* src/network/bsdnet/network.cc (TCPServerPipe::init): Properly
	transform the IP address returned by gethostbyname into a in_addr_t.

	2007-03-24  SIGOURE Benoit  <tsuna@lrde.epita.fr>
	Fix bug #146 (compilation on ARM): memory alignment and bad code.
	* src/network/bsdnet/network.cc (TCPServerPipe::init): Fix wrong usage
	of the struct hostent returned by gethostbyname: the code was
	converting a char* representing an IP address (eg: "127.0.0.1") in
	int* and then dereferencing this int in hope to get the numerical IP
	address. oO
	* src/uvalue.cc (UValue::operator urbi::USound): Declare the local
	`struct wavheader' as __attribute__ __packed__.  A raw buffer of bytes
	is casted in a pointer to struct wavheader, this requires that the
	compiler does not align the members of the structure on word
	boundaries.

2007-03-23  Akim Demaille  <demaille@gostai.com>

	svn merge -r 1007:1011 https://svn.gostai.com/svn/kernel1/branches/1.0

	2007-03-23  Akim Demaille  <demaille@gostai.com>
	Fix #114 and #141
	* src/ucommand.hh, src/ucommand.cc (UCommand_NOOP::kind)
	(UCommand_NOOP::kind_): New.
	Adjust dependencies.
	* src/parser/bison/ugrammar.y (spontaneous, warn, warn_spontaneous):
	New.
	Use the latter to warn about suspicious empty instructions instead
	of making them hard error.
	No longer create an instruction equal to 0, rather make it a
	spontaneous noop.

2007-03-23  Akim Demaille  <demaille@gostai.com>

	svn merge -r 996:1007 https://svn.gostai.com/svn/kernel1/branches/1.0

	2007-03-23  Akim Demaille  <demaille@gostai.com>
	Fix #144
	* src/parser/uparser.cc: Debug trace changes.
	* src/ucommandqueue.hh, src/ucommandqueue.cc (bracketlevel_)
	(sbracketlevel_, parenlevel_): Remove.  Replaced by...
	(closers_): this new member.
	Let the members be private, not protected.
	(popCommand): When a closing mismatch happens, return the sentence
	to the parser which will report the error.

	* src/userver.cc: Reoder two instructions.

	2007-03-23  Akim Demaille  <demaille@gostai.com>
	More debugging traces
	* src/parser/uparser.cc: Insert debugging traces.
	* src/ucommand.cc: Likewise.
	* src/uexpression.cc: Ditto.
	* src/userver.cc (file_readable): New.
	(find_file): New.
	Report an error when the file is not found.
	(tab): Use a bigger buffer, as I triggered the assertion for
	its previous size...

	2007-03-21  Akim Demaille  <akim.demaille@free.fr>
	* Makefile.am (CLEANFILES): Remove what's handled by init.mk.

	2007-03-21  Akim Demaille  <akim.demaille@free.fr>
	Catch up with the trunk
	No longer make uobject an external of src, let src/uobject be
	an external of ".".
	No longer subscribe to sdk, useless.
	* Makefile.am: Adjust.
	(check-html): Import from the trunk.

	2007-03-21  Akim Demaille  <akim.demaille@free.fr>
	Update externals.
	* configure.ac: Use URBI_TESTS.

2007-03-23  Akim Demaille  <demaille@gostai.com>

	Fix tests invocation
	* configure.ac (URBI_TESTS): Call it.

2007-03-13  Akim Demaille  <akim.demaille@free.fr>

	* src/uobject.cc (algorithm): Include it.

2007-03-13  Akim Demaille  <akim.demaille@free.fr>

	svn merge -r 970:996 https://svn.gostai.com/svn/kernel1/branches/1.0

	2007-03-12  POTHIER Benoit  <pothier@gostai.com>
	Remove space in the banner.
	* src/ubanner.cc: Here.

	2007-03-12  POTHIER Benoit  <pothier@gostai.com>
	Update banner copyright date.
	* src/ubanner.cc: Here.

2007-03-13  Akim Demaille  <akim.demaille@free.fr>

	Change the handling of externals (experimental)
	No longer subscribe to uobject in ./src, subscribe to src/uobject
	in ".".  Several issues seems easier to deal with this way.  If
	it works well, I'll lift the other externals.
	* Makefile.am: src/uobject is now a local external.

2007-03-08  Akim Demaille  <akim.demaille@free.fr>

	This seems to totally confuse cccl, which loses the arguments
	and even produces /I-I.
	* src/Makefile.am: No space bw -I and its arg.

2007-03-08  Akim Demaille  <akim.demaille@free.fr>

	Fix member function declaration
	* include/kernel/uconnection.hh: Remove spurious qualifier.

2007-03-08  Akim Demaille  <akim.demaille@free.fr>

	Install uasyncregister.hh, uvariable.hh and uvalue.hh
	* src/uasyncregister.hh, src/uvariable.hh, src/uvalue.hh:
	Move to...
	* include/kernel/uasyncregister.hh, include/kernel/uvariable.hh,
	* include/kernel/uvalue.hh: here.

	* Makefile.am, src/Makefile.am, src/uasynccommand.cc,
	* src/uasyncregister.cc, src/uatcandidate.cc, src/ubinder.cc,
	* src/ucallid.cc, src/ucommand.cc, src/uconnection.cc,
	* src/ueventcompound.cc, src/ueventhandler.cc, src/ueventhandler.hh,
	* src/ueventinstance.cc, src/ueventmatch.cc, src/uexpression.cc,
	* src/ugroup.cc, src/uobj.cc, src/uobject.cc, src/userver.cc,
	* src/uvalue.cc, src/uvar.cc, src/uvariable.cc, src/uvariablename.cc:
	Adjust.

2007-03-08  Akim Demaille  <demaille@gostai.com>

	Hide UGhostConnection
	So that cores only need uconnection.hh, but not ughostconnection.hh.
	* include/kernel/userver.hh (getGhostConnection): Return a
	UConnection instead of a UGhostConnection, so that we don't need
	the type UGhostConnection (and its header).
	(ghost): Rename as...
	(ghost_): this.
	* src/console.cc, src/uobject.cc, src/userver.cc: Adjust.

2007-03-08  Akim Demaille  <demaille@gostai.com>

	cores need uconnection.hh
	* src/ucomplaints.hh, src/uconnection.hh: Move to...
	* include/kernel/ucomplaints.hh, include/kernel/uconnection.hh: here.

	* Makefile.am, src/Makefile.am,
	* src/network/bsdnet/connection.hh, src/parser/bison/ugrammar.y,
	* src/uasynccommand.cc, src/ucommand.cc, src/ucomplaints.cc,
	* src/uconnection.cc, src/uexpression.cc, src/ughostconnection.hh,
	* src/uobj.cc, src/uobject.cc, src/userver.cc, src/usystem.cc,
	* src/uvalue.cc, src/uvariable.cc, src/uvariablename.cc:
	Adjust.
	And remove the #define private protected trick...

2007-03-08  Akim Demaille  <demaille@gostai.com>

	Kill a few static consts
	* src/uconnection.hh: here.
	* src/ughostconnection.hh: And here.
	Move them...
	* src/ughostconnection.cc: here.

2007-03-08  Akim Demaille  <demaille@gostai.com>

	Move installed headers in include/kernel
	* src/fwd.hh, src/mem-track.hh,
	* src/memorymanager/blockmemorymanager.hh,
	* src/memorymanager/memorymanager.hh,
	* src/tag-info.hh, src/userver.hh, src/ustring.hh,
	* src/utypes.hh:
	Move to...
	* include/kernel/blockmemorymanager.hh,
	* include/kernel/fwd.hh,
	* include/kernel/mem-track.hh,
	* include/kernel/memorymanager.hh,
	* include/kernel/tag-info.hh,
	* include/kernel/userver.hh,
	* include/kernel/ustring.hh,
	* include/kernel/utypes.hh:
	Here.

	* Makefile.am,
	* src/Makefile.am,
	* src/console.cc,
	* src/memorymanager/memorymanager.cc,
	* src/network/bsdnet/connection.cc,
	* src/network/bsdnet/connection.hh,
	* src/network/bsdnet/network.cc,
	* src/parser/bison/ugrammar.y,
	* src/parser/uparser.hh,
	* src/tag-info.cc,
	* src/uasynccommand.cc,
	* src/uasynccommand.hh,
	* src/uasyncregister.hh,
	* src/uatcandidate.hh,
	* src/ubinary.cc,
	* src/ubinary.hh,
	* src/ubinder.cc,
	* src/ubinder.hh,
	* src/ucallid.cc,
	* src/ucallid.hh,
	* src/ucommand.cc,
	* src/ucommand.hh,
	* src/ucommandqueue.cc,
	* src/ucommandqueue.hh,
	* src/uconnection.cc,
	* src/uconnection.hh,
	* src/ueventcompound.cc,
	* src/ueventcompound.hh,
	* src/ueventhandler.cc,
	* src/ueventhandler.hh,
	* src/ueventinstance.cc,
	* src/ueventinstance.hh,
	* src/ueventmatch.cc,
	* src/ueventmatch.hh,
	* src/uexpression.cc,
	* src/uexpression.hh,
	* src/ufunction.cc,
	* src/ufunction.hh,
	* src/ughostconnection.cc,
	* src/ughostconnection.hh,
	* src/ugroup.cc,
	* src/ugroup.hh,
	* src/unamedparameters.cc,
	* src/unamedparameters.hh,
	* src/uobj.cc,
	* src/uobj.hh,
	* src/uobject.cc,
	* src/uproperty.cc,
	* src/uproperty.hh,
	* src/uqueue.cc,
	* src/uqueue.hh,
	* src/userver.cc,
	* src/ustring.cc,
	* src/usystem.cc,
	* src/uvalue.cc,
	* src/uvalue.hh,
	* src/uvar.cc,
	* src/uvariable.cc,
	* src/uvariable.hh,
	* src/uvariablelist.cc,
	* src/uvariablelist.hh,
	* src/uvariablename.cc,
	* src/uvariablename.hh:
	Adjust.
	And beware of some useless inclusions.

2007-03-08  Akim Demaille  <demaille@gostai.com>

	svn merge -r 970:979 https://svn.gostai.com/svn/kernel1/branches/1.0

	2007-03-06  Jean-Christophe Baillie  <baillie@gostai.com>

	This flag enforces the business decision described here:
	https://core.gostai.com/projects/business/wiki/ProductOfferStrategy

	It allows to build an URBI Engine that will reject any remote UObject
	'external' request, effectively disabling UNotifyChange,
	UBindFunction, etc, which makes this remote UObject useless.

	A simple -DREMOTE_UOBJECT_DISABLED flag in configure will build this
	crippled version.

	add the REMOTE_UOBJECT_DISABLED flag for the 'free' version
	* src/ucommand.cc: exit from UCommand_BINDER if the
	REMOTE_UOBJECT_DISABLED flag is on.

2007-03-01  Akim Demaille  <demaille@gostai.com>

	Use UString for UCallid
	* src/ucallid.hh, src/ucallid.cc: Append _ to private members.
	* src/ucommand.cc, src/uconnection.cc: Adjust.
	* src/uvariablename.hh, src/uvariablename.cc: Ditto.
	(updateName): Add more flavors.

2007-03-01  Akim Demaille  <demaille@gostai.com>

	* src/uvariablename.cc (resolve_aliases): Add missing const.

2007-03-01  Akim Demaille  <demaille@gostai.com>

	svn merge -r 941:970 https://svn.gostai.com/svn/kernel1/branches/1.0

	2007-02-22  Matthieu Nottale  <nottale@gostai.com>
	Add a parameter to createTCPServer to specify address to bind to
	* src/network/bsdnet/network.cc: Here, propagate in  TCPServerPipe::init.
	* src/network/bsdnet/network.hh: Also here.

	2007-02-22  Akim Demaille  <akim.demaille@free.fr>
	Fix #133
	We focused on the fact that the current code is boggus and
	missed the fact that my proposal was addressing one issue, but
	introducing another one.  We were trading one bug for another,
	the latter having a much bigger impact.

	I suggested to replace

	# define ADDMEM(x)   {usedMemory += ((int)(x*1.15));}
	# define FREEMEM(x)  {usedMemory -= ((int)(x*1.15));}

	which duplicates the computation and fails to parens x
	properly (and there are indeed places where it mattered since
	x was something like a + b), by

	# define ADDMEM(X)   usedMemory += (int) ((X) * 1.15)
	# define FREEMEM(X)  ADDMEM (-(X))

	Unfortunately that fails when X is unsigned (which is the case
	when ADDOBJ and FREEOBJ pass it a sizeof result): FREEMEM
	then negates a size_t, which results in a huge positive size_t.
	But this huge size_t is immediately added to usedMemory, so
	it should nevertheless yield the correct result!

	Enter 1.15 that screws it all, as the following program
	demonstrates

	#include <iostream>
	#include <string>

	#define ECHO(C) std::cout << #C " = " << C << std::endl;

	int main ()
	{
	  char tab[18];
	  ECHO (sizeof tab);
	  ECHO (- (int) (sizeof tab));

	  ECHO ((- sizeof tab));
	  ECHO (+ (- (int) (sizeof tab)));

	  ECHO (1.15 * sizeof tab);
	  ECHO (- (int) (1.15 * sizeof tab));

	  ECHO (1.15 * (- sizeof tab));
	  ECHO (+ (int) (1.15 * (- sizeof tab)));
	}

	which results in:

	sizeof tab = 18
	- (int) (sizeof tab) = -18
	(- sizeof tab) = 4294967278      <== overflow
	+ (- (int) (sizeof tab)) = -18   <== but ok
	1.15 * sizeof tab = 20.7
	- (int) (1.15 * sizeof tab) = -20
	1.15 * (- sizeof tab) = 4.93921e+09     <=== overflow
	+ (int) (1.15 * (- sizeof tab)) = 2147483647  <=== deadly

	* src/utypes.hh (FREEMEM): Avoid negating a posibly unsigned value.

2007-03-01  Akim Demaille  <demaille@gostai.com>

	Less const char*
	* src/uvariablename.cc (resolve_aliases): Work string -> string.

2007-03-01  Akim Demaille  <demaille@gostai.com>

	* configure.ac: Use URBI_PACKAGE_KIND.

2007-03-01  Akim Demaille  <demaille@gostai.com>

	Update externals
	* Makefile.am: sdk no longer exists.

2007-03-01  Akim Demaille  <demaille@gostai.com>

	Use more std::string
	Valgrind finds fishy things around here.  Let's clean and then
	track the problems.
	* src/ustring.hh, src/ustring.cc (prefix, suffix): Work only on
	std::string.
	Add convenient UString alternatives.
	* src/uvariablename.cc: Adjust.

2007-03-01  Akim Demaille  <demaille@gostai.com>

	Don't define TRUE & FALSE
	There are conflicts on Windows.
	* src/parser/bison/ugrammar.y: Inline the uses of TRUE and FALSE.

2007-03-01  Akim Demaille  <akim.demaille@free.fr>

	tagequal
	* src/uvariablename.cc (prefix, suffix): Move to...
	* src/ustring.hh, src/ustring.cc: here.
	(tagequal): Remove, unused.

2007-02-27  Jean-Christophe Baillie  <baillie@gostai.com>

	The .automerge file has been added, with proper initialization.
	Automerge is now usable, it will keep conflicts on ChangeLog, to be
	resolved by hand until some smart trick is found.
	Please, use automerge now to handle merging in a nice and automatic
	way.
	NB: the automerge script is located in common/automerge

	add automerge support.
	* .automerge: New.

2007-02-24  Akim Demaille  <akim.demaille@free.fr>

	Let UString use std::string
	* src/ustring.hh, src/ustring.cc (len_): Remove.
	Adjust ctors to refuse construction from 0.
	(len_): Now a std::string.
	Adjust all the code
	* src/uexpression.cc, src/uvariablename.cc: Adjust.

2007-02-24  Akim Demaille  <akim.demaille@free.fr>

	mem-track.hh
	This is needed because ustring.hh needs to include utypes.hh,
	and conversely.  Of course, it does not work.  And huge *.hh
	files are bad.
	* src/mem-track.hh: New.
	Extracted from...
	* src/utypes.hh: here.
	* src/Makefile.am: Adjust.

2007-02-24  Akim Demaille  <akim.demaille@free.fr>

	Fix uninitialized variable warning
	* src/userver.hh, src/userver.cc (memory): here.
	While we're at it, give this function a proper prototype,
	and useful variable names.

2007-02-24  Akim Demaille  <akim.demaille@free.fr>

	Scope reduction
	* src/userver.cc (memory): Here.

2007-02-24  Akim Demaille  <akim.demaille@free.fr>

	Morph slowly UString into std::string
	* src/ustring.hh, src/ustring.cc (str, len): Rename as...
	(c_str, size): these.
	(setLen): Remove, unused, and frankly, should never have existed.

	* src/parser/bison/ugrammar.y,
	* src/parser/bison/utoken.l,
	* src/parser/uparser.cc,
	* src/ucallid.cc,
	* src/ucallid.hh,
	* src/ucommand.cc,
	* src/uconnection.cc,
	* src/ueventhandler.cc,
	* src/ueventinstance.cc,
	* src/ueventmatch.cc,
	* src/uexpression.cc,
	* src/ufunction.cc,
	* src/ugroup.cc,
	* src/unamedparameters.cc,
	* src/uobj.cc,
	* src/uobject.cc,
	* src/userver.cc,
	* src/uvalue.cc,
	* src/uvar.cc,
	* src/uvariable.cc,
	* src/uvariablename.cc:
	Adjust.
	Also, name ostringstreams as o.

2007-02-22  Akim Demaille  <demaille@gostai.com>

	svn merge -r 860:941 https://svn.gostai.com/svn/kernel1/branches/1.0

	2007-02-21  Akim Demaille  <demaille@gostai.com>
	Do not use -relax-branch
	This option was used to enable long branches in the parser
	generated code.  This was needed because the rules used to use
	long macros which resulted in a huge switch statement.  Passing
	-O0 sufficed to address the issue.  In addition, I changed the
	macros into functions, which made -O0 useless.  Nevertheless
	the use -relax-branch was introduced, hoping that it would
	relieve us.  It actually made GCC produce incorrect code on
	the Aibo, with mysterious crashes.
	Removing the use of this option (and of -O0) solves this.
	Aibo works again.
	* src/parser/bison/bison.mk: Remove the use of PARSER_CXXFLAGS.

2007-02-22  Akim Demaille  <demaille@gostai.com>

	Use libport::mhas
	* src/userver.cc (UServer::work): Here.

2007-02-20  Akim Demaille  <demaille@gostai.com>

	eval_FUNCTION_<arity>
	* src/uexpression.hh, src/uexpression.cc (eval_FUNCTION_0)
	(eval_FUNCTION_1, eval_FUNCTION_2): New.

2007-02-20  Akim Demaille  <demaille@gostai.com>

	Expect no conflicts
	* src/parser/bison/ugrammar.y: here.

2007-02-20  Akim Demaille  <demaille@gostai.com>

	Regen bison++
	* src/parser/bison/bison.mk: Add the missing dependency rules.

2007-02-20  Akim Demaille  <demaille@gostai.com>

	Scope reduction
	* src/uexpression.cc (UExpression::asyncScan): Here.
	Also, spread a few pings.

2007-02-20  Akim Demaille  <demaille@gostai.com>

	Use find0
	* src/ucommand.cc: Here.
	Also, instrument for debugging.

2007-02-20  Akim Demaille  <demaille@gostai.com>

	vecho_key
	* src/userver.hh, src/userver.cc (vecho_key): New.
	(echoKey, error, echo): Use it.

2007-02-20  Akim Demaille  <demaille@gostai.com>

	More UValue ctors
	* src/uvalue.hh, src/uvalue.cc
	(UValue::UValue (dataType, const char*)): New.
	Use it.
	Use other ctors.

2007-02-20  Akim Demaille  <demaille@gostai.com>

	Add spurious .
	* src/uvalue.cc (UValue::add): Remove a spurious dot I introduced
	in [764].

2007-02-20  Akim Demaille  <demaille@gostai.com>

	2007-02-20  Matthieu Nottale  <nottale@gostai.com>
	Fix a double-free problem caused by a missing copy.
	* src/uatcandidate.cc: Copy the UValue passed to UExpression ctor.

	2007-02-20  Matthieu Nottale  <nottale@gostai.com>
	Increase max receive buffer size to 1M on bsd and ghost connections
	* src/network/bsdnet/connection.hh: Here,
	* src/ughostconnection.hh: and here.

	2007-02-20  Akim Demaille  <demaille@gostai.com>
	Missing parens
	* src/uqueue.cc (UQueue::pop): Restore a pair of parens that
	I removed in [501].
	Thanks to MN (and apologies).

2007-02-20  Akim Demaille  <demaille@gostai.com>

	Simplification
	* src/ucommandqueue.hh, src/ucommandqueue.cc (popCommand): Here.

2007-02-20  Akim Demaille  <demaille@gostai.com>

	Tidy uobj.cc
	* src/uobj.cc (remove): New.
	(~UObj): Use it.
	(UWaitCounter): Move its methods...
	* src/utypes.hh: here.
	(UWaitCounter::id): Now an UString.
	(~UWaitCounter): Remove, now useless.
	* src/ucommand.cc: Adjust.

2007-02-20  Akim Demaille  <demaille@gostai.com>

	Racfor buildfullname
	* src/uvariablename.cc: This code is really really hard to
	understand.  There seems to be a call the resolve_aliases
	hidden right afterward these bits, but I'm not sure...

2007-02-20  Akim Demaille  <demaille@gostai.com>

	UCommand::tmp_*
	* src/ucommand.hh, src/ucommand.cc (tmp_phase, tmp_time): remove.

2007-02-20  Akim Demaille  <demaille@gostai.com>

	Use find0
	* src/ucommand.cc (UCommand::scanGroups)
	(UCommand_ASSIGN_VALUE::execute_function_call): here.

2007-02-20  Akim Demaille  <demaille@gostai.com>

	Use find0
	* src/uvariablename.cc (UVariableName::getVariable)
	(UVariableName::getFunction, UVariableName::buildFullname): Here.

2007-02-20  Akim Demaille  <demaille@gostai.com>

	Add missing consts
	Oh my God!  There is so much duplication here :(
	* src/uobj.hh, src/uobj.cc (searchFunction, searchVariable)
	(searchEvent): Here.
	Also, use const_iterators.

2007-02-19  Akim Demaille  <akim.demaille@free.fr>

	Get rid of buffers
	* src/uvariablename.hh (set_fullname): Move to...
	* src/uvariablename.cc: here.
	(resolve_aliases): New.
	This simple function was really hard to extract from the code
	and its lack of documentation...  I hope I have it right.
	Use it.
	Use std::strings instead of buffers.

2007-02-19  Akim Demaille  <akim.demaille@free.fr>

	More UString operators
	* src/ustring.hh (operator!=): New.

2007-02-19  Akim Demaille  <akim.demaille@free.fr>

	Get rid of buffers
	* src/uvariablename.hh, src/uvariablename.cc (build_from_str): New.
	(buildFullname): Use it.
	Don't use static buffers.
	Factor and try to be readable.

2007-02-19  Akim Demaille  <akim.demaille@free.fr>

	Factor a bit UVariableName
	This code is really hard to follow, and Aibo crashes somewhere here
	(apparently, but it is hard to track).
	* src/uvariablename.hh, src/uvariablename.cc (set_fullname): New.
	(prefix, suffix): New.
	Use it.
	Prefer strlcpy to strncpy (I'll worry about portability later).
	Instrument for ECHO etc. but do not activate.
	Shorten some scopes.

2007-02-19  Akim Demaille  <akim.demaille@free.fr>

	update UString
	* src/ustring.hh (update): New.
	Hopefully, should disapear in the future, together with UStrings.

2007-02-19  Akim Demaille  <akim.demaille@free.fr>

	Use libport::m?has
	* src/ucommand.cc, src/uvariablename.cc: Here.

2007-02-18  Akim Demaille  <akim.demaille@free.fr>

	Fix signature
	* src/uvariable.hh: Add missing inline.
	* src/uvariable.cc (UVariable::print): here.

2007-02-18  Akim Demaille  <akim.demaille@free.fr>

	UVariable::print
	* src/uvariable.hh, src/uvariable.cc (UVariable::print)
	(operator<< (ostream, UVariable): New.

2007-02-18  Akim Demaille  <akim.demaille@free.fr>

	unic("PREFIX")
	* src/userver.hh, src/userver.cc (URBI_unicID): Now a static
	variable of...
	(uniq()): this.
	(unic(const char*)): New.
	* src/ucommand.cc: Use it instead of unic().
	(copy): Get rid of the ret temp var when we can.

2007-02-18  Akim Demaille  <akim.demaille@free.fr>

	Factor loops
	* src/uexpression.cc (UExpression::eval_FUNCTION): Factor two
	while loops ending both branches of an if.

2007-02-17  Akim Demaille  <akim.demaille@free.fr>

	* src/uexpression.cc (to_string): New, for UExpression::Type.

2007-02-17  Akim Demaille  <akim.demaille@free.fr>

	Adjust to *maps becoming SingletonPtr
	* src/ucommand.cc, src/uobj.cc, src/userver.cc, src/uvar.cc,
	* src/uvariablename.cc: Catch up with changes in liburbi-cpp
	[426].

2007-02-17  Akim Demaille  <akim.demaille@free.fr>

	uobject-hub-common.cc
	* src/uobject.cc: Remove factored functions.

2007-02-17  Akim Demaille  <akim.demaille@free.fr>

	Update uobject/
	* src/uobject.cc: Remove parts now factored in uobject-common.cc.

2007-02-15  Akim Demaille  <akim@lrde.epita.fr>

	Restore missing parens
	* src/uqueue.cc: Fix a bug reported by MN, introduced by myself
	in 501: the removal of important parens.

2007-02-15  Akim Demaille  <akim.demaille@free.fr>

	UCommand_ASSIGN_VALUE::execute_function_call
	* src/ucommand.hh, src/ucommand.cc (UFALLTHRU): New.
	(UCommand_ASSIGN_VALUE::execute_function_call): New.
	(UCommand_ASSIGN_VALUE::execute_): Use it.

2007-02-14  Akim Demaille  <akim.demaille@free.fr>

	Use &, not *
	* src/uobject.cc: to alias the ghost connection.

2007-02-14  Akim Demaille  <akim.demaille@free.fr>

	Cleaning
	* src/uobject.cc: Spaces, identifiers, scopes.

2007-02-14  Akim Demaille  <akim.demaille@free.fr>

	Respect the tradition
	* src/uobject.cc: For iterator names.

2007-02-14  Akim Demaille  <akim.demaille@free.fr>

	Process doc last
	* Makefile.am (SUBDIRS): here.

2007-02-14  Akim Demaille  <demaille@gostai.com>

	Query replace regexp:
	STREQ *(\(.*?\)->str(), *\([^)]*\)) -> *\1 == \2

2007-02-13  Akim Demaille  <akim.demaille@free.fr>

	Bug fix
	* src/uexpression.cc (UExpression::UExpression): Use t, not type,
	which is not yet defined.

2007-02-13  Akim Demaille  <akim.demaille@free.fr>

	Use operator== for UString
	* src/ucommand.cc: here.

2007-02-13  Akim Demaille  <demaille@gostai.com>

	Let UGroup own their memory
	* src/ugroup.hh, src/ugroup.cc (name): Now an UString.
	Remove the ctor taking char*.
	* src/ucommand.cc, src/uobject.cc:
	Adjust.

2007-02-13  Akim Demaille  <demaille@gostai.com>

	Pretend C++ support assignment operators
	* src/ustring.hh, src/ustring.cc (update): Remove.
	(operator=): New.
	* src/ucommand.cc, src/uconnection.cc, src/uexpression.cc,
	* src/userver.cc, src/uvariable.cc, src/uvariablename.cc:
	Use them.

2007-02-13  Akim Demaille  <demaille@gostai.com>

	/! Dangerous checkin
	* src/memorymanager/blockmemorymanager.hh: Add a placement new
	to please mipsel-linux-g++-3.3.2.
	I'm not used to write placement new operators, and I'm really
	afraid of what is needed for the delete operator...
	I'm have to study books to ensure this is not completely
	fucked up.

2007-02-13  Akim Demaille  <demaille@gostai.com>

	Pretend we program in C++ and use operators
	* src/ustring.hh, src/ustring.cc (equal): Remove, replaced by...
	(operator==): these two.
	* src/ubinder.cc, src/ucommand.cc, src/uconnection.cc,
	* src/ueventhandler.cc, src/uexpression.cc, src/uobj.cc,
	* src/uvariablename.cc: Use them.

2007-02-13  Akim Demaille  <demaille@gostai.com>

	Less new (but not older)
	* src/ubinder.hh, src/ubinder.cc (Monitor::objects): Let it
	be a list of UString, not of UString*.

2007-02-13  Akim Demaille  <demaille@gostai.com>

	Address a bit of the UString mess
	* src/ustring.hh, src/ustring.cc: Start to spread some more &
	instead of *.
	* src/parser/bison/ugrammar.y, src/ubinder.cc, src/ucommand.cc,
	* src/uconnection.cc, src/ueventhandler.cc, src/ugroup.cc,
	* src/uobj.cc, src/userver.cc, src/userver.hh, src/uvalue.cc,
	* src/uvariable.cc: Adjust in the most stupid way: add a *
	to arguments.
	Later passes will improve the code.
	Let's do that bit after bit.

2007-02-13  Akim Demaille  <demaille@gostai.com>

	An iterator has to be named i
	* src/uasyncregister.cc: Unless you have a good reason :).
	Remove useless includes.

2007-02-13  Akim Demaille  <demaille@gostai.com>

	Use LIBPORT_FD_ISSET
	* src/network/bsdnet/network.cc: here.

2007-02-13  Akim Demaille  <demaille@gostai.com>

	Remove UString::(un_)?armor
	* src/ustring.hh, src/ustring.cc (un_armor, armor): Remove.
	* src/uvalue.cc: Just call libport::escape here.

2007-02-13  Akim Demaille  <demaille@gostai.com>

	svn merge -r 857:860 https://svn.gostai.com/svn/kernel1/branches/1.0

	2007-02-13  Akim Demaille  <demaille@gostai.com>
	Handle escapes in the scanner itself
	* src/parser/bison/utoken.l: Do that.
	* src/parser/bison/ugrammar.y: Add a std::string field to %union.
	* src/ustring.cc (armor): Use hex escapes.

	2007-02-13  Akim Demaille  <demaille@gostai.com>
	Rename ugrammar's str as ustr
	* src/parser/bison/ugrammar.y,
	* src/parser/bison/utoken.l: Adjust all uses.

2007-02-13  Akim Demaille  <demaille@gostai.com>
	svn merge -r 832:857 https://svn.gostai.com/svn/kernel1/branches/1.0
	2007-02-13  Akim Demaille  <demaille@gostai.com>

	Remove fast_armor support
	It is way too buggy: the flag is sometimes incorrectly preserved,
	and it focused on too few case: \ and ", while there are many more.
	Besides it had an impact on *all* the UStrings, instead of addressing
	only those that need to.
	* src/ustring.hh, src/ustring.cc: here.

2007-02-13  Akim Demaille  <demaille@gostai.com>

	* src/network/bsdnet/connection.cc: Document MSG_NOSIGNAL.
	* src/network/bsdnet/network.cc: Don't rely on SO_NOSIGPIPE
	being defined.

2007-02-13  Akim Demaille  <akim.demaille@free.fr>

	Add debugging traces to network handling
	* src/network/bsdnet/network.hh
	* src/network/bsdnet/network.cc (Pipe::Pipe): Be useful.
	(Pipe::print, operator<<(ostream, Pipe)): New.
	* src/network/bsdnet/connection.hh,
	* src/network/bsdnet/connection.cc (~Connection): Don't test
	for a null fd: we actually use -1 to this end.
	(Connection::print): New.
	(closeConnection): Do nothing if the fd is -1.
	(doRead, effectiveSend): Use perror.
	Can someone tell me why notifyRead calls doRead instead of
	being doRead?
	(TCPServerPipe::print): New.
	(TCPServerPipe::init): Ask for errno instead of a signal for
	broken pipes.

2007-02-12  Akim Demaille  <akim.demaille@free.fr>

	Debugging traces
	* src/utypes.hh: For UErrorValue.

2007-02-12  Akim Demaille  <akim.demaille@free.fr>

	Pretend C++ is a scoped language
	* src/uconnection.cc: And reuse the identifiers.

2007-02-12  Akim Demaille  <akim.demaille@free.fr>

	Revert debug traces
	I checked in bits I didn't mean to check in, for I forgot -N.
	The following describes the previous patch, not what it
	reverses.
	* src/network/bsdnet/network.cc: Add even more perror calls
	on failures.

2007-02-10  Akim Demaille  <akim.demaille@free.fr>

	Use libport::escape
	* src/ustring.cc (armor): here.
	* src/Makefile.am: Compile the libport_sources.

2007-02-10  Akim Demaille  <akim.demaille@free.fr>

	* src/flavorable.hh (libport/assert.hh): Include it.

2007-02-10  Akim Demaille  <akim.demaille@free.fr>

	svn merge -r 826:832 https://svn.gostai.com/svn/kernel1/branches/1.0
	2007-02-09  Matthieu Nottale  <nottale@gostai.com>

	Fix armor/unarmor.
	* src/ustring.cc: Armor \n, \t and character not in 32-127
	range. Unarmor \n \t \<anychar> and \number.
			 More efficient unarmor implementation.

	2007-02-07  Matthieu Nottale  <nottale@gostai.com>

	Add the 'functions' keyword, send the list of functions (as 'vars').
	* src/parser/bison/utoken.l: Here,
	* src/ucommand.cc: and here.

2007-02-06  Akim Demaille  <demaille@gostai.com>

	Fix include
	* src/ucomplaints.cc (libport/assert.hh): Include it.

2007-02-06  Akim Demaille  <demaille@gostai.com>

	svn merge -r 800:825 https://svn.gostai.com/svn/kernel1/branches/1.0
	Also, use more pabort than abort.

	2007-02-06  Matthieu Nottale  <nottale@gostai.com>

	Fix a bug when copying a binary with no header. Replace aborts
	with asserts to differenciate between them should they trigger.
	* src/uexpression.cc: Here.

	2007-02-02  Akim Demaille  <akim@lrde.epita.fr>

	* configure.ac: Let URBI_PROG_CXX do it.

	2007-02-02  Akim Demaille  <akim@lrde.epita.fr>

	* src/utypes.hh (TagInfo::TagInfo): New copy ctor..

2007-02-06  Akim Demaille  <demaille@gostai.com>

	Restore weird loop
	Reported by MN.
	* src/network/bsdnet/network.cc (notify): Use two iterators
	to walk that list.
	(pipes_type): New.
	Use it.

2007-02-01  Akim Demaille  <akim@lrde.epita.fr>

	Bug fix: copy-ctor for TagInfo.
	* src/tag-info.hh, src/tag-info.cc: Add a copy constructor.
	Rewrite the code to make it a bit clearer.

2007-02-01  Akim Demaille  <akim@lrde.epita.fr>

	Fix the previous checkin.
	* src/Makefile.am: Add tag-info.* where needed.
	* src/tag-info.hh, src/tag-info.cc: Add missing includes.
	Remove implementations from the header.

2007-02-01  Akim Demaille  <akim@lrde.epita.fr>

	tag-info.*.
	* src/tag-info.hh, src/tag-info.cc: New.
	Built by taking pieces from...
	* src/utypes.hh, src/ucommand.cc, src/userver.hh: these files.

2007-02-01  Akim Demaille  <akim.demaille@free.fr>

	Get rid of casts
	* src/ucommand.hh, src/ucommand.cc (UCommand_BINDER): Use UBindType,
	instead of a stupid int.
	Remove many casts.
	Convert others to C++ style.
	* src/parser/bison/ugrammar.y: Adjust.

2007-02-01  Akim Demaille  <akim.demaille@free.fr>

	Remove some casts using tmp vars
	* src/ucommand.cc: here.
	* src/uobject/: Update.

2007-02-01  Akim Demaille  <akim.demaille@free.fr>

	C++ casts, enums
	* uqueue.hh: here, as usual.
	The declaration of enums could be done by style.

2007-02-01  Akim Demaille  <akim.demaille@free.fr>

	C++ Casts
	* utypes.hh: here.

2007-02-01  Akim Demaille  <akim.demaille@free.fr>

	C cast
	* src/ughostconnection.cc: Make it C++.

2007-02-01  Akim Demaille  <akim.demaille@free.fr>

	Remove C casts
	* src/memorymanager/memorymanager.cc: here.

2007-01-30  Akim Demaille  <demaille@gostai.com>

	Add missing include
	* src/uvariable.cc: here.

2007-01-30  Akim Demaille  <demaille@gostai.com>

	Use passert, not assert
	* src/uvariable.cc: here.

2007-01-30  Akim Demaille  <demaille@gostai.com>

	svn merge -r 737:799 https://svn.gostai.com/svn/kernel1/branches/1.0

	2007-01-27  Jean-Christophe Baillie  <baillie@gostai.com>

	revert email that fails in mailto property.

	2007-01-27  Jean-Christophe Baillie  <baillie@gostai.com>

	change mailto.

	2007-01-27  Jean-Christophe Baillie  <baillie@gostai.com>

	fix BIN problem in grammar.y
	* src/parser/bison/ugrammar.y: replace "BIN" by TOK_BIN.

	2007-01-27  SIGOURE Benoit  <tsuna@lrde.epita.fr>

	Catch up with recent stuff in common.
	* src/console.cc: utime is now in the libport namespace.
	* src/parser/bison/utoken.l: Handle conflicting CPP defines.
	* src/uexpression.cc (ECHO, PING): Now provided by libport.

	2007-01-26  POTHIER Benoit  <pothier@gostai.com>

	Dummy change to test buildfarm.
	* AUTHORS: Change Copyright date.

	2007-01-25  Matthieu Nottale  <nottale@gostai.com>

	Remove unjustified abort, replace abort by assert
	* src/uvariable.cc: Add missing break in the data_void
	case. Remove abort for data_void case in 2nd switch.

2007-01-30  Akim Demaille  <demaille@gostai.com>

	DEBUG
	* src/userver.cc (DEBUG): Move to...
	* src/userver.hh: here.
	* src/network/bsdnet/connection.cc (UError): Rename as...
	(uerror_): this.
	* src/uconnection.cc, src/uconnection.hh, src/uexpression.cc,
	* src/ughostconnection.cc: Adjust.

2007-01-30  Akim Demaille  <demaille@gostai.com>

	Don't hard code values, use sizeof
	* src/ughostconnection.cc (UGhostConnection::effectiveSend): here.
	Add "tmp" is about the most useless word to include in an
	identifier.

2007-01-30  Akim Demaille  <demaille@gostai.com>

	check-html
	* Makefile.am (check-html): New.

2007-01-30  Akim Demaille  <demaille@gostai.com>

	Add DEBUG traces in the server start up
	* src/userver.cc: here.

2007-01-30  Akim Demaille  <demaille@gostai.com>

	No static definitions in headers
	* src/userver.hh: Use enums.

2007-01-30  Akim Demaille  <demaille@gostai.com>

	Routine permutation
	* src/userver.cc: here.
	No real change.

2007-01-30  Akim Demaille  <demaille@gostai.com>

	Remove C casts
	* src/userver.cc: Remove some useless C casts.
	Indentation changes.
	Add scopes.
	* src/userver.hh: White space changes.
	* src/userver.hh, src/userver.cc, src/console.cc (initialization):
	Rename as...
	(initialize): this.

2007-01-30  Akim Demaille  <demaille@gostai.com>

	Use libport/unistd.h
	* src/network/bsdnet/network.cc: here.

2007-01-29  SIGOURE Benoit  <tsuna@lrde.epita.fr>

	Fix includes.
	* src/network/bsdnet/network.cc: Include unistd.h to get the
	  definition of close(2).

2007-01-28  Akim Demaille  <akim@lrde.epita.fr>

	One less UString pointer
	* src/userver.hh, src/userver.cc (mainName): Remove the indirection,
	and rename as...
	(mainName_): this, private.
	Adjust uses.
	Put the documentation in the header.

2007-01-28  Akim Demaille  <akim@lrde.epita.fr>

	Simplifications
	* src/network/bsdnet/network.cc (notify): Simplify the for loop,
	which had complications whose purpose I do not understand.
	(selectAndProcess): Reorder the if's, and use else if.
	(trigger): Remove useless this->.

2007-01-27  Jean-Christophe Baillie  <baillie@gostai.com>

	revert email that fails in mailto property.

2007-01-27  Jean-Christophe Baillie  <baillie@gostai.com>

	fix mailto property.

2007-01-26  Akim Demaille  <akim@lrde.epita.fr>

	fwd.hh
	* src/utypes.hh (TagInfo): move to.
	* src/fwd.hh: here.

2007-01-26  Akim Demaille  <akim.demaille@free.fr>

	Coding style
	* src/uproperty.hh, src/uproperty.cc: Use C++ ctors.

2007-01-25  Akim Demaille  <demaille@gostai.com>

	Alpha conversion
	* src/ucommand.cc: here.
	Mostly to flush the mails from my laptop.

2007-01-25  Akim Demaille  <demaille@gostai.com>

	Less buffer
	* src/uconnection.cc, src/uobj.cc: And more ostringstream, you
	know the drill now.

2007-01-25  Akim Demaille  <demaille@gostai.com>

	I can't do any better
	* src/uvariablename.cc: Shorten some scopes.
	But I give up, this file is a nightmare.

2007-01-25  Akim Demaille  <demaille@gostai.com>

	More ostringstream
	* src/uvariablename.cc: Here.
	This file has tricky uses of a buffer on thousands of lines
	of distance.  It sucks.

2007-01-25  Akim Demaille  <demaille@gostai.com>

	Less buffers
	* src/uconnection.cc, src/uobj.cc, src/uvalue.cc: More ostringstreams.

2007-01-25  Akim Demaille  <demaille@gostai.com>

	Less buffers
	* src/uconnection.cc: More ostringstream.

2007-01-25  Akim Demaille  <demaille@gostai.com>

	Less static buffers
	* src/userver.cc: Use ostringstreams.

2007-01-25  Akim Demaille  <demaille@gostai.com>

	Use ostringstream
	* src/uexpression.cc: here. Kill C.

2007-01-25  Akim Demaille  <demaille@gostai.com>

	More std::ostringstream
	* src/ucommand.cc: Stop using static buffers.

2007-01-25  Akim Demaille  <demaille@gostai.com>

	Stop using large buffers to please the Aibo (and C++ programmers)
	* src/ucallid.hh, src/ucallid.cc: Now its ctor takes std::strings
	instead of const char*.
	* src/ucommand.cc (buffer_t, NOT_ON_AIBO): Remove.
	Replace all their uses with ostringstreams.
	Also, from time to time, make better use of the dynamic casted
	variables to avoid yet another cast.

2007-01-25  Akim Demaille  <demaille@gostai.com>

	Fix include
	* src/uexpression.cc (libport/assert.hh): include it for most
	recent libport.

2007-01-25  Akim Demaille  <demaille@gostai.com>

	Coding style changes
	* src/userver.cc: here.

2007-01-25  Akim Demaille  <demaille@gostai.com>

	Handle URBI_PATH
	* src/console.cc: in the constructor rather than in the main.

2007-01-25  Akim Demaille  <demaille@gostai.com>

	More passert
	* src/uexpression.cc: here.
	Also, remove debugging code.

2007-01-25  Akim Demaille  <demaille@gostai.com>

	Factor the parsing of "at"
	* src/ucommand.hh, src/ucommand.cc: Rename AT_FLAVOR as AT.
	* src/parser/bison/ugrammar.y (and.opt): New.
	Use it to factor the parsing of at.

2007-01-25  Akim Demaille  <demaille@gostai.com>

	UCommand_AT is Flavorable
	* src/uasynccommand.hh (UCommand_AT): Derive from flavorable.
	* src/ucommand.cc: Adjust its implementation.
	* src/ucommand.hh (AT, AT_AND): Remove.
	(AT_FLAVOR): New, temporary.
	* src/parser/bison/ugrammar.y: Adjust.

2007-01-25  Akim Demaille  <demaille@gostai.com>

	* src/ucommand.cc, src/uconnection.cc, src/uexpression.cc,
	* src/userver.cc: Use passert.
	Fix two incorrect assertions of dynamic_cast.

2007-01-25  Akim Demaille  <demaille@gostai.com>

	Use passert
	* src/parser/bison/bison.mk: Pass -s to flex so that it does not
	generate a default rule using its own ECHO which does not have the
	same signature as ours.
	* src/uexpression.cc: Use passert for fun.

2007-01-25  Akim Demaille  <demaille@gostai.com>

	Factoring
	* src/uvariablename.hh, src/uvariablename.cc (update_array_mangling):
	New.
	Use it.

2007-01-25  Akim Demaille  <demaille@gostai.com>

	Simplifications
	* src/parser/bison/ugrammar.y: Use ? :.
	* src/uvariablename.cc (UVariableName::buildFullname): Shorten
	scopes.

2007-01-25  Akim Demaille  <demaille@gostai.com>

	Fix "bin" parsing
	* src/parser/bison/ugrammar.y: The alias is "bin", not "BIN".

2007-01-25  Akim Demaille  <demaille@gostai.com>

	Merge 697:736 from the branch "1.0".
	2007-01-24  Jean-Christophe Baillie  <baillie@gostai.com>

	fix ticket #73 (illegal void operations)
	* src/uexpression.cc: done.

	2007-01-24  Jean-Christophe Baillie  <baillie@gostai.com>

	remove spaces.
	* src/uvariable.hh: done.

	2007-01-24  Jean-Christophe Baillie  <baillie@gostai.com>

	Since the major event mechanism rewriting in r265, test lazzy
	evaluation had been broken on purpose, because we wanted the following
	code to ping twice:

	(1):

	at (a || b) ping;
	emit a & emit b;

	So we had to eval the right side of || even if the left side was
	already true (same thing with &&).
	This led to a series of serious problems where programmers commonly
	took for granted that things like that should work:

	if (!isdef(x) || x...) // trigger a runtime error on x when unknown!

	It also impacted the autogenerated code of 'new', which made the
	command fail in some cases.

	So I have reestablished the lazzy test evaluation for the moment.
	There is a serious question on how to mix events and expressions eval in
	tests and this will be tackled later. Bearclaw suggests that the
	simple | bitwise operator could be used to have the same effect as ||
	but without lazzy evaluation, giving a convenient way to programmers
	to enforce the behavior of (1).

	Note: | for tests will obviously conflict with | for commands, I see no
	workaround.

	rehabilitate test lazzy evaluation.
	* src/uexpression.cc: add test lazzy evaluation.

	2007-01-24  Jean-Christophe Baillie  <baillie@gostai.com>

	update NEWS file.
	* NEWS: add UOwned and function redefinition.

	2007-01-23  Matthieu Nottale  <nottale@gostai.com>

	Do not put big buffers on the stack for aibo
	* src/ucommand.cc: Use a global buffer instead of on the stack
	ones for aibo.

	2007-01-23  Jean-Christophe Baillie  <baillie@gostai.com>

	This FIXME was relative to an old comment that made no sense, because
	it was copy-pasted from somewhere else a long time ago. Just ignore
	the whole thing.

	remove unecessary comments.
	* src/uvariable.cc: done.

	2007-01-23  Jean-Christophe Baillie  <baillie@gostai.com>

	fix bug on 'random', ticket #100.
	* src/uexpression.cc: check if arg is non zero.

	2007-01-23  Jean-Christophe Baillie  <baillie@gostai.com>

	update externals for tests.

	2007-01-22  Jean-Christophe Baillie  <baillie@gostai.com>

	The fact that functions could not be redefined without first deleting
	them was a design flaw leading to tons of "delete myfun" at the
	beginning of any .u file. This is fixed now, but function redefinition
	can still trigger a warning in strict mode.

	Note: what strict mode does or does not do should be "selectable", like
	Warning flags in gcc. This calls for a bit of brainstorming on how to
	best do it in URBI.

	allow redefinition of functions, warning in strict mode.
	* src/ucommand.cc: delete function def upon redefinition.

	2007-01-22  Jean-Christophe Baillie  <baillie@gostai.com>

	update to match latest urbi-sdk uobject.hh (with automatic USync)
	* src/uobject.cc: support dummy UObject constructor and remove
	unecessary USync method content.

	2007-01-22  Jean-Christophe Baillie  <baillie@gostai.com>

	add support for 'remote' attribute and fix uninitialized attributes
	* src/uobject.cc: done.

	2007-01-20  Jean-Christophe Baillie  <baillie@gostai.com>

	change mailto property to kernel1@gostai.com

	2007-01-19  Matthieu Nottale  <nottale@gostai.com>

	branch 1.0: fix a segv when deleting a variable with function scope
	* src/ucallid.cc: Implement:
	* src/ucallid.hh: Add a remove function to remove uvariables from list. This function does nothing as soon as dtor has been called.
	* src/uvariable.hh: Hold a ucallid* , non null if var is of function scope. call its remove function when deleted.

	2007-01-19  Matthieu Nottale  <nottale@gostai.com>

	branch 1.0: Add missing mutex lock in custom memory manager
	* src/memorymanager/blockmemorymanager.hh,
	* src/memorymanager/memorymanager.cc: Do it.

2007-01-24  Akim Demaille  <demaille@gostai.com>

	alpha conversion
	* src/userver.cc (UServer::initialization): Rename some vars.

2007-01-23  Akim Demaille  <demaille@gostai.com>

	Factor the flavors in the parser.
	* src/parser/bison/ugrammar.y (TOK_SEMICOLON, TOK_COMMA, TOK_AND)
	(TOK_PIPE): They now have the flavor type.
	Adjust uses.
	(flavor.opt, pipe.opt): New.
	Use them to factor family of constructs (e.g., while and while|).
	* src/parser/bison/utoken.l (RETURN_FLAVOR): New.
	Use it for these four tokens.
	* src/parser/uparser.hh: Include flavorable.hh.

2007-01-23  Akim Demaille  <demaille@gostai.com>

	Use more literals in the parser.
	* src/parser/bison/ugrammar.y: Replace uses of TOK_OBJECT, TOK_POINT,
	and TOK_COPY.

2007-01-23  Jean-Christophe Baillie  <baillie@gostai.com>

	fix mailto property.

2007-01-23  Akim Demaille  <demaille@gostai.com>

	Network clean up
	* src/network/bsdnet/connection.hh: Remove useless includes.
	* src/network/bsdnet/connection.cc: Shorten scopes.
	* src/network/bsdnet/network.hh: Remove useless includes.
	Use a more recent libport.
	* src/network/bsdnet/network.cc (TCPServerPipe::~TCPServerPipe):
	Call shutdown before close.
	(TCPServerPipe::notifyRead): Shorten scopes.
	Remove the client_info variable, unused.

2007-01-23  Akim Demaille  <demaille@gostai.com>

	Dead cpp code
	* src/network/bsdnet/network.hh (YYTOKENTYPE): Remove this pseudo
	definition.

2007-01-23  Akim Demaille  <demaille@gostai.com>

	|
	* src/uexpression.cc: Use ||, not |, for Booleans.

2007-01-20  Akim Demaille  <demaille@gostai.com>

	Coding style
	* src/network/bsdnet/network.cc: Use a more tradional reading
	of error values.
	(TCPServerPipe::~TCPServerPipe): close the fd when exiting to
	free the port asap.

2007-01-20  Akim Demaille  <demaille@gostai.com>

	Use perror
	* src/network/bsdnet/network.cc: Use perror where there are syscall
	failures.
	Shorten scopes.

2007-01-20  Akim Demaille  <demaille@gostai.com>

	Update libport
	* src/console.cc: .

2007-01-20  Akim Demaille  <demaille@gostai.com>

	Fix UValue constructions
	* src/uexpression.cc: here.

2007-01-20  Akim Demaille  <demaille@gostai.com>

	More UValue ctor uses
	* src/uexpression.cc: here.

2007-01-20  Akim Demaille  <demaille@gostai.com>

	Use ctors
	* src/uvalue.hh: Comment changes.
	* src/uexpression.cc (UExpression::eval): Use the ctors instead
	of constructing by hand, and without telling the object...

2007-01-20  Akim Demaille  <demaille@gostai.com>

	Scope shortening
	* src/uexpression.cc: here.
	Use ?:.

2007-01-20  Akim Demaille  <demaille@gostai.com>

	No longer alias urbi::UBlendType, just use it
	* src/utypes.hh: No longer alias it and its members.
	* src/ucommand.cc, src/userver.cc, src/uvariable.cc,
	* src/uvariable.hh: Adjust.

2007-01-20  Akim Demaille  <demaille@gostai.com>

	Coding style
	* src/uexpression.cc: Use shorten argument names that don't
	conflict with the member names.
	Simplify accordingly.
	Translate comments into asserts.
	Simplify the logic of the bin expression case.

2007-01-19  Akim Demaille  <demaille@gostai.com>

	-Werror
	* configure.ac: Now handled by URBI_PROG_CXX.

2007-01-19  Matthieu Nottale  <nottale@gostai.com>

	Add missing lock in block memory manager. Fix a double delete when a variable with function scope is deleted. Replace some ustring by std::string
	* src/memorymanager/blockmemorymanager.hh: BlockMemoryManager now inherits lockable.
	* src/memorymanager/memorymanager.cc: Lock all calls.
	* src/ucallid.cc: Register the ucallid to the variables in his list. Add a remove call
	* src/ucallid.hh: Idem.
	* src/ucommand.cc: Fix for uvariable/uvariablename modifications.
	* src/uconnection.cc: Fix for uvariable/uvariablename modifications.
	* src/uexpression.cc: Fix for uvariable/uvariablename modifications.
	* src/uobj.cc: Fix for uvariable/uvariablename modifications.
	* src/ustring.hh: Add a ctor taking a std::string.
	* src/uvalue.cc: Move some fields to private scope, add accessors.
	* src/uvalue.hh: Idem.
	* src/uvariable.cc: Move some fields to private scope, add accessors. Call remove of the owner ucallid in dtor.
	* src/uvariable.hh: Idem.

2007-01-18  Akim Demaille  <demaille@gostai.com>

	Change a cast for portability
	* src/network/bsdnet/connection.cc: Fix a warning.

2007-01-18  Akim Demaille  <demaille@gostai.com>

	Fix a load bug
	* src/ucommand.cc: Add the same exception to load as to exec.

2007-01-18  Akim Demaille  <demaille@gostai.com>

	Formatting changes
	* src/ucommand.hh: here.

2007-01-18  Akim Demaille  <demaille@gostai.com>

	Clean up
	* src/parser/bison/ugrammar.y: Remove a cast.

2007-01-18  Akim Demaille  <demaille@gostai.com>

	Add debugging help
	* src/uexpression.cc: here.
	Should be in libport/compiler eventually.

2007-01-18  Akim Demaille  <demaille@gostai.com>

	Use string literals in the parser
	* src/parser/bison/ugrammar.y: here.

2007-01-18  Akim Demaille  <demaille@gostai.com>

	to_string for Status
	* src/ucommand.hh, src/ucommand.cc (KIND): Rename as...
	(CASE): this.
	(to_string): New.
	(UCommand::print): Use it to display the status.
	(UCommand_NOOP::print): No longer display the status.

2007-01-18  Akim Demaille  <demaille@gostai.com>

	Use std::string for file names
	* src/parser/uparser.hh, src/parser/uparser.cc
	(UParser::process): Take a string.
	* src/uexpression.cc: Adjust.

2007-01-18  Akim Demaille  <demaille@gostai.com>

	White space changes
	* src/ucommand.hh: here.

2007-01-18  Akim Demaille  <demaille@gostai.com>

	eval_FUNCTION_EXEC_OR_LOAD
	* src/uexpression.hh, src/uexpression.cc
	(UExpression::eval_FUNCTION_EXEC_OR_LOAD): New.
	Use it.

2007-01-18  Akim Demaille  <demaille@gostai.com>

	Scope reduction
	* src/uexpression.cc (UExpression::eval_FUNCTION): here.

2007-01-18  Akim Demaille  <demaille@gostai.com>

	Fix vdebug use
	* src/ucommand.hh, src/ucommand.cc (send_error): Rename the va_list
	one as...
	(vsend_error): this.
	Call va_end.
	(tab, debug, vdebug): Move to...
	* src/userver.hh, src/userver.cc: here.
	Fix a genuine bug: be sure to call UServer::vdebug, not debug.
	Use where appropriate.
	* src/uexpression.hh, src/uexpression.cc (UExpression::print): Now
	takes an indentation level.
	* src/unamedparameters.cc: Adjust.

2007-01-18  Akim Demaille  <demaille@gostai.com>

	Sanitize casts
	They trigger warnings.
	* src/parser/uparser.cc, src/parser/uparser.hh (process): Take
	a const ubyte*, not a ubyte*.
	* src/uexpression.cc: Adjust.

2007-01-18  Akim Demaille  <demaille@gostai.com>

	Address cast warning
	* src/uvalue.cc: Use a reinterpret_cast, not a C cast.

2007-01-18  Akim Demaille  <demaille@gostai.com>

	Fix creation of groups
	Fixes groups.chk.
	* src/uexpression.cc: Weaken preconditions in ctors.
	Avoid identifier collisions between members and variables.

2007-01-18  Type Your Name Here  <your.mail.here@FIXME.com>

	More format checking
	* src/uexpression.cc (send_error): here.

2007-01-18  Type Your Name Here  <your.mail.here@FIXME.com>

	Fix warning
	* src/ucommand.cc: Remove casts that drop constness.
	Rather, preserve constness.

2007-01-18  Akim Demaille  <demaille@gostai.com>

	More warnings
	* configure.ac: Activate more G++ warnings.
	Don't pass -Werror to VC++.

2007-01-18  Akim Demaille  <demaille@gostai.com>

	Handle FD_SET portability issues
	* src/network/bsdnet/network.cc (LIBPORT_FD_SET): New.
	Use it to address a warning on Windows.

2007-01-18  Jean-Christophe Baillie  <baillie@gostai.com>

	update externals

2007-01-18  Jean-Christophe Baillie  <baillie@gostai.com>

	small restyling (spaces)
	* src/ubinder.cc: done.
	* src/ubinder.hh: done.
	* src/uvar.cc: done.

2007-01-18  Jean-Christophe Baillie  <baillie@gostai.com>

	This should go into the 'unstable' branch
	fix backward compatibility issue.
	* src/uobject.cc: revert.
	* src/uvalue.cc: revert.
	* src/uvar.cc: revert.

2007-01-18  Jean-Christophe Baillie  <baillie@gostai.com>

	update externals.

2007-01-18  Jean-Christophe Baillie  <baillie@gostai.com>

	Doing a simple obj.x=7; command was triggering UNotifyAccess on x. In
	the more general case of controlled assignment, like "obj.x=7
	time:1s", this call to UVariable::get is necessary to know where to
	start from. In the case of a simple instantaneous assignment, the call
	must be avoided for optimization purposes.

	fix a bug in assignment triggering a non necessary call to UVariable::get()
	* src/ucommand.cc: set controlled and use it in processModifiers as
	well.
	* src/ucommand.hh: moves 'controlled' from local to the call to object
	attribute (to be seen by all subsequent method calls).

2007-01-18  Jean-Christophe Baillie  <baillie@gostai.com>

	UOwned UVar which are UNotifyAccess'd and UNotifyChange'd in the same
	UObject should not trigger a loop of calls to UNotifyAccess.

	fix loop UNotifyChange/Access on UOwned UVar inside the same UObject
	* src/userver.cc: use special call to get for the
	notify_access_and_change loop.
	* src/uvariable.cc: add support for autoloop in get.
	* src/uvariable.hh: add new prototype of get.

2007-01-17  Akim Demaille  <demaille@gostai.com>

	Check printf-like functions
	* src/ucommand.cc, src/ucommand.hh, src/ucommandqueue.cc,
	* src/uconnection.cc, src/uexpression.cc, src/userver.hh:
	Use GCC's features to check them.

2007-01-17  Jean-Christophe Baillie  <baillie@gostai.com>

	There was several flaw in the way UNotifyChange was working on
	USensor-tagged UVar. Also, the interaction between UNotifyChange and
	UNotifyAccess was not working properly in remote mode (you could have
	a UNotifyChange remote and a UNotifyAccess plugged without any effect,
	while this should loop the Access).

	I have fixed these problems and will clarify the rationale behind
	USensor in a wiki page. By the way, USensor will be renamed in the
	next commit (*with backward compatibility of course*).

	fix ticket #112 (UNotifyChange with USensor)
	* NEWS: Explain the above and the inherits name change.
	* src/ucommand.cc: add access_and_change_varlist support for remote
	UVar doing a UNotifyChange on a variable that is already
	UNotifyAccess'ed from a plugged object.
	* src/uvar.cc: force update in any case, with a specific flag for the
	case of an update coming from a UVar operator= assignement (done in a
	UObject, vs done in the language).
	* src/uvariable.cc: do not trigger UNotifyChange on a USensor plugged
	Var when the change comes from UVar operator=.
	* src/uvariable.hh: add new prototype of updated.

2007-01-17  Akim Demaille  <demaille@gostai.com>

	Warning fixes.
	* src/network/bsdnet/network.cc: Don't use static, use the
	anonymous namespace.
	Use enum to define constants.
	(controlPipe): Don't define on windows, as it is not used there.

2007-01-17  Akim Demaille  <demaille@gostai.com>

	More location initialization.
	* src/parser/uparser.cc (UParser::UParser): here.

2007-01-17  Akim Demaille  <demaille@gostai.com>

	First column is column 1.
	This code can be simplified when Bison 2.4 is out.
	* src/parser/uparser.cc (process): Enforce this.
	* src/parser/bison/utoken.l (LINES): New.
	Use it.

2007-01-17  Matthieu Nottale  <nottale@gostai.com>

	Fix a bug when printing strings containing % in the ghostconnection and a potential send bug in userver
	* src/ughostconnection.cc: Do not pass string to print in the format field. pass ("%s", str) instead.
	* src/userver.cc: Add missing call to va_end.
	* src/userver.hh: Rename overloaded send(va_args) to vsend as the wrong one might be called.

2007-01-16  Akim Demaille  <demaille@gostai.com>

	Add missing ;.
	* src/parser/bison/ugrammar.y: here.
	Newer Bisons no longer add this default semicolon.

2007-01-16  Jean-Christophe Baillie  <baillie@gostai.com>

	The bug was an uninitialized attribute of UParser in the constructor.

	fix ticket #113
	* src/parser/uparser.cc: add init of commandTree to 0.
	* src/uconnection.cc: remove Tsuna temporary fix.

2007-01-14  Jean-Christophe Baillie  <baillie@gostai.com>

	update externals

2007-01-14  Akim Demaille  <demaille@gostai.com>

	Catch up with UValue::Type.
	* src/uobject.cc, src/uvalue.cc, src/uvar.cc: Prepend UValue::
	where needed.

2007-01-14  Jean-Christophe Baillie  <baillie@gostai.com>

	Kernel side of the API Change made to UObject had to be fixed.

	revert UObject API change.
	* src/uvalue.cc: done.

2007-01-14  Jean-Christophe Baillie  <baillie@gostai.com>

	update uobject externals to r363

2007-01-12  Akim Demaille  <demaille@gostai.com>

	Update uobject
	To get Matthieu's fix on scanf use.

2007-01-12  Akim Demaille  <demaille@gostai.com>

	cpp fix
	* src/ucommand.cc: Fix an #undef.

2007-01-11  Akim Demaille  <demaille@gostai.com>

	-Werror
	* configure.ac: Pass it.

2007-01-11  Akim Demaille  <demaille@gostai.com>

	Shorten scopes, fix warnings
	* src/uvalue.cc (UValue::copy): Make it clear which missing
	cases are valid (e.g., DATA_VOID), and which are to reject.
	Possibly some cases are missing, and will have to be added,
	but the test suite passes.

2007-01-11  Akim Demaille  <demaille@gostai.com>

	renaming
	(This is to split the following patch.)
	* src/uvalue.cc: ret -> res.

2007-01-11  Akim Demaille  <demaille@gostai.com>

	Fix warnings
	* src/uvariable.cc: Die on impossible switch cases.

2007-01-11  Akim Demaille  <demaille@gostai.com>

	Update uobject
	* src/uvalue.cc: Adjust.

2007-01-11  Matthieu Nottale  <nottale@gostai.com>

	Add missing variable initialisation
	* src/parser/uparser.cc: Initialise filename_ in ctor.

2007-01-11  Akim Demaille  <demaille@gostai.com>

	Coding style
	* src/ueventmatch.cc, src/ueventmatch.hh: Improve the coding
	style: scopes, ctors, for loops, useless braces and parens.
	The usual stuff.

2007-01-11  Akim Demaille  <demaille@gostai.com>

	UEventCompoundType
	* src/utypes.hh (UEventCompoundType): Move to.
	* src/ueventcompound.hh (UEventCompound::Type): here.
	* src/ueventcompound.cc: Adjust.
	Also, use switch when that's more appropriate.
	And SHORTEN THE SCOPES!
	* src/uexpression.cc: Adjust.

2007-01-11  Akim Demaille  <demaille@gostai.com>

	simplify (UCommand_TREE)
	* src/uconnection.cc (simplify): New.
	(UConnection::execute): Use it.

2007-01-11  Akim Demaille  <demaille@gostai.com>

	Coding style
	* src/ucommandqueue.cc: Shorten scopes.
	Use switch where appropriate.
	Use array notations where more appropriate than pointers.

2007-01-11  Akim Demaille  <demaille@gostai.com>

	libport up
	* src/uconnection.cc, src/uconnection.hh,
	* src/userver.cc, src/userver.hh: Adjust.

2006-12-29  SIGOURE Benoit  <sigoure.benoit@lrde.epita.fr>

	Fix includes.
	* src/ucommand.hh: include cstdarg.

2006-12-29  Akim Demaille  <demaille@gostai.com>

	Nuke two warnings
	* src/uexpression.cc: Provide defaults to two switches.

2006-12-29  Akim Demaille  <demaille@gostai.com>

	Use abort to please gcc
	* src/ucomplaints.cc: instead of continuing the execution.

2006-12-29  Akim Demaille  <demaille@gostai.com>

	More send_error
	None of these are exercised by the test suite...
	* src/ucommand.hh (send_error): Now exported.
	* src/ucommand.cc: Adjust.
	* src/uvariablename.cc: Use it.

2006-12-29  Akim Demaille  <demaille@gostai.com>

	UVariableName::UDeriveType
	* src/utypes.hh (UDeriveType): Move to...
	* src/uvariablename.hh: here.
	Adjust all uses.
	* src/parser/bison/ugrammar.y (TOK_NORM): Use the same
	string in the parser as it is in the scanner.
	Use more string reprensentation for symbols.

2006-12-29  Akim Demaille  <demaille@gostai.com>

	Display the expression locations in errors
	* src/uexpression.hh, src/uexpression.cc (eval_LIST, eval_GROUP):
	New, extracted from...
	(eval): here.
	(send_error): New.
	Use it instead of snprintf + send dark incantations.

2006-12-29  Akim Demaille  <demaille@gostai.com>

	Put UDefType in its class
	* src/utypes.hh (UDefType): Move to...
	* src/ucommand.hh (UCommand_DEF::UDefType): here.
	Adjust all uses.
	* src/uvariablename.hh (id_type): Remove, unused.
	Adjust all "uses" (that were useless).

2006-12-29  Akim Demaille  <demaille@gostai.com>

	Attach locations to UExpressions
	* src/uexpression.hh, src/uexpression.cc (UExpression): Derive
	from UAst.
	Adjust all uses.

2006-12-29  Akim Demaille  <demaille@gostai.com>

	Remove useless prefix
	* src/ucommand.hh: No need to specify UCommand:: where we're in it.
	Besides, it actually comes from UAst.

2006-12-29  Akim Demaille  <demaille@gostai.com>

	Fix location tracking
	When load is executed, we must preserve the current location.
	* src/parser/uparser.cc (UParser::process_): When loading a file
	backup the current location and restore it to keep track of
	the location in the input.

2006-12-27  Akim Demaille  <demaille@gostai.com>

	Add location to command errors
	* src/uast.hh (loc): New.
	* src/ucommand.cc (send_error): Also report the location of
	the broken command.

2006-12-27  Akim Demaille  <demaille@gostai.com>

	On second thought, pass the command to send_error
	* src/ucommand.cc (send_error): Instead of taking a tag,
	take a command and use its tag.
	And use an string stream for the format.

2006-12-27  Akim Demaille  <demaille@gostai.com>

	send_error
	* src/ucommand.cc (send_error): New.
	Use it instead of open coded error strings.
	It could be part of UCommand, I'm not sure.

2006-12-27  Akim Demaille  <demaille@gostai.com>

	execute_
	* src/utypes.hh (UCommandStatus): Move to...
	* src/ucommand.hh (UCommand::Status): here.
	(execute): Be = 0!!!
	(execute_): New.
	Let all the heirs implement it instead of execute.
	Simplify a bazillion of "return status =".
	Adjust all dependencies.

2006-12-27  Akim Demaille  <demaille@gostai.com>

	Style changes
	* src/ucommand.cc: Use if where switch was not so appropriate.

2006-12-27  Akim Demaille  <demaille@gostai.com>

	Factor print, and add consts
	* src/uasynccommand.cc, src/uasynccommand.hh, src/ubinary.cc,
	* src/ubinary.hh, src/ucommand.cc, src/ucommand.hh,
	* src/uconnection.cc, src/ucopy.hh, src/uexpression.cc,
	* src/uexpression.hh, src/unamedparameters.cc,
	* src/unamedparameters.hh, src/uvalue.hh, src/uvariablelist.cc,
	* src/uvariablelist.hh, src/uvariablename.cc, src/uvariablename.hh:
	(print, copy): these are const methods.
	Adjust all uses.
	Also, remove some useless includes.
	* src/ucommand.cc, src/ucommand.hh (UCommand::copy): This is
	= 0 for God sakes!
	(UCommand::print_): New.
	(UCommand::print): Adjust to using it.
	* src/uvalue.cc: Stop using ucopy here, more care is needed.

2006-12-27  Akim Demaille  <demaille@gostai.com>

	More DEBUG_ATTR
	* src/ucommand.cc: here.

2006-12-27  Akim Demaille  <demaille@gostai.com>

	Shorten scopes
	* src/uconnection.cc: here.

2006-12-27  SIGOURE Benoit  <sigoure.benoit@lrde.epita.fr>

	Restyle.
	* src/memorymanager/memorymanager.cc,
	* src/network/bsdnet/network.cc,
	* src/parser/bison/flex-lexer.hh,
	* src/uasynccommand.cc,
	* src/uasyncregister.cc,
	* src/ucommand.cc,
	* src/ueventcompound.cc,
	* src/ueventhandler.cc,
	* src/ueventinstance.cc,
	* src/ueventmatch.cc,
	* src/uexpression.cc,
	* src/userver.cc,
	* src/ustring.cc,
	* src/utypes.hh,
	* src/uvalue.cc,
	* src/uvar.cc: Formatting changes.

2006-12-26  SIGOURE Benoit  <sigoure.benoit@lrde.epita.fr>

	Restyle.
	* src/memorymanager/memorymanager.cc,
	* src/network/bsdnet/network.cc,
	* src/ucommand.cc,
	* src/uconnection.cc,
	* src/uexpression.cc: Here.

2006-12-26  Akim Demaille  <demaille@gostai.com>

	Comment changes
	* src/uvariablename.hh: here.

2006-12-26  Akim Demaille  <demaille@gostai.com>

	s/_FLAVORS//
	* src/ucommand.hh (WHILE_FLAVORS, LOOPN_FLAVORS, FOREACH_FLAVORS)
	(FOR_FLAVORS, TREE_FLAVORS): Rename as...
	(WHILE, LOOPN, FOREACH, FOR, TREE): these.
	These names were just to ease the transition of semantics of
	these symbols.
	Adjust all uses.

	* src/uconnection.cc: Use a brand new C++ instruction: for.

2006-12-26  Akim Demaille  <demaille@gostai.com>

	Factor the command flavors
	* src/utypes.hh (UNodeType): Move to...
	* src/flavorable.hh (Flavorable::UNodeType): this new class.
	* src/ucommand.hh, src/ucommand.cc (U
	(to_string, kind, nodetype): Remove, now useless.
	(WHILE, WHILE_AND, WHILE_PIPE): Remove, replaced with...
	(WHILE_FLAVORS): this.
	(LOOPN, LOOPN_AND, LOOPN_PIPE): Remove, replaced with...
	(LOOPN_FLAVORS): this.
	(FOREACH, FOREACH_AND, FOREACH_PIPE): Remove, replaced with...
	(FOREACH_FLAVORS): this.
	(FOR, FOR_AND, FOR_PIPE): Remove, replaced with...
	(FOR_FLAVORS): this.
	(TREE): Rename as...
	(TREE_FLAVORS): this.
	(UCommand_TREE, UCommand_WHILE, UCommand_LOOPN, UCommand_FOREACH)
	(UCommand_FOR): Inherit from Flavorable.
	Adjust ctors and copy.
	(UCommand_TREE::node): Remove, duplicate flavor_.
	Adjust all uses.

2006-12-26  Akim Demaille  <demaille@gostai.com>

	Restyling
	* src/uvariablename.cc: Shorten scopes.
	Use Boolean expressions instead of statements.
	Use less useless variables.

2006-12-26  SIGOURE Benoit  <sigoure.benoit@lrde.epita.fr>

	Restyle.
	* src/uasynccommand.cc,
	* src/uasyncregister.cc,
	* src/ubinder.cc,
	* src/ucommand.cc,
	* src/ucommand.hh,
	* src/ucommandqueue.cc,
	* src/uconnection.cc,
	* src/ueventcompound.cc,
	* src/ueventhandler.cc,
	* src/ueventinstance.cc,
	* src/ueventmatch.cc,
	* src/uexpression.cc,
	* src/ugroup.cc,
	* src/uobj.cc,
	* src/uobject.cc,
	* src/uqueue.cc,
	* src/userver.cc,
	* src/userver.hh,
	* src/ustring.cc,
	* src/uvalue.cc,
	* src/uvar.cc,
	* src/uvariable.cc,
	* src/uvariablename.hh: Formatting changes.

2006-12-26  Akim Demaille  <demaille@gostai.com>

	More DEBUG_ATTR
	* src/ucommand.cc (DEBUG_ATTR_I): New.
	Use it, and use DEBUG_ATTR also more widely.

2006-12-26  Akim Demaille  <demaille@gostai.com>

	Shorten scopes
	* src/ucommand.cc (UCommand_AT::execute): here.

2006-12-26  Akim Demaille  <demaille@gostai.com>

	Pass tags as std::string
	* src/ucommand.cc, src/uvariablename.cc: here.

2006-12-26  Akim Demaille  <demaille@gostai.com>

	Move the doc where it belongs: the header file.
	* src/uconnection.hh, src/uconnection.cc: here.

2006-12-26  Akim Demaille  <demaille@gostai.com>

	Local restyling
	* src/uvariablename.cc: here.
	Shorten and cut var scopes.
	Compute booleans as expressions instead of using statements.

2006-12-26  Akim Demaille  <demaille@gostai.com>

	if for -> for
	* src/uvariable.cc: Iterate over empty structures just as on
	non-empty ones.
	And use useful identifiers.

2006-12-26  Akim Demaille  <demaille@gostai.com>

	Use #if 0 to comment out code
	* src/ugroup.cc: here.

2006-12-26  Akim Demaille  <demaille@gostai.com>

	UVariable::UVarSet
	* src/utypes.hh (UVarSet): Move to...
	* src/uvariable.hh (UVariable::UVarSet): here.
	Adjust all uses.
	Remove tautologic (and incorrect) documentation.
	(setName): Move the implementations into the *.cc file.
	(uvalue.hh, ustring.hh): Remove the includes.
	Adjust all users that did not properly include uvalue.hh.
	* src/userver.cc (UServer::work): Remove the useless variable
	selfError. That frees us from additional includes.

2006-12-26  Akim Demaille  <demaille@gostai.com>

	s/CMD_//
	* src/ucommand.hh (Type): Remove the CMD_ prefix.
	Adjust all uses.

	* src/parser/bison/ugrammar.y: More "tag" uses.

2006-12-26  SIGOURE Benoit  <sigoure.benoit@lrde.epita.fr>

	More restyling.
	* src/ucommand.cc,
	* src/ucommandqueue.cc,
	* src/uexpression.cc,
	* src/uobj.cc,
	* src/uvalue.cc,
	* src/uvar.cc,
	* src/uvariablename.cc: Restyle. Formatting changes. Some potentially
	  dangerous default cases were removed. If they were intended, rewrite
	  them as:
	  default: /* skip */
	    break;
	  Meanwhile we have more compiler warnings about cases not handled in
	  switch.

2006-12-25  SIGOURE Benoit  <sigoure.benoit@lrde.epita.fr>

	Restyle.
	* src/ucommand.cc,
	* src/ucommandqueue.cc,
	* src/uconnection.cc,
	* src/ueventhandler.cc,
	* src/ueventmatch.cc,
	* src/uexpression.cc,
	* src/ugroup.cc,
	* src/uobj.cc,
	* src/uobject.cc,
	* src/uqueue.cc,
	* src/uvalue.cc,
	* src/uvar.cc,
	* src/uvariable.cc,
	* src/uvariablename.cc,
	* src/uvariablename.hh: Here. Formating changes.

2006-12-25  SIGOURE Benoit  <sigoure.benoit@lrde.epita.fr>

	This should have been done much sooner...
	change 'inherit' to 'inherits'
	* src/parser/bison/ugrammar.y: done.
	* src/parser/bison/utoken.l: done.

2006-12-25  SIGOURE Benoit  <sigoure.benoit@lrde.epita.fr>

	change email notification to kernel1@gostai.com
	* vcs/local.rb: done.

2006-12-25  Akim Demaille  <demaille@gostai.com>

	Factor handling of tags in the grammar
	* src/parser/bison/ugrammar.y (tag): New.

2006-12-25  Akim Demaille  <demaille@gostai.com>

	Factor the handling of flags
	I'd really appreciate if someone could add tests on the use
	of flags...
	* src/parser/bison/ugrammar.y (flags, flags.0.1): Remove.
	(flag, flags.0, flags.1): New.

2006-12-25  Akim Demaille  <demaille@gostai.com>

	Rule permutation
	* src/parser/bison/ugrammar.y: Highlight the similarity bw rules
	using flags.

2006-12-25  Akim Demaille  <demaille@gostai.com>

	Simplifications
	* src/uexpression.hh (UExpression::Type): Remove the EXPR_ prefix.
	Adjust all uses.
	(UExpression::UExpression): Remove the ctor that takes an ufloat*,
	since any it takes a copy.
	Use assert instead of claiming some belief in comments.

	* src/parser/bison/ugrammar.y (take): New.
	Use it to free leaking ufloats.
	There are many more, but the rest of the code must first take
	ufloats by value, not pointer.
	(flags.0.1): New.
	(flags): Use it.
	* src/uatcandidate.cc (trigger): Simplify the control flow logic.

2006-12-24  Akim Demaille  <demaille@gostai.com>

	Reduce code bloat in the parser
	The assembly flags are no longer needed on MIPS to compile
	the parser.  Maybe we can also leave -O2.
	* src/parser/bison/ugrammar.y (NEW_EXP, NEW_BIN, MEMCHECK): Remove
	all these macros, replaced by...
	(new_exp, new_bin, memcheck): these.
	(uparser): Rename as...
	(up): this.
	(TOK_UECHO): Rename as...
	(TOK_ECHO): this.
	Use string instead of token names when possible.
	* src/parser/bison/utoken.l: Adjust.
	* src/parser/uparser.hh, src/parser/uparser.cc (UFlexer):
	Remove, useless.

2006-12-24  SIGOURE Benoit  <sigoure.benoit@lrde.epita.fr>

	Revert former change.
	* src/uexpression.cc: const_cast strstr's return value. It is needed
	  on Windows/VC++ where strstr is overloaded: when one of its
	  arguments is const, both are const and the return value is also
	  const.

2006-12-24  SIGOURE Benoit  <sigoure.benoit@lrde.epita.fr>

	UASyncCommand is an UCommand.
	In my quest to remove evil old-style C casts from the code, I noticed
	that sometimes, an UASyncCommand* gets casted in an UCommand*. This is
	plain wrong since UASyncCommand doesn't inherit UCommand. Worse: the
	resulting UCommand* could be used to call getTag method and this
	method doesn't exist in UASyncCommand. Since only UCommand_AT and
	UCommand_WHENEVER use UASyncCommand and since they used to inherit
	both UCommand and UASyncCommand, I fixed this by making UASyncCommand
	inherit UCommand and by making UCommand_{WHENEVER,AT} inherit only
	UASyncCommand. Now it is safe to use an UASyncCommand in the context
	of an UCommand.

	* src/ucommand.hh: Don't include uasynccommand.hh.
	  (UCommand_AT, UCommand_WHENEVER): Move to...
	* src/uasynccommand.hh: Here.
	  (UASyncCommand): Inherit from UCommand.
	  (UCommand_AT, UCommand_WHENEVER): Inherit from UASyncCommand.

	* src/ucommand.cc,
	* src/uasynccommand.cc: Fix initialization lists accordingly.

	* src/uatcandidate.cc,
	* src/uvariablelist.cc,
	* src/parser/bison/ugrammar.y,
	* src/ufunction.cc,
	* src/uobject.cc,
	* src/uvariable.cc,
	* src/uvariablename.cc: Fix includes.
	* src/uexpression.cc: Ditto + remove formerly invalid (now useless)
	  casts.

	* src/ustring.cc: Remove useless casts.
	* src/uconnection.cc: Ditto + rewrite unsafe upward casts using
	  dynamic_cast and assert when dynamic_cast fails.

	* src/uvariablename.hh,
	* src/ughostconnection.cc: Aesthetic change.

2006-12-24  SIGOURE Benoit  <sigoure.benoit@lrde.epita.fr>

	More restyling.
	* src/ubinary.cc,
	* src/ucommand.cc,
	* src/ughostconnection.cc,
	* src/uqueue.cc,
	* src/ustring.cc,
	* src/usystem.cc,
	* src/uvalue.cc: Use static_cast where possible. static_cast is ugly
	  and makes the code harder to read, but it's safer and it's the price
	  to pay when you deal with unsafe C functions when you should be
	  using high level C++ abstractions.

2006-12-24  SIGOURE Benoit  <sigoure.benoit@lrde.epita.fr>

	Restyle.
	* src/Makefile.am,
	* src/uast.hh,
	* src/ucommand.hh,
	* src/uexpression.cc,
	* src/uvariable.cc,
	* src/ustring.hh: Remove trailing whitespaces.

	* src/ueventinstance.cc,
	* src/uasyncregister.cc,
	* src/uvalue.cc,
	* src/ueventcompound.cc,
	* src/uasynccommand.cc,
	* src/ueventmatch.cc: Use libport/cstdio.

	* src/uvar.cc: Remove unecessary parenthesis.

2006-12-23  Akim Demaille  <demaille@gostai.com>

	Update tests
	* src/uexpression.cc: Simplify error message.

2006-12-23  Akim Demaille  <demaille@gostai.com>

	More specific errors
	* src/uexpression.cc: For "load" and "exec".

2006-12-23  Akim Demaille  <demaille@gostai.com>

	More sendf
	* src/ucommand.cc: Use more sendf than send.

2006-12-23  Akim Demaille  <demaille@gostai.com>

	Fix multiple definitions
	* src/uast.hh (UAst::UAst): inline the implementation.

2006-12-23  Akim Demaille  <demaille@gostai.com>

	Simplify UCommand uses
	* src/ucommand.cc: Don't qualify when used by the definer.
	* src/uconnection.cc: Fix C++ -> C of strings.

2006-12-23  Akim Demaille  <demaille@gostai.com>

	Update UConnection::sendf
	* src/uconnection.hh, src/uconnection.cc (sendf): Take a string, not
	a char*.
	Add one for va_list.
	* src/ucommand.hh, src/ucommand.cc: Adjust.

2006-12-22  Akim Demaille  <demaille@gostai.com>

	Add location to UCommands
	* src/uast.hh: New.
	* src/Makefile.am: Adjust.
	* src/ucommand.hh (UCommand): Derive from UAst.
	Adjust all dependencies.

2006-12-22  Akim Demaille  <demaille@gostai.com>

	Update test framework
	* configure.ac: Adjust.

2006-12-22  Akim Demaille  <demaille@gostai.com>

	Store all the parsed file names
	* src/parser/uparser.hh, src/parser/uparser.cc (files, files_):
	New.
	(filename_): Now a pointer.
	* src/parser/bison/ugrammar.y: Let the locations' file names be
	const.

2006-12-22  Akim Demaille  <demaille@gostai.com>

	Coding style changes
	* src/ucommand.cc: here.
	(kind): New.
	Use it.

2006-12-22  Akim Demaille  <demaille@gostai.com>

	Less headers
	* src/userver.hh: Do not include ubinder.hh to lighten the
	dependencies.
	* src/ucommand.cc, src/uconnection.cc, src/uobj.cc,
	* src/uvariable.cc: do it.

2006-12-22  Akim Demaille  <demaille@gostai.com>

	Update tests
	* Makefile.am: Fix.

2006-12-22  Akim Demaille  <demaille@gostai.com>

	Missing include
	* src/uvariable.cc (ubinary.hh): Include it.

2006-12-22  Akim Demaille  <demaille@gostai.com>

	Prepare for new tests/
	This checkin probably does not work, but is needed to serialize
	complex svn directory changes.
	* tests: Remove.
	Will be replaced by an svn:externals onto urbivalid.
	* configure.ac: tests/ is now a package, not a simple subdir.

2006-12-22  Akim Demaille  <demaille@gostai.com>

	Less includes in headers
	* src/uobj.hh, src/ucommand.hh: Remove several includes.
	* src/parser/bison/ugrammar.y, src/ucommand.cc, src/uconnection.cc,
	* src/uexpression.cc, src/uobj.cc, src/uvalue.cc:
	Add the missing includes.
	Rename iterators.
	Formatting changes.

2006-12-22  Akim Demaille  <demaille@gostai.com>

	Simplifications
	* src/ucommand.hh: Make private most attributes.
	(copybase): Return the modified argument to please the call sites.
	The previous return value was *never* used.
	(nbval): Remove, unused.
	* src/ucommand.cc: Adjust.

2006-12-22  Akim Demaille  <demaille@gostai.com>

	Let variables be variables
	not attributes...
	* src/ucommand.hh, src/ucommand.cc (tmpeval): Remove.
	(v): New local variable in several places.
	Also, factor common code.

2006-12-22  Akim Demaille  <demaille@gostai.com>

	Minor changes
	* src/ucommand.cc, src/uconnection.cc, src/uconnection.hh: here.

2006-12-22  Akim Demaille  <demaille@gostai.com>

	Restyle
	* src/ucommand.cc: here.

2006-12-22  Akim Demaille  <demaille@gostai.com>

	Refactor
	* src/ucommand.cc: A lot of simple by very effective
	simplifications.
	Some are really absurd, reading the patch is encouraged if
	you need a laugh.

2006-12-22  SIGOURE Benoit  <sigoure.benoit@lrde.epita.fr>

	Add some workarounds for bug #114.
	* src/parser/bison/ugrammar.y: Work around the fact that a
	  taggedcommand can be a command, a command can be an instruction, and
	  instruction can be empty (and a NULL pointer). Some NULL pointers
	  in the AST happen to be fatal for the kernel. Report a parse error
	  for those.

2006-12-22  SIGOURE Benoit  <sigoure.benoit@lrde.epita.fr>

	Remove an unsafe cast.
	* src/parser/bison/ugrammar.y: Remove an unsafe cast from UCommand* to
	  UCommand_TREE*. Use dynamic_cast instead.

2006-12-22  SIGOURE Benoit  <sigoure.benoit@lrde.epita.fr>

	Formatting changes.
	* src/parser/bison/ugrammar.y: Clean coding-style. Remove useless C
	 casts excepted where they are necessary to pick up an overload (in
	 this case: Use static_cast instead).

2006-12-22  SIGOURE Benoit  <sigoure.benoit@lrde.epita.fr>

	Leak less memory when adding an alias.
	* src/userver.cc (UServer::addAlias): Leak only a string (char*, not
	  std::string) instead of leaking that string plus an UString.

2006-12-22  SIGOURE Benoit  <sigoure.benoit@lrde.epita.fr>

	Fix initialization order and code cleanup.
	* src/userver.cc (ctor): Fix initialization order.
	  Some code cleanup (including using ++iterator instead of iterator++
	  where possible).

2006-12-22  SIGOURE Benoit  <sigoure.benoit@lrde.epita.fr>

	Fix includes.
	* src/ucommand.hh: Move cstdarg to.
	* src/ucommand.cc: ... Here.
	* src/userver.hh: Include cstdarg.

2006-12-22  Akim Demaille  <demaille@gostai.com>

	Clean up
	* src/ucommand.cc (debug, DEBUG_ATTR, to_string): New.
	(nodeType_foreach, nodeType_for, nodeType_loopn): Merge into...
	(nodetype): this.
	Extend for WHILE.
	Use them all.
	Remove useless parens.
	Rename iterators.
	Shorten scopes.

2006-12-22  Akim Demaille  <demaille@gostai.com>

	Clean up
	* src/ubinder.hh, src/ubinder.cc: Here.
	Use simple iterator names.

2006-12-22  Akim Demaille  <demaille@gostai.com>

	debug (va_list)
	* src/userver.hh, src/userver.cc (debug): One more version,
	taking a va_list.

2006-12-21  SIGOURE Benoit  <sigoure.benoit@lrde.epita.fr>

	Add a dirty workaround for bug #113.
	* src/uconnection.cc (UConnection::received): Here.

2006-12-21  Akim Demaille  <demaille@gostai.com>

	buffer_t
	* src/ucommand.cc (buffer_t): New.
	Use it.
	(tmpbuffer): Rename as...
	(buf): this.
	Let's keep the names short.
	* src/ucommand.hh (MAXSIZE_TMPMESSAGE): Remove.
	Let's keep the headers simple.

2006-12-21  SIGOURE Benoit  <sigoure.benoit@lrde.epita.fr>

	Fix CLEANFILES.
	* Makefile.am,
	* src/Makefile.am (CLEANFILES): Add vc80.pdb (VC++ puts the equivalent
	  of the debug stuff generated by -g in this file).

2006-12-20  Jean-Christophe Baillie  <baillie@gostai.com>

	urbivalid-up.

2006-12-20  Jean-Christophe Baillie  <baillie@gostai.com>

	fix small bug in speed:0 modified assignment.
	* src/ucommand.cc: fix behavior. No more 0=0.0001 ugly stuff.

2006-12-20  Jean-Christophe Baillie  <baillie@gostai.com>

	Fix ticket [111].
	fix synchronous assignment problem with add mode.
	* src/ucommand.cc: use previous value as startvalue to insure that it
	will remain unchanged between several assignments during the same
	cycle.

2006-12-20  Jean-Christophe Baillie  <baillie@gostai.com>

	formatting change
	* src/ucommand.cc: done.

2006-12-20  SIGOURE Benoit  <sigoure.benoit@lrde.epita.fr>

	Use libport/cstdio.
	* src/ucommand.cc,
	* src/uconnection.cc,
	* src/uexpression.cc,
	* src/uobj.cc,
	* src/uobject.cc,
	* src/userver.cc,
	* src/usystem.cc,
	* src/uvariable.cc,
	* src/uvariablename.cc: Here.

2006-12-20  SIGOURE Benoit  <sigoure.benoit@lrde.epita.fr>

	Fix include.
	* src/uvalue.hh: Fix typo.

2006-12-20  SIGOURE Benoit  <sigoure.benoit@lrde.epita.fr>

	Add missing include.
	* src/uvalue.hh: include ref-pt.hh from libport.

2006-12-20  Akim Demaille  <demaille@gostai.com>

	Include cstdarg
	* src/uconnection.cc: here.

2006-12-19  Akim Demaille  <demaille@gostai.com>

	UConnection::sendf
	* src/uconnection.hh, src/uconnection.cc (UConnection::sendf): New.
	* src/ucommand.cc, src/userver.cc, src/uvariablename.cc:
	perl -0 -pi -e 's/char (\w+)\[([^\]]+)\];
	\s*snprintf\s*\(\1,\s*\2,\s* (.*?)\);
	(\s*connection->send)\(\1,\s*(.*?)\);/$4f ($5, $3);/gms' src/*c
	Plus fixes by hand when it matched too well.

2006-12-19  Akim Demaille  <demaille@gostai.com>

	Simplifications
	* src/userver.cc: Use C++ like ctors.
	Someone will have to clean the warnings.
	And maybe continue to improve this ctor.
	Also, use simple iterator variable names (e.g., i).

2006-12-19  Akim Demaille  <demaille@gostai.com>

	Use an impossible name for removeFunction
	* src/userver.cc (UServer::UServer): here.

2006-12-19  Akim Demaille  <demaille@gostai.com>

	Put back the old definition of FREEMEM
	* src/utypes.hh: here.
	The test timed out on Windows.

2006-12-19  Akim Demaille  <demaille@gostai.com>

	Restore the newest definition of FREEMEM
	* src/utypes.hh: Here.
	Up till now we had 13/22 errors on Windows.  I suspect we
	still do after this patch.  Then we'll have to study the uses
	of ADDMEM, that will be the only remaining culprit.

2006-12-19  Akim Demaille  <demaille@gostai.com>

	Functions own their name
	* src/ufunction.cc, src/ufunction.hh (funname): Now an UString.
	Private.
	* src/ucommand.cc, src/userver.cc: Adjust.

2006-12-19  Akim Demaille  <demaille@gostai.com>

	Formatting and parens changes
	* src/ufunction.hh, src/userver.cc: here.

2006-12-19  Akim Demaille  <demaille@gostai.com>

	Restore the newest LIBERATE/ADDOBJ/FREEOBJ
	* src/utypes.hh: here.
	The problem (early failures on Aibo and Windows) is probably
	with the definition of ADDMEM and FREEMEM, not these.

2006-12-19  Akim Demaille  <demaille@gostai.com>

	Remove old GCC 2 hacks
	* src/ucommand.cc, src/uvalue.cc: here.

2006-12-19  Akim Demaille  <demaille@gostai.com>

	Formatting changes
	* src/uqueue.cc: here.

2006-12-19  Akim Demaille  <demaille@gostai.com>

	Use libport/ref-pt.hh
	* src/fwd.hh: Complete.
	* src/parser/bison/ugrammar.y: Adjust.
	* src/ucallid.cc,
	* src/ucallid.hh,
	* src/ucommand.cc,
	* src/ucommand.hh,
	* src/uconnection.cc,
	* src/ueventcompound.hh,
	* src/uexpression.cc,
	* src/unamedparameters.cc,
	* src/uobj.cc,
	* src/uobject.cc,
	* src/userver.cc,
	* src/utypes.hh,
	* src/uvalue.cc,
	* src/uvalue.hh,
	* src/uvariable.cc,
	* src/uvariablelist.cc:
	Ditto.
	Remove includes from the hh files, sort those in cc files.

2006-12-19  Akim Demaille  <demaille@gostai.com>

	Restore old ADDMEM macros
	* src/utypes.hh: here.

2006-12-19  Akim Demaille  <demaille@gostai.com>

	ucomplaints.*
	* src/ucomplaints.cc, src/ucomplaints.hh: New.
	* src/ucommand.cc, src/uconnection.cc, src/uconnection.hh,
	* src/utypes.hh, src/Makefile.am: Adjust.

2006-12-19  SIGOURE Benoit  <sigoure.benoit@lrde.epita.fr>

	Code clean-up.
	* src/ucommand.cc: Remove useless casts. Replace unsafe casts by
	  dynamic_cast.

2006-12-19  Akim Demaille  <demaille@gostai.com>

	Don't define tmpbuffer globally
	* src/ucommand.hh, src/ucommand.cc: Define it where used.
	* src/uvariablename.cc: Adjust.

2006-12-19  Akim Demaille  <demaille@gostai.com>

	Update uobject

2006-12-19  Akim Demaille  <demaille@gostai.com>

	Shorten scopes
	* src/ucommand.cc (UCommand_ASSIGN_VALUE::execute): here.

2006-12-19  SIGOURE Benoit  <sigoure.benoit@lrde.epita.fr>

	Don't fail if valgrind was requested but can't be found.
	* tests/check-file: .

2006-12-19  Akim Demaille  <demaille@gostai.com>

	Warn about memory instead of corruptions
	* src/uconnection.cc (received): Use a more appropriate warning here.

2006-12-19  SIGOURE Benoit  <sigoure.benoit@lrde.epita.fr>

	Fix test suite.
	* tests/check-file: Add missing `eval's.

2006-12-19  Akim Demaille  <demaille@gostai.com>

	Remove THESERVER
	* src/network/bsdnet/connection.cc,
	* src/network/bsdnet/network.cc: Use ::urbiserver.

2006-12-19  SIGOURE Benoit  <sigoure.benoit@lrde.epita.fr>

	Add support for Valgrind.
	* Makefile.am (maintainer-check, valgrind-check): New.
	* tests/check-file: Run valgrind if USE_VALGRIND or WITH_VALGRIND is a
	  non empty environment variable.

2006-12-19  Akim Demaille  <demaille@gostai.com>

	Adjust to libport::hash_map_type
	* src/utypes.hh: here.

2006-12-19  Akim Demaille  <demaille@gostai.com>

	Remove Wno-effc++
	* configure.ac: here.

2006-12-19  Jean-Christophe Baillie  <baillie@gostai.com>

	update uobject externals

2006-12-19  Jean-Christophe Baillie  <baillie@gostai.com>

	strMorph(s) will morph the UCommand into the command written
	in s, using 'exec' as an intermediary to handle s.

	code factoring
	* src/ucommand.cc: use strMorph to factor string->command code.

2006-12-19  Jean-Christophe Baillie  <baillie@gostai.com>

	Support for kernel system messages has been added through the USystem
	class that uobjects can inherit. This USystem class is a generic proxy
	to kernel informatio and kernel messages, only usable in pluggin mode.

	Read the documentation in usystem.hh for application on the
	NEW_CHANNEL kernel message channel and usage in UCommand_NEW to catch
	failed 'new' attempts (modif added for mefyl).

	Add support for kernel system messages with USystem, application to
	* src/Makefile.am: add usystem to the build process.
	* src/fwd.hh: declare USystem.
	* src/ucommand.cc: add support for NEW_CHANNEL messages and add
	factoring code with 'strMorph'.
	* src/ucommand.hh: add strMoprh and sysCall flag.
	* src/userver.cc: init 'systemObjects', vector of registered USystem
	objects lists. The vector index is the message channel.
	* src/userver.hh: add systemObjects.
	* src/usystem.cc: New.

2006-12-15  SIGOURE Benoit  <sigoure.benoit@lrde.epita.fr>

	Remove extra qualification.
	* src/uexpression.hh (eval_EXPR_FUNCTION): Don't declare with the
	 'UExpression::' qualification because it chokes on g++ 4.1.

2006-12-15  Akim Demaille  <demaille@gostai.com>

	eval_EXPR_FUNCTION
	* src/uexpression.hh, src/uexpression.cc (eval): Extract
	the handling of EXPR_FUNCTIONs to...
	(eval_EXPR_FUNCTION): here.
	No other changes (in spite of what the diff may look like).

2006-12-15  Akim Demaille  <demaille@gostai.com>

	EVAL_EXPR_BIN_BOOLEAN
	* src/uexpression.cc: New.
	Use it

2006-12-15  Akim Demaille  <demaille@gostai.com>

	More scope reduction
	* src/uexpression.cc: Here.

2006-12-15  Akim Demaille  <demaille@gostai.com>

	Shorten scopes
	* src/uexpression.cc: Here.

2006-12-14  Akim Demaille  <demaille@gostai.com>

	Shorten scopes
	* src/uexpression.cc: here.

2006-12-14  Akim Demaille  <demaille@gostai.com>

	Shorten scopes
	* src/uexpression.cc: here.

2006-12-14  Akim Demaille  <demaille@gostai.com>

	reuse name from UBlendType
	* src/uexpression.cc: here.
	* src/ucommand.cc: Formatting changes.

2006-12-14  Akim Demaille  <demaille@gostai.com>

	Put UCommandType in UCommand
	* src/utypes.hh (UCommandType): Rename as...
	* src/ucommand.hh (UCommand::Type): this.
	Adjust all callers.

2006-12-14  Akim Demaille  <demaille@gostai.com>

	Shorten scopes
	* src/uexpression.cc: here.

2006-12-14  Akim Demaille  <demaille@gostai.com>

	Shorten scopes
	* src/uexpression.cc: here.

2006-12-14  Akim Demaille  <demaille@gostai.com>

	Factor binaries
	* src/uexpression.cc: here.

2006-12-14  Akim Demaille  <demaille@gostai.com>

	Do not allow string order-comparison
	* src/uexpression.cc: Here.

2006-12-14  Akim Demaille  <demaille@gostai.com>

	Upgrade ENSURE_COMPARISON
	* src/uexpression.cc (ENSURE_COMPARISON): Be given e1 and e2.
	Adjust callers.

2006-12-14  Akim Demaille  <demaille@gostai.com>

	EVAL_EXPR_COMPARISON
	* src/uexpression.cc: New.
	Use it.
	Shorten scopes.

2006-12-14  Akim Demaille  <demaille@gostai.com>

	eval_EXPR_VARIABLE
	* src/uexpression.hh, src/uexpression.cc (eval_EXPR_VARIABLE): New.
	(eval): Extracted from here.
	(devicename, methodname): Remove, unused.
	(errSize): Remove, used, but useless.
	(errorString): Use a tighter scope.

2006-12-14  Akim Demaille  <demaille@gostai.com>

	Shrink the scope of ret
	* src/uexpression.cc: here.

2006-12-14  Akim Demaille  <demaille@gostai.com>

	Add braces
	* src/uexpression.cc: in this monster.

2006-12-14  Akim Demaille  <demaille@gostai.com>

	Formatting changes
	* src/parser/bison/ugrammar.y: here.

2006-12-14  Akim Demaille  <demaille@gostai.com>

	windows.hh
	* src/console.cc: Adjust.

2006-12-14  Akim Demaille  <demaille@gostai.com>

	Clean UExpressions
	* src/utypes.hh (UExpressionType): Move to...
	* src/uexpression.hh, src/uexpression.cc (UExpression::Type): Here.
	Adjust all dependencies.

2006-12-14  Akim Demaille  <demaille@gostai.com>

	Formatting changes
	* src/ucommandqueue.cc: here.

2006-12-14  Akim Demaille  <demaille@gostai.com>

	Update uobject

2006-12-14  Akim Demaille  <demaille@gostai.com>

	Include cassert
	* src/parser/uparser.cc: here.

2006-12-14  Akim Demaille  <demaille@gostai.com>

	Fix location tracking
	* src/parser/uparser.cc, src/parser/uparser.hh (UParser::loc_):
	New.
	* src/parser/bison/ugrammar.y: Use it.
	Formatting changes.
	Remove useles includes.
	* tests/Makefile.am: One less expected failure.

2006-12-14  Akim Demaille  <demaille@gostai.com>

	Match EOF one by one
	* src/parser/bison/utoken.l: To avoid counting two eol on \n\r for
	instance.

2006-12-14  Akim Demaille  <demaille@gostai.com>

	Update uobject
	* src/Makefile.am: Adjust.
	* src/utypes.hh: Include utypes-common.hh.
	Import UBlendType definitions.
	* src/uvariable.hh: UBlend -> UBlendType.
	* src/uvar.cc: Remove what is done elsewhere.

2006-12-14  Akim Demaille  <demaille@gostai.com>

	Don't declare static const int in declarations
	* src/network/bsdnet/connection.hh: Use enums.

2006-12-14  Akim Demaille  <demaille@gostai.com>

	Remove version.hh.in
	* src/version.hh.in: Remove.
	We use the one in build-aux.

2006-12-13  Akim Demaille  <demaille@gostai.com>

	Report file names in parse errors
	* src/parser/uparser.cc, src/parser/uparser.hh (filename_): New.
	* src/parser/bison/ugrammar.y: Use it to initialize @$.
	* tests/check-file: Normalize the path of included files
	to avoid difference due to builddir, srcdir etc.

2006-12-13  Akim Demaille  <demaille@gostai.com>

	Nuke a few useless includes
	I have a small computer, and I'm tired of wasted cycles.
	* src/fwd.hh: Complete and sort.
	* src/parser/bison/ugrammar.y, src/ucommand.cc, src/uconnection.hh,
	* src/ueventhandler.cc, src/uexpression.cc, src/ughostconnection.cc,
	* src/uobj.cc, src/userver.cc, src/userver.hh:
	Remove a few includes from userver.hh, since it's included by
	virtually all the files.
	Adjust the missing dependencies in *.cc files.

2006-12-13  Akim Demaille  <demaille@gostai.com>

	Minor parser cleanups
	* src/parser/uparser.cc, src/parser/uparser.hh (parser_type): New.
	Use it.
	(uflexer_): Rename as...
	(scanner_): this.
	(scan): Remove.
	* src/parser/bison/ugrammar.y: Adjust: directly use the UParser's
	scanner.

2006-12-13  Akim Demaille  <demaille@gostai.com>

	More %printer
	* src/parser/bison/ugrammar.y: For <val>.

2006-12-13  Akim Demaille  <demaille@gostai.com>

	More concrete tokens
	* src/parser/bison/ugrammar.y: here.

2006-12-13  Akim Demaille  <demaille@gostai.com>

	Add tests for load
	* src/console.cc: Support URBI_PATH.
	* src/userver.cc (loadFile): Reduce scopes.
	* tests/Makefile.am (TEST_ENVIRONMENT): New.
	* tests/check-file: Also accept XXXXXXX "prompts".
	Pass URBI_PATH to find files to load.

2006-12-12  Akim Demaille  <demaille@gostai.com>

	Remove UCommand_LOAD
	* src/ucommand.cc, src/ucommand.hh: It has been obsoleted by the
	previous patch.

2006-12-12  Akim Demaille  <demaille@gostai.com>

	Merge load into exec
	* src/uexpression.cc: Merge the handling of load into that of exec.

2006-12-12  Akim Demaille  <demaille@gostai.com>

	UServer::path
	* src/userver.cc, src/userver.hh (path_type, path, find_file):
	New.
	(loadFile): No longer pure virtual, provide an effective default
	version.
	* src/console.cc (loadFile): Remove, this version is now in the
	kernel.

2006-12-12  Akim Demaille  <demaille@gostai.com>

	include fstream
	* src/parser/uparser.cc: here.

2006-12-12  Akim Demaille  <demaille@gostai.com>

	Add file parsing
	* src/parser/uparser.cc, src/parser/uparser.hh (parse_): New.
	(process): Use it.
	Add an overloaded version meant to parse file, not a loaded buffer.

2006-12-12  Akim Demaille  <demaille@gostai.com>

	UParsers know their UConnection
	* src/parser/uparser.cc, src/parser/uparser.hh (UParser::connection):
	New.
	(UParser::UParser, UParser::process): Adjust.
	* src/ucommand.cc, src/uexpression.cc, src/userver.cc: Adjust.
	* src/uconnection.cc, src/uconnection.hh: Pass the connection
	to the parser ctor.

2006-12-12  Akim Demaille  <demaille@gostai.com>

	Formatting changes
	* src/ucommand.hh, src/userver.cc: here.

2006-12-12  Akim Demaille  <demaille@gostai.com>

	White space changes
	* src/ucommand.cc: here.

2006-12-12  Akim Demaille  <demaille@gostai.com>

	UDEBUG_EXPR
	* src/uexpression.cc: New.
	(UExpression::print): Use it.
	Should be used more widely.

2006-12-12  Akim Demaille  <demaille@gostai.com>

	One parser per connection
	* src/userver.cc, src/userver.hh: No longer aggregate a parser.
	* src/uconnection.cc, src/uconnection.hh (parser_, parser): New.
	(lastloc): Move to...
	* src/parser/uparser.hh: here.
	* src/parser/bison/ugrammar.y: Adjust.
	* src/ucommand.cc, src/uexpression.cc: Adjust to find the connection's
	parser, not the server's.

2006-12-12  Akim Demaille  <demaille@gostai.com>

	Add printers for strings in the parser
	* src/ustring.hh (operator<< (ostream, UString)): New.
	* src/parser/bison/ugrammar.y: Add %printer for UString value.

2006-12-12  Akim Demaille  <demaille@gostai.com>

	Formatting changes
	* src/uconnection.cc: here.

2006-12-12  Akim Demaille  <demaille@gostai.com>

	Return access to members by reference, not pointers
	* src/uconnection.hh (recvQueue): Return a reference, to make
	it clear the ownership is not given away.
	* src/console.cc, src/userver.cc: Adjust.

2006-12-12  Akim Demaille  <demaille@gostai.com>

	Fix the previous checkin
	* src/uconnection.cc: Propagate the fact that queues are no
	longer pointers.
	* src/uvalue.cc: Ditto.

2006-12-12  Akim Demaille  <demaille@gostai.com>

	Aggregate UQueues in UConnection
	* src/uconnection.cc, src/uconnection.hh: Here.
	Adjust ctor and dtor.

2006-12-12  Akim Demaille  <demaille@gostai.com>

	message for warnings
	* src/uconnection.cc (error_message): Rename as...
	(message): this.
	(message): New overloaded version for warnings.
	(UConnection::warning): Use it.

2006-12-12  Akim Demaille  <demaille@gostai.com>

	error_message
	* src/uconnection.cc (error_message): New.
	Handle UERROR_MEMORY_WARNING.
	(UConnection::error): Use it, it was extracted from here.
	Simplify.

2006-12-12  Akim Demaille  <demaille@gostai.com>

	Formatting changes
	* src/uconnection.cc, src/uobject.cc: Here.

2006-12-12  Razik Yousfi  <yousfi@gostai.com>

	Remove useless attributes.
	* src/uvariablename.hh: Remove useless attributes.
	* src/uvariablename.cc: Use local variables.

2006-12-12  Akim Demaille  <demaille@gostai.com>

	Don't be afraid to pass static strings to send
	* src/uexpression.cc: here, instead of first saving them
	in errorString.
	Remove one definition of errorString that is now useless.

2006-12-12  Akim Demaille  <demaille@gostai.com>

	Formatting changes
	* src/uexpression.cc: Also, reduce some scopes.

2006-12-12  Akim Demaille  <demaille@gostai.com>

	Remove unused attribute
	* src/ucommand.hh (hmi): Remove.

2006-12-12  Akim Demaille  <demaille@gostai.com>

	Simplify the logic of UCommand_LOAD::execute
	* src/ucommand.cc: here.

2006-12-12  Akim Demaille  <demaille@gostai.com>

	UParser::*_type
	* src/parser/uparser.hh (token_type, semantic_type)
	(location_type): New.
	Use them.

2006-12-12  Akim Demaille  <demaille@gostai.com>

	Prefix (some of) the tokens
	The token "in" was mapped to IN which is used somewhere on
	Windows.  Rather than fighting against this, use names that
	are less dangerous by prefixing then with TOK_.
	More should be needed, but at least that fixes the portability
	issue for now.
	* src/parser/bison/ugrammar.y: here.
	Use concrete names rather than abstract token names.
	More propagation is needed.
	* src/parser/bison/utoken.l: Adjust.

2006-12-12  Akim Demaille  <demaille@gostai.com>

	Simplify some piece of crap
	I thought I had seen it all checking student code at EPITA...
	* src/uvariablename.cc, src/uvariablename.hh (hmi2): Don't
	make it a class member, since it's only used as a local variable.
	(getVariable): Simplify.

2006-12-12  Akim Demaille  <demaille@gostai.com>

	Simplify scanGroups
	* src/ucommand.cc: here, using variable aliases.
	It should be noted that the test suite does not seem to
	exercise this part.  Someone should write some tests for it.
	* src/uvariablename.cc: Reduce variable scope.

2006-12-12  Akim Demaille  <demaille@gostai.com>

	Sort tokens
	* src/parser/bison/utoken.l, src/parser/bison/ugrammar.y:
	Sort tokens.

2006-12-12  Akim Demaille  <demaille@gostai.com>

	UParser::result
	* src/parser/uparser.cc, src/parser/uparser.hh: Remove, unused.
	(IN): Remove this #undef coming out of the blue.

2006-12-12  Akim Demaille  <demaille@gostai.com>

	UParser::errorMessage
	* src/parser/uparser.cc, src/parser/uparser.hh,
	* src/ucommand.cc, src/uconnection.cc,
	* src/uconnection.hh, src/uexpression.cc:
	(errorMessage): Move to...
	(UParser::errorMessage): here.
	(UParser::process): Simplify.
	Don't use new when there is no reason to.
	Remove initialization perfomed both by process and its callers.
	Using "private" might help in the future...
	Introduce variable shortcuts to improve the readability.

2006-12-08  Razik Yousfi  <yousfi@gostai.com>

	Remove dead code.
	* src/uasynccommand.hh: Remove dead code.
	* src/uasyncregister.hh: Idem.

2006-12-07  SIGOURE Benoit  <sigoure.benoit@lrde.epita.fr>

	Only MS VC++ doesn't have snprintf.
	But MinGW has it.
	* src/ucommand.cc: Fix accordingly.

2006-12-07  SIGOURE Benoit  <sigoure.benoit@lrde.epita.fr>

	snprintf doesn't seem to exist on Win32.
	* src/ucommand.cc: But there is a _snprintf... so use it instead.

2006-12-07  SIGOURE Benoit  <sigoure.benoit@lrde.epita.fr>

	Fixes for Windows.
	* src/network/bsdnet/connection.cc: Use libport's windows.h.
	* src/console.cc: Ditto.
	* src/network/bsdnet/connection.hh: Aesthetic change.
	* src/network/bsdnet/network.hh: Use libport's network.h.
	* src/network/bsdnet/network.cc: Fix includes.
	* src/uconnection.cc: Fix initialization order.

2006-12-07  Razik Yousfi  <yousfi@gostai.com>

	Use ucopy in copy methods.
	* src/uexpression.hh: Add new constructor.
	* src/uexpression.cc,
	* src/uvalue.cc,
	* src/uvariablelist.cc: Use ucopy.
	* vcs/local.rb: Add yousfi@gostai.com.

2006-12-05  Akim Demaille  <demaille@gostai.com>

	Some cleanup
	This code is truly depressing, as soon as one wants to improve
	something, the impedance is so high that everything either falls
	apart, or require immediate care.  Believe it or not, I was
	working on error messages from the parser!
	* src/ucommand.cc, src/ucommand.hh, src/uconnection.cc,
	* src/uexpression.cc, src/ughostconnection.hh: Several
	changes I no longer feel like documenting, which is bad.
	Just as the code.

2006-12-05  Akim Demaille  <demaille@gostai.com>

	uvar-common.cc
	* src/uvar.cc: Remove the code now in uvar-common.cc.

2006-12-05  Akim Demaille  <demaille@gostai.com>

	Clean the scanner
	Now the scanner is tracking location accurately when
	there are C comments.
	* src/parser/bison/utoken.l (SET_VALP_STR, RETURN_STR_TOKEN)
	(RETURN_VAL_TOKEN, RETURN_NUM, RETURN_FLAG, RETURN_FLAGTIME)
	(RETURN_TIMEVALUE): New.
	Use them to factor and improve the code.
	(SC_C_COMMENT): New, use it to handle C comments.
	(EOL, BLANKS): New abbrev, use them.
	Put quotes around patterns, to improve readability and
	pretty-printing.
	As usual, remove useless braces and parens.

2006-12-05  Akim Demaille  <demaille@gostai.com>

	UVar::invariant
	* src/uvar.cc: Implement it, and use it.

2006-12-05  Akim Demaille  <demaille@gostai.com>

	Formatting
	* src/uvalue.cc: here.
	And use case instead of if.

2006-12-05  Akim Demaille  <demaille@gostai.com>

	Kill more useless parens
	* src/console.cc,
	* src/ubinder.cc,
	* src/ucommand.cc,
	* src/ufunction.cc,
	* src/uobject.cc,
	* src/uqueue.cc,
	* src/ustring.cc,
	* src/ustring.hh,
	* src/uvalue.cc,
	* src/uvariable.cc: Remove useless parens.

2006-12-05  Akim Demaille  <demaille@gostai.com>

	update externals
	* Makefile.am (ACLOCAL_AMFLAGS, SVN_EXTERNALS): Add sdk.

2006-12-05  Akim Demaille  <demaille@gostai.com>

	Simplify UBinder
	* src/ubinder.hh, src/ubinder.cc: Use C++ style ctors.
	(id): A UString, not a pointer.
	(monitors_type): New, use it.
	Change almost all signatures to pass const UString& instead of
	UString*.

2006-12-05  Akim Demaille  <demaille@gostai.com>

	Formatting changes
	* src/parser/bison/ugrammar.y: here.

2006-12-05  Akim Demaille  <demaille@gostai.com>

	Fix LIBERATE
	* src/utypes.hh: Restore the original test.

2006-12-05  Akim Demaille  <demaille@gostai.com>

	Fix deep_clear issues
	* src/ucallid.cc: Swap mem initializers to silent a warning.
	* src/ueventcompound.cc, src/ueventhandler.cc: Fix/clean the
	uses of deep_clear.

2006-12-05  Akim Demaille  <demaille@gostai.com>

	use libport::deep_clear
	* src/ubinder.cc, src/ubinder.hh, src/ucommand.cc,
	* src/uconnection.cc, src/ueventcompound.cc, src/ueventhandler.cc,
	* src/ueventinstance.cc, src/ueventmatch.cc, src/uobj.cc,
	* src/uobject.cc, src/userver.cc:
	here.
	And run restyle.

2006-12-05  Akim Demaille  <demaille@gostai.com>

	Formatting changes
	* src/uatcandidate.cc: here.
	Shorten scopes.

2006-12-05  Akim Demaille  <demaille@gostai.com>

	Clean UCallid
	* src/ucallid.hh, src/ucallid.cc (fun_id, self_id): Be real
	UString instead of pointers.
	(stack, fun_id, self_id, root): Private.
	Formatting changes.
	Use libport::deep_clear.
	Modernize ctor.

2006-12-05  Akim Demaille  <demaille@gostai.com>

	Formatting changes
	* src/ucommand.cc: Here.

2006-12-05  Akim Demaille  <demaille@gostai.com>

	Formatting changes
	* src/utypes.hh: Make it cuter and more factored.

2006-12-05  Akim Demaille  <demaille@gostai.com>

	Cleanup UStrings
	A *lot* more is needed.  For instance it is still unclear
	whether str_ can be equal to 0 or not.
	* src/ustring.hh, src/ustring.cc: Add const where appropriate.
	Add more construtors, including from std::string and copy ctor.
	Simplify the code.
	(unArmor, fastArmor): Rename as...
	(un_armor, fast_armor): these.
	Declare the private functions are private.
	* src/parser/bison/utoken.l: Adjust.

2006-12-05  Akim Demaille  <demaille@gostai.com>

	Fix distcheck for Windows
	* src/parser/bison/bison.mk: Remove the unexpected back up copy.

2006-12-05  Akim Demaille  <demaille@gostai.com>

	Simplifications
	* src/uatcandidate.cc,
	* src/ucommand.cc,
	* src/uexpression.cc,
	* src/ufunction.hh,
	* src/userver.cc,
	* src/utypes.hh,
	* src/uvariablelist.cc,
	* src/uvariablename.cc:
	Formatting changes.
	No need to cast 0, it has all the pointer types.

2006-12-05  Akim Demaille  <demaille@gostai.com>

	ucopy.hh, formatting changes.
	* src/ucopy.hh: New.
	* src/Makefile.am: Adjust.
	* src/ucommand.cc, src/uvariablename.cc: Ditto.

	* src/uatcandidate.cc, src/ucommand.hh, src/uconnection.cc,
	* src/uexpression.cc, src/ufunction.hh, src/unamedparameters.cc,
	* src/unamedparameters.hh, src/uobject.cc, src/uqueue.cc:
	Formatting changes.

	* src/uobject.cc: Fix a warning by not naming useless arguments.

2006-11-28  Matthieu Nottale  <nottale@gostai.com>

	uobject up

2006-11-27  SIGOURE Benoit  <sigoure.benoit@lrde.epita.fr>

	Fixes for win32/MSVC++.
	* src/network/bsdnet/network.hh,
	* src/network/bsdnet/network.cc,
	* src/network/bsdnet/connection.cc: Include config.h. Define
	  _WIN32_WINNT before including winsock2.h.

	* src/parser/bison/bison.mk: Fix the output generated by flex: Do not
	  include unistd.h if WIN32 is defined. This requires to include
	  config.h but we can't do it from utoken.l since config.h must be
	  included before we attempt to include unistd.h and this occurs
	  at the very beginning of the file, where we don't have control.

2006-11-27  Jean-Christophe Baillie  <baillie@gostai.com>

	fix ticket #77
	* src/ucommand.cc: add missing event deletion in UCommand_EMIT
	destructor + code refactoring.
	* src/ucommand.hh: add removeEvent method.
	* src/utypes.hh: nothing.

2006-11-25  Matthieu Nottale  <nottale@gostai.com>

	Bugfix <TITLE> uobject up
	* src/ucommand.cc: Fix a bug in ucommand_assign::execute.
	* src/uobject.cc: Implement new "cast" overload to const char *.

2006-11-24  SIGOURE Benoit  <sigoure.benoit@lrde.epita.fr>

	Fix CLEANFILES.
	* tests/Makefile.am: Use '+=' because it's already initialized.

2006-11-24  SIGOURE Benoit  <sigoure.benoit@lrde.epita.fr>

	Fix distcheck.
	* Makefile.am (dist-hook): New: remove remaining .svn files.
	* tests/Makefile.am (check-TESTS): Fix the case where srcdir ==
	  buildir.
	  (EXTRA_DIST, CLEANFILES): New.

2006-11-24  SIGOURE Benoit  <sigoure.benoit@lrde.epita.fr>

	List the tests that fail in XFAIL_TESTS.
	* tests/Makefile.am: Here.

2006-11-23  SIGOURE Benoit  <sigoure.benoit@lrde.epita.fr>

	Fix bug #84.
	* src/parser/bison/ugrammar.y: Raise parse errors in cases where the
	  then-part of an if-else or the at-part of an at-onleave is empty.
	  eg: if (true) else whatever;
	      at (true) onleave whatever;
	* vcs/local.rb: Add myself.

2006-11-23  Matthieu Nottale  <nottale@gostai.com>

	Fix timeout command behavior.
	* src/ucommand.cc: Fix timeout command morphing: command can last less than timeout.

2006-11-23  Matthieu Nottale  <nottale@gostai.com>

	Fix incorrect bin header conversion
	* src/uvalue.cc: Fix empty stream check.

2006-11-23  Matthieu Nottale  <nottale@gostai.com>

	Fix a segfault(assert fail) in uconnection.cc
	* src/ucommand.cc: Add missing initialisation of runlevel1 in UCOMMAND_TREE ctor.

2006-11-23  SIGOURE Benoit  <sigoure.benoit@lrde.epita.fr>

	Fix calls to usleep for Windows.
	* src/console.cc: Because 1/1000 = 0 and Sleep(0) might not work.

2006-11-23  SIGOURE Benoit  <sigoure.benoit@lrde.epita.fr>

	Install version.hh.
	This will be extremely helpful in order to know which version is
	installed (especially for the buildfarm so that it knows which version
	of the kernel it's using when compiling an engine/core/sdk/you name
	it).
	* src/Makefile.am: Here.

2006-11-22  SIGOURE Benoit  <sigoure.benoit@lrde.epita.fr>

	Use Sleep on Windows.
	* src/console.cc: Here.

2006-11-22  SIGOURE Benoit  <sigoure.benoit@lrde.epita.fr>

	Fix includes.
	* src/console.cc: include unistd.h for usleep.

2006-11-22  SIGOURE Benoit  <sigoure.benoit@lrde.epita.fr>

	Fix initialization orders in ctors.
	* src/ucommand.cc,
	* src/uvalue.cc,
	* src/uvariablename.cc: Here.

2006-11-21  Akim Demaille  <demaille@gostai.com>

	Simplify
	* src/uvalue.cc (echo): The code for void.

2006-11-21  Akim Demaille  <demaille@gostai.com>

	Restyle pointers
	* src/uatcandidate.cc,
	* src/ucommand.cc,
	* src/ueventhandler.cc,
	* src/uexpression.cc,
	* src/uobject.cc,
	* src/uvalue.cc:
	Use build-aux/reindent.
	* src/uvalue.cc (echo): Deeper overhaul: use switch, for God
	sake!

2006-11-21  Akim Demaille  <demaille@gostai.com>

	Return style.
	* src/uqueue.hh, src/utypes.hh, src/uvariablename.hh: here.

2006-11-21  Akim Demaille  <demaille@gostai.com>

	Normalize returns
	* src/ubinder.cc,
	* src/ucommand.cc,
	* src/ucommandqueue.cc,
	* src/uexpression.cc,
	* src/ufunction.cc,
	* src/ughostconnection.cc,
	* src/unamedparameters.cc,
	* src/uvalue.cc,
	* src/uvar.cc,
	* src/uvariable.cc,
	* src/uvariablelist.cc,
	* src/uvariablename.cc: Run build-aux/reindent.

2006-11-21  Akim Demaille  <demaille@gostai.com>

	Coding style
	* src/ucommand.cc, src/uconnection.cc, src/uexpression.cc: here.

2006-11-21  Akim Demaille  <demaille@gostai.com>

	:) :) :)
	* src/console.cc: This is C++, not Perl or sh.

2006-11-21  Akim Demaille  <demaille@gostai.com>

	Let uconsole accept args
	* src/console.cc: Use argv[1] if given.
	* tests/check-file: Feed uconsole directly, not via stdin,
	since it behaves weirdly on Tsuna's machine.

2006-11-21  SIGOURE Benoit  <sigoure.benoit@lrde.epita.fr>

	Add a sanity check.
	* src/uconnection.cc: Make sure that stack isn't empty before popping
	  it. Some code cleanup.

2006-11-21  Akim Demaille  <demaille@gostai.com>

	Update libport

2006-11-21  Akim Demaille  <demaille@gostai.com>

	Formatting changes
	* src/memorymanager/memorymanager.cc: here.

2006-11-21  Akim Demaille  <demaille@gostai.com>

	Coding style changes
	* src/network/bsdnet/connection.cc,
	* src/network/bsdnet/network.cc: Run reindent.

2006-11-21  Akim Demaille  <demaille@gostai.com>

	Update externals
	* Makefile.am: Include init.mk.
	* tests/Makefile.am: Use SVN_EXTERNALS_PROXY.

2006-11-21  Akim Demaille  <demaille@gostai.com>

	More code formatting changes
	* src/ucommand.cc, src/uconnection.cc, src/uexpression.cc,
	* src/userver.cc, src/uvalue.cc, src/uvariable.cc: Here.

2006-11-21  Akim Demaille  <demaille@gostai.com>

	Run reindent
	* src/ucommand.cc, src/uexpression.cc, src/unamedparameters.cc,
	* src/uqueue.cc, src/uqueue.hh, src/uvalue.cc: Formatting changes.

2006-11-20  Akim Demaille  <akim.demaille@gmail.com>

	Use svn-externals.mk
	* Makefile.am, src/Makefile.am, tests/Makefile.am: here.

2006-11-20  Akim Demaille  <akim.demaille@gmail.com>

	Formatting changes
	* src/ubinary.hh, src/ucommand.hh: here.

2006-11-20  Akim Demaille  <akim.demaille@gmail.com>

	Coding style changes
	* src/ubinary.cc, src/ucommand.cc, src/ucommandqueue.cc,
	* src/uconnection.cc, src/ufunction.cc,
	* src/ughostconnection.cc, src/unamedparameters.cc,
	* src/uobj.cc, src/uqueue.cc, src/userver.cc, src/uvalue.cc,
	* src/uvariable.cc, src/uvariablelist.cc,
	* src/uvariablename.cc:
	White space changes.
	Initialize members a la C++.

2006-11-18  Jean-Christophe Baillie  <baillie@gostai.com>
	rewrite UConnection sending mechanism.

	UConnection::flush is introduced to be able to delay the effective
	sending of the buffer into the connection. Functions like 'sendc' do not
	flush the buffer, whereas 'send' does.

	'sendPrefix" now puts a marker in the circular buffer before the
	prefix and if anything goes wrong in the subsequent sending, the
	circular buffer queue can "revert" to this marker. This will allow now
	to have atomic message sending, preventing partial sending of a
	header and then failure of the body (large binary for example). The
	body failure will trigger a call to 'revert' and cancel the whole
	message out of the circular buffer (and also lock the queue with
	locked_ so that next attempts will also fail, until we cross another
	'sendPrefix'). Since the above flush-based mecanism ensures than nothing
	has been sent through the network yet, this cancelation is valid. Both
	flushing and marker+reverting features fix the bugs reported in
	ticket #25 and #47.

	Proper testing on Aibo should be done to make sure the tickets are
	closed (not possible for the moment due to compile pbs)

	* src/network/bsdnet/connection.cc: remove the call to block(). It is
	not clear why this call was made and why it did not impact the
	performances of the previous versions.
	* src/ucommand.cc: support for the flushing mecanism.
	* src/uconnection.cc: add sendc and flush.
	* src/uconnection.hh: define sendc and flush.
	* src/uqueue.cc: add revert/mark.
	* src/uqueue.hh: define revert and mark + mark_ and locked_.
	* src/uvalue.cc: fix proper usage of sendc vs send.
	* src/uvariable.cc: idem.

2006-11-18  Jean-Christophe Baillie  <baillie@gostai.com>

	rename system.arg into system.args.
	* src/userver.cc: done.

2006-11-18  Jean-Christophe Baillie  <baillie@gostai.com>
	The system variable 'system.arg' now gives access to a list
	corresponding to the argv[] list of the server execution command line.
	This feature is necessary for webots.

	add support for system.arg (ticket #69).
	* src/userver.cc: add UServer::main.
	* src/userver.hh: declare UServer::main.

2006-11-18  Jean-Christophe Baillie  <baillie@gostai.com>

	add support for var-prefixed args in function prototypes (#74).
	* src/parser/bison/ugrammar.y: done.

2006-11-18  Jean-Christophe Baillie  <baillie@gostai.com>

	cleanup of unnecessary parenthesis.
	* src/ucommand.cc: done.
	* src/uexpression.cc: done.
	* src/uobj.cc: done.
	* src/userver.cc: done.
	* src/uvariable.cc: done.
	* src/uvariablename.cc: done.

2006-11-17  SIGOURE Benoit  <sigoure.benoit@lrde.epita.fr>

	Fix typos.
	* ChangeLog: Here.
	* configure.ac: And here.

2006-11-16  Akim Demaille  <demaille@gostai.com>

	Use banners in the tests.
	* tests/check-file: here.

2006-11-16  Akim Demaille  <akim.demaille@gmail.com>

	Formatting changes
	* src/ucommand.cc: Also, prefer for to while when advisable.
	Remove spurious parens.

2006-11-15  Jean-Christophe Baillie  <baillie@gostai.com>

	fix ticket #70 on nameresolution with remote uobjects methods.
	* src/ucommand.cc: fix code backward compat.
	* src/ufunction.cc: define kernel::remoteFunction.
	* src/ufunction.hh: declare kernel::remoteFunction.
	* src/uobj.cc: fix searchFunction.
	* src/userver.cc: init remoteFunction.

2006-11-15  Jean-Christophe Baillie  <baillie@gostai.com>

	remove unnecessary parenthesis in tests.
	* src/uvariable.cc: done.

2006-11-15  Jean-Christophe Baillie  <baillie@gostai.com>

	fix unnecessary high level scoping in variables
	* src/uobj.cc: fix scoping.

2006-11-15  Akim Demaille  <akim.demaille@gmail.com>

	*.h -> *.hh
	* src/memorymanager/blockmemorymanager.h: Rename as...
	* src/memorymanager/blockmemorymanager.hh: this.
	* src/memorymanager/memorymanager.h: Rename as...
	* src/memorymanager/memorymanager.hh: this.
	* src/parser/uparser.h: Rename as...
	* src/parser/uparser.hh: this.
	* src/uasynccommand.h: Rename as...
	* src/uasynccommand.hh: this.
	* src/uasyncregister.h: Rename as...
	* src/uasyncregister.hh: this.
	* src/uatcandidate.h: Rename as...
	* src/uatcandidate.hh: this.
	* src/ubinary.h: Rename as...
	* src/ubinary.hh: this.
	* src/ubinder.h: Rename as...
	* src/ubinder.hh: this.
	* src/ucallid.h: Rename as...
	* src/ucallid.hh: this.
	* src/ucommand.h: Rename as...
	* src/ucommand.hh: this.
	* src/ucommandqueue.h: Rename as...
	* src/ucommandqueue.hh: this.
	* src/uconnection.h: Rename as...
	* src/uconnection.hh: this.
	* src/ueventcompound.h: Rename as...
	* src/ueventcompound.hh: this.
	* src/ueventhandler.h: Rename as...
	* src/ueventhandler.hh: this.
	* src/ueventinstance.h: Rename as...
	* src/ueventinstance.hh: this.
	* src/ueventmatch.h: Rename as...
	* src/ueventmatch.hh: this.
	* src/uexpression.h: Rename as...
	* src/uexpression.hh: this.
	* src/ufunction.h: Rename as...
	* src/ufunction.hh: this.
	* src/ughostconnection.h: Rename as...
	* src/ughostconnection.hh: this.
	* src/ugroup.h: Rename as...
	* src/ugroup.hh: this.
	* src/unamedparameters.h: Rename as...
	* src/unamedparameters.hh: this.
	* src/uobj.h: Rename as...
	* src/uobj.hh: this.
	* src/uproperty.h: Rename as...
	* src/uproperty.hh: this.
	* src/uqueue.h: Rename as...
	* src/uqueue.hh: this.
	* src/userver.h: Rename as...
	* src/userver.hh: this.
	* src/ustring.h: Rename as...
	* src/ustring.hh: this.
	* src/utypes.h: Rename as...
	* src/utypes.hh: this.
	* src/uvalue.h: Rename as...
	* src/uvalue.hh: this.
	* src/uvariable.h: Rename as...
	* src/uvariable.hh: this.
	* src/uvariablelist.h: Rename as...
	* src/uvariablelist.hh: this.
	* src/uvariablename.h: Rename as...
	* src/uvariablename.hh: this.

	* src/Makefile.am, src/parser/bison/bison.mk,
	* src/parser/bison/flex-lexer.hh, src/parser/bison/ugrammar.y: Adjust.

	* src/console.cc, src/memorymanager/memorymanager.cc,
	* src/parser/uparser.cc, src/uasynccommand.cc,
	* src/uasyncregister.cc, src/uatcandidate.cc, src/ubanner.cc,
	* src/ubinary.cc, src/ubinder.cc, src/ucallid.cc,
	* src/ucommand.cc, src/ucommandqueue.cc, src/uconnection.cc,
	* src/ueventcompound.cc, src/ueventhandler.cc,
	* src/ueventinstance.cc, src/ueventmatch.cc,
	* src/uexpression.cc, src/ufunction.cc,
	* src/ughostconnection.cc, src/ugroup.cc,
	* src/unamedparameters.cc, src/uobj.cc, src/uobject.cc,
	* src/uproperty.cc, src/uqueue.cc, src/userver.cc,
	* src/ustring.cc, src/uvalue.cc, src/uvar.cc,
	* src/uvariable.cc, src/uvariablelist.cc, src/uvariablename.cc:
	Adjust.

2006-11-15  Akim Demaille  <akim.demaille@gmail.com>

	Use reindent
	* src/uasynccommand.cc, src/uasynccommand.h,
	* src/uasyncregister.cc, src/uatcandidate.cc,
	* src/uatcandidate.h, src/ubinary.cc, src/ubinary.h,
	* src/ucommand.cc, src/ucommand.h, src/ucommandqueue.cc,
	* src/uconnection.cc, src/ueventcompound.cc,
	* src/ueventcompound.h, src/ueventhandler.cc,
	* src/ueventhandler.h, src/ueventinstance.cc,
	* src/ueventinstance.h, src/ueventmatch.cc, src/ueventmatch.h,
	* src/uexpression.cc, src/ufunction.cc, src/ufunction.h,
	* src/ughostconnection.cc, src/ugroup.cc,
	* src/unamedparameters.cc, src/uobj.cc, src/uobject.cc,
	* src/uproperty.h, src/uqueue.cc, src/uqueue.h,
	* src/userver.cc, src/userver.h, src/ustring.cc, src/utypes.h,
	* src/uvalue.cc, src/uvalue.h, src/uvar.cc, src/uvariable.cc,
	* src/uvariablelist.cc, src/uvariablename.cc,
	* src/uvariablename.h:
	Use reindent: space changes, use STREQ, use libport/cstring.

2006-11-15  Akim Demaille  <akim.demaille@gmail.com>

	Small uexpression.cc cleansing
	* src/uexpression.cc: Use reindent.
	Remove some useless parens.
	* src/ustring.h: Use appropriate C++ headers.

2006-11-13  Akim Demaille  <demaille@gostai.com>

	Use uconsole to check the kernel
	To run the test, run "make check" (-j accepted).
	To read the logs, see _build/linux/tests/test-suite.log.
	* tests/Makefile.am, tests/check-file: New.
	* Makefile.am, README, configure.ac: Adjust.

2006-11-13  Akim Demaille  <demaille@gostai.com>

	Use istream::read
	* src/console.cc: Use read.

2006-11-13  Akim Demaille  <demaille@gostai.com>

	Factoring
	* src/uexpression.cc (ENSURE_TYPES_1, ENSURE_TYPES_2)
	(ENSURE_TYPES_3, ENSURE_COMPARISON): New.
	Use them.
	Various formatting changes.

2006-11-13  Akim Demaille  <demaille@gostai.com>

	Proprify console.cc
	* src/console.cc: Finish the partial rewriting into C++.
	Unfortunately that does not make it interactive.

2006-11-13  Akim Demaille  <demaille@gostai.com>

	Update externals

2006-11-13  Akim Demaille  <demaille@gostai.com>

	Start reworking console.cc
	* src/console.cc: Unfinished work.

2006-11-13  Akim Demaille  <demaille@gostai.com>

	Formatting changes
	* src/parser/uparser.cc, src/parser/bison/ugrammar.y,
	* src/uconnection.cc: Here.

2006-11-12  Jean-Christophe Baillie  <baillie@gostai.com>

	fix ticket #62 (wrong tags in 'if' command)
	* src/ucommand.cc: done.

2006-11-12  Jean-Christophe Baillie  <baillie@gostai.com>

	fix ticket #41, not accesschange on object attributes
	* src/uvariable.cc: add a call to UVariable::get for each attribute of
	the object.

2006-11-12  Jean-Christophe Baillie  <baillie@gostai.com>

It is now possible to redefine a remote or plugged C++ method from within URBI
itself, while still accessing the old definition. Example:

myobj = new remoteobj;
function myobj.foo(x)
{
  remoteobj::foo(x);
  ...
};

Since local redefinitions of functions override remote/plugged definitions, the
local 'myobj.foo' will always be called, bypassing the remote version (only
accessible now via the :: construct).

	extend support of :: to uobjects
	* src/ucommand.cc: add support for :: with remote/plugged uobjects.

2006-11-12  Jean-Christophe Baillie  <baillie@gostai.com>

Native local functions must override plugins and remote functions definition
when a name conflict occurs.
This means that it is possible to redefine a remote function written in C++
by redefining the method in URBI (and possibly redirect it to another C++
method).

	change functions evaluation priority to: native, plugged, remote
	* src/ucommand.cc: swap order of evaluation for possible function name
	match.

2006-11-12  Jean-Christophe Baillie  <baillie@gostai.com>

	add support for :: in assignments
	* src/ucommand.cc: add same support of :: for UCommand_ASSIGN_VALUE.

2006-11-12  Jean-Christophe Baillie  <baillie@gostai.com>

The idea is to be able to call parent methods inside redefined children
methods (see NEWS and ticket #65).

	add support for :: construct (ticket #65)
	* NEWS: add description of recent changes.
	* src/parser/bison/ugrammar.y: add parsing of :: construct.
	* src/parser/bison/utoken.l: add :: token.
	* src/ucommand.cc: add support for simple method call (no uobject, no
	function. Will be done in next commit).
	* src/uvariablename.cc: add doublecolon.
	* src/uvariablename.h: add doublecolon.

2006-11-12  Jean-Christophe Baillie  <baillie@gostai.com>

	fix string armor problem (related to ticket #63
	* src/ustring.cc: add armor() function, with optimization (fastArmor).
	* src/ustring.h: add armor, fastArmor.
	* src/uvalue.cc: use armor in UValue::echo.

2006-11-12  Jean-Christophe Baillie  <baillie@gostai.com>

A big change in this commit. The use of 'return' in a function will return and
destroy all commands still in progress in the function. The proper way to exit
a function which should keep running commands (like 'at') is to avoid using
'return' (in fact, the function does not return, since it's still running.
Logical).

This is new because in C++ this distinction wouldn't make any sense: there is
no such things as "still running background instructions" and when the end of
the function is reached, it is guaranteed that all instructions within the
function body are terminated, so putting 'return' or not doesn't change anything.
Not in URBI.

The difference is visible only in functions containing 'at' commands for
example:

function f()
{
  at (test) ping;
};

function f2()
{
  at (test) ping;
  return;
}

f2() will kill the 'at', f() will not. This is indeed very useful if the
'return' instruction is conditioned by some test. It has the same effect as a
kind of 'stop function_tag'.

	rewrite return mechanism for functions.
	* src/parser/bison/ugrammar.y: remove automatic return.
	* src/ucallid.cc: add returnVar to store the return container.
	* src/ucallid.h: add returnVar and accessor.
	* src/ucommand.cc: fix return mechanism.
	* src/uconnection.cc: fix return mechanism.

2006-11-12  Jean-Christophe Baillie  <baillie@gostai.com>

	Formatting changes.
	* src/unamedparameters.cc: done.
	* src/unamedparameters.h: done.

2006-11-12  Jean-Christophe Baillie  <baillie@gostai.com>

	indent
	* src/uconnection.cc: done.

2006-11-12  Jean-Christophe Baillie  <baillie@gostai.com>

	add disinherit
	* src/parser/bison/ugrammar.y: fix bug in call to UCommand_INHERIT
	constructor with disinherit, should send the 'true' flag for
	'eraseit'.
	* src/ucommand.cc: add eraseit==true case.

2006-11-12  Jean-Christophe Baillie  <baillie@gostai.com>

	fix bug in multiple inheritance
	* src/uobj.cc: done.

2006-11-12  Jean-Christophe Baillie  <baillie@gostai.com>

	add 'inherit'/'disinherit' keyword, implement inherit
	* src/parser/bison/ugrammar.y: add syntax.
	* src/parser/bison/utoken.l: add keywords.
	* src/ucommand.cc: add class UCommand_INHERIT.
	* src/ucommand.h: add class UCommand_INHERIT.
	* src/utypes.h: add CMD_INHERIT.

2006-11-11  Jean-Christophe Baillie  <baillie@gostai.com>

access_and_change_varlist in UServer keeps track of variable that have both a
notifyChange and notifyAccess record. The destructor of UVariable cleans it,
UServer::work calls UVariable::get for each of the listed variables.

	add *untested* resolution for ticket #40. Cannot test as long as
	* src/uobject.cc: done.
	* src/userver.cc: done.
	* src/userver.h: done.
	* src/uvariable.cc: done.
	* src/uvariable.h: done.

2006-11-11  Jean-Christophe Baillie  <baillie@gostai.com>

	Formatting changes.
	* src/uobject.cc: done.
	* src/userver.h: done.

2006-11-11  Jean-Christophe Baillie  <baillie@gostai.com>

	fix ticket #61: $() behavior
	* src/ucommand.cc: resolve name before testing it.
	* src/uvariablename.cc: simplify $(s) construct and fix bug.

2006-11-11  Jean-Christophe Baillie  <baillie@gostai.com>

	fix ticket #54 and bugs in name resolution
	* src/uobj.cc: fix a bug in iterator value.
	* src/uvariablename.cc: check now for all possible name spaces all the
	time, not only according to id_type.

2006-11-11  Jean-Christophe Baillie  <baillie@gostai.com>

Remote uobjects couldn't be newed anymore because a test was double checking
the object existence, triggering an error of "object already existing".

	fix remote uobject new
	* src/ucommand.cc: fixed.

2006-11-07  Akim Demaille  <demaille@gostai.com>

	urbi/uobject.hh
	* src/ucommand.cc, src/uobject.cc, src/uvalue.cc, src/uvariable.cc,
	* src/uvar.cc, src/userver.cc, src/uobj.cc, src/uvariablename.cc:
	Adjust the path to uobject.hh.
	* src/Makefile.am: Don't ship uobject files, uobject.mk does it.
	Use $(uobject_hh).

2006-11-07  Akim Demaille  <demaille@gostai.com>

	install libport
	As discussed with Matthieu.
	* Makefile.am: Include libport.mk.

2006-11-07  Akim Demaille  <demaille@gostai.com>

	Upgrade dependencies
	* src/console.cc: Include config.h.
	* configure.ac (URBI_BUILD_AUX): Use it.
	Use nostdinc.
	* src/Makefile.am (AM_CPPFLAGS): Adjust.
	(uobj-help, uobj-ci, uobj-up): Remove, now in uobject.mk.

2006-11-07  Matthieu Nottale  <nottale@gostai.com>

	Fix ticket #60: Bug in hierarchical tags
	* src/ucommand.cc: Fix incorrect substr use.

2006-11-05  Jean-Christophe Baillie  <baillie@gostai.com>

	fix bug in assignment that fails and put void in the assigned variable.
	* src/ucommand.cc: remove useless comments.
	* src/uexpression.cc: in case of error eval returns 0, not DATA_VOID.

2006-11-05  Jean-Christophe Baillie  <baillie@gostai.com>

	fix typo in one error message.
	* src/ucommand.cc: done.

2006-11-05  Jean-Christophe Baillie  <baillie@gostai.com>

class toto { var x; };
tata = new toto;
at (tata.x) ping;
[00007013:notag] !!! Pure virtual variables not allowed in asynchronous tests.
[00007013:notag] !!! Invalid name resolution in test. Did you define all events and variables?

=> tata.x must exist for 'at' to be able to put a hook on it for caching
purposes.

	forbid usage of virtual attributes in asynchronous test expressions
	* src/uexpression.cc: done.

2006-11-05  Jean-Christophe Baillie  <baillie@gostai.com>

	fix error statement: must start with an upper case
	* src/ucommand.cc: change 'invalid' to 'Invalid'.

2006-11-05  Jean-Christophe Baillie  <baillie@gostai.com>

	fix 'vars' command
	* src/ucommand.cc: add support for VOID, LIST and OBJ types.

2006-11-05  Jean-Christophe Baillie  <baillie@gostai.com>

Calling 'new' several times for the same object will now fail:

class x;
class y;
a = new x; // OK
a = new y; // FAIL

The proper way of doing it will be in the future:

a = new x;
a inherits y; // from this point on, any call to init would fail because it
	      // would be ambiguous between x.init and y.init
	      // Conflicts should be notified in warning and generate errors
	      // only if effective usage is attempted.

	Temporarily prohibits multiple inheritance.
	* src/ucommand.cc: done.

2006-11-05  Jean-Christophe Baillie  <baillie@gostai.com>

Trying to put objects in lists or have functions that return objects now
triggers an error message.

	add proper error messages for common objects misusages in kernel 1
	* src/ucommand.cc: dito.
	* src/uexpression.cc: dito.

2006-11-05  Jean-Christophe Baillie  <baillie@gostai.com>

	fix indentation
	* src/uexpression.cc: dito.

2006-11-05  Jean-Christophe Baillie  <baillie@gostai.com>

	fix ticket #52
	* src/ucommand.cc: fix bug in name eval checking inside NEW.

2006-11-05  Jean-Christophe Baillie  <baillie@gostai.com>

	fix bug on 'at' tests containing core functions
	* src/uexpression.cc: fix bug.

2006-11-05  Jean-Christophe Baillie  <baillie@gostai.com>

	Indentation reformatting.
	* src/utypes.h: doit.

2006-11-05  Jean-Christophe Baillie  <baillie@gostai.com>

The grammar has been hacked again to support tags of the form <id>(.<id>)*
In 1.5, when name resolution will be set properly, we will submit tags to the
same resolution algorithm, giving immediate benefits like "programmable tags":

a="hello";
$(a): ping;
[00012123:hello] pong

	fix bug in parsing hierarchical tags with more than 2 levels of
	* src/parser/bison/utoken.l: add the TAG token.
	* src/parser/bison/ugrammar.y: extend parsing of tags to include the
	TAG token.

2006-11-05  Jean-Christophe Baillie  <baillie@gostai.com>

	fix bug in hash+list name resolution
	* src/uexpression.cc: fix.

2006-11-05  Jean-Christophe Baillie  <baillie@gostai.com>

For many critical applications where URBI has to handle "lists" of objects
created at runtime (like bots in a video game), it is necessary to be able to
have objects referred to by names containing variable parts. This feature is
added via the hash map mechanism already existing:

class x;
obj[1] = new x;
obj["myname"] = new x;
obj[45]["hello"] = new x;

The way it is done is again via a hack in the nameresolution function and the
parser. In k1.5, this will be fixed with a generic nameresolution algorithm.

NB: obj[1] is not referring to an underlying ulist of objects, and evaluating
obj alone without the array index will fail.

	add support for objects hash table
	* src/parser/bison/utoken.l: add POINT token ('.').
	* src/parser/bison/ugrammar.y: add support for prefix[...].suffix[...]
	constructs in grammar (should be generalized in 1.5).
	* src/uvariablename.cc: extend buildFullname function and fix bugs in
	name resolution algorithm.
	* src/uvariablename.h: add index_obj array.

2006-11-04  Jean-Christophe Baillie  <baillie@gostai.com>

	fix ticket #35: notifyaccess when list elements are viewed
	* src/uexpression.cc: add a call to UVariable::get().

2006-11-04  Jean-Christophe Baillie  <baillie@gostai.com>

	fix bug accessing array of array in lists
	* src/uexpression.cc: a quick hack. This *must* be fixed in k1.5.

2006-11-04  Jean-Christophe Baillie  <baillie@gostai.com>

	update NEWS
	* NEWS: update.

2006-11-04  Jean-Christophe Baillie  <baillie@gostai.com>

The simple code "event b" was creating both an event b[0] and a variable b.
This is now fixed.

	fix bug in declaration of events without parameters
	* src/ucommand.cc: add the "events" keyword that can be used to list
	declared events (like vars for variables).
	* src/parser/bison/utoken.l: add events keyword.
	* src/ueventhandler.h: add a nbarg accessor.
	* src/ueventhandler.cc: idem.

2006-11-04  Jean-Christophe Baillie  <baillie@gostai.com>

	fix speedmax bug
	* src/ucommand.cc: enforce speedmax on instantaneous assignments like
	x=<value> and display a warning message when the +error flag is set.

2006-11-04  Jean-Christophe Baillie  <baillie@gostai.com>

	change 'modificator' to 'modifier'
	* src/ucommand.cc: change error messages to display 'modifier' instead
	of 'modificator'.

2006-11-04  Jean-Christophe Baillie  <baillie@gostai.com>

	fix string unarmor bug
	* src/parser/bison/utoken.l: STRING token now calls UString::unArmor().
	* src/ustring.cc: add unArmor/armor (armor not implemented yet).
	* src/ustring.h: add defs.
	* src/uvalue.cc: change UValue::echo for DATA_STRING; no processing
	required anymore.

2006-11-04  Akim Demaille  <demaille@gostai.com>

	Automake 1.10 compatibility
	* src/Makefile.am: Use init.mk.
	Use newer svn-externals.
	* configure.ac: Automake 1.10 includes $(SHELL) in $(install_sh),
	so do not add another.

2006-11-03  Jean-Christophe Baillie  <baillie@gostai.com>

	whenever support add, fix bug in at (forgot to call normalForm)

	* src/ucommand.cc: add support for whenever.
	* src/ucommand.h: add support for whenever.
	* src/userver.cc: remove unecessary debug ouput.

2006-11-01  Akim Demaille  <demaille@gostai.com>

	Use URBI_LIBPORT
	* configure.ac: Here.

2006-11-01  Jean-Christophe Baillie  <baillie@gostai.com>

	fix "exec" bug

	* src/parser/bison/utoken.l: fix UString lenght with STRING
	token.
	* src/uexpression.cc: nothing.
	* src/ustring.cc: formating changes.
	* src/ustring.h: add setLen, used by utoken.l to adjust the
	length of the UString.

2006-11-01  Jean-Christophe Baillie  <baillie@gostai.com>

	Formatting changes.

	* src/ucommand.cc: indent.
	* src/parser/bison/ugrammar.y: remove comments.

2006-11-01  Jean-Christophe Baillie  <baillie@gostai.com>

	Remove obsolete 'eventid' attribute in UValue

	* src/uvalue.cc: do it.

2006-11-01  Jean-Christophe Baillie  <baillie@gostai.com>

	Code reindent and force coding style

	* src/ucommand.cc: do it.
	* src/uvalue.h: do it.
	* src/ucommand.h: do it.
	* src/parser/bison/ugrammar.y: do it.
	* src/uexpression.cc: do it.
	* src/uvalue.cc: do it.
	* src/uvariable.cc: do it.
	* src/userver.cc: do it.
	* src/uobj.cc: do it.
	* src/uvariablename.cc: do it.
	* src/uvariable.h: do it.
	* src/uvariablename.h: do it.
	* src/uconnection.cc: do it.

2006-10-31  Matthieu Nottale  <nottale@gostai.com>

	Rename Connection* to connection*

	* src/network/bsdnet/Connection.cc: Remove.
	* src/network/bsdnet/connection.cc: New.
	* src/network/bsdnet/Connection.h: Remove.
	* src/network/bsdnet/bsdnet.mk: .
	* src/network/bsdnet/network.cc: .
	* src/network/bsdnet/connection.hh: New.

2006-10-31  Akim Demaille  <demaille@gostai.com>

	Depend on uobject/ not liburbi
	* src/ucommand.cc, src/uexpression.h, src/uexpression.cc,
	* src/uobject.cc, src/uvalue.cc, src/network/bsdnet/Connection.cc,
	* src/uvariable.cc, src/uvar.cc, src/userver.cc, src/uobj.cc,
	* src/uvariablename.cc: Adjust: use uobject/uobject.hh.

	* src/Makefile.am, configure.ac, Makefile.am: Adjust.

2006-10-31  Jean-Christophe Baillie  <baillie@gostai.com>

	Add multievent support (whenever still not working)
	* src/ucommand.cc: adjust UCommand_EMIT and UCommand_AT.
	* src/ucommand.h: add inheritance from UASyncCommand.
	* src/uatcandidate.cc: New.
	* src/uexpression.h: change UExpression::eval prototype.
	* src/utypes.h: add UEventCompoundType.
	* src/ueventinstance.cc: New.
	* src/ueventinstance.h: New.
	* src/uasynccommand.h: New.
	* src/uasyncregister.cc: New.
	* src/uasyncregister.h: New.
	* src/uexpression.cc: change UExpression::eval and add
	UExpression::asyncScan.
	* src/uatcandidate.h: New.
	* src/ueventhandler.h: New.
	* src/uvariable.cc: add support for UAsyncRegister.
	* src/ueventcompound.cc: New.
	* src/ueventcompound.h: New.
	* src/userver.cc: replace eventtab by emittab.
	* src/userver.h: replace eventtab by emittab.
	* src/uobj.cc: update searchEvent function.
	* src/uasynccommand.cc: New.
	* src/uobj.h: update searchEvent prototype.
	* src/ueventhandler.cc: New.
	* src/uvariablename.cc: fixed name resolution for events
	with new UEventHandler approach.
	* src/uvariable.h: add support for UASyncRegister.
	* src/ueventmatch.cc: New.
	* src/ueventmatch.h: New.
	* src/Makefile.am: add new files.
	* src/fwd.hh: add new classes.

2006-10-31  Jean-Christophe Baillie  <baillie@gostai.com>

	Formatting changes
	* uvalue.h: here.

2006-10-31  Jean-Christophe Baillie  <baillie@gostai.com>

	Remove commented code
	* src/parser/bison/ugrammar.y: here.

2006-10-31  Jean-Christophe Baillie  <baillie@gostai.com>

	Fix UString copy ctor
	* src/ustring.cc: Do it.

2006-10-31  Akim Demaille  <demaille@gostai.com>

	Adjust to the changes in liburbi
	* src/Makefile.am: Adjust file names.

2006-10-31  Akim Demaille  <demaille@gostai.com>

	Dead line
	* src/Makefile.am: No longer pass -DFLOAT_DOUBLE, this is
	driven by configure now.

2006-10-31  Akim Demaille  <demaille@gostai.com>

	Update dependencies
	* Makefile.am: Tidy.
	More aliases for JCB.
	* scheduler: Remove.

2006-10-31  Akim Demaille  <demaille@gostai.com>

	Formatting changes
	* src/ustring.cc: here.
	* src/memorymanager/blockmemorymanager.h: here.
	* src/memorymanager/memorymanager.cc: here.
	* src/ubinder.cc: and here.
	* src/Makefile.am: Formatting change.

2006-10-31  Akim Demaille  <demaille@gostai.com>

	Formatting changes
	* src/parser/bison/ugrammar.y (NEW_BIN_1): New.
	Use it.

2006-10-25  Matthieu Nottale  <nottale@gostai.com>

	r256: Fix a parse error (gcc 4.1.2) and missing pthread flags

	* src/parser/uparser.h: Remove extra UFlexer:: in in-class method declaration.
	* src/Makefile.am: Add pthread-related flags to uconsole build.

2006-10-24  Akim Demaille  <demaille@gostai.com>

	Use libport/ufloat.h
	* src/ufloat.h: Remove.
	* src/uvalue.h, src/utypes.h: Adjust.

2006-10-24  Akim Demaille  <demaille@gostai.com>

	Use libport's ufloat.hh.
	* src/ufloat.h: Wrap libport/ufloat.hh.
	To be removed eventually (or moved into libport under some
	form).
	* src/ufloat.cc: Remove.
	* src/utypes.h: Adjust.

2006-10-24  Akim Demaille  <demaille@gostai.com>

	Remove AIBO connection code
	* src/network/OPENR: Remove.
	* src/network/OPENR/aiboconnection.h: Remove.
	* src/network/OPENR/openr.mk: Remove.
	* src/network/OPENR/aiboconnection.cc: Remove.

2006-10-24  Akim Demaille  <demaille@gostai.com>

	Adjust to libport installation
	* src/Makefile.am: No longer install libport bits.
	(AM_CXXFLAGS): Point to uobject/.

2006-10-24  Akim Demaille  <demaille@gostai.com>

	Formatting changes
	* src/uvar.cc: Make it more alike its peer.

2006-10-22  Akim Demaille  <demaille@gostai.com>

	Stop using symlinks, Matthieu dislikes them
	* src/uobject/uobject.cc, src/uobject/uvar.cc: Move to...
	* src/uobject.cc, src/uvar.cc: here.
	* src/uobject/uobject.h, src/uobject/uext.h,
	* src/uobject/common_uvalue.cc: Remove.
	* src/Makefile.am (liburbi_srcdir, uobject_srcdir): New.
	Use them to use the copies shipped by the enbedded liburbi.

2006-10-22  Akim Demaille  <demaille@gostai.com>

	Fix parser compilation under Aibo
	* src/parser/bison/bison.mk: Include an explicit compilation
	rule for ugrammar.cc which uses PARSER_CXXFLAGS.
	This rule was copied from Automake 1.9.6's output.
	* src/Makefile.am: Don't compile console for aibo.
	(libkernel_la_CPPFLAGS): Don't define it, it makes the object
	file names longer for no good reason.
	Just let AM_CPPFLAGS do its job.
	* configure.ac: Don't define NETWORK_OPENR, OPENR suffices.

2006-10-21  Akim Demaille  <demaille@gostai.com>

	Prepare aibo
	* src/console.cc: Use libport/utime.hh.
	* src/parser/bison/bison.mk: Compile the parser in a separate
	library, in a failed attempt to avoid -O2.
	* src/Makefile.am: Do not compile the Aibo connection kit.
	Will probably be removed later.

2006-10-21  Akim Demaille  <demaille@gostai.com>

	ChangeLog issues

2006-10-20  Matthieu Nottale  <nottale@gostai.com>

	Upped libport and liburbi, small fix as a consequence

	* src/uvalue.cc: cast char*->unsigned char*.

2006-10-18  Akim Demaille  <demaille@gostai.com>

	Fix distdir issue
	* src/network/OPENR/aiboconnection.h,
	* src/network/OPENR/aiboconnection.cc: Formatting changes.
	* src/utypes.h: Use libport.hh.
	* src/Makefile.am: Move some EXTRA_DISTs to...
	* Makefile.am: here.
	* configure.ac: Use tar-ustar.

2006-10-17  Matthieu Nottale  <nottale@gostai.com>

	Replace install-sh, fix header path

	* src/parser/uparser.cc: Fix ugrammar.hh inclusion path.
	* configure.ac: Fix install-sh.

2006-10-17  Akim Demaille  <demaille@gostai.com>

	Look for pthread.h, install parts of libport.
	* src/Makefile.am: install bit of libport, since userver.h includes
	it, and is installed.  That sucks.
	* configure.ac: Use URBI_PTHREAD.

2006-10-17  Akim Demaille  <demaille@gostai.com>

	Fix path.
	* src/parser/bison/FlexLexer.h: Rename as...
	* src/parser/bison/flex-lexer.hh: this to avoid being caught
	by the installed one.
	* src/parser/uparser.h: Adjust.
	* src/parser/bison/bison.mk: Adjust.
	* src/Makefile.am: Adjust.
	lockable.h -> lockable.hh.

2006-10-17  Akim Demaille  <demaille@gostai.com>

	Update libport use.
	* src/uconnection.h: Use the new files.
	* src/userver.h: Ditto.
	* src/parser/uparser.h: Fix include path.
	Reported by Matthieu.
	* src/uconnection.cc: idem.
	* src/Makefile.am: Adjust.

2006-10-17  Akim Demaille  <demaille@gostai.com>

	Use libport/lockable.hh.
	* src/lockable.h: Remove.
	* src/uconnection.h, src/userver.cc, src/userver.h,
	* src/uconnection.cc: Adjust.
	* src/Makefile.am: Ditto.

2006-10-17  Akim Demaille  <demaille@gostai.com>

	Formatting changes.
	* src/lockable.h: Do that.
	* src/userver.cc: Idem.

2006-10-16  Akim Demaille  <demaille@gostai.com>

	Use install-sh -C for headers.
	* configure.ac (INSTALL_HEADER): Define.
	This fixes the symptoms of a weird issue: when running
	"make install" in the kernel, when install goes into
	liburbi the headers are installed with fresh timestamps, and
	therefore, when install arrives back in the kernel's
	directory, it recompiles again.
	Now the timestamps are no longer updated.
	But in the first place, when should not depend on
	installed headers, but on our shipped headers.

2006-10-16  Akim Demaille  <demaille@gostai.com>

	Tidy.
	Move all the sources into src.
	Use the latest liburbi-c++.
	* configure.ac: Create config.h.
	* Makefile.am: Put bits into...
	* src/Makefile.am: this new file.
	* src/parser/bison/bison.mk: Adjust.
	* src/uvalue.cc, src/network/bsdnet/network.cc,
	* src/userver.cc, src/uobject/uobject.cc,
	* src/uobject/uobject.h, src/uobject/uext.h,
	* src/uobject/common_uvalue.cc: Don't name unused arguments.

	* src/ubanner.cc: Include config.h.

2006-10-15  Akim Demaille  <demaille@gostai.com>

	Fix some warnings.
	* ucommand.cc: No longer name unused arguments.
	* ucommand.h: Idem.
	* ueventhandler.h: Idem.
	* uconnection.h: Idem.
	* ueventhandler.cc: Idem.
	* uconnection.cc: Idem.

2006-10-15  Akim Demaille  <demaille@gostai.com>

	Upgrade build-aux.
	* configure.ac: Don't use -Weffc++ yet.
	* ustring.cc: Use C++ headers.
	Formatting changes.
	* ustring.h: Formatting changes.
	* memorymanager/blockmemorymanager.h: Idem.
	(BlockPool::BlockPool): New.
	* memorymanager/memorymanager.cc: Implement it.
	And use it.
	* ucommand.h: Formatting changes.
	* console.cc: Idem.
	* liburbi-c++/src/liburbi/uabstractclient.cpp: Idem.

2006-10-15  Matthieu Nottale  <nottale@gostai.com>

	FIX: ugrammar was unsaved in my IDE. Sorry

	* parser/bison/ugrammar.y: Fix conflict.

2006-10-15  Matthieu Nottale  <nottale@gostai.com>

	Optimization: tag subsystem rewrite, memory manager rewrite

	* ucommand.cc: .
	* ucommand.h: .
	* utypes.h: .
	* parser/bison/ugrammar.y: .
	* ufunction.cc: .
	* uexpression.cc: .
	* ufunction.h: .
	* userver.cc: .
	* userver.h: .
	* uvariablename.cc: .
	* memorymanager/blockmemorymanager.h: .
	* memorymanager/memorymanager.cc: .
	* memorymanager/memorymanager.h: .
	* uconnection.cc: .

2006-10-15  BAILLIE Jean-Christophe  <baillie@gostai.com>

	Fix indentation problems

	Indentation problems fixed in some files (using Akim's convention:
	to be debated)
	NB: vi option to add =>  :set tabstop=8

	* ucommand.cc: .
	* parser/bison/ugrammar.y: .
	* uexpression.cc: .
	* userver.cc: .
	* uvariablename.cc: .

2006-10-13  Matthieu Nottale  <nottale@gostai.com>

	Optimisation.

	* utypes.h: Remove eqStr (leftover).
	* uconnection.cc: Remove 4(half) useless hash map searches in execute.
	* liburbi-c++/src/liburbi/uobject/uext.h: Tsuna:BUG: this is an
	external item.

2006-10-12  matthieu nottale  <nottale@gostai.com>

	Fix invalid iterator use.

	* network/bsdnet/network.cc: Fixed for good.

2006-10-12  matthieu nottale  <nottale@gostai.com>

	Lock fix.

	* parser/uparser.cc: Remove unnecessary &*.
	* lockable.h: Lock is now a recursive mutex.
	* userver.cc: Lock server in work.
	* userver.h: UServer inherits Lockable .
	* console.cc: Add missing headers.
	* uconnection.cc: Lock server in parse.

2006-10-12  Matthieu Nottale  <nottale@gostai.com>

	Add a much needed try/catch

	* network/bsdnet/network.cc: Add a try/catch, so that when a
	connection is destroyed in its notifyread, the call to notifyWrite
	on the deleted object does not bring the ship down.
	* lockable.h: Add a temporary #error in the aibo case to ensure
	locks are enabled.
	* console.cc: Add missing includes time.h and sys/time.h in
	!windows case.

2006-10-10  matthieu nottale  <nottale@gostai.com>

	Env defaults to engine. Add build dependency on bison.mk

	* configure.ac: Default env is engine.
	* parser/bison/bison.mk: Add dependency on bison.mk.

2006-10-10  Akim Demaille  <demaille@gostai.com>

	More robustness against flex 2.5.4.

	* parser/bison/bison.mk: std::ostream.
	Include iostream, not istream, since ostreams are used.
	* liburbi-c++/src/liburbi/uabstractclient.cpp: Instantiate
	in the same order as the declaration.

2006-10-10  Akim Demaille  <demaille@gostai.com>

	Formatting changes.
	* userver.cc: Do it.
	* console.cc: Idem.
	* ughostconnection.cc: Idem.
	* liburbi-c++/src/liburbi/uabstractclient.cpp: Idem.

2006-10-10  Akim Demaille  <demaille@gostai.com>

	console.
	* console.cc: New.
	* Makefile.am: Compile it.

2006-10-10  Akim Demaille  <demaille@gostai.com>

	Hook liburbi to SUBDIRS.
	* Makefile.am (liburbi-ci): New .

2006-10-10  Akim Demaille  <demaille@gostai.com>

	Install fwd.hh.
	* Makefile.am: Do it.

2006-10-10  Akim Demaille  <demaille@gostai.com>

	Use liburbi as an svn:externals.
	* configure.ac: Configure the subpackage liburbi-c++.
	* uobject/uobject.h, uobject/uext.h, uobject/common_uvalue.cc:
	Point to the local version of liburbi-c++.
	* Makefile.am (liburbi-up): New.
	To be used to upgrade the version of liburbi used.

2006-10-10  Akim Demaille  <demaille@gostai.com>

	fwd.hh.
	* fwd.hh: New.
	* unamedparameters.h, uvalue.h, ucommand.h, uexpression.h,
	* utypes.h, ucommandqueue.h, ugroup.h, ughostconnection.h,
	* ueventhandler.h, uvariablelist.h, ufunction.h,
	* uconnection.h, ubinder.h, userver.cc, userver.h, uobj.h,
	* uvariable.h, uvariablename.h, ucallid.h:
	Use it.
	* Makefile.am: Adjust.

2006-10-10  Akim Demaille  <demaille@gostai.com>

	uobject.cc in urbi::.
	* uobject/uobject.cc:  Define in urbi:: the entities declared in it.

2006-10-10  Akim Demaille  <demaille@gostai.com>

	uparse.cc.
	* parser/uparser.cc: New.
	* parser/uparser.h, Makefile.am: Adjust.

2006-10-10  Akim Demaille  <demaille@gostai.com>

	* network/bsdnet/network.h, network/bsdnet/network.cc,
	* uconnection.cc, ucommand.cc: Formatting changes.

2006-10-09  Akim Demaille  <demaille@gostai.com>

	pin baux.
	* Makefile.am: And include build-aux.mk.

2006-10-08  JC Baillie  <baillie@gostai.com>

	first stage of object arrays (can create)

	The goal is be able to do things like:

	myobj[1] = new stuff;
	myobj[1].val = 4;

	For the moment, only the first stage is possible with this commit.
	To reach the second stage (which requires a modification of the
	grammar), you can do this:

	myobj__1.val = 4; //or
	$("myobj__"+string(index)+".val") = 4;


	* ucommand.cc: tweak UCommand_NEW to support any object name.
	* ucommand.h: change constructor.
	* parser/bison/ugrammar.y: update with new UCommand_NEW constructor.

2006-10-08  JC Baillie  <baillie@gostai.com>

	Prepare for multievent handling

	Multievent handling needs a new class UEventHandler.

	* ucommand.cc: include uventhandler.h.
	* utypes.h: nothing.
	* ueventhandler.h: New.
	* ueventhandler.cc: New.
	* Makefile.am: add .cc and .h for ueventhandler.

2006-10-08  JC Baillie  <baillie@gostai.com>

	fix 'new' behavior when no init is present and no parameters are given

	When invoking new with no parameters, the default "empty"
	constructor is now called, even if the init function has not been
	explicitly declared.

	* ucommand.cc: fix UCommand_NEW behavior when new has no param and
	no init is defined.

2006-10-08  JC Baillie  <baillie@gostai.com>

	no recursive inheritance

	* ucommand.cc: fix a=new a; this is not permitted.

2006-10-08  Jean-Christophe Baillie  <baillie@gostai.com>

	Name resolution fix in object methods + akim bug in booleval reverted

	Some cleanup of warning messages during compile.
	Fix a name resolution bug in object methods when attributes are
	defined in the origin class and not in the child class.
	Akim removed a "if (freeme)" before a delete in booleval. Reverted.

	* ucommand.cc: cleanup warnings.
	* parser/bison/ugrammar.y: cleanup of unnecessary comments.
	* uexpression.cc: cleanup warnings, fix indent.
	* uvalue.cc: remove booleval bug, fix indent.
	* uvariable.cc: cleanup warnings, fix indent.
	* INSTALL: remove old install notes.
	* userver.cc: cleanup warnings.
	* uobj.cc: add searchEvent function.
	* uobj.h: add searchEvent definition.
	* uvariablename.cc: fix name resolution in object methods with
	inheritance.
	* LICENSE-URBI-LANGUAGE: Remove.

2006-10-06  Akim Demaille  <demaille@gostai.com>

	Bison and Flex output are no longer shipped.
	Therefore they are now in the build tree.
	* parser/bison/bison.mk: Implement these changes.
	* Makefile.am (CLEANFILES): Initialize.
	* configure.ac: Require exactly Flex 2.5.4.
	Require at least Bison 2.2.

2006-10-06  Akim Demaille  <demaille@gostai.com>

	Fix Perl invocation.
	* parser/bison/bison.mk: Beware that perl needs the file to
	process after the -e.
	* parser/bison/ugrammar.y: Sugar.

2006-10-06  Akim Demaille  <demaille@gostai.com>

	Sugar the parser.
	* parser/bison/ugrammar.y (NEW_EXP_2): New.
	Use it.

2006-10-06  Akim Demaille  <demaille@gostai.com>

	Fix install/uninstall issues.
	distcheck passes.
	* Makefile.am: Use DESTDIR.
	(uninstall-local): New.

2006-10-06  Akim Demaille  <demaille@gostai.com>

	Fix build != src issue.
	* parser/bison/bison.mk: Don't rely on an existing
	builddir/parser/bison.
	Reported by Matthieu.

2006-10-06  matthieu nottale  <nottale@gostai.com>

	COMMA and SEMICOLON priority changed

	* parser/bison/ugrammar.y: Fix priority between COMMA and
	SEMICOLON in grammar.

2006-10-06  Akim Demaille  <demaille@gostai.com>

	Enable debug traces in the parser.
	* parser/uparser.h: Do that.
	* parser/bison/ugrammar.y: use %debug.
	delete 0 is valid c++.

2006-10-04  Akim Demaille  <demaille@gostai.com>

	Simplify delete invocations.

	* ucommand.cc: "delete(\(.*?\))" -> "delete \1".
	"if *(\(.*?\)) *\(delete \1\)" -> "\2".
	* utypes.h: Ditto.
	* uvariablelist.cc: Ditto.
	* ufunction.cc: Ditto.
	* ucallid.cc: Ditto.
	* uexpression.cc: Ditto.
	* unamedparameters.cc: Ditto.
	* uvalue.cc: Ditto.
	* ubinary.cc: Ditto.
	* uproperty.cc: Ditto.
	* uvariable.cc: Ditto.
	* uobj.cc: Ditto.
	* ugroup.cc: Ditto.
	* uconnection.cc: Ditto.

2006-10-03  Akim Demaille  <demaille@gostai.com>

	inline ucopy.
	* ucommand.cc: Do it.
	* uvariablename.cc: Use it.
	This should fix some memory leak: before we were making copies
	that are not always used.
	delete 0 is valid C++.

2006-10-03  Akim Demaille  <demaille@gostai.com>

	Formatting changes.
	* uvariablename.cc, uvalue.cc: Do that.

2006-10-03  Akim Demaille  <demaille@gostai.com>

	Clean up.
	* ucommand.cc: Lots of formatting changes.
	Don't abuse of parens, know your precedences.
	delete 0 is valid C++.
	(ucopy): New.
	Use it.

2006-10-03  Akim Demaille  <demaille@gostai.com>

	Formatting changes.
	* uobject/uobject.cc: Do that.

2006-10-03  Akim Demaille  <demaille@gostai.com>

	Catch up with uobject.h.
	* ucommand.cc, uobject/uobject.cc, uobject/uvar.cc:
	Various indentation fixes.
	Various warning fixes.
	Catch up with const-ref uses for std::string in uobject.h.

2006-10-03  Akim Demaille  <demaille@gostai.com>

	Use URBI_*.
	* configure.ac: Use URBI_PROG_CXX, and URBI_DOC.
	Use AC_ENABLE_SHARED.

2006-10-03  Akim Demaille  <demaille@gostai.com>

	* build-aux, bootstrap: Remove.
	Now replaced with svn:externals.

2006-10-03  matthieu nottale  <nottale@gostai.com>

	New nonfree banner. Fix leak.

	* ubanner.cc: New message that doesn't say urbikernel is free.
	* uobject/uvar.cc: Fix a leak: delete vardata in uvar dtor.

2006-09-29  Matthieu Nottale  <nottale@gostai.com>

	Fix bison.mk incorrect path

	* parser/bison/bison.mk: Fix utoken.cc path.

2006-09-28  matthieu nottale  <nottale@gostai.com>

	Fixes for sdk generation

	* network/OPENR/openr.mk: replaced CPPFLAGS= with CPPFLAGS +=.
	* Makefile.am: Hack libkernel.lai and install locations to pretend
	the lib is not installed.
	We have to do it in order to include libkernel in an other library.

2006-09-27  matthieu nottale  <nottale@gostai.com>

	Makefile.am fixes

	* Makefile.am: Add missing uext.h.
	Add libkernel_la_CPPFLAGS because AM_CPPFLAGS is ignored
	(libkernel_la_CPPFLAGS written in openr.mk).

2006-09-26  Akim Demaille  <demaille@gostai.com>

	White space changes.
	* uconnection.cc: White space changes.

2006-09-26  Akim Demaille  <demaille@gostai.com>

	* uconnection.cc: Include ubanner.hh.
	* userver.cc: Remove declarations that are now in ubanner.hh.

2006-09-26  Akim Demaille  <demaille@gostai.com>

	Update to URBI_DIRS.

	* configure.ac (NETWORK_BSDNET): No longer define it.
	* parser/bison/Makefile.defs: Rename as...
	* parser/bison/bison.mk: this.
	And adjust dir names.
	* network/bsdnet/Makefile.defs: Rename as...
	* network/bsdnet/bsdnet.mk: this.
	And adjust dir names.
	* network/OPENR/Makefile.defs: Rename as...
	* network/OPENR/openr.mk: this.
	And adjust dir names.
	* build-aux/urbi-dirs.m4: Also define kernelincludedir.
	* build-aux/urbi-openr.m4: Formatting changes.
	* README: New.

2006-09-26  Akim Demaille  <demaille@gostai.com>

	Introduce ubanner.cc.
	* ubanner.hh, ubanner.cc: New.
	* userver.cc, userver.h: Use it.
	(UServer::display (const char **)): New.
	Use it.
	* Makefile.am: Adjust.

2006-09-26  Akim Demaille  <demaille@gostai.com>

	Update URBI_DIRS.
	* build-aux/urbi-dirs.m4: Update from liburbi-cpp.
	* configure.ac: Use it.
	* Makefile.am (AM_CPPFLAGS): Remove useless ones, add missing ones.
	Ship uext.h.

2006-09-26  matthieu nottale  <nottale@gostai.com>

	Include path fix

	* utypes.h: Fix uobject.h include path, add uext.h include.
	* uvalue.cc: idem.
	* userver.cc: idem.
	* uobject/uext.h: New. Symlink from liburbi.

2006-09-26  Akim Demaille  <demaille@gostai.com>

	* uobject/uobject.cc: Add missing std::.

2006-09-26  Akim Demaille  <demaille@gostai.com>

	* uobject/uobject.cc (cleanTable): Cleanup.
	* Makefile.am: Formatting changes.

2006-09-26  Akim Demaille  <demaille@gostai.com>

	* build-aux/urbi-openr.m4: New.
	* configure.ac: Use it.

2006-09-26  Akim Demaille  <demaille@gostai.com>

	* parser/bison/Makefile.defs: Install the header files.
	* network/bsdnet/Makefile.defs,
	* network/OPENR/Makefile.defs,
	* network/OPENR/Makefile.defs,
	* Makefile.am: Ditto.

	* userver.h: Reorder includes.
	* memorymanager/memorymanager.h: Formatting changes.

2006-09-26  Akim Demaille  <demaille@gostai.com>

	namespace cleanups.
	* ucommand.cc: Don't "using" things from std::.
	Catch up with liburbi being in urbi::.
	* ucommand.h: Ditto.
	* uexpression.h: Ditto.
	* ufloat.h: Ditto.
	* ucallid.cc: Ditto.
	* ugroup.h: Ditto.
	* uexpression.cc: Ditto.
	* uvariable.cc: Ditto.
	* uconnection.h: Ditto.
	* ubinder.h: Ditto.
	* userver.cc: Ditto.
	* userver.h: Ditto.
	* uobj.cc: Ditto.
	* uobj.h: Ditto.
	* uobject/uvar.cc: Ditto.
	* uvariablename.cc: Ditto.
	* uvariable.h: Ditto.
	* uvariablename.h: Ditto.
	* ucallid.h: Ditto.
	* uconnection.cc: Ditto.
	* ubinder.cc: Ditto.

2006-09-25  Akim Demaille  <demaille@gostai.com>

	Use URBI_DIRS.
	* build-aux/urbi-dirs.m4: New.
	* configure.ac: Use it.

2006-09-25  Akim Demaille  <demaille@gostai.com>

	distcheck fixes.
	* build-aux/doxygen.mk: Update.
	* build-aux/revision.mk: Clean version..hh.

2006-09-25  Akim Demaille  <demaille@gostai.com>

	Portability fixes.
	* parser/bison/Makefile.defs: use Perl, not sed, since alternation
	is not portable (and OSX is a loser in this regard).
	Also cover cin, cout, cerr, and widen the pattern.

2006-09-25  Akim Demaille  <demaille@gostai.com>

	Prepend std:: to istream.

	* parser/bison/Makefile.defs: For Linux.

2006-09-25  Akim Demaille  <demaille@gostai.com>

	VC++ issues.

	* ucommand.cc: .Formatting changes.
	* parser/bison/Makefile.defs (utoken.cc): Fix lack of std::.

2006-09-25  Akim Demaille  <demaille@gostai.com>

	Fixes and details.

	* ucommand.cc: Indent properly.
	* utypes.h: Comment changes.
	* parser/bison/ugrammar.y (NEW_BIN): New.
	Use it.
	Don't use parens for delete.
	"Delete 0" is valid C++.
	* parser/bison/Makefile.defs: Ship FlexLexer.h.

2006-09-25  Akim Demaille  <demaille@gostai.com>

	Fixes.

	* build-aux/move-if-change: New.
	* Makefile.am: Ship bison++.in.

2006-09-25  Akim Demaille  <demaille@gostai.com>

	Dos2unix.
	* ucommand.cc, utypes.h, uvariablelist.cc, ucallid.cc
	* unamedparameters.cc, uvalue.cc, ubinary.cc, uproperty.cc: .
	* CHANGELOG-Kernel, uobject/common_uvalue.cc, ugroup.cc: .
	* ubinder.cc: Use Unix-style end of lines.

	* uobject/uvar.cc: Namespace fixes.

2006-09-25  Akim Demaille  <demaille@gostai.com>

	Autoconfiscate.
	* ChangeLog, bootstrap: New.
	* build-aux/bison++.in, build-aux/revision.mk,
	* build-aux/urbi-var-progs.m4: New.
	* configure.ac: Use them.
	* build-aux/doxygen.mk, doc/Makefile.am, doc/Doxyfile.in: New.

	* Makefile: Rename as...
	* Makefile.am: this.

	* configure.ac (OS): New.
	* version.hh.in: New.
	* Makefile.am: Use it.

	* lockable.h: Simplify.
	* network/OPENR/Makefile.defs: Update to match Automake use.
	* network/bsdnet/Makefile.defs: Ditto.
	* parser/bison/Makefile.defs: Ditto.
	* parser/bison/FlexLexer.h: Formatting changes.
	* parser/uparser.h: Formatting changes.
	(ugrammar.hh, FlexLexer.h, location.hh): Include them.
	Use parser::token_type instead of Bison pre-2.2 names.
	Don't use using.
	Let Emacs know this file is C++.
	* parser/bison/utoken.l: Formatting changes.
	No using.
	* parser/bison/ugrammar.y: Require Bison 2.2.
	No using.
	Formatting changes.
	Don't use "../" in includes.
	* parser/bison/Makefile.defs: Use bison++ to save cycles.

	* version.h: Replace by...
	* version.hh.in: this.
	* Makefile.am: Use it.

	* userver.cc: Use C++ headers, use version.hh.
	Formatting changes.
	* userver.h: Formatting changes.
	* uobj.cc: Specify the path to uobject.h.
	* uobject/uvar.cc: Formatting changes.
	* uvariable.h: Ditto.
	* uconnection.cc: Ditto.

Local Variables:
ispell-local-dictionary: "american"
End:

$Rev$
$Id$
$Date$<|MERGE_RESOLUTION|>--- conflicted
+++ resolved
@@ -1,27 +1,26 @@
 2007-11-06  Thomas Moulard  <thomas@moulard.net>
 
-<<<<<<< HEAD
+	merge -r 1386:1388 https://svn.gostai.com/svn/kernel1/trunk.
+	2007-07-25  Guillaume Deslandes  <deslandes@gostai.com>
+	Names and code cleaning in UConnection, call fixes
+	* include/kernel/uconnection.hh,
+	* src/network/bsdnet/connection.cc,
+	* src/parser/bison/ugrammar.y,
+	* src/ucommand.cc,
+	* src/uconnection.cc,
+	* src/uexpression.cc,
+	* src/ughostconnection.cc,
+	* src/uobj.cc,
+	* src/uobject.cc,
+	* src/userver.cc,
+	* src/uvalue.cc,
+	* src/uvariable.cc: Here.
+
+2007-11-06  Thomas Moulard  <thomas@moulard.net>
+
 	merge -r 1385:1386 https://svn.gostai.com/svn/kernel1/trunk.
 
 	2007-07-25  Guillaume Deslandes  <deslandes@gostai.com>
-=======
-	Names and code cleaning in UConnection, call fixes
-	* include/kernel/uconnection.hh: .
-	* src/network/bsdnet/connection.cc: .
-	* src/parser/bison/ugrammar.y: .
-	* src/ucommand.cc: .
-	* src/uconnection.cc: .
-	* src/uexpression.cc: .
-	* src/ughostconnection.cc: .
-	* src/uobj.cc: .
-	* src/uobject.cc: .
-	* src/userver.cc: .
-	* src/uvalue.cc: .
-	* src/uvariable.cc: .
-
-2007-07-25  Guillaume Deslandes  <deslandes@gostai.com>
-
->>>>>>> 2d6bea15
 	Fix invalid read in UConnection
 	* include/kernel/uconnection.hh: Here.
 	* src/uconnection.cc: Here.
