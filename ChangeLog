--- conflicted
+++ resolved
@@ -1,6 +1,13 @@
 2007-07-13  Akim Demaille  <demaille@gostai.com>
 
-<<<<<<< HEAD
+		merge -r 1266:1300 https://svn.gostai.com/svn/kernel1/branches/1.0
+
+	2007-07-13  Akim Demaille  <demaille@gostai.com>
+	Fix ''d
+	* src/parser/bison/ugrammar.y: Actually, it's 'dd.
+
+2007-07-13  Akim Demaille  <demaille@gostai.com>
+
 	Remove incorrect nonterminal aliases
 	* src/urbi/trunk/kernel1/src/parser/bison/ugrammar.y: Remove
 	explicit strings that were made to be aliases for terminals,
@@ -10,10 +17,6 @@
 2007-07-12  mefyl  <mefyl@lrde.epita.fr>
 
 	Update the test suite external.
-=======
-	Fix ''d
-	* src/parser/bison/ugrammar.y: Actually, it's 'dd.
->>>>>>> 38fe7bc6
 
 2007-07-12  mefyl  <mefyl@lrde.epita.fr>
 
