<<<<<<< HEAD
2007-02-06  Akim Demaille  <demaille@gostai.com>

	Restore weird loop
	Reported by MN.
	* src/network/bsdnet/network.cc (notify): Use two iterators
	to walk that list.
	(pipes_type): New.
	Use it.

2007-02-01  Akim Demaille  <akim@lrde.epita.fr>

	Bug fix: copy-ctor for TagInfo.
	* src/tag-info.hh, src/tag-info.cc: Add a copy constructor.
	Rewrite the code to make it a bit clearer.

2007-02-01  Akim Demaille  <akim@lrde.epita.fr>

	Fix the previous checkin.
	* src/Makefile.am: Add tag-info.* where needed.
	* src/tag-info.hh, src/tag-info.cc: Add missing includes.
	Remove implementations from the header.

2007-02-01  Akim Demaille  <akim@lrde.epita.fr>

	tag-info.*.
	* src/tag-info.hh, src/tag-info.cc: New.
	Built by taking pieces from...
	* src/utypes.hh, src/ucommand.cc, src/userver.hh: these files.

2007-02-01  Akim Demaille  <akim.demaille@free.fr>

	Get rid of casts
	* src/ucommand.hh, src/ucommand.cc (UCommand_BINDER): Use UBindType,
	instead of a stupid int.
	Remove many casts.
	Convert others to C++ style.
	* src/parser/bison/ugrammar.y: Adjust.

2007-02-01  Akim Demaille  <akim.demaille@free.fr>

	Remove some casts using tmp vars
	* src/ucommand.cc: here.
	* src/uobject/: Update.

2007-02-01  Akim Demaille  <akim.demaille@free.fr>

	C++ casts, enums
	* uqueue.hh: here, as usual.
	The declaration of enums could be done by style.

2007-02-01  Akim Demaille  <akim.demaille@free.fr>

	C++ Casts
	* utypes.hh: here.

2007-02-01  Akim Demaille  <akim.demaille@free.fr>

	C cast
	* src/ughostconnection.cc: Make it C++.

2007-02-01  Akim Demaille  <akim.demaille@free.fr>

	Remove C casts
	* src/memorymanager/memorymanager.cc: here.

2007-01-30  Akim Demaille  <demaille@gostai.com>

	Add missing include
	* src/uvariable.cc: here.

2007-01-30  Akim Demaille  <demaille@gostai.com>

	Use passert, not assert
	* src/uvariable.cc: here.

2007-01-30  Akim Demaille  <demaille@gostai.com>

	svn merge -r 737:799 https://svn.gostai.com/svn/kernel1/branches/1.0

	2007-01-27  Jean-Christophe Baillie  <baillie@gostai.com>
=======
2007-02-06  Matthieu Nottale  <nottale@gostai.com>

	Fix a bug when copying a binary with no header. Replace aborts with asserts to differenciate between them should they trigger.
	* src/uexpression.cc: Here.

2007-02-02  Akim Demaille  <akim@lrde.epita.fr>

	* configure.ac: Let URBI_PROG_CXX do it.

2007-02-02  Akim Demaille  <akim@lrde.epita.fr>

	* src/utypes.hh (TagInfo::TagInfo): New copy ctor..

2007-01-27  Jean-Christophe Baillie  <baillie@gostai.com>
>>>>>>> 2ac934e7

	revert email that fails in mailto property.

	2007-01-27  Jean-Christophe Baillie  <baillie@gostai.com>

	change mailto.

	2007-01-27  Jean-Christophe Baillie  <baillie@gostai.com>

	fix BIN problem in grammar.y
	* src/parser/bison/ugrammar.y: replace "BIN" by TOK_BIN.

	2007-01-27  SIGOURE Benoit  <tsuna@lrde.epita.fr>

	Catch up with recent stuff in common.
	* src/console.cc: utime is now in the libport namespace.
	* src/parser/bison/utoken.l: Handle conflicting CPP defines.
	* src/uexpression.cc (ECHO, PING): Now provided by libport.

	2007-01-26  POTHIER Benoit  <pothier@gostai.com>

	Dummy change to test buildfarm.
	* AUTHORS: Change Copyright date.

	2007-01-25  Matthieu Nottale  <nottale@gostai.com>

	Remove unjustified abort, replace abort by assert
	* src/uvariable.cc: Add missing break in the data_void
	case. Remove abort for data_void case in 2nd switch.

2007-01-30  Akim Demaille  <demaille@gostai.com>

	DEBUG
	* src/userver.cc (DEBUG): Move to...
	* src/userver.hh: here.
	* src/network/bsdnet/connection.cc (UError): Rename as...
	(uerror_): this.
	* src/uconnection.cc, src/uconnection.hh, src/uexpression.cc,
	* src/ughostconnection.cc: Adjust.

2007-01-30  Akim Demaille  <demaille@gostai.com>

	Don't hard code values, use sizeof
	* src/ughostconnection.cc (UGhostConnection::effectiveSend): here.
	Add "tmp" is about the most useless word to include in an
	identifier.

2007-01-30  Akim Demaille  <demaille@gostai.com>

	check-html
	* Makefile.am (check-html): New.

2007-01-30  Akim Demaille  <demaille@gostai.com>

	Add DEBUG traces in the server start up
	* src/userver.cc: here.

2007-01-30  Akim Demaille  <demaille@gostai.com>

	No static definitions in headers
	* src/userver.hh: Use enums.

2007-01-30  Akim Demaille  <demaille@gostai.com>

	Routine permutation
	* src/userver.cc: here.
	No real change.

2007-01-30  Akim Demaille  <demaille@gostai.com>

	Remove C casts
	* src/userver.cc: Remove some useless C casts.
	Indentation changes.
	Add scopes.
	* src/userver.hh: White space changes.
	* src/userver.hh, src/userver.cc, src/console.cc (initialization):
	Rename as...
	(initialize): this.

2007-01-30  Akim Demaille  <demaille@gostai.com>

	Use libport/unistd.h
	* src/network/bsdnet/network.cc: here.

2007-01-29  SIGOURE Benoit  <tsuna@lrde.epita.fr>

	Fix includes.
	* src/network/bsdnet/network.cc: Include unistd.h to get the
	  definition of close(2).

2007-01-28  Akim Demaille  <akim@lrde.epita.fr>

	One less UString pointer
	* src/userver.hh, src/userver.cc (mainName): Remove the indirection,
	and rename as...
	(mainName_): this, private.
	Adjust uses.
	Put the documentation in the header.

2007-01-28  Akim Demaille  <akim@lrde.epita.fr>

	Simplifications
	* src/network/bsdnet/network.cc (notify): Simplify the for loop,
	which had complications whose purpose I do not understand.
	(selectAndProcess): Reorder the if's, and use else if.
	(trigger): Remove useless this->.

2007-01-27  Jean-Christophe Baillie  <baillie@gostai.com>

	revert email that fails in mailto property.

2007-01-27  Jean-Christophe Baillie  <baillie@gostai.com>

	fix mailto property.

2007-01-26  Akim Demaille  <akim@lrde.epita.fr>

	fwd.hh
	* src/utypes.hh (TagInfo): move to.
	* src/fwd.hh: here.

2007-01-26  Akim Demaille  <akim.demaille@free.fr>

	Coding style
	* src/uproperty.hh, src/uproperty.cc: Use C++ ctors.

2007-01-25  Akim Demaille  <demaille@gostai.com>

	Alpha conversion
	* src/ucommand.cc: here.
	Mostly to flush the mails from my laptop.

2007-01-25  Akim Demaille  <demaille@gostai.com>

	Less buffer
	* src/uconnection.cc, src/uobj.cc: And more ostringstream, you
	know the drill now.

2007-01-25  Akim Demaille  <demaille@gostai.com>

	I can't do any better
	* src/uvariablename.cc: Shorten some scopes.
	But I give up, this file is a nightmare.

2007-01-25  Akim Demaille  <demaille@gostai.com>

	More ostringstream
	* src/uvariablename.cc: Here.
	This file has tricky uses of a buffer on thousands of lines
	of distance.  It sucks.

2007-01-25  Akim Demaille  <demaille@gostai.com>

	Less buffers
	* src/uconnection.cc, src/uobj.cc, src/uvalue.cc: More ostringstreams.

2007-01-25  Akim Demaille  <demaille@gostai.com>

	Less buffers
	* src/uconnection.cc: More ostringstream.

2007-01-25  Akim Demaille  <demaille@gostai.com>

	Less static buffers
	* src/userver.cc: Use ostringstreams.

2007-01-25  Akim Demaille  <demaille@gostai.com>

	Use ostringstream
	* src/uexpression.cc: here. Kill C.

2007-01-25  Akim Demaille  <demaille@gostai.com>

	More std::ostringstream
	* src/ucommand.cc: Stop using static buffers.

2007-01-25  Akim Demaille  <demaille@gostai.com>

	Stop using large buffers to please the Aibo (and C++ programmers)
	* src/ucallid.hh, src/ucallid.cc: Now its ctor takes std::strings
	instead of const char*.
	* src/ucommand.cc (buffer_t, NOT_ON_AIBO): Remove.
	Replace all their uses with ostringstreams.
	Also, from time to time, make better use of the dynamic casted
	variables to avoid yet another cast.

2007-01-25  Akim Demaille  <demaille@gostai.com>

	Fix include
	* src/uexpression.cc (libport/assert.hh): include it for most
	recent libport.

2007-01-25  Akim Demaille  <demaille@gostai.com>

	Coding style changes
	* src/userver.cc: here.

2007-01-25  Akim Demaille  <demaille@gostai.com>

	Handle URBI_PATH
	* src/console.cc: in the constructor rather than in the main.

2007-01-25  Akim Demaille  <demaille@gostai.com>

	More passert
	* src/uexpression.cc: here.
	Also, remove debugging code.

2007-01-25  Akim Demaille  <demaille@gostai.com>

	Factor the parsing of "at"
	* src/ucommand.hh, src/ucommand.cc: Rename AT_FLAVOR as AT.
	* src/parser/bison/ugrammar.y (and.opt): New.
	Use it to factor the parsing of at.

2007-01-25  Akim Demaille  <demaille@gostai.com>

	UCommand_AT is Flavorable
	* src/uasynccommand.hh (UCommand_AT): Derive from flavorable.
	* src/ucommand.cc: Adjust its implementation.
	* src/ucommand.hh (AT, AT_AND): Remove.
	(AT_FLAVOR): New, temporary.
	* src/parser/bison/ugrammar.y: Adjust.

2007-01-25  Akim Demaille  <demaille@gostai.com>

	* src/ucommand.cc, src/uconnection.cc, src/uexpression.cc,
	* src/userver.cc: Use passert.
	Fix two incorrect assertions of dynamic_cast.

2007-01-25  Akim Demaille  <demaille@gostai.com>

	Use passert
	* src/parser/bison/bison.mk: Pass -s to flex so that it does not
	generate a default rule using its own ECHO which does not have the
	same signature as ours.
	* src/uexpression.cc: Use passert for fun.

2007-01-25  Akim Demaille  <demaille@gostai.com>

	Factoring
	* src/uvariablename.hh, src/uvariablename.cc (update_array_mangling):
	New.
	Use it.

2007-01-25  Akim Demaille  <demaille@gostai.com>

	Simplifications
	* src/parser/bison/ugrammar.y: Use ? :.
	* src/uvariablename.cc (UVariableName::buildFullname): Shorten
	scopes.

2007-01-25  Akim Demaille  <demaille@gostai.com>

	Fix "bin" parsing
	* src/parser/bison/ugrammar.y: The alias is "bin", not "BIN".

2007-01-25  Akim Demaille  <demaille@gostai.com>

	Merge 697:736 from the branch "1.0".
	2007-01-24  Jean-Christophe Baillie  <baillie@gostai.com>

	fix ticket #73 (illegal void operations)
	* src/uexpression.cc: done.

	2007-01-24  Jean-Christophe Baillie  <baillie@gostai.com>

	remove spaces.
	* src/uvariable.hh: done.

	2007-01-24  Jean-Christophe Baillie  <baillie@gostai.com>

	Since the major event mechanism rewriting in r265, test lazzy
	evaluation had been broken on purpose, because we wanted the following
	code to ping twice:

	(1):

	at (a || b) ping;
	emit a & emit b;

	So we had to eval the right side of || even if the left side was
	already true (same thing with &&).
	This led to a series of serious problems where programmers commonly
	took for granted that things like that should work:

	if (!isdef(x) || x...) // trigger a runtime error on x when unknown!

	It also impacted the autogenerated code of 'new', which made the
	command fail in some cases.

	So I have reestablished the lazzy test evaluation for the moment.
	There is a serious question on how to mix events and expressions eval in
	tests and this will be tackled later. Bearclaw suggests that the
	simple | bitwise operator could be used to have the same effect as ||
	but without lazzy evaluation, giving a convenient way to programmers
	to enforce the behavior of (1).

	Note: | for tests will obviously conflict with | for commands, I see no
	workaround.

	rehabilitate test lazzy evaluation.
	* src/uexpression.cc: add test lazzy evaluation.

	2007-01-24  Jean-Christophe Baillie  <baillie@gostai.com>

	update NEWS file.
	* NEWS: add UOwned and function redefinition.

	2007-01-23  Matthieu Nottale  <nottale@gostai.com>

	Do not put big buffers on the stack for aibo
	* src/ucommand.cc: Use a global buffer instead of on the stack
	ones for aibo.

	2007-01-23  Jean-Christophe Baillie  <baillie@gostai.com>

	This FIXME was relative to an old comment that made no sense, because
	it was copy-pasted from somewhere else a long time ago. Just ignore
	the whole thing.

	remove unecessary comments.
	* src/uvariable.cc: done.

	2007-01-23  Jean-Christophe Baillie  <baillie@gostai.com>

	fix bug on 'random', ticket #100.
	* src/uexpression.cc: check if arg is non zero.

	2007-01-23  Jean-Christophe Baillie  <baillie@gostai.com>

	update externals for tests.

	2007-01-22  Jean-Christophe Baillie  <baillie@gostai.com>

	The fact that functions could not be redefined without first deleting
	them was a design flaw leading to tons of "delete myfun" at the
	beginning of any .u file. This is fixed now, but function redefinition
	can still trigger a warning in strict mode.

	Note: what strict mode does or does not do should be "selectable", like
	Warning flags in gcc. This calls for a bit of brainstorming on how to
	best do it in URBI.

	allow redefinition of functions, warning in strict mode.
	* src/ucommand.cc: delete function def upon redefinition.

	2007-01-22  Jean-Christophe Baillie  <baillie@gostai.com>

	update to match latest urbi-sdk uobject.hh (with automatic USync)
	* src/uobject.cc: support dummy UObject constructor and remove
	unecessary USync method content.

	2007-01-22  Jean-Christophe Baillie  <baillie@gostai.com>

	add support for 'remote' attribute and fix uninitialized attributes
	* src/uobject.cc: done.

	2007-01-20  Jean-Christophe Baillie  <baillie@gostai.com>

	change mailto property to kernel1@gostai.com

	2007-01-19  Matthieu Nottale  <nottale@gostai.com>

	branch 1.0: fix a segv when deleting a variable with function scope
	* src/ucallid.cc: Implement:
	* src/ucallid.hh: Add a remove function to remove uvariables from list. This function does nothing as soon as dtor has been called.
	* src/uvariable.hh: Hold a ucallid* , non null if var is of function scope. call its remove function when deleted.

	2007-01-19  Matthieu Nottale  <nottale@gostai.com>

	branch 1.0: Add missing mutex lock in custom memory manager
	* src/memorymanager/blockmemorymanager.hh,
	* src/memorymanager/memorymanager.cc: Do it.

2007-01-24  Akim Demaille  <demaille@gostai.com>

	alpha conversion
	* src/userver.cc (UServer::initialization): Rename some vars.

2007-01-23  Akim Demaille  <demaille@gostai.com>

	Factor the flavors in the parser.
	* src/parser/bison/ugrammar.y (TOK_SEMICOLON, TOK_COMMA, TOK_AND)
	(TOK_PIPE): They now have the flavor type.
	Adjust uses.
	(flavor.opt, pipe.opt): New.
	Use them to factor family of constructs (e.g., while and while|).
	* src/parser/bison/utoken.l (RETURN_FLAVOR): New.
	Use it for these four tokens.
	* src/parser/uparser.hh: Include flavorable.hh.

2007-01-23  Akim Demaille  <demaille@gostai.com>

	Use more literals in the parser.
	* src/parser/bison/ugrammar.y: Replace uses of TOK_OBJECT, TOK_POINT,
	and TOK_COPY.

2007-01-23  Jean-Christophe Baillie  <baillie@gostai.com>

	fix mailto property.

2007-01-23  Akim Demaille  <demaille@gostai.com>

	Network clean up
	* src/network/bsdnet/connection.hh: Remove useless includes.
	* src/network/bsdnet/connection.cc: Shorten scopes.
	* src/network/bsdnet/network.hh: Remove useless includes.
	Use a more recent libport.
	* src/network/bsdnet/network.cc (TCPServerPipe::~TCPServerPipe):
	Call shutdown before close.
	(TCPServerPipe::notifyRead): Shorten scopes.
	Remove the client_info variable, unused.

2007-01-23  Akim Demaille  <demaille@gostai.com>

	Dead cpp code
	* src/network/bsdnet/network.hh (YYTOKENTYPE): Remove this pseudo
	definition.

2007-01-23  Akim Demaille  <demaille@gostai.com>

	|
	* src/uexpression.cc: Use ||, not |, for Booleans.

2007-01-20  Akim Demaille  <demaille@gostai.com>

	Coding style
	* src/network/bsdnet/network.cc: Use a more tradional reading
	of error values.
	(TCPServerPipe::~TCPServerPipe): close the fd when exiting to
	free the port asap.

2007-01-20  Akim Demaille  <demaille@gostai.com>

	Use perror
	* src/network/bsdnet/network.cc: Use perror where there are syscall
	failures.
	Shorten scopes.

2007-01-20  Akim Demaille  <demaille@gostai.com>

	Update libport
	* src/console.cc: .

2007-01-20  Akim Demaille  <demaille@gostai.com>

	Fix UValue constructions
	* src/uexpression.cc: here.

2007-01-20  Akim Demaille  <demaille@gostai.com>

	More UValue ctor uses
	* src/uexpression.cc: here.

2007-01-20  Akim Demaille  <demaille@gostai.com>

	Use ctors
	* src/uvalue.hh: Comment changes.
	* src/uexpression.cc (UExpression::eval): Use the ctors instead
	of constructing by hand, and without telling the object...

2007-01-20  Akim Demaille  <demaille@gostai.com>

	Scope shortening
	* src/uexpression.cc: here.
	Use ?:.

2007-01-20  Akim Demaille  <demaille@gostai.com>

	No longer alias urbi::UBlendType, just use it
	* src/utypes.hh: No longer alias it and its members.
	* src/ucommand.cc, src/userver.cc, src/uvariable.cc,
	* src/uvariable.hh: Adjust.

2007-01-20  Akim Demaille  <demaille@gostai.com>

	Coding style
	* src/uexpression.cc: Use shorten argument names that don't
	conflict with the member names.
	Simplify accordingly.
	Translate comments into asserts.
	Simplify the logic of the bin expression case.

2007-01-19  Akim Demaille  <demaille@gostai.com>

	-Werror
	* configure.ac: Now handled by URBI_PROG_CXX.

2007-01-19  Matthieu Nottale  <nottale@gostai.com>

	Add missing lock in block memory manager. Fix a double delete when a variable with function scope is deleted. Replace some ustring by std::string
	* src/memorymanager/blockmemorymanager.hh: BlockMemoryManager now inherits lockable.
	* src/memorymanager/memorymanager.cc: Lock all calls.
	* src/ucallid.cc: Register the ucallid to the variables in his list. Add a remove call
	* src/ucallid.hh: Idem.
	* src/ucommand.cc: Fix for uvariable/uvariablename modifications.
	* src/uconnection.cc: Fix for uvariable/uvariablename modifications.
	* src/uexpression.cc: Fix for uvariable/uvariablename modifications.
	* src/uobj.cc: Fix for uvariable/uvariablename modifications.
	* src/ustring.hh: Add a ctor taking a std::string.
	* src/uvalue.cc: Move some fields to private scope, add accessors.
	* src/uvalue.hh: Idem.
	* src/uvariable.cc: Move some fields to private scope, add accessors. Call remove of the owner ucallid in dtor.
	* src/uvariable.hh: Idem.

2007-01-18  Akim Demaille  <demaille@gostai.com>

	Change a cast for portability
	* src/network/bsdnet/connection.cc: Fix a warning.

2007-01-18  Akim Demaille  <demaille@gostai.com>

	Fix a load bug
	* src/ucommand.cc: Add the same exception to load as to exec.

2007-01-18  Akim Demaille  <demaille@gostai.com>

	Formatting changes
	* src/ucommand.hh: here.

2007-01-18  Akim Demaille  <demaille@gostai.com>

	Clean up
	* src/parser/bison/ugrammar.y: Remove a cast.

2007-01-18  Akim Demaille  <demaille@gostai.com>

	Add debugging help
	* src/uexpression.cc: here.
	Should be in libport/compiler eventually.

2007-01-18  Akim Demaille  <demaille@gostai.com>

	Use string literals in the parser
	* src/parser/bison/ugrammar.y: here.

2007-01-18  Akim Demaille  <demaille@gostai.com>

	to_string for Status
	* src/ucommand.hh, src/ucommand.cc (KIND): Rename as...
	(CASE): this.
	(to_string): New.
	(UCommand::print): Use it to display the status.
	(UCommand_NOOP::print): No longer display the status.

2007-01-18  Akim Demaille  <demaille@gostai.com>

	Use std::string for file names
	* src/parser/uparser.hh, src/parser/uparser.cc
	(UParser::process): Take a string.
	* src/uexpression.cc: Adjust.

2007-01-18  Akim Demaille  <demaille@gostai.com>

	White space changes
	* src/ucommand.hh: here.

2007-01-18  Akim Demaille  <demaille@gostai.com>

	eval_FUNCTION_EXEC_OR_LOAD
	* src/uexpression.hh, src/uexpression.cc
	(UExpression::eval_FUNCTION_EXEC_OR_LOAD): New.
	Use it.

2007-01-18  Akim Demaille  <demaille@gostai.com>

	Scope reduction
	* src/uexpression.cc (UExpression::eval_FUNCTION): here.

2007-01-18  Akim Demaille  <demaille@gostai.com>

	Fix vdebug use
	* src/ucommand.hh, src/ucommand.cc (send_error): Rename the va_list
	one as...
	(vsend_error): this.
	Call va_end.
	(tab, debug, vdebug): Move to...
	* src/userver.hh, src/userver.cc: here.
	Fix a genuine bug: be sure to call UServer::vdebug, not debug.
	Use where appropriate.
	* src/uexpression.hh, src/uexpression.cc (UExpression::print): Now
	takes an indentation level.
	* src/unamedparameters.cc: Adjust.

2007-01-18  Akim Demaille  <demaille@gostai.com>

	Sanitize casts
	They trigger warnings.
	* src/parser/uparser.cc, src/parser/uparser.hh (process): Take
	a const ubyte*, not a ubyte*.
	* src/uexpression.cc: Adjust.

2007-01-18  Akim Demaille  <demaille@gostai.com>

	Address cast warning
	* src/uvalue.cc: Use a reinterpret_cast, not a C cast.

2007-01-18  Akim Demaille  <demaille@gostai.com>

	Fix creation of groups
	Fixes groups.chk.
	* src/uexpression.cc: Weaken preconditions in ctors.
	Avoid identifier collisions between members and variables.

2007-01-18  Type Your Name Here  <your.mail.here@FIXME.com>

	More format checking
	* src/uexpression.cc (send_error): here.

2007-01-18  Type Your Name Here  <your.mail.here@FIXME.com>

	Fix warning
	* src/ucommand.cc: Remove casts that drop constness.
	Rather, preserve constness.

2007-01-18  Akim Demaille  <demaille@gostai.com>

	More warnings
	* configure.ac: Activate more G++ warnings.
	Don't pass -Werror to VC++.

2007-01-18  Akim Demaille  <demaille@gostai.com>

	Handle FD_SET portability issues
	* src/network/bsdnet/network.cc (LIBPORT_FD_SET): New.
	Use it to address a warning on Windows.

2007-01-18  Jean-Christophe Baillie  <baillie@gostai.com>

	update externals

2007-01-18  Jean-Christophe Baillie  <baillie@gostai.com>

	small restyling (spaces)
	* src/ubinder.cc: done.
	* src/ubinder.hh: done.
	* src/uvar.cc: done.

2007-01-18  Jean-Christophe Baillie  <baillie@gostai.com>

	This should go into the 'unstable' branch
	fix backward compatibility issue.
	* src/uobject.cc: revert.
	* src/uvalue.cc: revert.
	* src/uvar.cc: revert.

2007-01-18  Jean-Christophe Baillie  <baillie@gostai.com>

	update externals.

2007-01-18  Jean-Christophe Baillie  <baillie@gostai.com>

	Doing a simple obj.x=7; command was triggering UNotifyAccess on x. In
	the more general case of controlled assignment, like "obj.x=7
	time:1s", this call to UVariable::get is necessary to know where to
	start from. In the case of a simple instantaneous assignment, the call
	must be avoided for optimization purposes.

	fix a bug in assignment triggering a non necessary call to UVariable::get()
	* src/ucommand.cc: set controlled and use it in processModifiers as
	well.
	* src/ucommand.hh: moves 'controlled' from local to the call to object
	attribute (to be seen by all subsequent method calls).

2007-01-18  Jean-Christophe Baillie  <baillie@gostai.com>

	UOwned UVar which are UNotifyAccess'd and UNotifyChange'd in the same
	UObject should not trigger a loop of calls to UNotifyAccess.

	fix loop UNotifyChange/Access on UOwned UVar inside the same UObject
	* src/userver.cc: use special call to get for the
	notify_access_and_change loop.
	* src/uvariable.cc: add support for autoloop in get.
	* src/uvariable.hh: add new prototype of get.

2007-01-17  Akim Demaille  <demaille@gostai.com>

	Check printf-like functions
	* src/ucommand.cc, src/ucommand.hh, src/ucommandqueue.cc,
	* src/uconnection.cc, src/uexpression.cc, src/userver.hh:
	Use GCC's features to check them.

2007-01-17  Jean-Christophe Baillie  <baillie@gostai.com>

	There was several flaw in the way UNotifyChange was working on
	USensor-tagged UVar. Also, the interaction between UNotifyChange and
	UNotifyAccess was not working properly in remote mode (you could have
	a UNotifyChange remote and a UNotifyAccess plugged without any effect,
	while this should loop the Access).

	I have fixed these problems and will clarify the rationale behind
	USensor in a wiki page. By the way, USensor will be renamed in the
	next commit (*with backward compatibility of course*).

	fix ticket #112 (UNotifyChange with USensor)
	* NEWS: Explain the above and the inherits name change.
	* src/ucommand.cc: add access_and_change_varlist support for remote
	UVar doing a UNotifyChange on a variable that is already
	UNotifyAccess'ed from a plugged object.
	* src/uvar.cc: force update in any case, with a specific flag for the
	case of an update coming from a UVar operator= assignement (done in a
	UObject, vs done in the language).
	* src/uvariable.cc: do not trigger UNotifyChange on a USensor plugged
	Var when the change comes from UVar operator=.
	* src/uvariable.hh: add new prototype of updated.

2007-01-17  Akim Demaille  <demaille@gostai.com>

	Warning fixes.
	* src/network/bsdnet/network.cc: Don't use static, use the
	anonymous namespace.
	Use enum to define constants.
	(controlPipe): Don't define on windows, as it is not used there.

2007-01-17  Akim Demaille  <demaille@gostai.com>

	More location initialization.
	* src/parser/uparser.cc (UParser::UParser): here.

2007-01-17  Akim Demaille  <demaille@gostai.com>

	First column is column 1.
	This code can be simplified when Bison 2.4 is out.
	* src/parser/uparser.cc (process): Enforce this.
	* src/parser/bison/utoken.l (LINES): New.
	Use it.

2007-01-17  Matthieu Nottale  <nottale@gostai.com>

	Fix a bug when printing strings containing % in the ghostconnection and a potential send bug in userver
	* src/ughostconnection.cc: Do not pass string to print in the format field. pass ("%s", str) instead.
	* src/userver.cc: Add missing call to va_end.
	* src/userver.hh: Rename overloaded send(va_args) to vsend as the wrong one might be called.

2007-01-16  Akim Demaille  <demaille@gostai.com>

	Add missing ;.
	* src/parser/bison/ugrammar.y: here.
	Newer Bisons no longer add this default semicolon.

2007-01-16  Jean-Christophe Baillie  <baillie@gostai.com>

	The bug was an uninitialized attribute of UParser in the constructor.

	fix ticket #113
	* src/parser/uparser.cc: add init of commandTree to 0.
	* src/uconnection.cc: remove Tsuna temporary fix.

2007-01-14  Jean-Christophe Baillie  <baillie@gostai.com>

	update externals

2007-01-14  Akim Demaille  <demaille@gostai.com>

	Catch up with UValue::Type.
	* src/uobject.cc, src/uvalue.cc, src/uvar.cc: Prepend UValue::
	where needed.

2007-01-14  Jean-Christophe Baillie  <baillie@gostai.com>

	Kernel side of the API Change made to UObject had to be fixed.

	revert UObject API change.
	* src/uvalue.cc: done.

2007-01-14  Jean-Christophe Baillie  <baillie@gostai.com>

	update uobject externals to r363

2007-01-12  Akim Demaille  <demaille@gostai.com>

	Update uobject
	To get Matthieu's fix on scanf use.

2007-01-12  Akim Demaille  <demaille@gostai.com>

	cpp fix
	* src/ucommand.cc: Fix an #undef.

2007-01-11  Akim Demaille  <demaille@gostai.com>

	-Werror
	* configure.ac: Pass it.

2007-01-11  Akim Demaille  <demaille@gostai.com>

	Shorten scopes, fix warnings
	* src/uvalue.cc (UValue::copy): Make it clear which missing
	cases are valid (e.g., DATA_VOID), and which are to reject.
	Possibly some cases are missing, and will have to be added,
	but the test suite passes.

2007-01-11  Akim Demaille  <demaille@gostai.com>

	renaming
	(This is to split the following patch.)
	* src/uvalue.cc: ret -> res.

2007-01-11  Akim Demaille  <demaille@gostai.com>

	Fix warnings
	* src/uvariable.cc: Die on impossible switch cases.

2007-01-11  Akim Demaille  <demaille@gostai.com>

	Update uobject
	* src/uvalue.cc: Adjust.

2007-01-11  Matthieu Nottale  <nottale@gostai.com>

	Add missing variable initialisation
	* src/parser/uparser.cc: Initialise filename_ in ctor.

2007-01-11  Akim Demaille  <demaille@gostai.com>

	Coding style
	* src/ueventmatch.cc, src/ueventmatch.hh: Improve the coding
	style: scopes, ctors, for loops, useless braces and parens.
	The usual stuff.

2007-01-11  Akim Demaille  <demaille@gostai.com>

	UEventCompoundType
	* src/utypes.hh (UEventCompoundType): Move to.
	* src/ueventcompound.hh (UEventCompound::Type): here.
	* src/ueventcompound.cc: Adjust.
	Also, use switch when that's more appropriate.
	And SHORTEN THE SCOPES!
	* src/uexpression.cc: Adjust.

2007-01-11  Akim Demaille  <demaille@gostai.com>

	simplify (UCommand_TREE)
	* src/uconnection.cc (simplify): New.
	(UConnection::execute): Use it.

2007-01-11  Akim Demaille  <demaille@gostai.com>

	Coding style
	* src/ucommandqueue.cc: Shorten scopes.
	Use switch where appropriate.
	Use array notations where more appropriate than pointers.

2007-01-11  Akim Demaille  <demaille@gostai.com>

	libport up
	* src/uconnection.cc, src/uconnection.hh,
	* src/userver.cc, src/userver.hh: Adjust.

2006-12-29  SIGOURE Benoit  <sigoure.benoit@lrde.epita.fr>

	Fix includes.
	* src/ucommand.hh: include cstdarg.

2006-12-29  Akim Demaille  <demaille@gostai.com>

	Nuke two warnings
	* src/uexpression.cc: Provide defaults to two switches.

2006-12-29  Akim Demaille  <demaille@gostai.com>

	Use abort to please gcc
	* src/ucomplaints.cc: instead of continuing the execution.

2006-12-29  Akim Demaille  <demaille@gostai.com>

	More send_error
	None of these are exercised by the test suite...
	* src/ucommand.hh (send_error): Now exported.
	* src/ucommand.cc: Adjust.
	* src/uvariablename.cc: Use it.

2006-12-29  Akim Demaille  <demaille@gostai.com>

	UVariableName::UDeriveType
	* src/utypes.hh (UDeriveType): Move to...
	* src/uvariablename.hh: here.
	Adjust all uses.
	* src/parser/bison/ugrammar.y (TOK_NORM): Use the same
	string in the parser as it is in the scanner.
	Use more string reprensentation for symbols.

2006-12-29  Akim Demaille  <demaille@gostai.com>

	Display the expression locations in errors
	* src/uexpression.hh, src/uexpression.cc (eval_LIST, eval_GROUP):
	New, extracted from...
	(eval): here.
	(send_error): New.
	Use it instead of snprintf + send dark incantations.

2006-12-29  Akim Demaille  <demaille@gostai.com>

	Put UDefType in its class
	* src/utypes.hh (UDefType): Move to...
	* src/ucommand.hh (UCommand_DEF::UDefType): here.
	Adjust all uses.
	* src/uvariablename.hh (id_type): Remove, unused.
	Adjust all "uses" (that were useless).

2006-12-29  Akim Demaille  <demaille@gostai.com>

	Attach locations to UExpressions
	* src/uexpression.hh, src/uexpression.cc (UExpression): Derive
	from UAst.
	Adjust all uses.

2006-12-29  Akim Demaille  <demaille@gostai.com>

	Remove useless prefix
	* src/ucommand.hh: No need to specify UCommand:: where we're in it.
	Besides, it actually comes from UAst.

2006-12-29  Akim Demaille  <demaille@gostai.com>

	Fix location tracking
	When load is executed, we must preserve the current location.
	* src/parser/uparser.cc (UParser::process_): When loading a file
	backup the current location and restore it to keep track of
	the location in the input.

2006-12-27  Akim Demaille  <demaille@gostai.com>

	Add location to command errors
	* src/uast.hh (loc): New.
	* src/ucommand.cc (send_error): Also report the location of
	the broken command.

2006-12-27  Akim Demaille  <demaille@gostai.com>

	On second thought, pass the command to send_error
	* src/ucommand.cc (send_error): Instead of taking a tag,
	take a command and use its tag.
	And use an string stream for the format.

2006-12-27  Akim Demaille  <demaille@gostai.com>

	send_error
	* src/ucommand.cc (send_error): New.
	Use it instead of open coded error strings.
	It could be part of UCommand, I'm not sure.

2006-12-27  Akim Demaille  <demaille@gostai.com>

	execute_
	* src/utypes.hh (UCommandStatus): Move to...
	* src/ucommand.hh (UCommand::Status): here.
	(execute): Be = 0!!!
	(execute_): New.
	Let all the heirs implement it instead of execute.
	Simplify a bazillion of "return status =".
	Adjust all dependencies.

2006-12-27  Akim Demaille  <demaille@gostai.com>

	Style changes
	* src/ucommand.cc: Use if where switch was not so appropriate.

2006-12-27  Akim Demaille  <demaille@gostai.com>

	Factor print, and add consts
	* src/uasynccommand.cc, src/uasynccommand.hh, src/ubinary.cc,
	* src/ubinary.hh, src/ucommand.cc, src/ucommand.hh,
	* src/uconnection.cc, src/ucopy.hh, src/uexpression.cc,
	* src/uexpression.hh, src/unamedparameters.cc,
	* src/unamedparameters.hh, src/uvalue.hh, src/uvariablelist.cc,
	* src/uvariablelist.hh, src/uvariablename.cc, src/uvariablename.hh:
	(print, copy): these are const methods.
	Adjust all uses.
	Also, remove some useless includes.
	* src/ucommand.cc, src/ucommand.hh (UCommand::copy): This is
	= 0 for God sakes!
	(UCommand::print_): New.
	(UCommand::print): Adjust to using it.
	* src/uvalue.cc: Stop using ucopy here, more care is needed.

2006-12-27  Akim Demaille  <demaille@gostai.com>

	More DEBUG_ATTR
	* src/ucommand.cc: here.

2006-12-27  Akim Demaille  <demaille@gostai.com>

	Shorten scopes
	* src/uconnection.cc: here.

2006-12-27  SIGOURE Benoit  <sigoure.benoit@lrde.epita.fr>

	Restyle.
	* src/memorymanager/memorymanager.cc,
	* src/network/bsdnet/network.cc,
	* src/parser/bison/flex-lexer.hh,
	* src/uasynccommand.cc,
	* src/uasyncregister.cc,
	* src/ucommand.cc,
	* src/ueventcompound.cc,
	* src/ueventhandler.cc,
	* src/ueventinstance.cc,
	* src/ueventmatch.cc,
	* src/uexpression.cc,
	* src/userver.cc,
	* src/ustring.cc,
	* src/utypes.hh,
	* src/uvalue.cc,
	* src/uvar.cc: Formatting changes.

2006-12-26  SIGOURE Benoit  <sigoure.benoit@lrde.epita.fr>

	Restyle.
	* src/memorymanager/memorymanager.cc,
	* src/network/bsdnet/network.cc,
	* src/ucommand.cc,
	* src/uconnection.cc,
	* src/uexpression.cc: Here.

2006-12-26  Akim Demaille  <demaille@gostai.com>

	Comment changes
	* src/uvariablename.hh: here.

2006-12-26  Akim Demaille  <demaille@gostai.com>

	s/_FLAVORS//
	* src/ucommand.hh (WHILE_FLAVORS, LOOPN_FLAVORS, FOREACH_FLAVORS)
	(FOR_FLAVORS, TREE_FLAVORS): Rename as...
	(WHILE, LOOPN, FOREACH, FOR, TREE): these.
	These names were just to ease the transition of semantics of
	these symbols.
	Adjust all uses.

	* src/uconnection.cc: Use a brand new C++ instruction: for.

2006-12-26  Akim Demaille  <demaille@gostai.com>

	Factor the command flavors
	* src/utypes.hh (UNodeType): Move to...
	* src/flavorable.hh (Flavorable::UNodeType): this new class.
	* src/ucommand.hh, src/ucommand.cc (U
	(to_string, kind, nodetype): Remove, now useless.
	(WHILE, WHILE_AND, WHILE_PIPE): Remove, replaced with...
	(WHILE_FLAVORS): this.
	(LOOPN, LOOPN_AND, LOOPN_PIPE): Remove, replaced with...
	(LOOPN_FLAVORS): this.
	(FOREACH, FOREACH_AND, FOREACH_PIPE): Remove, replaced with...
	(FOREACH_FLAVORS): this.
	(FOR, FOR_AND, FOR_PIPE): Remove, replaced with...
	(FOR_FLAVORS): this.
	(TREE): Rename as...
	(TREE_FLAVORS): this.
	(UCommand_TREE, UCommand_WHILE, UCommand_LOOPN, UCommand_FOREACH)
	(UCommand_FOR): Inherit from Flavorable.
	Adjust ctors and copy.
	(UCommand_TREE::node): Remove, duplicate flavor_.
	Adjust all uses.

2006-12-26  Akim Demaille  <demaille@gostai.com>

	Restyling
	* src/uvariablename.cc: Shorten scopes.
	Use Boolean expressions instead of statements.
	Use less useless variables.

2006-12-26  SIGOURE Benoit  <sigoure.benoit@lrde.epita.fr>

	Restyle.
	* src/uasynccommand.cc,
	* src/uasyncregister.cc,
	* src/ubinder.cc,
	* src/ucommand.cc,
	* src/ucommand.hh,
	* src/ucommandqueue.cc,
	* src/uconnection.cc,
	* src/ueventcompound.cc,
	* src/ueventhandler.cc,
	* src/ueventinstance.cc,
	* src/ueventmatch.cc,
	* src/uexpression.cc,
	* src/ugroup.cc,
	* src/uobj.cc,
	* src/uobject.cc,
	* src/uqueue.cc,
	* src/userver.cc,
	* src/userver.hh,
	* src/ustring.cc,
	* src/uvalue.cc,
	* src/uvar.cc,
	* src/uvariable.cc,
	* src/uvariablename.hh: Formatting changes.

2006-12-26  Akim Demaille  <demaille@gostai.com>

	More DEBUG_ATTR
	* src/ucommand.cc (DEBUG_ATTR_I): New.
	Use it, and use DEBUG_ATTR also more widely.

2006-12-26  Akim Demaille  <demaille@gostai.com>

	Shorten scopes
	* src/ucommand.cc (UCommand_AT::execute): here.

2006-12-26  Akim Demaille  <demaille@gostai.com>

	Pass tags as std::string
	* src/ucommand.cc, src/uvariablename.cc: here.

2006-12-26  Akim Demaille  <demaille@gostai.com>

	Move the doc where it belongs: the header file.
	* src/uconnection.hh, src/uconnection.cc: here.

2006-12-26  Akim Demaille  <demaille@gostai.com>

	Local restyling
	* src/uvariablename.cc: here.
	Shorten and cut var scopes.
	Compute booleans as expressions instead of using statements.

2006-12-26  Akim Demaille  <demaille@gostai.com>

	if for -> for
	* src/uvariable.cc: Iterate over empty structures just as on
	non-empty ones.
	And use useful identifiers.

2006-12-26  Akim Demaille  <demaille@gostai.com>

	Use #if 0 to comment out code
	* src/ugroup.cc: here.

2006-12-26  Akim Demaille  <demaille@gostai.com>

	UVariable::UVarSet
	* src/utypes.hh (UVarSet): Move to...
	* src/uvariable.hh (UVariable::UVarSet): here.
	Adjust all uses.
	Remove tautologic (and incorrect) documentation.
	(setName): Move the implementations into the *.cc file.
	(uvalue.hh, ustring.hh): Remove the includes.
	Adjust all users that did not properly include uvalue.hh.
	* src/userver.cc (UServer::work): Remove the useless variable
	selfError. That frees us from additional includes.

2006-12-26  Akim Demaille  <demaille@gostai.com>

	s/CMD_//
	* src/ucommand.hh (Type): Remove the CMD_ prefix.
	Adjust all uses.

	* src/parser/bison/ugrammar.y: More "tag" uses.

2006-12-26  SIGOURE Benoit  <sigoure.benoit@lrde.epita.fr>

	More restyling.
	* src/ucommand.cc,
	* src/ucommandqueue.cc,
	* src/uexpression.cc,
	* src/uobj.cc,
	* src/uvalue.cc,
	* src/uvar.cc,
	* src/uvariablename.cc: Restyle. Formatting changes. Some potentially
	  dangerous default cases were removed. If they were intended, rewrite
	  them as:
	  default: /* skip */
	    break;
	  Meanwhile we have more compiler warnings about cases not handled in
	  switch.

2006-12-25  SIGOURE Benoit  <sigoure.benoit@lrde.epita.fr>

	Restyle.
	* src/ucommand.cc,
	* src/ucommandqueue.cc,
	* src/uconnection.cc,
	* src/ueventhandler.cc,
	* src/ueventmatch.cc,
	* src/uexpression.cc,
	* src/ugroup.cc,
	* src/uobj.cc,
	* src/uobject.cc,
	* src/uqueue.cc,
	* src/uvalue.cc,
	* src/uvar.cc,
	* src/uvariable.cc,
	* src/uvariablename.cc,
	* src/uvariablename.hh: Here. Formating changes.

2006-12-25  SIGOURE Benoit  <sigoure.benoit@lrde.epita.fr>

	This should have been done much sooner...
	change 'inherit' to 'inherits'
	* src/parser/bison/ugrammar.y: done.
	* src/parser/bison/utoken.l: done.

2006-12-25  SIGOURE Benoit  <sigoure.benoit@lrde.epita.fr>

	change email notification to kernel1@gostai.com
	* vcs/local.rb: done.

2006-12-25  Akim Demaille  <demaille@gostai.com>

	Factor handling of tags in the grammar
	* src/parser/bison/ugrammar.y (tag): New.

2006-12-25  Akim Demaille  <demaille@gostai.com>

	Factor the handling of flags
	I'd really appreciate if someone could add tests on the use
	of flags...
	* src/parser/bison/ugrammar.y (flags, flags.0.1): Remove.
	(flag, flags.0, flags.1): New.

2006-12-25  Akim Demaille  <demaille@gostai.com>

	Rule permutation
	* src/parser/bison/ugrammar.y: Highlight the similarity bw rules
	using flags.

2006-12-25  Akim Demaille  <demaille@gostai.com>

	Simplifications
	* src/uexpression.hh (UExpression::Type): Remove the EXPR_ prefix.
	Adjust all uses.
	(UExpression::UExpression): Remove the ctor that takes an ufloat*,
	since any it takes a copy.
	Use assert instead of claiming some belief in comments.

	* src/parser/bison/ugrammar.y (take): New.
	Use it to free leaking ufloats.
	There are many more, but the rest of the code must first take
	ufloats by value, not pointer.
	(flags.0.1): New.
	(flags): Use it.
	* src/uatcandidate.cc (trigger): Simplify the control flow logic.

2006-12-24  Akim Demaille  <demaille@gostai.com>

	Reduce code bloat in the parser
	The assembly flags are no longer needed on MIPS to compile
	the parser.  Maybe we can also leave -O2.
	* src/parser/bison/ugrammar.y (NEW_EXP, NEW_BIN, MEMCHECK): Remove
	all these macros, replaced by...
	(new_exp, new_bin, memcheck): these.
	(uparser): Rename as...
	(up): this.
	(TOK_UECHO): Rename as...
	(TOK_ECHO): this.
	Use string instead of token names when possible.
	* src/parser/bison/utoken.l: Adjust.
	* src/parser/uparser.hh, src/parser/uparser.cc (UFlexer):
	Remove, useless.

2006-12-24  SIGOURE Benoit  <sigoure.benoit@lrde.epita.fr>

	Revert former change.
	* src/uexpression.cc: const_cast strstr's return value. It is needed
	  on Windows/VC++ where strstr is overloaded: when one of its
	  arguments is const, both are const and the return value is also
	  const.

2006-12-24  SIGOURE Benoit  <sigoure.benoit@lrde.epita.fr>

	UASyncCommand is an UCommand.
	In my quest to remove evil old-style C casts from the code, I noticed
	that sometimes, an UASyncCommand* gets casted in an UCommand*. This is
	plain wrong since UASyncCommand doesn't inherit UCommand. Worse: the
	resulting UCommand* could be used to call getTag method and this
	method doesn't exist in UASyncCommand. Since only UCommand_AT and
	UCommand_WHENEVER use UASyncCommand and since they used to inherit
	both UCommand and UASyncCommand, I fixed this by making UASyncCommand
	inherit UCommand and by making UCommand_{WHENEVER,AT} inherit only
	UASyncCommand. Now it is safe to use an UASyncCommand in the context
	of an UCommand.

	* src/ucommand.hh: Don't include uasynccommand.hh.
	  (UCommand_AT, UCommand_WHENEVER): Move to...
	* src/uasynccommand.hh: Here.
	  (UASyncCommand): Inherit from UCommand.
	  (UCommand_AT, UCommand_WHENEVER): Inherit from UASyncCommand.

	* src/ucommand.cc,
	* src/uasynccommand.cc: Fix initialization lists accordingly.

	* src/uatcandidate.cc,
	* src/uvariablelist.cc,
	* src/parser/bison/ugrammar.y,
	* src/ufunction.cc,
	* src/uobject.cc,
	* src/uvariable.cc,
	* src/uvariablename.cc: Fix includes.
	* src/uexpression.cc: Ditto + remove formerly invalid (now useless)
	  casts.

	* src/ustring.cc: Remove useless casts.
	* src/uconnection.cc: Ditto + rewrite unsafe upward casts using
	  dynamic_cast and assert when dynamic_cast fails.

	* src/uvariablename.hh,
	* src/ughostconnection.cc: Aesthetic change.

2006-12-24  SIGOURE Benoit  <sigoure.benoit@lrde.epita.fr>

	More restyling.
	* src/ubinary.cc,
	* src/ucommand.cc,
	* src/ughostconnection.cc,
	* src/uqueue.cc,
	* src/ustring.cc,
	* src/usystem.cc,
	* src/uvalue.cc: Use static_cast where possible. static_cast is ugly
	  and makes the code harder to read, but it's safer and it's the price
	  to pay when you deal with unsafe C functions when you should be
	  using high level C++ abstractions.

2006-12-24  SIGOURE Benoit  <sigoure.benoit@lrde.epita.fr>

	Restyle.
	* src/Makefile.am,
	* src/uast.hh,
	* src/ucommand.hh,
	* src/uexpression.cc,
	* src/uvariable.cc,
	* src/ustring.hh: Remove trailing whitespaces.

	* src/ueventinstance.cc,
	* src/uasyncregister.cc,
	* src/uvalue.cc,
	* src/ueventcompound.cc,
	* src/uasynccommand.cc,
	* src/ueventmatch.cc: Use libport/cstdio.

	* src/uvar.cc: Remove unecessary parenthesis.

2006-12-23  Akim Demaille  <demaille@gostai.com>

	Update tests
	* src/uexpression.cc: Simplify error message.

2006-12-23  Akim Demaille  <demaille@gostai.com>

	More specific errors
	* src/uexpression.cc: For "load" and "exec".

2006-12-23  Akim Demaille  <demaille@gostai.com>

	More sendf
	* src/ucommand.cc: Use more sendf than send.

2006-12-23  Akim Demaille  <demaille@gostai.com>

	Fix multiple definitions
	* src/uast.hh (UAst::UAst): inline the implementation.

2006-12-23  Akim Demaille  <demaille@gostai.com>

	Simplify UCommand uses
	* src/ucommand.cc: Don't qualify when used by the definer.
	* src/uconnection.cc: Fix C++ -> C of strings.

2006-12-23  Akim Demaille  <demaille@gostai.com>

	Update UConnection::sendf
	* src/uconnection.hh, src/uconnection.cc (sendf): Take a string, not
	a char*.
	Add one for va_list.
	* src/ucommand.hh, src/ucommand.cc: Adjust.

2006-12-22  Akim Demaille  <demaille@gostai.com>

	Add location to UCommands
	* src/uast.hh: New.
	* src/Makefile.am: Adjust.
	* src/ucommand.hh (UCommand): Derive from UAst.
	Adjust all dependencies.

2006-12-22  Akim Demaille  <demaille@gostai.com>

	Update test framework
	* configure.ac: Adjust.

2006-12-22  Akim Demaille  <demaille@gostai.com>

	Store all the parsed file names
	* src/parser/uparser.hh, src/parser/uparser.cc (files, files_):
	New.
	(filename_): Now a pointer.
	* src/parser/bison/ugrammar.y: Let the locations' file names be
	const.

2006-12-22  Akim Demaille  <demaille@gostai.com>

	Coding style changes
	* src/ucommand.cc: here.
	(kind): New.
	Use it.

2006-12-22  Akim Demaille  <demaille@gostai.com>

	Less headers
	* src/userver.hh: Do not include ubinder.hh to lighten the
	dependencies.
	* src/ucommand.cc, src/uconnection.cc, src/uobj.cc,
	* src/uvariable.cc: do it.

2006-12-22  Akim Demaille  <demaille@gostai.com>

	Update tests
	* Makefile.am: Fix.

2006-12-22  Akim Demaille  <demaille@gostai.com>

	Missing include
	* src/uvariable.cc (ubinary.hh): Include it.

2006-12-22  Akim Demaille  <demaille@gostai.com>

	Prepare for new tests/
	This checkin probably does not work, but is needed to serialize
	complex svn directory changes.
	* tests: Remove.
	Will be replaced by an svn:externals onto urbivalid.
	* configure.ac: tests/ is now a package, not a simple subdir.

2006-12-22  Akim Demaille  <demaille@gostai.com>

	Less includes in headers
	* src/uobj.hh, src/ucommand.hh: Remove several includes.
	* src/parser/bison/ugrammar.y, src/ucommand.cc, src/uconnection.cc,
	* src/uexpression.cc, src/uobj.cc, src/uvalue.cc:
	Add the missing includes.
	Rename iterators.
	Formatting changes.

2006-12-22  Akim Demaille  <demaille@gostai.com>

	Simplifications
	* src/ucommand.hh: Make private most attributes.
	(copybase): Return the modified argument to please the call sites.
	The previous return value was *never* used.
	(nbval): Remove, unused.
	* src/ucommand.cc: Adjust.

2006-12-22  Akim Demaille  <demaille@gostai.com>

	Let variables be variables
	not attributes...
	* src/ucommand.hh, src/ucommand.cc (tmpeval): Remove.
	(v): New local variable in several places.
	Also, factor common code.

2006-12-22  Akim Demaille  <demaille@gostai.com>

	Minor changes
	* src/ucommand.cc, src/uconnection.cc, src/uconnection.hh: here.

2006-12-22  Akim Demaille  <demaille@gostai.com>

	Restyle
	* src/ucommand.cc: here.

2006-12-22  Akim Demaille  <demaille@gostai.com>

	Refactor
	* src/ucommand.cc: A lot of simple by very effective
	simplifications.
	Some are really absurd, reading the patch is encouraged if
	you need a laugh.

2006-12-22  SIGOURE Benoit  <sigoure.benoit@lrde.epita.fr>

	Add some workarounds for bug #114.
	* src/parser/bison/ugrammar.y: Work around the fact that a
	  taggedcommand can be a command, a command can be an instruction, and
	  instruction can be empty (and a NULL pointer). Some NULL pointers
	  in the AST happen to be fatal for the kernel. Report a parse error
	  for those.

2006-12-22  SIGOURE Benoit  <sigoure.benoit@lrde.epita.fr>

	Remove an unsafe cast.
	* src/parser/bison/ugrammar.y: Remove an unsafe cast from UCommand* to
	  UCommand_TREE*. Use dynamic_cast instead.

2006-12-22  SIGOURE Benoit  <sigoure.benoit@lrde.epita.fr>

	Formatting changes.
	* src/parser/bison/ugrammar.y: Clean coding-style. Remove useless C
	 casts excepted where they are necessary to pick up an overload (in
	 this case: Use static_cast instead).

2006-12-22  SIGOURE Benoit  <sigoure.benoit@lrde.epita.fr>

	Leak less memory when adding an alias.
	* src/userver.cc (UServer::addAlias): Leak only a string (char*, not
	  std::string) instead of leaking that string plus an UString.

2006-12-22  SIGOURE Benoit  <sigoure.benoit@lrde.epita.fr>

	Fix initialization order and code cleanup.
	* src/userver.cc (ctor): Fix initialization order.
	  Some code cleanup (including using ++iterator instead of iterator++
	  where possible).

2006-12-22  SIGOURE Benoit  <sigoure.benoit@lrde.epita.fr>

	Fix includes.
	* src/ucommand.hh: Move cstdarg to.
	* src/ucommand.cc: ... Here.
	* src/userver.hh: Include cstdarg.

2006-12-22  Akim Demaille  <demaille@gostai.com>

	Clean up
	* src/ucommand.cc (debug, DEBUG_ATTR, to_string): New.
	(nodeType_foreach, nodeType_for, nodeType_loopn): Merge into...
	(nodetype): this.
	Extend for WHILE.
	Use them all.
	Remove useless parens.
	Rename iterators.
	Shorten scopes.

2006-12-22  Akim Demaille  <demaille@gostai.com>

	Clean up
	* src/ubinder.hh, src/ubinder.cc: Here.
	Use simple iterator names.

2006-12-22  Akim Demaille  <demaille@gostai.com>

	debug (va_list)
	* src/userver.hh, src/userver.cc (debug): One more version,
	taking a va_list.

2006-12-21  SIGOURE Benoit  <sigoure.benoit@lrde.epita.fr>

	Add a dirty workaround for bug #113.
	* src/uconnection.cc (UConnection::received): Here.

2006-12-21  Akim Demaille  <demaille@gostai.com>

	buffer_t
	* src/ucommand.cc (buffer_t): New.
	Use it.
	(tmpbuffer): Rename as...
	(buf): this.
	Let's keep the names short.
	* src/ucommand.hh (MAXSIZE_TMPMESSAGE): Remove.
	Let's keep the headers simple.

2006-12-21  SIGOURE Benoit  <sigoure.benoit@lrde.epita.fr>

	Fix CLEANFILES.
	* Makefile.am,
	* src/Makefile.am (CLEANFILES): Add vc80.pdb (VC++ puts the equivalent
	  of the debug stuff generated by -g in this file).

2006-12-20  Jean-Christophe Baillie  <baillie@gostai.com>

	urbivalid-up.

2006-12-20  Jean-Christophe Baillie  <baillie@gostai.com>

	fix small bug in speed:0 modified assignment.
	* src/ucommand.cc: fix behavior. No more 0=0.0001 ugly stuff.

2006-12-20  Jean-Christophe Baillie  <baillie@gostai.com>

	Fix ticket [111].
	fix synchronous assignment problem with add mode.
	* src/ucommand.cc: use previous value as startvalue to insure that it
	will remain unchanged between several assignments during the same
	cycle.

2006-12-20  Jean-Christophe Baillie  <baillie@gostai.com>

	formatting change
	* src/ucommand.cc: done.

2006-12-20  SIGOURE Benoit  <sigoure.benoit@lrde.epita.fr>

	Use libport/cstdio.
	* src/ucommand.cc,
	* src/uconnection.cc,
	* src/uexpression.cc,
	* src/uobj.cc,
	* src/uobject.cc,
	* src/userver.cc,
	* src/usystem.cc,
	* src/uvariable.cc,
	* src/uvariablename.cc: Here.

2006-12-20  SIGOURE Benoit  <sigoure.benoit@lrde.epita.fr>

	Fix include.
	* src/uvalue.hh: Fix typo.

2006-12-20  SIGOURE Benoit  <sigoure.benoit@lrde.epita.fr>

	Add missing include.
	* src/uvalue.hh: include ref-pt.hh from libport.

2006-12-20  Akim Demaille  <demaille@gostai.com>

	Include cstdarg
	* src/uconnection.cc: here.

2006-12-19  Akim Demaille  <demaille@gostai.com>

	UConnection::sendf
	* src/uconnection.hh, src/uconnection.cc (UConnection::sendf): New.
	* src/ucommand.cc, src/userver.cc, src/uvariablename.cc:
	perl -0 -pi -e 's/char (\w+)\[([^\]]+)\];
	\s*snprintf\s*\(\1,\s*\2,\s* (.*?)\);
	(\s*connection->send)\(\1,\s*(.*?)\);/$4f ($5, $3);/gms' src/*c
	Plus fixes by hand when it matched too well.

2006-12-19  Akim Demaille  <demaille@gostai.com>

	Simplifications
	* src/userver.cc: Use C++ like ctors.
	Someone will have to clean the warnings.
	And maybe continue to improve this ctor.
	Also, use simple iterator variable names (e.g., i).

2006-12-19  Akim Demaille  <demaille@gostai.com>

	Use an impossible name for removeFunction
	* src/userver.cc (UServer::UServer): here.

2006-12-19  Akim Demaille  <demaille@gostai.com>

	Put back the old definition of FREEMEM
	* src/utypes.hh: here.
	The test timed out on Windows.

2006-12-19  Akim Demaille  <demaille@gostai.com>

	Restore the newest definition of FREEMEM
	* src/utypes.hh: Here.
	Up till now we had 13/22 errors on Windows.  I suspect we
	still do after this patch.  Then we'll have to study the uses
	of ADDMEM, that will be the only remaining culprit.

2006-12-19  Akim Demaille  <demaille@gostai.com>

	Functions own their name
	* src/ufunction.cc, src/ufunction.hh (funname): Now an UString.
	Private.
	* src/ucommand.cc, src/userver.cc: Adjust.

2006-12-19  Akim Demaille  <demaille@gostai.com>

	Formatting and parens changes
	* src/ufunction.hh, src/userver.cc: here.

2006-12-19  Akim Demaille  <demaille@gostai.com>

	Restore the newest LIBERATE/ADDOBJ/FREEOBJ
	* src/utypes.hh: here.
	The problem (early failures on Aibo and Windows) is probably
	with the definition of ADDMEM and FREEMEM, not these.

2006-12-19  Akim Demaille  <demaille@gostai.com>

	Remove old GCC 2 hacks
	* src/ucommand.cc, src/uvalue.cc: here.

2006-12-19  Akim Demaille  <demaille@gostai.com>

	Formatting changes
	* src/uqueue.cc: here.

2006-12-19  Akim Demaille  <demaille@gostai.com>

	Use libport/ref-pt.hh
	* src/fwd.hh: Complete.
	* src/parser/bison/ugrammar.y: Adjust.
	* src/ucallid.cc,
	* src/ucallid.hh,
	* src/ucommand.cc,
	* src/ucommand.hh,
	* src/uconnection.cc,
	* src/ueventcompound.hh,
	* src/uexpression.cc,
	* src/unamedparameters.cc,
	* src/uobj.cc,
	* src/uobject.cc,
	* src/userver.cc,
	* src/utypes.hh,
	* src/uvalue.cc,
	* src/uvalue.hh,
	* src/uvariable.cc,
	* src/uvariablelist.cc:
	Ditto.
	Remove includes from the hh files, sort those in cc files.

2006-12-19  Akim Demaille  <demaille@gostai.com>

	Restore old ADDMEM macros
	* src/utypes.hh: here.

2006-12-19  Akim Demaille  <demaille@gostai.com>

	ucomplaints.*
	* src/ucomplaints.cc, src/ucomplaints.hh: New.
	* src/ucommand.cc, src/uconnection.cc, src/uconnection.hh,
	* src/utypes.hh, src/Makefile.am: Adjust.

2006-12-19  SIGOURE Benoit  <sigoure.benoit@lrde.epita.fr>

	Code clean-up.
	* src/ucommand.cc: Remove useless casts. Replace unsafe casts by
	  dynamic_cast.

2006-12-19  Akim Demaille  <demaille@gostai.com>

	Don't define tmpbuffer globally
	* src/ucommand.hh, src/ucommand.cc: Define it where used.
	* src/uvariablename.cc: Adjust.

2006-12-19  Akim Demaille  <demaille@gostai.com>

	Update uobject

2006-12-19  Akim Demaille  <demaille@gostai.com>

	Shorten scopes
	* src/ucommand.cc (UCommand_ASSIGN_VALUE::execute): here.

2006-12-19  SIGOURE Benoit  <sigoure.benoit@lrde.epita.fr>

	Don't fail if valgrind was requested but can't be found.
	* tests/check-file: .

2006-12-19  Akim Demaille  <demaille@gostai.com>

	Warn about memory instead of corruptions
	* src/uconnection.cc (received): Use a more appropriate warning here.

2006-12-19  SIGOURE Benoit  <sigoure.benoit@lrde.epita.fr>

	Fix test suite.
	* tests/check-file: Add missing `eval's.

2006-12-19  Akim Demaille  <demaille@gostai.com>

	Remove THESERVER
	* src/network/bsdnet/connection.cc,
	* src/network/bsdnet/network.cc: Use ::urbiserver.

2006-12-19  SIGOURE Benoit  <sigoure.benoit@lrde.epita.fr>

	Add support for Valgrind.
	* Makefile.am (maintainer-check, valgrind-check): New.
	* tests/check-file: Run valgrind if USE_VALGRIND or WITH_VALGRIND is a
	  non empty environment variable.

2006-12-19  Akim Demaille  <demaille@gostai.com>

	Adjust to libport::hash_map_type
	* src/utypes.hh: here.

2006-12-19  Akim Demaille  <demaille@gostai.com>

	Remove Wno-effc++
	* configure.ac: here.

2006-12-19  Jean-Christophe Baillie  <baillie@gostai.com>

	update uobject externals

2006-12-19  Jean-Christophe Baillie  <baillie@gostai.com>

	strMorph(s) will morph the UCommand into the command written
	in s, using 'exec' as an intermediary to handle s.

	code factoring
	* src/ucommand.cc: use strMorph to factor string->command code.

2006-12-19  Jean-Christophe Baillie  <baillie@gostai.com>

	Support for kernel system messages has been added through the USystem
	class that uobjects can inherit. This USystem class is a generic proxy
	to kernel informatio and kernel messages, only usable in pluggin mode.

	Read the documentation in usystem.hh for application on the
	NEW_CHANNEL kernel message channel and usage in UCommand_NEW to catch
	failed 'new' attempts (modif added for mefyl).

	Add support for kernel system messages with USystem, application to
	* src/Makefile.am: add usystem to the build process.
	* src/fwd.hh: declare USystem.
	* src/ucommand.cc: add support for NEW_CHANNEL messages and add
	factoring code with 'strMorph'.
	* src/ucommand.hh: add strMoprh and sysCall flag.
	* src/userver.cc: init 'systemObjects', vector of registered USystem
	objects lists. The vector index is the message channel.
	* src/userver.hh: add systemObjects.
	* src/usystem.cc: New.

2006-12-15  SIGOURE Benoit  <sigoure.benoit@lrde.epita.fr>

	Remove extra qualification.
	* src/uexpression.hh (eval_EXPR_FUNCTION): Don't declare with the
	 'UExpression::' qualification because it chokes on g++ 4.1.

2006-12-15  Akim Demaille  <demaille@gostai.com>

	eval_EXPR_FUNCTION
	* src/uexpression.hh, src/uexpression.cc (eval): Extract
	the handling of EXPR_FUNCTIONs to...
	(eval_EXPR_FUNCTION): here.
	No other changes (in spite of what the diff may look like).

2006-12-15  Akim Demaille  <demaille@gostai.com>

	EVAL_EXPR_BIN_BOOLEAN
	* src/uexpression.cc: New.
	Use it

2006-12-15  Akim Demaille  <demaille@gostai.com>

	More scope reduction
	* src/uexpression.cc: Here.

2006-12-15  Akim Demaille  <demaille@gostai.com>

	Shorten scopes
	* src/uexpression.cc: Here.

2006-12-14  Akim Demaille  <demaille@gostai.com>

	Shorten scopes
	* src/uexpression.cc: here.

2006-12-14  Akim Demaille  <demaille@gostai.com>

	Shorten scopes
	* src/uexpression.cc: here.

2006-12-14  Akim Demaille  <demaille@gostai.com>

	reuse name from UBlendType
	* src/uexpression.cc: here.
	* src/ucommand.cc: Formatting changes.

2006-12-14  Akim Demaille  <demaille@gostai.com>

	Put UCommandType in UCommand
	* src/utypes.hh (UCommandType): Rename as...
	* src/ucommand.hh (UCommand::Type): this.
	Adjust all callers.

2006-12-14  Akim Demaille  <demaille@gostai.com>

	Shorten scopes
	* src/uexpression.cc: here.

2006-12-14  Akim Demaille  <demaille@gostai.com>

	Shorten scopes
	* src/uexpression.cc: here.

2006-12-14  Akim Demaille  <demaille@gostai.com>

	Factor binaries
	* src/uexpression.cc: here.

2006-12-14  Akim Demaille  <demaille@gostai.com>

	Do not allow string order-comparison
	* src/uexpression.cc: Here.

2006-12-14  Akim Demaille  <demaille@gostai.com>

	Upgrade ENSURE_COMPARISON
	* src/uexpression.cc (ENSURE_COMPARISON): Be given e1 and e2.
	Adjust callers.

2006-12-14  Akim Demaille  <demaille@gostai.com>

	EVAL_EXPR_COMPARISON
	* src/uexpression.cc: New.
	Use it.
	Shorten scopes.

2006-12-14  Akim Demaille  <demaille@gostai.com>

	eval_EXPR_VARIABLE
	* src/uexpression.hh, src/uexpression.cc (eval_EXPR_VARIABLE): New.
	(eval): Extracted from here.
	(devicename, methodname): Remove, unused.
	(errSize): Remove, used, but useless.
	(errorString): Use a tighter scope.

2006-12-14  Akim Demaille  <demaille@gostai.com>

	Shrink the scope of ret
	* src/uexpression.cc: here.

2006-12-14  Akim Demaille  <demaille@gostai.com>

	Add braces
	* src/uexpression.cc: in this monster.

2006-12-14  Akim Demaille  <demaille@gostai.com>

	Formatting changes
	* src/parser/bison/ugrammar.y: here.

2006-12-14  Akim Demaille  <demaille@gostai.com>

	windows.hh
	* src/console.cc: Adjust.

2006-12-14  Akim Demaille  <demaille@gostai.com>

	Clean UExpressions
	* src/utypes.hh (UExpressionType): Move to...
	* src/uexpression.hh, src/uexpression.cc (UExpression::Type): Here.
	Adjust all dependencies.

2006-12-14  Akim Demaille  <demaille@gostai.com>

	Formatting changes
	* src/ucommandqueue.cc: here.

2006-12-14  Akim Demaille  <demaille@gostai.com>

	Update uobject

2006-12-14  Akim Demaille  <demaille@gostai.com>

	Include cassert
	* src/parser/uparser.cc: here.

2006-12-14  Akim Demaille  <demaille@gostai.com>

	Fix location tracking
	* src/parser/uparser.cc, src/parser/uparser.hh (UParser::loc_):
	New.
	* src/parser/bison/ugrammar.y: Use it.
	Formatting changes.
	Remove useles includes.
	* tests/Makefile.am: One less expected failure.

2006-12-14  Akim Demaille  <demaille@gostai.com>

	Match EOF one by one
	* src/parser/bison/utoken.l: To avoid counting two eol on \n\r for
	instance.

2006-12-14  Akim Demaille  <demaille@gostai.com>

	Update uobject
	* src/Makefile.am: Adjust.
	* src/utypes.hh: Include utypes-common.hh.
	Import UBlendType definitions.
	* src/uvariable.hh: UBlend -> UBlendType.
	* src/uvar.cc: Remove what is done elsewhere.

2006-12-14  Akim Demaille  <demaille@gostai.com>

	Don't declare static const int in declarations
	* src/network/bsdnet/connection.hh: Use enums.

2006-12-14  Akim Demaille  <demaille@gostai.com>

	Remove version.hh.in
	* src/version.hh.in: Remove.
	We use the one in build-aux.

2006-12-13  Akim Demaille  <demaille@gostai.com>

	Report file names in parse errors
	* src/parser/uparser.cc, src/parser/uparser.hh (filename_): New.
	* src/parser/bison/ugrammar.y: Use it to initialize @$.
	* tests/check-file: Normalize the path of included files
	to avoid difference due to builddir, srcdir etc.

2006-12-13  Akim Demaille  <demaille@gostai.com>

	Nuke a few useless includes
	I have a small computer, and I'm tired of wasted cycles.
	* src/fwd.hh: Complete and sort.
	* src/parser/bison/ugrammar.y, src/ucommand.cc, src/uconnection.hh,
	* src/ueventhandler.cc, src/uexpression.cc, src/ughostconnection.cc,
	* src/uobj.cc, src/userver.cc, src/userver.hh:
	Remove a few includes from userver.hh, since it's included by
	virtually all the files.
	Adjust the missing dependencies in *.cc files.

2006-12-13  Akim Demaille  <demaille@gostai.com>

	Minor parser cleanups
	* src/parser/uparser.cc, src/parser/uparser.hh (parser_type): New.
	Use it.
	(uflexer_): Rename as...
	(scanner_): this.
	(scan): Remove.
	* src/parser/bison/ugrammar.y: Adjust: directly use the UParser's
	scanner.

2006-12-13  Akim Demaille  <demaille@gostai.com>

	More %printer
	* src/parser/bison/ugrammar.y: For <val>.

2006-12-13  Akim Demaille  <demaille@gostai.com>

	More concrete tokens
	* src/parser/bison/ugrammar.y: here.

2006-12-13  Akim Demaille  <demaille@gostai.com>

	Add tests for load
	* src/console.cc: Support URBI_PATH.
	* src/userver.cc (loadFile): Reduce scopes.
	* tests/Makefile.am (TEST_ENVIRONMENT): New.
	* tests/check-file: Also accept XXXXXXX "prompts".
	Pass URBI_PATH to find files to load.

2006-12-12  Akim Demaille  <demaille@gostai.com>

	Remove UCommand_LOAD
	* src/ucommand.cc, src/ucommand.hh: It has been obsoleted by the
	previous patch.

2006-12-12  Akim Demaille  <demaille@gostai.com>

	Merge load into exec
	* src/uexpression.cc: Merge the handling of load into that of exec.

2006-12-12  Akim Demaille  <demaille@gostai.com>

	UServer::path
	* src/userver.cc, src/userver.hh (path_type, path, find_file):
	New.
	(loadFile): No longer pure virtual, provide an effective default
	version.
	* src/console.cc (loadFile): Remove, this version is now in the
	kernel.

2006-12-12  Akim Demaille  <demaille@gostai.com>

	include fstream
	* src/parser/uparser.cc: here.

2006-12-12  Akim Demaille  <demaille@gostai.com>

	Add file parsing
	* src/parser/uparser.cc, src/parser/uparser.hh (parse_): New.
	(process): Use it.
	Add an overloaded version meant to parse file, not a loaded buffer.

2006-12-12  Akim Demaille  <demaille@gostai.com>

	UParsers know their UConnection
	* src/parser/uparser.cc, src/parser/uparser.hh (UParser::connection):
	New.
	(UParser::UParser, UParser::process): Adjust.
	* src/ucommand.cc, src/uexpression.cc, src/userver.cc: Adjust.
	* src/uconnection.cc, src/uconnection.hh: Pass the connection
	to the parser ctor.

2006-12-12  Akim Demaille  <demaille@gostai.com>

	Formatting changes
	* src/ucommand.hh, src/userver.cc: here.

2006-12-12  Akim Demaille  <demaille@gostai.com>

	White space changes
	* src/ucommand.cc: here.

2006-12-12  Akim Demaille  <demaille@gostai.com>

	UDEBUG_EXPR
	* src/uexpression.cc: New.
	(UExpression::print): Use it.
	Should be used more widely.

2006-12-12  Akim Demaille  <demaille@gostai.com>

	One parser per connection
	* src/userver.cc, src/userver.hh: No longer aggregate a parser.
	* src/uconnection.cc, src/uconnection.hh (parser_, parser): New.
	(lastloc): Move to...
	* src/parser/uparser.hh: here.
	* src/parser/bison/ugrammar.y: Adjust.
	* src/ucommand.cc, src/uexpression.cc: Adjust to find the connection's
	parser, not the server's.

2006-12-12  Akim Demaille  <demaille@gostai.com>

	Add printers for strings in the parser
	* src/ustring.hh (operator<< (ostream, UString)): New.
	* src/parser/bison/ugrammar.y: Add %printer for UString value.

2006-12-12  Akim Demaille  <demaille@gostai.com>

	Formatting changes
	* src/uconnection.cc: here.

2006-12-12  Akim Demaille  <demaille@gostai.com>

	Return access to members by reference, not pointers
	* src/uconnection.hh (recvQueue): Return a reference, to make
	it clear the ownership is not given away.
	* src/console.cc, src/userver.cc: Adjust.

2006-12-12  Akim Demaille  <demaille@gostai.com>

	Fix the previous checkin
	* src/uconnection.cc: Propagate the fact that queues are no
	longer pointers.
	* src/uvalue.cc: Ditto.

2006-12-12  Akim Demaille  <demaille@gostai.com>

	Aggregate UQueues in UConnection
	* src/uconnection.cc, src/uconnection.hh: Here.
	Adjust ctor and dtor.

2006-12-12  Akim Demaille  <demaille@gostai.com>

	message for warnings
	* src/uconnection.cc (error_message): Rename as...
	(message): this.
	(message): New overloaded version for warnings.
	(UConnection::warning): Use it.

2006-12-12  Akim Demaille  <demaille@gostai.com>

	error_message
	* src/uconnection.cc (error_message): New.
	Handle UERROR_MEMORY_WARNING.
	(UConnection::error): Use it, it was extracted from here.
	Simplify.

2006-12-12  Akim Demaille  <demaille@gostai.com>

	Formatting changes
	* src/uconnection.cc, src/uobject.cc: Here.

2006-12-12  Razik Yousfi  <yousfi@gostai.com>

	Remove useless attributes.
	* src/uvariablename.hh: Remove useless attributes.
	* src/uvariablename.cc: Use local variables.

2006-12-12  Akim Demaille  <demaille@gostai.com>

	Don't be afraid to pass static strings to send
	* src/uexpression.cc: here, instead of first saving them
	in errorString.
	Remove one definition of errorString that is now useless.

2006-12-12  Akim Demaille  <demaille@gostai.com>

	Formatting changes
	* src/uexpression.cc: Also, reduce some scopes.

2006-12-12  Akim Demaille  <demaille@gostai.com>

	Remove unused attribute
	* src/ucommand.hh (hmi): Remove.

2006-12-12  Akim Demaille  <demaille@gostai.com>

	Simplify the logic of UCommand_LOAD::execute
	* src/ucommand.cc: here.

2006-12-12  Akim Demaille  <demaille@gostai.com>

	UParser::*_type
	* src/parser/uparser.hh (token_type, semantic_type)
	(location_type): New.
	Use them.

2006-12-12  Akim Demaille  <demaille@gostai.com>

	Prefix (some of) the tokens
	The token "in" was mapped to IN which is used somewhere on
	Windows.  Rather than fighting against this, use names that
	are less dangerous by prefixing then with TOK_.
	More should be needed, but at least that fixes the portability
	issue for now.
	* src/parser/bison/ugrammar.y: here.
	Use concrete names rather than abstract token names.
	More propagation is needed.
	* src/parser/bison/utoken.l: Adjust.

2006-12-12  Akim Demaille  <demaille@gostai.com>

	Simplify some piece of crap
	I thought I had seen it all checking student code at EPITA...
	* src/uvariablename.cc, src/uvariablename.hh (hmi2): Don't
	make it a class member, since it's only used as a local variable.
	(getVariable): Simplify.

2006-12-12  Akim Demaille  <demaille@gostai.com>

	Simplify scanGroups
	* src/ucommand.cc: here, using variable aliases.
	It should be noted that the test suite does not seem to
	exercise this part.  Someone should write some tests for it.
	* src/uvariablename.cc: Reduce variable scope.

2006-12-12  Akim Demaille  <demaille@gostai.com>

	Sort tokens
	* src/parser/bison/utoken.l, src/parser/bison/ugrammar.y:
	Sort tokens.

2006-12-12  Akim Demaille  <demaille@gostai.com>

	UParser::result
	* src/parser/uparser.cc, src/parser/uparser.hh: Remove, unused.
	(IN): Remove this #undef coming out of the blue.

2006-12-12  Akim Demaille  <demaille@gostai.com>

	UParser::errorMessage
	* src/parser/uparser.cc, src/parser/uparser.hh,
	* src/ucommand.cc, src/uconnection.cc,
	* src/uconnection.hh, src/uexpression.cc:
	(errorMessage): Move to...
	(UParser::errorMessage): here.
	(UParser::process): Simplify.
	Don't use new when there is no reason to.
	Remove initialization perfomed both by process and its callers.
	Using "private" might help in the future...
	Introduce variable shortcuts to improve the readability.

2006-12-08  Razik Yousfi  <yousfi@gostai.com>

	Remove dead code.
	* src/uasynccommand.hh: Remove dead code.
	* src/uasyncregister.hh: Idem.

2006-12-07  SIGOURE Benoit  <sigoure.benoit@lrde.epita.fr>

	Only MS VC++ doesn't have snprintf.
	But MinGW has it.
	* src/ucommand.cc: Fix accordingly.

2006-12-07  SIGOURE Benoit  <sigoure.benoit@lrde.epita.fr>

	snprintf doesn't seem to exist on Win32.
	* src/ucommand.cc: But there is a _snprintf... so use it instead.

2006-12-07  SIGOURE Benoit  <sigoure.benoit@lrde.epita.fr>

	Fixes for Windows.
	* src/network/bsdnet/connection.cc: Use libport's windows.h.
	* src/console.cc: Ditto.
	* src/network/bsdnet/connection.hh: Aesthetic change.
	* src/network/bsdnet/network.hh: Use libport's network.h.
	* src/network/bsdnet/network.cc: Fix includes.
	* src/uconnection.cc: Fix initialization order.

2006-12-07  Razik Yousfi  <yousfi@gostai.com>

	Use ucopy in copy methods.
	* src/uexpression.hh: Add new constructor.
	* src/uexpression.cc,
	* src/uvalue.cc,
	* src/uvariablelist.cc: Use ucopy.
	* vcs/local.rb: Add yousfi@gostai.com.

2006-12-05  Akim Demaille  <demaille@gostai.com>

	Some cleanup
	This code is truly depressing, as soon as one wants to improve
	something, the impedance is so high that everything either falls
	apart, or require immediate care.  Believe it or not, I was
	working on error messages from the parser!
	* src/ucommand.cc, src/ucommand.hh, src/uconnection.cc,
	* src/uexpression.cc, src/ughostconnection.hh: Several
	changes I no longer feel like documenting, which is bad.
	Just as the code.

2006-12-05  Akim Demaille  <demaille@gostai.com>

	uvar-common.cc
	* src/uvar.cc: Remove the code now in uvar-common.cc.

2006-12-05  Akim Demaille  <demaille@gostai.com>

	Clean the scanner
	Now the scanner is tracking location accurately when
	there are C comments.
	* src/parser/bison/utoken.l (SET_VALP_STR, RETURN_STR_TOKEN)
	(RETURN_VAL_TOKEN, RETURN_NUM, RETURN_FLAG, RETURN_FLAGTIME)
	(RETURN_TIMEVALUE): New.
	Use them to factor and improve the code.
	(SC_C_COMMENT): New, use it to handle C comments.
	(EOL, BLANKS): New abbrev, use them.
	Put quotes around patterns, to improve readability and
	pretty-printing.
	As usual, remove useless braces and parens.

2006-12-05  Akim Demaille  <demaille@gostai.com>

	UVar::invariant
	* src/uvar.cc: Implement it, and use it.

2006-12-05  Akim Demaille  <demaille@gostai.com>

	Formatting
	* src/uvalue.cc: here.
	And use case instead of if.

2006-12-05  Akim Demaille  <demaille@gostai.com>

	Kill more useless parens
	* src/console.cc,
	* src/ubinder.cc,
	* src/ucommand.cc,
	* src/ufunction.cc,
	* src/uobject.cc,
	* src/uqueue.cc,
	* src/ustring.cc,
	* src/ustring.hh,
	* src/uvalue.cc,
	* src/uvariable.cc: Remove useless parens.

2006-12-05  Akim Demaille  <demaille@gostai.com>

	update externals
	* Makefile.am (ACLOCAL_AMFLAGS, SVN_EXTERNALS): Add sdk.

2006-12-05  Akim Demaille  <demaille@gostai.com>

	Simplify UBinder
	* src/ubinder.hh, src/ubinder.cc: Use C++ style ctors.
	(id): A UString, not a pointer.
	(monitors_type): New, use it.
	Change almost all signatures to pass const UString& instead of
	UString*.

2006-12-05  Akim Demaille  <demaille@gostai.com>

	Formatting changes
	* src/parser/bison/ugrammar.y: here.

2006-12-05  Akim Demaille  <demaille@gostai.com>

	Fix LIBERATE
	* src/utypes.hh: Restore the original test.

2006-12-05  Akim Demaille  <demaille@gostai.com>

	Fix deep_clear issues
	* src/ucallid.cc: Swap mem initializers to silent a warning.
	* src/ueventcompound.cc, src/ueventhandler.cc: Fix/clean the
	uses of deep_clear.

2006-12-05  Akim Demaille  <demaille@gostai.com>

	use libport::deep_clear
	* src/ubinder.cc, src/ubinder.hh, src/ucommand.cc,
	* src/uconnection.cc, src/ueventcompound.cc, src/ueventhandler.cc,
	* src/ueventinstance.cc, src/ueventmatch.cc, src/uobj.cc,
	* src/uobject.cc, src/userver.cc:
	here.
	And run restyle.

2006-12-05  Akim Demaille  <demaille@gostai.com>

	Formatting changes
	* src/uatcandidate.cc: here.
	Shorten scopes.

2006-12-05  Akim Demaille  <demaille@gostai.com>

	Clean UCallid
	* src/ucallid.hh, src/ucallid.cc (fun_id, self_id): Be real
	UString instead of pointers.
	(stack, fun_id, self_id, root): Private.
	Formatting changes.
	Use libport::deep_clear.
	Modernize ctor.

2006-12-05  Akim Demaille  <demaille@gostai.com>

	Formatting changes
	* src/ucommand.cc: Here.

2006-12-05  Akim Demaille  <demaille@gostai.com>

	Formatting changes
	* src/utypes.hh: Make it cuter and more factored.

2006-12-05  Akim Demaille  <demaille@gostai.com>

	Cleanup UStrings
	A *lot* more is needed.  For instance it is still unclear
	whether str_ can be equal to 0 or not.
	* src/ustring.hh, src/ustring.cc: Add const where appropriate.
	Add more construtors, including from std::string and copy ctor.
	Simplify the code.
	(unArmor, fastArmor): Rename as...
	(un_armor, fast_armor): these.
	Declare the private functions are private.
	* src/parser/bison/utoken.l: Adjust.

2006-12-05  Akim Demaille  <demaille@gostai.com>

	Fix distcheck for Windows
	* src/parser/bison/bison.mk: Remove the unexpected back up copy.

2006-12-05  Akim Demaille  <demaille@gostai.com>

	Simplifications
	* src/uatcandidate.cc,
	* src/ucommand.cc,
	* src/uexpression.cc,
	* src/ufunction.hh,
	* src/userver.cc,
	* src/utypes.hh,
	* src/uvariablelist.cc,
	* src/uvariablename.cc:
	Formatting changes.
	No need to cast 0, it has all the pointer types.

2006-12-05  Akim Demaille  <demaille@gostai.com>

	ucopy.hh, formatting changes.
	* src/ucopy.hh: New.
	* src/Makefile.am: Adjust.
	* src/ucommand.cc, src/uvariablename.cc: Ditto.

	* src/uatcandidate.cc, src/ucommand.hh, src/uconnection.cc,
	* src/uexpression.cc, src/ufunction.hh, src/unamedparameters.cc,
	* src/unamedparameters.hh, src/uobject.cc, src/uqueue.cc:
	Formatting changes.

	* src/uobject.cc: Fix a warning by not naming useless arguments.

2006-11-28  Matthieu Nottale  <nottale@gostai.com>

	uobject up

2006-11-27  SIGOURE Benoit  <sigoure.benoit@lrde.epita.fr>

	Fixes for win32/MSVC++.
	* src/network/bsdnet/network.hh,
	* src/network/bsdnet/network.cc,
	* src/network/bsdnet/connection.cc: Include config.h. Define
	  _WIN32_WINNT before including winsock2.h.

	* src/parser/bison/bison.mk: Fix the output generated by flex: Do not
	  include unistd.h if WIN32 is defined. This requires to include
	  config.h but we can't do it from utoken.l since config.h must be
	  included before we attempt to include unistd.h and this occurs
	  at the very beginning of the file, where we don't have control.

2006-11-27  Jean-Christophe Baillie  <baillie@gostai.com>

	fix ticket #77
	* src/ucommand.cc: add missing event deletion in UCommand_EMIT
	destructor + code refactoring.
	* src/ucommand.hh: add removeEvent method.
	* src/utypes.hh: nothing.

2006-11-25  Matthieu Nottale  <nottale@gostai.com>

	Bugfix <TITLE> uobject up
	* src/ucommand.cc: Fix a bug in ucommand_assign::execute.
	* src/uobject.cc: Implement new "cast" overload to const char *.

2006-11-24  SIGOURE Benoit  <sigoure.benoit@lrde.epita.fr>

	Fix CLEANFILES.
	* tests/Makefile.am: Use '+=' because it's already initialized.

2006-11-24  SIGOURE Benoit  <sigoure.benoit@lrde.epita.fr>

	Fix distcheck.
	* Makefile.am (dist-hook): New: remove remaining .svn files.
	* tests/Makefile.am (check-TESTS): Fix the case where srcdir ==
	  buildir.
	  (EXTRA_DIST, CLEANFILES): New.

2006-11-24  SIGOURE Benoit  <sigoure.benoit@lrde.epita.fr>

	List the tests that fail in XFAIL_TESTS.
	* tests/Makefile.am: Here.

2006-11-23  SIGOURE Benoit  <sigoure.benoit@lrde.epita.fr>

	Fix bug #84.
	* src/parser/bison/ugrammar.y: Raise parse errors in cases where the
	  then-part of an if-else or the at-part of an at-onleave is empty.
	  eg: if (true) else whatever;
	      at (true) onleave whatever;
	* vcs/local.rb: Add myself.

2006-11-23  Matthieu Nottale  <nottale@gostai.com>

	Fix timeout command behavior.
	* src/ucommand.cc: Fix timeout command morphing: command can last less than timeout.

2006-11-23  Matthieu Nottale  <nottale@gostai.com>

	Fix incorrect bin header conversion
	* src/uvalue.cc: Fix empty stream check.

2006-11-23  Matthieu Nottale  <nottale@gostai.com>

	Fix a segfault(assert fail) in uconnection.cc
	* src/ucommand.cc: Add missing initialisation of runlevel1 in UCOMMAND_TREE ctor.

2006-11-23  SIGOURE Benoit  <sigoure.benoit@lrde.epita.fr>

	Fix calls to usleep for Windows.
	* src/console.cc: Because 1/1000 = 0 and Sleep(0) might not work.

2006-11-23  SIGOURE Benoit  <sigoure.benoit@lrde.epita.fr>

	Install version.hh.
	This will be extremely helpful in order to know which version is
	installed (especially for the buildfarm so that it knows which version
	of the kernel it's using when compiling an engine/core/sdk/you name
	it).
	* src/Makefile.am: Here.

2006-11-22  SIGOURE Benoit  <sigoure.benoit@lrde.epita.fr>

	Use Sleep on Windows.
	* src/console.cc: Here.

2006-11-22  SIGOURE Benoit  <sigoure.benoit@lrde.epita.fr>

	Fix includes.
	* src/console.cc: include unistd.h for usleep.

2006-11-22  SIGOURE Benoit  <sigoure.benoit@lrde.epita.fr>

	Fix initialization orders in ctors.
	* src/ucommand.cc,
	* src/uvalue.cc,
	* src/uvariablename.cc: Here.

2006-11-21  Akim Demaille  <demaille@gostai.com>

	Simplify
	* src/uvalue.cc (echo): The code for void.

2006-11-21  Akim Demaille  <demaille@gostai.com>

	Restyle pointers
	* src/uatcandidate.cc,
	* src/ucommand.cc,
	* src/ueventhandler.cc,
	* src/uexpression.cc,
	* src/uobject.cc,
	* src/uvalue.cc:
	Use build-aux/reindent.
	* src/uvalue.cc (echo): Deeper overhaul: use switch, for God
	sake!

2006-11-21  Akim Demaille  <demaille@gostai.com>

	Return style.
	* src/uqueue.hh, src/utypes.hh, src/uvariablename.hh: here.

2006-11-21  Akim Demaille  <demaille@gostai.com>

	Normalize returns
	* src/ubinder.cc,
	* src/ucommand.cc,
	* src/ucommandqueue.cc,
	* src/uexpression.cc,
	* src/ufunction.cc,
	* src/ughostconnection.cc,
	* src/unamedparameters.cc,
	* src/uvalue.cc,
	* src/uvar.cc,
	* src/uvariable.cc,
	* src/uvariablelist.cc,
	* src/uvariablename.cc: Run build-aux/reindent.

2006-11-21  Akim Demaille  <demaille@gostai.com>

	Coding style
	* src/ucommand.cc, src/uconnection.cc, src/uexpression.cc: here.

2006-11-21  Akim Demaille  <demaille@gostai.com>

	:) :) :)
	* src/console.cc: This is C++, not Perl or sh.

2006-11-21  Akim Demaille  <demaille@gostai.com>

	Let uconsole accept args
	* src/console.cc: Use argv[1] if given.
	* tests/check-file: Feed uconsole directly, not via stdin,
	since it behaves weirdly on Tsuna's machine.

2006-11-21  SIGOURE Benoit  <sigoure.benoit@lrde.epita.fr>

	Add a sanity check.
	* src/uconnection.cc: Make sure that stack isn't empty before popping
	  it. Some code cleanup.

2006-11-21  Akim Demaille  <demaille@gostai.com>

	Update libport

2006-11-21  Akim Demaille  <demaille@gostai.com>

	Formatting changes
	* src/memorymanager/memorymanager.cc: here.

2006-11-21  Akim Demaille  <demaille@gostai.com>

	Coding style changes
	* src/network/bsdnet/connection.cc,
	* src/network/bsdnet/network.cc: Run reindent.

2006-11-21  Akim Demaille  <demaille@gostai.com>

	Update externals
	* Makefile.am: Include init.mk.
	* tests/Makefile.am: Use SVN_EXTERNALS_PROXY.

2006-11-21  Akim Demaille  <demaille@gostai.com>

	More code formatting changes
	* src/ucommand.cc, src/uconnection.cc, src/uexpression.cc,
	* src/userver.cc, src/uvalue.cc, src/uvariable.cc: Here.

2006-11-21  Akim Demaille  <demaille@gostai.com>

	Run reindent
	* src/ucommand.cc, src/uexpression.cc, src/unamedparameters.cc,
	* src/uqueue.cc, src/uqueue.hh, src/uvalue.cc: Formatting changes.

2006-11-20  Akim Demaille  <akim.demaille@gmail.com>

	Use svn-externals.mk
	* Makefile.am, src/Makefile.am, tests/Makefile.am: here.

2006-11-20  Akim Demaille  <akim.demaille@gmail.com>

	Formatting changes
	* src/ubinary.hh, src/ucommand.hh: here.

2006-11-20  Akim Demaille  <akim.demaille@gmail.com>

	Coding style changes
	* src/ubinary.cc, src/ucommand.cc, src/ucommandqueue.cc,
	* src/uconnection.cc, src/ufunction.cc,
	* src/ughostconnection.cc, src/unamedparameters.cc,
	* src/uobj.cc, src/uqueue.cc, src/userver.cc, src/uvalue.cc,
	* src/uvariable.cc, src/uvariablelist.cc,
	* src/uvariablename.cc:
	White space changes.
	Initialize members a la C++.

2006-11-18  Jean-Christophe Baillie  <baillie@gostai.com>
	rewrite UConnection sending mechanism.

	UConnection::flush is introduced to be able to delay the effective
	sending of the buffer into the connection. Functions like 'sendc' do not
	flush the buffer, whereas 'send' does.

	'sendPrefix" now puts a marker in the circular buffer before the
	prefix and if anything goes wrong in the subsequent sending, the
	circular buffer queue can "revert" to this marker. This will allow now
	to have atomic message sending, preventing partial sending of a
	header and then failure of the body (large binary for example). The
	body failure will trigger a call to 'revert' and cancel the whole
	message out of the circular buffer (and also lock the queue with
	locked_ so that next attempts will also fail, until we cross another
	'sendPrefix'). Since the above flush-based mecanism ensures than nothing
	has been sent through the network yet, this cancelation is valid. Both
	flushing and marker+reverting features fix the bugs reported in
	ticket #25 and #47.

	Proper testing on Aibo should be done to make sure the tickets are
	closed (not possible for the moment due to compile pbs)

	* src/network/bsdnet/connection.cc: remove the call to block(). It is
	not clear why this call was made and why it did not impact the
	performances of the previous versions.
	* src/ucommand.cc: support for the flushing mecanism.
	* src/uconnection.cc: add sendc and flush.
	* src/uconnection.hh: define sendc and flush.
	* src/uqueue.cc: add revert/mark.
	* src/uqueue.hh: define revert and mark + mark_ and locked_.
	* src/uvalue.cc: fix proper usage of sendc vs send.
	* src/uvariable.cc: idem.

2006-11-18  Jean-Christophe Baillie  <baillie@gostai.com>

	rename system.arg into system.args.
	* src/userver.cc: done.

2006-11-18  Jean-Christophe Baillie  <baillie@gostai.com>
	The system variable 'system.arg' now gives access to a list
	corresponding to the argv[] list of the server execution command line.
	This feature is necessary for webots.

	add support for system.arg (ticket #69).
	* src/userver.cc: add UServer::main.
	* src/userver.hh: declare UServer::main.

2006-11-18  Jean-Christophe Baillie  <baillie@gostai.com>

	add support for var-prefixed args in function prototypes (#74).
	* src/parser/bison/ugrammar.y: done.

2006-11-18  Jean-Christophe Baillie  <baillie@gostai.com>

	cleanup of unnecessary parenthesis.
	* src/ucommand.cc: done.
	* src/uexpression.cc: done.
	* src/uobj.cc: done.
	* src/userver.cc: done.
	* src/uvariable.cc: done.
	* src/uvariablename.cc: done.

2006-11-17  SIGOURE Benoit  <sigoure.benoit@lrde.epita.fr>

	Fix typos.
	* ChangeLog: Here.
	* configure.ac: And here.

2006-11-16  Akim Demaille  <demaille@gostai.com>

	Use banners in the tests.
	* tests/check-file: here.

2006-11-16  Akim Demaille  <akim.demaille@gmail.com>

	Formatting changes
	* src/ucommand.cc: Also, prefer for to while when advisable.
	Remove spurious parens.

2006-11-15  Jean-Christophe Baillie  <baillie@gostai.com>

	fix ticket #70 on nameresolution with remote uobjects methods.
	* src/ucommand.cc: fix code backward compat.
	* src/ufunction.cc: define kernel::remoteFunction.
	* src/ufunction.hh: declare kernel::remoteFunction.
	* src/uobj.cc: fix searchFunction.
	* src/userver.cc: init remoteFunction.

2006-11-15  Jean-Christophe Baillie  <baillie@gostai.com>

	remove unnecessary parenthesis in tests.
	* src/uvariable.cc: done.

2006-11-15  Jean-Christophe Baillie  <baillie@gostai.com>

	fix unnecessary high level scoping in variables
	* src/uobj.cc: fix scoping.

2006-11-15  Akim Demaille  <akim.demaille@gmail.com>

	*.h -> *.hh
	* src/memorymanager/blockmemorymanager.h: Rename as...
	* src/memorymanager/blockmemorymanager.hh: this.
	* src/memorymanager/memorymanager.h: Rename as...
	* src/memorymanager/memorymanager.hh: this.
	* src/parser/uparser.h: Rename as...
	* src/parser/uparser.hh: this.
	* src/uasynccommand.h: Rename as...
	* src/uasynccommand.hh: this.
	* src/uasyncregister.h: Rename as...
	* src/uasyncregister.hh: this.
	* src/uatcandidate.h: Rename as...
	* src/uatcandidate.hh: this.
	* src/ubinary.h: Rename as...
	* src/ubinary.hh: this.
	* src/ubinder.h: Rename as...
	* src/ubinder.hh: this.
	* src/ucallid.h: Rename as...
	* src/ucallid.hh: this.
	* src/ucommand.h: Rename as...
	* src/ucommand.hh: this.
	* src/ucommandqueue.h: Rename as...
	* src/ucommandqueue.hh: this.
	* src/uconnection.h: Rename as...
	* src/uconnection.hh: this.
	* src/ueventcompound.h: Rename as...
	* src/ueventcompound.hh: this.
	* src/ueventhandler.h: Rename as...
	* src/ueventhandler.hh: this.
	* src/ueventinstance.h: Rename as...
	* src/ueventinstance.hh: this.
	* src/ueventmatch.h: Rename as...
	* src/ueventmatch.hh: this.
	* src/uexpression.h: Rename as...
	* src/uexpression.hh: this.
	* src/ufunction.h: Rename as...
	* src/ufunction.hh: this.
	* src/ughostconnection.h: Rename as...
	* src/ughostconnection.hh: this.
	* src/ugroup.h: Rename as...
	* src/ugroup.hh: this.
	* src/unamedparameters.h: Rename as...
	* src/unamedparameters.hh: this.
	* src/uobj.h: Rename as...
	* src/uobj.hh: this.
	* src/uproperty.h: Rename as...
	* src/uproperty.hh: this.
	* src/uqueue.h: Rename as...
	* src/uqueue.hh: this.
	* src/userver.h: Rename as...
	* src/userver.hh: this.
	* src/ustring.h: Rename as...
	* src/ustring.hh: this.
	* src/utypes.h: Rename as...
	* src/utypes.hh: this.
	* src/uvalue.h: Rename as...
	* src/uvalue.hh: this.
	* src/uvariable.h: Rename as...
	* src/uvariable.hh: this.
	* src/uvariablelist.h: Rename as...
	* src/uvariablelist.hh: this.
	* src/uvariablename.h: Rename as...
	* src/uvariablename.hh: this.

	* src/Makefile.am, src/parser/bison/bison.mk,
	* src/parser/bison/flex-lexer.hh, src/parser/bison/ugrammar.y: Adjust.

	* src/console.cc, src/memorymanager/memorymanager.cc,
	* src/parser/uparser.cc, src/uasynccommand.cc,
	* src/uasyncregister.cc, src/uatcandidate.cc, src/ubanner.cc,
	* src/ubinary.cc, src/ubinder.cc, src/ucallid.cc,
	* src/ucommand.cc, src/ucommandqueue.cc, src/uconnection.cc,
	* src/ueventcompound.cc, src/ueventhandler.cc,
	* src/ueventinstance.cc, src/ueventmatch.cc,
	* src/uexpression.cc, src/ufunction.cc,
	* src/ughostconnection.cc, src/ugroup.cc,
	* src/unamedparameters.cc, src/uobj.cc, src/uobject.cc,
	* src/uproperty.cc, src/uqueue.cc, src/userver.cc,
	* src/ustring.cc, src/uvalue.cc, src/uvar.cc,
	* src/uvariable.cc, src/uvariablelist.cc, src/uvariablename.cc:
	Adjust.

2006-11-15  Akim Demaille  <akim.demaille@gmail.com>

	Use reindent
	* src/uasynccommand.cc, src/uasynccommand.h,
	* src/uasyncregister.cc, src/uatcandidate.cc,
	* src/uatcandidate.h, src/ubinary.cc, src/ubinary.h,
	* src/ucommand.cc, src/ucommand.h, src/ucommandqueue.cc,
	* src/uconnection.cc, src/ueventcompound.cc,
	* src/ueventcompound.h, src/ueventhandler.cc,
	* src/ueventhandler.h, src/ueventinstance.cc,
	* src/ueventinstance.h, src/ueventmatch.cc, src/ueventmatch.h,
	* src/uexpression.cc, src/ufunction.cc, src/ufunction.h,
	* src/ughostconnection.cc, src/ugroup.cc,
	* src/unamedparameters.cc, src/uobj.cc, src/uobject.cc,
	* src/uproperty.h, src/uqueue.cc, src/uqueue.h,
	* src/userver.cc, src/userver.h, src/ustring.cc, src/utypes.h,
	* src/uvalue.cc, src/uvalue.h, src/uvar.cc, src/uvariable.cc,
	* src/uvariablelist.cc, src/uvariablename.cc,
	* src/uvariablename.h:
	Use reindent: space changes, use STREQ, use libport/cstring.

2006-11-15  Akim Demaille  <akim.demaille@gmail.com>

	Small uexpression.cc cleansing
	* src/uexpression.cc: Use reindent.
	Remove some useless parens.
	* src/ustring.h: Use appropriate C++ headers.

2006-11-13  Akim Demaille  <demaille@gostai.com>

	Use uconsole to check the kernel
	To run the test, run "make check" (-j accepted).
	To read the logs, see _build/linux/tests/test-suite.log.
	* tests/Makefile.am, tests/check-file: New.
	* Makefile.am, README, configure.ac: Adjust.

2006-11-13  Akim Demaille  <demaille@gostai.com>

	Use istream::read
	* src/console.cc: Use read.

2006-11-13  Akim Demaille  <demaille@gostai.com>

	Factoring
	* src/uexpression.cc (ENSURE_TYPES_1, ENSURE_TYPES_2)
	(ENSURE_TYPES_3, ENSURE_COMPARISON): New.
	Use them.
	Various formatting changes.

2006-11-13  Akim Demaille  <demaille@gostai.com>

	Proprify console.cc
	* src/console.cc: Finish the partial rewriting into C++.
	Unfortunately that does not make it interactive.

2006-11-13  Akim Demaille  <demaille@gostai.com>

	Update externals

2006-11-13  Akim Demaille  <demaille@gostai.com>

	Start reworking console.cc
	* src/console.cc: Unfinished work.

2006-11-13  Akim Demaille  <demaille@gostai.com>

	Formatting changes
	* src/parser/uparser.cc, src/parser/bison/ugrammar.y,
	* src/uconnection.cc: Here.

2006-11-12  Jean-Christophe Baillie  <baillie@gostai.com>

	fix ticket #62 (wrong tags in 'if' command)
	* src/ucommand.cc: done.

2006-11-12  Jean-Christophe Baillie  <baillie@gostai.com>

	fix ticket #41, not accesschange on object attributes
	* src/uvariable.cc: add a call to UVariable::get for each attribute of
	the object.

2006-11-12  Jean-Christophe Baillie  <baillie@gostai.com>

It is now possible to redefine a remote or plugged C++ method from within URBI
itself, while still accessing the old definition. Example:

myobj = new remoteobj;
function myobj.foo(x)
{
  remoteobj::foo(x);
  ...
};

Since local redefinitions of functions override remote/plugged definitions, the
local 'myobj.foo' will always be called, bypassing the remote version (only
accessible now via the :: construct).

	extend support of :: to uobjects
	* src/ucommand.cc: add support for :: with remote/plugged uobjects.

2006-11-12  Jean-Christophe Baillie  <baillie@gostai.com>

Native local functions must override plugins and remote functions definition
when a name conflict occurs.
This means that it is possible to redefine a remote function written in C++
by redefining the method in URBI (and possibly redirect it to another C++
method).

	change functions evaluation priority to: native, plugged, remote
	* src/ucommand.cc: swap order of evaluation for possible function name
	match.

2006-11-12  Jean-Christophe Baillie  <baillie@gostai.com>

	add support for :: in assignments
	* src/ucommand.cc: add same support of :: for UCommand_ASSIGN_VALUE.

2006-11-12  Jean-Christophe Baillie  <baillie@gostai.com>

The idea is to be able to call parent methods inside redefined children
methods (see NEWS and ticket #65).

	add support for :: construct (ticket #65)
	* NEWS: add description of recent changes.
	* src/parser/bison/ugrammar.y: add parsing of :: construct.
	* src/parser/bison/utoken.l: add :: token.
	* src/ucommand.cc: add support for simple method call (no uobject, no
	function. Will be done in next commit).
	* src/uvariablename.cc: add doublecolon.
	* src/uvariablename.h: add doublecolon.

2006-11-12  Jean-Christophe Baillie  <baillie@gostai.com>

	fix string armor problem (related to ticket #63
	* src/ustring.cc: add armor() function, with optimization (fastArmor).
	* src/ustring.h: add armor, fastArmor.
	* src/uvalue.cc: use armor in UValue::echo.

2006-11-12  Jean-Christophe Baillie  <baillie@gostai.com>

A big change in this commit. The use of 'return' in a function will return and
destroy all commands still in progress in the function. The proper way to exit
a function which should keep running commands (like 'at') is to avoid using
'return' (in fact, the function does not return, since it's still running.
Logical).

This is new because in C++ this distinction wouldn't make any sense: there is
no such things as "still running background instructions" and when the end of
the function is reached, it is guaranteed that all instructions within the
function body are terminated, so putting 'return' or not doesn't change anything.
Not in URBI.

The difference is visible only in functions containing 'at' commands for
example:

function f()
{
  at (test) ping;
};

function f2()
{
  at (test) ping;
  return;
}

f2() will kill the 'at', f() will not. This is indeed very useful if the
'return' instruction is conditioned by some test. It has the same effect as a
kind of 'stop function_tag'.

	rewrite return mechanism for functions.
	* src/parser/bison/ugrammar.y: remove automatic return.
	* src/ucallid.cc: add returnVar to store the return container.
	* src/ucallid.h: add returnVar and accessor.
	* src/ucommand.cc: fix return mechanism.
	* src/uconnection.cc: fix return mechanism.

2006-11-12  Jean-Christophe Baillie  <baillie@gostai.com>

	Formatting changes.
	* src/unamedparameters.cc: done.
	* src/unamedparameters.h: done.

2006-11-12  Jean-Christophe Baillie  <baillie@gostai.com>

	indent
	* src/uconnection.cc: done.

2006-11-12  Jean-Christophe Baillie  <baillie@gostai.com>

	add disinherit
	* src/parser/bison/ugrammar.y: fix bug in call to UCommand_INHERIT
	constructor with disinherit, should send the 'true' flag for
	'eraseit'.
	* src/ucommand.cc: add eraseit==true case.

2006-11-12  Jean-Christophe Baillie  <baillie@gostai.com>

	fix bug in multiple inheritance
	* src/uobj.cc: done.

2006-11-12  Jean-Christophe Baillie  <baillie@gostai.com>

	add 'inherit'/'disinherit' keyword, implement inherit
	* src/parser/bison/ugrammar.y: add syntax.
	* src/parser/bison/utoken.l: add keywords.
	* src/ucommand.cc: add class UCommand_INHERIT.
	* src/ucommand.h: add class UCommand_INHERIT.
	* src/utypes.h: add CMD_INHERIT.

2006-11-11  Jean-Christophe Baillie  <baillie@gostai.com>

access_and_change_varlist in UServer keeps track of variable that have both a
notifyChange and notifyAccess record. The destructor of UVariable cleans it,
UServer::work calls UVariable::get for each of the listed variables.

	add *untested* resolution for ticket #40. Cannot test as long as
	* src/uobject.cc: done.
	* src/userver.cc: done.
	* src/userver.h: done.
	* src/uvariable.cc: done.
	* src/uvariable.h: done.

2006-11-11  Jean-Christophe Baillie  <baillie@gostai.com>

	Formatting changes.
	* src/uobject.cc: done.
	* src/userver.h: done.

2006-11-11  Jean-Christophe Baillie  <baillie@gostai.com>

	fix ticket #61: $() behavior
	* src/ucommand.cc: resolve name before testing it.
	* src/uvariablename.cc: simplify $(s) construct and fix bug.

2006-11-11  Jean-Christophe Baillie  <baillie@gostai.com>

	fix ticket #54 and bugs in name resolution
	* src/uobj.cc: fix a bug in iterator value.
	* src/uvariablename.cc: check now for all possible name spaces all the
	time, not only according to id_type.

2006-11-11  Jean-Christophe Baillie  <baillie@gostai.com>

Remote uobjects couldn't be newed anymore because a test was double checking
the object existence, triggering an error of "object already existing".

	fix remote uobject new
	* src/ucommand.cc: fixed.

2006-11-07  Akim Demaille  <demaille@gostai.com>

	urbi/uobject.hh
	* src/ucommand.cc, src/uobject.cc, src/uvalue.cc, src/uvariable.cc,
	* src/uvar.cc, src/userver.cc, src/uobj.cc, src/uvariablename.cc:
	Adjust the path to uobject.hh.
	* src/Makefile.am: Don't ship uobject files, uobject.mk does it.
	Use $(uobject_hh).

2006-11-07  Akim Demaille  <demaille@gostai.com>

	install libport
	As discussed with Matthieu.
	* Makefile.am: Include libport.mk.

2006-11-07  Akim Demaille  <demaille@gostai.com>

	Upgrade dependencies
	* src/console.cc: Include config.h.
	* configure.ac (URBI_BUILD_AUX): Use it.
	Use nostdinc.
	* src/Makefile.am (AM_CPPFLAGS): Adjust.
	(uobj-help, uobj-ci, uobj-up): Remove, now in uobject.mk.

2006-11-07  Matthieu Nottale  <nottale@gostai.com>

	Fix ticket #60: Bug in hierarchical tags
	* src/ucommand.cc: Fix incorrect substr use.

2006-11-05  Jean-Christophe Baillie  <baillie@gostai.com>

	fix bug in assignment that fails and put void in the assigned variable.
	* src/ucommand.cc: remove useless comments.
	* src/uexpression.cc: in case of error eval returns 0, not DATA_VOID.

2006-11-05  Jean-Christophe Baillie  <baillie@gostai.com>

	fix typo in one error message.
	* src/ucommand.cc: done.

2006-11-05  Jean-Christophe Baillie  <baillie@gostai.com>

class toto { var x; };
tata = new toto;
at (tata.x) ping;
[00007013:notag] !!! Pure virtual variables not allowed in asynchronous tests.
[00007013:notag] !!! Invalid name resolution in test. Did you define all events and variables?

=> tata.x must exist for 'at' to be able to put a hook on it for caching
purposes.

	forbid usage of virtual attributes in asynchronous test expressions
	* src/uexpression.cc: done.

2006-11-05  Jean-Christophe Baillie  <baillie@gostai.com>

	fix error statement: must start with an upper case
	* src/ucommand.cc: change 'invalid' to 'Invalid'.

2006-11-05  Jean-Christophe Baillie  <baillie@gostai.com>

	fix 'vars' command
	* src/ucommand.cc: add support for VOID, LIST and OBJ types.

2006-11-05  Jean-Christophe Baillie  <baillie@gostai.com>

Calling 'new' several times for the same object will now fail:

class x;
class y;
a = new x; // OK
a = new y; // FAIL

The proper way of doing it will be in the future:

a = new x;
a inherits y; // from this point on, any call to init would fail because it
	      // would be ambiguous between x.init and y.init
	      // Conflicts should be notified in warning and generate errors
	      // only if effective usage is attempted.

	Temporarily prohibits multiple inheritance.
	* src/ucommand.cc: done.

2006-11-05  Jean-Christophe Baillie  <baillie@gostai.com>

Trying to put objects in lists or have functions that return objects now
triggers an error message.

	add proper error messages for common objects misusages in kernel 1
	* src/ucommand.cc: dito.
	* src/uexpression.cc: dito.

2006-11-05  Jean-Christophe Baillie  <baillie@gostai.com>

	fix indentation
	* src/uexpression.cc: dito.

2006-11-05  Jean-Christophe Baillie  <baillie@gostai.com>

	fix ticket #52
	* src/ucommand.cc: fix bug in name eval checking inside NEW.

2006-11-05  Jean-Christophe Baillie  <baillie@gostai.com>

	fix bug on 'at' tests containing core functions
	* src/uexpression.cc: fix bug.

2006-11-05  Jean-Christophe Baillie  <baillie@gostai.com>

	Indentation reformatting.
	* src/utypes.h: doit.

2006-11-05  Jean-Christophe Baillie  <baillie@gostai.com>

The grammar has been hacked again to support tags of the form <id>(.<id>)*
In 1.5, when name resolution will be set properly, we will submit tags to the
same resolution algorithm, giving immediate benefits like "programmable tags":

a="hello";
$(a): ping;
[00012123:hello] pong

	fix bug in parsing hierarchical tags with more than 2 levels of
	* src/parser/bison/utoken.l: add the TAG token.
	* src/parser/bison/ugrammar.y: extend parsing of tags to include the
	TAG token.

2006-11-05  Jean-Christophe Baillie  <baillie@gostai.com>

	fix bug in hash+list name resolution
	* src/uexpression.cc: fix.

2006-11-05  Jean-Christophe Baillie  <baillie@gostai.com>

For many critical applications where URBI has to handle "lists" of objects
created at runtime (like bots in a video game), it is necessary to be able to
have objects referred to by names containing variable parts. This feature is
added via the hash map mechanism already existing:

class x;
obj[1] = new x;
obj["myname"] = new x;
obj[45]["hello"] = new x;

The way it is done is again via a hack in the nameresolution function and the
parser. In k1.5, this will be fixed with a generic nameresolution algorithm.

NB: obj[1] is not referring to an underlying ulist of objects, and evaluating
obj alone without the array index will fail.

	add support for objects hash table
	* src/parser/bison/utoken.l: add POINT token ('.').
	* src/parser/bison/ugrammar.y: add support for prefix[...].suffix[...]
	constructs in grammar (should be generalized in 1.5).
	* src/uvariablename.cc: extend buildFullname function and fix bugs in
	name resolution algorithm.
	* src/uvariablename.h: add index_obj array.

2006-11-04  Jean-Christophe Baillie  <baillie@gostai.com>

	fix ticket #35: notifyaccess when list elements are viewed
	* src/uexpression.cc: add a call to UVariable::get().

2006-11-04  Jean-Christophe Baillie  <baillie@gostai.com>

	fix bug accessing array of array in lists
	* src/uexpression.cc: a quick hack. This *must* be fixed in k1.5.

2006-11-04  Jean-Christophe Baillie  <baillie@gostai.com>

	update NEWS
	* NEWS: update.

2006-11-04  Jean-Christophe Baillie  <baillie@gostai.com>

The simple code "event b" was creating both an event b[0] and a variable b.
This is now fixed.

	fix bug in declaration of events without parameters
	* src/ucommand.cc: add the "events" keyword that can be used to list
	declared events (like vars for variables).
	* src/parser/bison/utoken.l: add events keyword.
	* src/ueventhandler.h: add a nbarg accessor.
	* src/ueventhandler.cc: idem.

2006-11-04  Jean-Christophe Baillie  <baillie@gostai.com>

	fix speedmax bug
	* src/ucommand.cc: enforce speedmax on instantaneous assignments like
	x=<value> and display a warning message when the +error flag is set.

2006-11-04  Jean-Christophe Baillie  <baillie@gostai.com>

	change 'modificator' to 'modifier'
	* src/ucommand.cc: change error messages to display 'modifier' instead
	of 'modificator'.

2006-11-04  Jean-Christophe Baillie  <baillie@gostai.com>

	fix string unarmor bug
	* src/parser/bison/utoken.l: STRING token now calls UString::unArmor().
	* src/ustring.cc: add unArmor/armor (armor not implemented yet).
	* src/ustring.h: add defs.
	* src/uvalue.cc: change UValue::echo for DATA_STRING; no processing
	required anymore.

2006-11-04  Akim Demaille  <demaille@gostai.com>

	Automake 1.10 compatibility
	* src/Makefile.am: Use init.mk.
	Use newer svn-externals.
	* configure.ac: Automake 1.10 includes $(SHELL) in $(install_sh),
	so do not add another.

2006-11-03  Jean-Christophe Baillie  <baillie@gostai.com>

	whenever support add, fix bug in at (forgot to call normalForm)

	* src/ucommand.cc: add support for whenever.
	* src/ucommand.h: add support for whenever.
	* src/userver.cc: remove unecessary debug ouput.

2006-11-01  Akim Demaille  <demaille@gostai.com>

	Use URBI_LIBPORT
	* configure.ac: Here.

2006-11-01  Jean-Christophe Baillie  <baillie@gostai.com>

	fix "exec" bug

	* src/parser/bison/utoken.l: fix UString lenght with STRING
	token.
	* src/uexpression.cc: nothing.
	* src/ustring.cc: formating changes.
	* src/ustring.h: add setLen, used by utoken.l to adjust the
	length of the UString.

2006-11-01  Jean-Christophe Baillie  <baillie@gostai.com>

	Formatting changes.

	* src/ucommand.cc: indent.
	* src/parser/bison/ugrammar.y: remove comments.

2006-11-01  Jean-Christophe Baillie  <baillie@gostai.com>

	Remove obsolete 'eventid' attribute in UValue

	* src/uvalue.cc: do it.

2006-11-01  Jean-Christophe Baillie  <baillie@gostai.com>

	Code reindent and force coding style

	* src/ucommand.cc: do it.
	* src/uvalue.h: do it.
	* src/ucommand.h: do it.
	* src/parser/bison/ugrammar.y: do it.
	* src/uexpression.cc: do it.
	* src/uvalue.cc: do it.
	* src/uvariable.cc: do it.
	* src/userver.cc: do it.
	* src/uobj.cc: do it.
	* src/uvariablename.cc: do it.
	* src/uvariable.h: do it.
	* src/uvariablename.h: do it.
	* src/uconnection.cc: do it.

2006-10-31  Matthieu Nottale  <nottale@gostai.com>

	Rename Connection* to connection*

	* src/network/bsdnet/Connection.cc: Remove.
	* src/network/bsdnet/connection.cc: New.
	* src/network/bsdnet/Connection.h: Remove.
	* src/network/bsdnet/bsdnet.mk: .
	* src/network/bsdnet/network.cc: .
	* src/network/bsdnet/connection.hh: New.

2006-10-31  Akim Demaille  <demaille@gostai.com>

	Depend on uobject/ not liburbi
	* src/ucommand.cc, src/uexpression.h, src/uexpression.cc,
	* src/uobject.cc, src/uvalue.cc, src/network/bsdnet/Connection.cc,
	* src/uvariable.cc, src/uvar.cc, src/userver.cc, src/uobj.cc,
	* src/uvariablename.cc: Adjust: use uobject/uobject.hh.

	* src/Makefile.am, configure.ac, Makefile.am: Adjust.

2006-10-31  Jean-Christophe Baillie  <baillie@gostai.com>

	Add multievent support (whenever still not working)
	* src/ucommand.cc: adjust UCommand_EMIT and UCommand_AT.
	* src/ucommand.h: add inheritance from UASyncCommand.
	* src/uatcandidate.cc: New.
	* src/uexpression.h: change UExpression::eval prototype.
	* src/utypes.h: add UEventCompoundType.
	* src/ueventinstance.cc: New.
	* src/ueventinstance.h: New.
	* src/uasynccommand.h: New.
	* src/uasyncregister.cc: New.
	* src/uasyncregister.h: New.
	* src/uexpression.cc: change UExpression::eval and add
	UExpression::asyncScan.
	* src/uatcandidate.h: New.
	* src/ueventhandler.h: New.
	* src/uvariable.cc: add support for UAsyncRegister.
	* src/ueventcompound.cc: New.
	* src/ueventcompound.h: New.
	* src/userver.cc: replace eventtab by emittab.
	* src/userver.h: replace eventtab by emittab.
	* src/uobj.cc: update searchEvent function.
	* src/uasynccommand.cc: New.
	* src/uobj.h: update searchEvent prototype.
	* src/ueventhandler.cc: New.
	* src/uvariablename.cc: fixed name resolution for events
	with new UEventHandler approach.
	* src/uvariable.h: add support for UASyncRegister.
	* src/ueventmatch.cc: New.
	* src/ueventmatch.h: New.
	* src/Makefile.am: add new files.
	* src/fwd.hh: add new classes.

2006-10-31  Jean-Christophe Baillie  <baillie@gostai.com>

	Formatting changes
	* uvalue.h: here.

2006-10-31  Jean-Christophe Baillie  <baillie@gostai.com>

	Remove commented code
	* src/parser/bison/ugrammar.y: here.

2006-10-31  Jean-Christophe Baillie  <baillie@gostai.com>

	Fix UString copy ctor
	* src/ustring.cc: Do it.

2006-10-31  Akim Demaille  <demaille@gostai.com>

	Adjust to the changes in liburbi
	* src/Makefile.am: Adjust file names.

2006-10-31  Akim Demaille  <demaille@gostai.com>

	Dead line
	* src/Makefile.am: No longer pass -DFLOAT_DOUBLE, this is
	driven by configure now.

2006-10-31  Akim Demaille  <demaille@gostai.com>

	Update dependencies
	* Makefile.am: Tidy.
	More aliases for JCB.
	* scheduler: Remove.

2006-10-31  Akim Demaille  <demaille@gostai.com>

	Formatting changes
	* src/ustring.cc: here.
	* src/memorymanager/blockmemorymanager.h: here.
	* src/memorymanager/memorymanager.cc: here.
	* src/ubinder.cc: and here.
	* src/Makefile.am: Formatting change.

2006-10-31  Akim Demaille  <demaille@gostai.com>

	Formatting changes
	* src/parser/bison/ugrammar.y (NEW_BIN_1): New.
	Use it.

2006-10-25  Matthieu Nottale  <nottale@gostai.com>

	r256: Fix a parse error (gcc 4.1.2) and missing pthread flags

	* src/parser/uparser.h: Remove extra UFlexer:: in in-class method declaration.
	* src/Makefile.am: Add pthread-related flags to uconsole build.

2006-10-24  Akim Demaille  <demaille@gostai.com>

	Use libport/ufloat.h
	* src/ufloat.h: Remove.
	* src/uvalue.h, src/utypes.h: Adjust.

2006-10-24  Akim Demaille  <demaille@gostai.com>

	Use libport's ufloat.hh.
	* src/ufloat.h: Wrap libport/ufloat.hh.
	To be removed eventually (or moved into libport under some
	form).
	* src/ufloat.cc: Remove.
	* src/utypes.h: Adjust.

2006-10-24  Akim Demaille  <demaille@gostai.com>

	Remove AIBO connection code
	* src/network/OPENR: Remove.
	* src/network/OPENR/aiboconnection.h: Remove.
	* src/network/OPENR/openr.mk: Remove.
	* src/network/OPENR/aiboconnection.cc: Remove.

2006-10-24  Akim Demaille  <demaille@gostai.com>

	Adjust to libport installation
	* src/Makefile.am: No longer install libport bits.
	(AM_CXXFLAGS): Point to uobject/.

2006-10-24  Akim Demaille  <demaille@gostai.com>

	Formatting changes
	* src/uvar.cc: Make it more alike its peer.

2006-10-22  Akim Demaille  <demaille@gostai.com>

	Stop using symlinks, Matthieu dislikes them
	* src/uobject/uobject.cc, src/uobject/uvar.cc: Move to...
	* src/uobject.cc, src/uvar.cc: here.
	* src/uobject/uobject.h, src/uobject/uext.h,
	* src/uobject/common_uvalue.cc: Remove.
	* src/Makefile.am (liburbi_srcdir, uobject_srcdir): New.
	Use them to use the copies shipped by the enbedded liburbi.

2006-10-22  Akim Demaille  <demaille@gostai.com>

	Fix parser compilation under Aibo
	* src/parser/bison/bison.mk: Include an explicit compilation
	rule for ugrammar.cc which uses PARSER_CXXFLAGS.
	This rule was copied from Automake 1.9.6's output.
	* src/Makefile.am: Don't compile console for aibo.
	(libkernel_la_CPPFLAGS): Don't define it, it makes the object
	file names longer for no good reason.
	Just let AM_CPPFLAGS do its job.
	* configure.ac: Don't define NETWORK_OPENR, OPENR suffices.

2006-10-21  Akim Demaille  <demaille@gostai.com>

	Prepare aibo
	* src/console.cc: Use libport/utime.hh.
	* src/parser/bison/bison.mk: Compile the parser in a separate
	library, in a failed attempt to avoid -O2.
	* src/Makefile.am: Do not compile the Aibo connection kit.
	Will probably be removed later.

2006-10-21  Akim Demaille  <demaille@gostai.com>

	ChangeLog issues

2006-10-20  Matthieu Nottale  <nottale@gostai.com>

	Upped libport and liburbi, small fix as a consequence

	* src/uvalue.cc: cast char*->unsigned char*.

2006-10-18  Akim Demaille  <demaille@gostai.com>

	Fix distdir issue
	* src/network/OPENR/aiboconnection.h,
	* src/network/OPENR/aiboconnection.cc: Formatting changes.
	* src/utypes.h: Use libport.hh.
	* src/Makefile.am: Move some EXTRA_DISTs to...
	* Makefile.am: here.
	* configure.ac: Use tar-ustar.

2006-10-17  Matthieu Nottale  <nottale@gostai.com>

	Replace install-sh, fix header path

	* src/parser/uparser.cc: Fix ugrammar.hh inclusion path.
	* configure.ac: Fix install-sh.

2006-10-17  Akim Demaille  <demaille@gostai.com>

	Look for pthread.h, install parts of libport.
	* src/Makefile.am: install bit of libport, since userver.h includes
	it, and is installed.  That sucks.
	* configure.ac: Use URBI_PTHREAD.

2006-10-17  Akim Demaille  <demaille@gostai.com>

	Fix path.
	* src/parser/bison/FlexLexer.h: Rename as...
	* src/parser/bison/flex-lexer.hh: this to avoid being caught
	by the installed one.
	* src/parser/uparser.h: Adjust.
	* src/parser/bison/bison.mk: Adjust.
	* src/Makefile.am: Adjust.
	lockable.h -> lockable.hh.

2006-10-17  Akim Demaille  <demaille@gostai.com>

	Update libport use.
	* src/uconnection.h: Use the new files.
	* src/userver.h: Ditto.
	* src/parser/uparser.h: Fix include path.
	Reported by Matthieu.
	* src/uconnection.cc: idem.
	* src/Makefile.am: Adjust.

2006-10-17  Akim Demaille  <demaille@gostai.com>

	Use libport/lockable.hh.
	* src/lockable.h: Remove.
	* src/uconnection.h, src/userver.cc, src/userver.h,
	* src/uconnection.cc: Adjust.
	* src/Makefile.am: Ditto.

2006-10-17  Akim Demaille  <demaille@gostai.com>

	Formatting changes.
	* src/lockable.h: Do that.
	* src/userver.cc: Idem.

2006-10-16  Akim Demaille  <demaille@gostai.com>

	Use install-sh -C for headers.
	* configure.ac (INSTALL_HEADER): Define.
	This fixes the symptoms of a weird issue: when running
	"make install" in the kernel, when install goes into
	liburbi the headers are installed with fresh timestamps, and
	therefore, when install arrives back in the kernel's
	directory, it recompiles again.
	Now the timestamps are no longer updated.
	But in the first place, when should not depend on
	installed headers, but on our shipped headers.

2006-10-16  Akim Demaille  <demaille@gostai.com>

	Tidy.
	Move all the sources into src.
	Use the latest liburbi-c++.
	* configure.ac: Create config.h.
	* Makefile.am: Put bits into...
	* src/Makefile.am: this new file.
	* src/parser/bison/bison.mk: Adjust.
	* src/uvalue.cc, src/network/bsdnet/network.cc,
	* src/userver.cc, src/uobject/uobject.cc,
	* src/uobject/uobject.h, src/uobject/uext.h,
	* src/uobject/common_uvalue.cc: Don't name unused arguments.

	* src/ubanner.cc: Include config.h.

2006-10-15  Akim Demaille  <demaille@gostai.com>

	Fix some warnings.
	* ucommand.cc: No longer name unused arguments.
	* ucommand.h: Idem.
	* ueventhandler.h: Idem.
	* uconnection.h: Idem.
	* ueventhandler.cc: Idem.
	* uconnection.cc: Idem.

2006-10-15  Akim Demaille  <demaille@gostai.com>

	Upgrade build-aux.
	* configure.ac: Don't use -Weffc++ yet.
	* ustring.cc: Use C++ headers.
	Formatting changes.
	* ustring.h: Formatting changes.
	* memorymanager/blockmemorymanager.h: Idem.
	(BlockPool::BlockPool): New.
	* memorymanager/memorymanager.cc: Implement it.
	And use it.
	* ucommand.h: Formatting changes.
	* console.cc: Idem.
	* liburbi-c++/src/liburbi/uabstractclient.cpp: Idem.

2006-10-15  Matthieu Nottale  <nottale@gostai.com>

	FIX: ugrammar was unsaved in my IDE. Sorry

	* parser/bison/ugrammar.y: Fix conflict.

2006-10-15  Matthieu Nottale  <nottale@gostai.com>

	Optimization: tag subsystem rewrite, memory manager rewrite

	* ucommand.cc: .
	* ucommand.h: .
	* utypes.h: .
	* parser/bison/ugrammar.y: .
	* ufunction.cc: .
	* uexpression.cc: .
	* ufunction.h: .
	* userver.cc: .
	* userver.h: .
	* uvariablename.cc: .
	* memorymanager/blockmemorymanager.h: .
	* memorymanager/memorymanager.cc: .
	* memorymanager/memorymanager.h: .
	* uconnection.cc: .

2006-10-15  BAILLIE Jean-Christophe  <baillie@gostai.com>

	Fix indentation problems

	Indentation problems fixed in some files (using Akim's convention:
	to be debated)
	NB: vi option to add =>  :set tabstop=8

	* ucommand.cc: .
	* parser/bison/ugrammar.y: .
	* uexpression.cc: .
	* userver.cc: .
	* uvariablename.cc: .

2006-10-13  Matthieu Nottale  <nottale@gostai.com>

	Optimisation.

	* utypes.h: Remove eqStr (leftover).
	* uconnection.cc: Remove 4(half) useless hash map searches in execute.
	* liburbi-c++/src/liburbi/uobject/uext.h: Tsuna:BUG: this is an
	external item.

2006-10-12  matthieu nottale  <nottale@gostai.com>

	Fix invalid iterator use.

	* network/bsdnet/network.cc: Fixed for good.

2006-10-12  matthieu nottale  <nottale@gostai.com>

	Lock fix.

	* parser/uparser.cc: Remove unnecessary &*.
	* lockable.h: Lock is now a recursive mutex.
	* userver.cc: Lock server in work.
	* userver.h: UServer inherits Lockable .
	* console.cc: Add missing headers.
	* uconnection.cc: Lock server in parse.

2006-10-12  Matthieu Nottale  <nottale@gostai.com>

	Add a much needed try/catch

	* network/bsdnet/network.cc: Add a try/catch, so that when a
	connection is destroyed in its notifyread, the call to notifyWrite
	on the deleted object does not bring the ship down.
	* lockable.h: Add a temporary #error in the aibo case to ensure
	locks are enabled.
	* console.cc: Add missing includes time.h and sys/time.h in
	!windows case.

2006-10-10  matthieu nottale  <nottale@gostai.com>

	Env defaults to engine. Add build dependency on bison.mk

	* configure.ac: Default env is engine.
	* parser/bison/bison.mk: Add dependency on bison.mk.

2006-10-10  Akim Demaille  <demaille@gostai.com>

	More robustness against flex 2.5.4.

	* parser/bison/bison.mk: std::ostream.
	Include iostream, not istream, since ostreams are used.
	* liburbi-c++/src/liburbi/uabstractclient.cpp: Instantiate
	in the same order as the declaration.

2006-10-10  Akim Demaille  <demaille@gostai.com>

	Formatting changes.
	* userver.cc: Do it.
	* console.cc: Idem.
	* ughostconnection.cc: Idem.
	* liburbi-c++/src/liburbi/uabstractclient.cpp: Idem.

2006-10-10  Akim Demaille  <demaille@gostai.com>

	console.
	* console.cc: New.
	* Makefile.am: Compile it.

2006-10-10  Akim Demaille  <demaille@gostai.com>

	Hook liburbi to SUBDIRS.
	* Makefile.am (liburbi-ci): New .

2006-10-10  Akim Demaille  <demaille@gostai.com>

	Install fwd.hh.
	* Makefile.am: Do it.

2006-10-10  Akim Demaille  <demaille@gostai.com>

	Use liburbi as an svn:externals.
	* configure.ac: Configure the subpackage liburbi-c++.
	* uobject/uobject.h, uobject/uext.h, uobject/common_uvalue.cc:
	Point to the local version of liburbi-c++.
	* Makefile.am (liburbi-up): New.
	To be used to upgrade the version of liburbi used.

2006-10-10  Akim Demaille  <demaille@gostai.com>

	fwd.hh.
	* fwd.hh: New.
	* unamedparameters.h, uvalue.h, ucommand.h, uexpression.h,
	* utypes.h, ucommandqueue.h, ugroup.h, ughostconnection.h,
	* ueventhandler.h, uvariablelist.h, ufunction.h,
	* uconnection.h, ubinder.h, userver.cc, userver.h, uobj.h,
	* uvariable.h, uvariablename.h, ucallid.h:
	Use it.
	* Makefile.am: Adjust.

2006-10-10  Akim Demaille  <demaille@gostai.com>

	uobject.cc in urbi::.
	* uobject/uobject.cc:  Define in urbi:: the entities declared in it.

2006-10-10  Akim Demaille  <demaille@gostai.com>

	uparse.cc.
	* parser/uparser.cc: New.
	* parser/uparser.h, Makefile.am: Adjust.

2006-10-10  Akim Demaille  <demaille@gostai.com>

	* network/bsdnet/network.h, network/bsdnet/network.cc,
	* uconnection.cc, ucommand.cc: Formatting changes.

2006-10-09  Akim Demaille  <demaille@gostai.com>

	pin baux.
	* Makefile.am: And include build-aux.mk.

2006-10-08  JC Baillie  <baillie@gostai.com>

	first stage of object arrays (can create)

	The goal is be able to do things like:

	myobj[1] = new stuff;
	myobj[1].val = 4;

	For the moment, only the first stage is possible with this commit.
	To reach the second stage (which requires a modification of the
	grammar), you can do this:

	myobj__1.val = 4; //or
	$("myobj__"+string(index)+".val") = 4;


	* ucommand.cc: tweak UCommand_NEW to support any object name.
	* ucommand.h: change constructor.
	* parser/bison/ugrammar.y: update with new UCommand_NEW constructor.

2006-10-08  JC Baillie  <baillie@gostai.com>

	Prepare for multievent handling

	Multievent handling needs a new class UEventHandler.

	* ucommand.cc: include uventhandler.h.
	* utypes.h: nothing.
	* ueventhandler.h: New.
	* ueventhandler.cc: New.
	* Makefile.am: add .cc and .h for ueventhandler.

2006-10-08  JC Baillie  <baillie@gostai.com>

	fix 'new' behavior when no init is present and no parameters are given

	When invoking new with no parameters, the default "empty"
	constructor is now called, even if the init function has not been
	explicitly declared.

	* ucommand.cc: fix UCommand_NEW behavior when new has no param and
	no init is defined.

2006-10-08  JC Baillie  <baillie@gostai.com>

	no recursive inheritance

	* ucommand.cc: fix a=new a; this is not permitted.

2006-10-08  Jean-Christophe Baillie  <baillie@gostai.com>

	Name resolution fix in object methods + akim bug in booleval reverted

	Some cleanup of warning messages during compile.
	Fix a name resolution bug in object methods when attributes are
	defined in the origin class and not in the child class.
	Akim removed a "if (freeme)" before a delete in booleval. Reverted.

	* ucommand.cc: cleanup warnings.
	* parser/bison/ugrammar.y: cleanup of unnecessary comments.
	* uexpression.cc: cleanup warnings, fix indent.
	* uvalue.cc: remove booleval bug, fix indent.
	* uvariable.cc: cleanup warnings, fix indent.
	* INSTALL: remove old install notes.
	* userver.cc: cleanup warnings.
	* uobj.cc: add searchEvent function.
	* uobj.h: add searchEvent definition.
	* uvariablename.cc: fix name resolution in object methods with
	inheritance.
	* LICENSE-URBI-LANGUAGE: Remove.

2006-10-06  Akim Demaille  <demaille@gostai.com>

	Bison and Flex output are no longer shipped.
	Therefore they are now in the build tree.
	* parser/bison/bison.mk: Implement these changes.
	* Makefile.am (CLEANFILES): Initialize.
	* configure.ac: Require exactly Flex 2.5.4.
	Require at least Bison 2.2.

2006-10-06  Akim Demaille  <demaille@gostai.com>

	Fix Perl invocation.
	* parser/bison/bison.mk: Beware that perl needs the file to
	process after the -e.
	* parser/bison/ugrammar.y: Sugar.

2006-10-06  Akim Demaille  <demaille@gostai.com>

	Sugar the parser.
	* parser/bison/ugrammar.y (NEW_EXP_2): New.
	Use it.

2006-10-06  Akim Demaille  <demaille@gostai.com>

	Fix install/uninstall issues.
	distcheck passes.
	* Makefile.am: Use DESTDIR.
	(uninstall-local): New.

2006-10-06  Akim Demaille  <demaille@gostai.com>

	Fix build != src issue.
	* parser/bison/bison.mk: Don't rely on an existing
	builddir/parser/bison.
	Reported by Matthieu.

2006-10-06  matthieu nottale  <nottale@gostai.com>

	COMMA and SEMICOLON priority changed

	* parser/bison/ugrammar.y: Fix priority between COMMA and
	SEMICOLON in grammar.

2006-10-06  Akim Demaille  <demaille@gostai.com>

	Enable debug traces in the parser.
	* parser/uparser.h: Do that.
	* parser/bison/ugrammar.y: use %debug.
	delete 0 is valid c++.

2006-10-04  Akim Demaille  <demaille@gostai.com>

	Simplify delete invocations.

	* ucommand.cc: "delete(\(.*?\))" -> "delete \1".
	"if *(\(.*?\)) *\(delete \1\)" -> "\2".
	* utypes.h: Ditto.
	* uvariablelist.cc: Ditto.
	* ufunction.cc: Ditto.
	* ucallid.cc: Ditto.
	* uexpression.cc: Ditto.
	* unamedparameters.cc: Ditto.
	* uvalue.cc: Ditto.
	* ubinary.cc: Ditto.
	* uproperty.cc: Ditto.
	* uvariable.cc: Ditto.
	* uobj.cc: Ditto.
	* ugroup.cc: Ditto.
	* uconnection.cc: Ditto.

2006-10-03  Akim Demaille  <demaille@gostai.com>

	inline ucopy.
	* ucommand.cc: Do it.
	* uvariablename.cc: Use it.
	This should fix some memory leak: before we were making copies
	that are not always used.
	delete 0 is valid C++.

2006-10-03  Akim Demaille  <demaille@gostai.com>

	Formatting changes.
	* uvariablename.cc, uvalue.cc: Do that.

2006-10-03  Akim Demaille  <demaille@gostai.com>

	Clean up.
	* ucommand.cc: Lots of formatting changes.
	Don't abuse of parens, know your precedences.
	delete 0 is valid C++.
	(ucopy): New.
	Use it.

2006-10-03  Akim Demaille  <demaille@gostai.com>

	Formatting changes.
	* uobject/uobject.cc: Do that.

2006-10-03  Akim Demaille  <demaille@gostai.com>

	Catch up with uobject.h.
	* ucommand.cc, uobject/uobject.cc, uobject/uvar.cc:
	Various indentation fixes.
	Various warning fixes.
	Catch up with const-ref uses for std::string in uobject.h.

2006-10-03  Akim Demaille  <demaille@gostai.com>

	Use URBI_*.
	* configure.ac: Use URBI_PROG_CXX, and URBI_DOC.
	Use AC_ENABLE_SHARED.

2006-10-03  Akim Demaille  <demaille@gostai.com>

	* build-aux, bootstrap: Remove.
	Now replaced with svn:externals.

2006-10-03  matthieu nottale  <nottale@gostai.com>

	New nonfree banner. Fix leak.

	* ubanner.cc: New message that doesn't say urbikernel is free.
	* uobject/uvar.cc: Fix a leak: delete vardata in uvar dtor.

2006-09-29  Matthieu Nottale  <nottale@gostai.com>

	Fix bison.mk incorrect path

	* parser/bison/bison.mk: Fix utoken.cc path.

2006-09-28  matthieu nottale  <nottale@gostai.com>

	Fixes for sdk generation

	* network/OPENR/openr.mk: replaced CPPFLAGS= with CPPFLAGS +=.
	* Makefile.am: Hack libkernel.lai and install locations to pretend
	the lib is not installed.
	We have to do it in order to include libkernel in an other library.

2006-09-27  matthieu nottale  <nottale@gostai.com>

	Makefile.am fixes

	* Makefile.am: Add missing uext.h.
	Add libkernel_la_CPPFLAGS because AM_CPPFLAGS is ignored
	(libkernel_la_CPPFLAGS written in openr.mk).

2006-09-26  Akim Demaille  <demaille@gostai.com>

	White space changes.
	* uconnection.cc: White space changes.

2006-09-26  Akim Demaille  <demaille@gostai.com>

	* uconnection.cc: Include ubanner.hh.
	* userver.cc: Remove declarations that are now in ubanner.hh.

2006-09-26  Akim Demaille  <demaille@gostai.com>

	Update to URBI_DIRS.

	* configure.ac (NETWORK_BSDNET): No longer define it.
	* parser/bison/Makefile.defs: Rename as...
	* parser/bison/bison.mk: this.
	And adjust dir names.
	* network/bsdnet/Makefile.defs: Rename as...
	* network/bsdnet/bsdnet.mk: this.
	And adjust dir names.
	* network/OPENR/Makefile.defs: Rename as...
	* network/OPENR/openr.mk: this.
	And adjust dir names.
	* build-aux/urbi-dirs.m4: Also define kernelincludedir.
	* build-aux/urbi-openr.m4: Formatting changes.
	* README: New.

2006-09-26  Akim Demaille  <demaille@gostai.com>

	Introduce ubanner.cc.
	* ubanner.hh, ubanner.cc: New.
	* userver.cc, userver.h: Use it.
	(UServer::display (const char **)): New.
	Use it.
	* Makefile.am: Adjust.

2006-09-26  Akim Demaille  <demaille@gostai.com>

	Update URBI_DIRS.
	* build-aux/urbi-dirs.m4: Update from liburbi-cpp.
	* configure.ac: Use it.
	* Makefile.am (AM_CPPFLAGS): Remove useless ones, add missing ones.
	Ship uext.h.

2006-09-26  matthieu nottale  <nottale@gostai.com>

	Include path fix

	* utypes.h: Fix uobject.h include path, add uext.h include.
	* uvalue.cc: idem.
	* userver.cc: idem.
	* uobject/uext.h: New. Symlink from liburbi.

2006-09-26  Akim Demaille  <demaille@gostai.com>

	* uobject/uobject.cc: Add missing std::.

2006-09-26  Akim Demaille  <demaille@gostai.com>

	* uobject/uobject.cc (cleanTable): Cleanup.
	* Makefile.am: Formatting changes.

2006-09-26  Akim Demaille  <demaille@gostai.com>

	* build-aux/urbi-openr.m4: New.
	* configure.ac: Use it.

2006-09-26  Akim Demaille  <demaille@gostai.com>

	* parser/bison/Makefile.defs: Install the header files.
	* network/bsdnet/Makefile.defs,
	* network/OPENR/Makefile.defs,
	* network/OPENR/Makefile.defs,
	* Makefile.am: Ditto.

	* userver.h: Reorder includes.
	* memorymanager/memorymanager.h: Formatting changes.

2006-09-26  Akim Demaille  <demaille@gostai.com>

	namespace cleanups.
	* ucommand.cc: Don't "using" things from std::.
	Catch up with liburbi being in urbi::.
	* ucommand.h: Ditto.
	* uexpression.h: Ditto.
	* ufloat.h: Ditto.
	* ucallid.cc: Ditto.
	* ugroup.h: Ditto.
	* uexpression.cc: Ditto.
	* uvariable.cc: Ditto.
	* uconnection.h: Ditto.
	* ubinder.h: Ditto.
	* userver.cc: Ditto.
	* userver.h: Ditto.
	* uobj.cc: Ditto.
	* uobj.h: Ditto.
	* uobject/uvar.cc: Ditto.
	* uvariablename.cc: Ditto.
	* uvariable.h: Ditto.
	* uvariablename.h: Ditto.
	* ucallid.h: Ditto.
	* uconnection.cc: Ditto.
	* ubinder.cc: Ditto.

2006-09-25  Akim Demaille  <demaille@gostai.com>

	Use URBI_DIRS.
	* build-aux/urbi-dirs.m4: New.
	* configure.ac: Use it.

2006-09-25  Akim Demaille  <demaille@gostai.com>

	distcheck fixes.
	* build-aux/doxygen.mk: Update.
	* build-aux/revision.mk: Clean version..hh.

2006-09-25  Akim Demaille  <demaille@gostai.com>

	Portability fixes.
	* parser/bison/Makefile.defs: use Perl, not sed, since alternation
	is not portable (and OSX is a loser in this regard).
	Also cover cin, cout, cerr, and widen the pattern.

2006-09-25  Akim Demaille  <demaille@gostai.com>

	Prepend std:: to istream.

	* parser/bison/Makefile.defs: For Linux.

2006-09-25  Akim Demaille  <demaille@gostai.com>

	VC++ issues.

	* ucommand.cc: .Formatting changes.
	* parser/bison/Makefile.defs (utoken.cc): Fix lack of std::.

2006-09-25  Akim Demaille  <demaille@gostai.com>

	Fixes and details.

	* ucommand.cc: Indent properly.
	* utypes.h: Comment changes.
	* parser/bison/ugrammar.y (NEW_BIN): New.
	Use it.
	Don't use parens for delete.
	"Delete 0" is valid C++.
	* parser/bison/Makefile.defs: Ship FlexLexer.h.

2006-09-25  Akim Demaille  <demaille@gostai.com>

	Fixes.

	* build-aux/move-if-change: New.
	* Makefile.am: Ship bison++.in.

2006-09-25  Akim Demaille  <demaille@gostai.com>

	Dos2unix.
	* ucommand.cc, utypes.h, uvariablelist.cc, ucallid.cc
	* unamedparameters.cc, uvalue.cc, ubinary.cc, uproperty.cc: .
	* CHANGELOG-Kernel, uobject/common_uvalue.cc, ugroup.cc: .
	* ubinder.cc: Use Unix-style end of lines.

	* uobject/uvar.cc: Namespace fixes.

2006-09-25  Akim Demaille  <demaille@gostai.com>

	Autoconfiscate.
	* ChangeLog, bootstrap: New.
	* build-aux/bison++.in, build-aux/revision.mk,
	* build-aux/urbi-var-progs.m4: New.
	* configure.ac: Use them.
	* build-aux/doxygen.mk, doc/Makefile.am, doc/Doxyfile.in: New.

	* Makefile: Rename as...
	* Makefile.am: this.

	* configure.ac (OS): New.
	* version.hh.in: New.
	* Makefile.am: Use it.

	* lockable.h: Simplify.
	* network/OPENR/Makefile.defs: Update to match Automake use.
	* network/bsdnet/Makefile.defs: Ditto.
	* parser/bison/Makefile.defs: Ditto.
	* parser/bison/FlexLexer.h: Formatting changes.
	* parser/uparser.h: Formatting changes.
	(ugrammar.hh, FlexLexer.h, location.hh): Include them.
	Use parser::token_type instead of Bison pre-2.2 names.
	Don't use using.
	Let Emacs know this file is C++.
	* parser/bison/utoken.l: Formatting changes.
	No using.
	* parser/bison/ugrammar.y: Require Bison 2.2.
	No using.
	Formatting changes.
	Don't use "../" in includes.
	* parser/bison/Makefile.defs: Use bison++ to save cycles.

	* version.h: Replace by...
	* version.hh.in: this.
	* Makefile.am: Use it.

	* userver.cc: Use C++ headers, use version.hh.
	Formatting changes.
	* userver.h: Formatting changes.
	* uobj.cc: Specify the path to uobject.h.
	* uobject/uvar.cc: Formatting changes.
	* uvariable.h: Ditto.
	* uconnection.cc: Ditto.

Local Variables:
ispell-local-dictionary: "american"
End:

$Rev$
$Id$
$Date$<|MERGE_RESOLUTION|>--- conflicted
+++ resolved
@@ -1,4 +1,27 @@
-<<<<<<< HEAD
+	Also, use more pabort than abort.
+
+	2007-02-06  Matthieu Nottale  <nottale@gostai.com>
+
+	Fix a bug when copying a binary with no header. Replace aborts
+	with asserts to differenciate between them should they trigger.
+	* src/uexpression.cc: Here.
+
+	2007-02-02  Akim Demaille  <akim@lrde.epita.fr>
+
+	* configure.ac: Let URBI_PROG_CXX do it.
+
+	2007-02-02  Akim Demaille  <akim@lrde.epita.fr>
+
+	* src/utypes.hh (TagInfo::TagInfo): New copy ctor..
+
+
+2007-02-06  Akim Demaille  <demaille@gostai.com>
+
+	svn merge -r 800:825 https://svn.gostai.com/svn/kernel1/branches/1.0
+	* src/ucomplaints.cc: .
+	* src/uexpression.cc: .
+	* src/uvalue.cc: .
+
 2007-02-06  Akim Demaille  <demaille@gostai.com>
 
 	Restore weird loop
@@ -79,22 +102,6 @@
 	svn merge -r 737:799 https://svn.gostai.com/svn/kernel1/branches/1.0
 
 	2007-01-27  Jean-Christophe Baillie  <baillie@gostai.com>
-=======
-2007-02-06  Matthieu Nottale  <nottale@gostai.com>
-
-	Fix a bug when copying a binary with no header. Replace aborts with asserts to differenciate between them should they trigger.
-	* src/uexpression.cc: Here.
-
-2007-02-02  Akim Demaille  <akim@lrde.epita.fr>
-
-	* configure.ac: Let URBI_PROG_CXX do it.
-
-2007-02-02  Akim Demaille  <akim@lrde.epita.fr>
-
-	* src/utypes.hh (TagInfo::TagInfo): New copy ctor..
-
-2007-01-27  Jean-Christophe Baillie  <baillie@gostai.com>
->>>>>>> 2ac934e7
 
 	revert email that fails in mailto property.
 
