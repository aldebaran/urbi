2007-07-12  Akim Demaille  <akim.demaille@gmail.com>

	CallExp::printer
	* src/ast/ast.yml (CallExp::printer): Output the target.
	* src/object/atom.hh: Space changes.

2007-07-12  Akim Demaille  <akim.demaille@gmail.com>

	Add some primitives for Floats
	* src/object/fwd.hh (float_traits, Float, rFloat, integer_traits)
	(Integer, rInteger, string_traits, String, rString): Fwd decl
	or declare them.
	* src/object/atom.cc, src/object/atom.hh, src/object/atom.hxx:
	(kind_type, string_of): New.
	(kind_get): Now return the kind, not a string.
	* src/object/object.cc, src/object/object.hh, src/object/object.hxx:
	(float_class_add, float_class_div, float_class_mul, float_class_sub):
	New.

	* src/object/object-test-primitives.cc: New.
	* src/object/Makefile.am: Adjust.

2007-07-12  mefyl  <mefyl@lrde.epita.fr>

<<<<<<< HEAD
	merge -r 1216:1261 https://svn.gostai.com/svn/kernel1/trunk
	2007-07-12  mefyl  <mefyl@lrde.epita.fr>
=======
	Update the test suite external.

2007-07-12  mefyl  <mefyl@lrde.epita.fr>

	merge -r 1259:1266 https://svn.gostai.com/svn/kernel1/branches/1.0
	2007-07-12  mefyl  <mefyl@lrde.epita.fr>
	Warn on use of operator ^. Add operator **.
	* src/parser/uparser.cc,
	* src/parser/uparser.hh: Add a mehod to emit warnings.
	* src/parser/bison/utoken.l: Emit warnings on ^.
        Scan ** as exponent operator.
	* src/uconnection.cc,
	* src/uexpression.cc: Report warnings through the connection.

2007-07-12  mefyl  <mefyl@lrde.epita.fr>

>>>>>>> 87256404
	Fix previous patch: use automerge.
	* .automerge: Update.

	2007-07-12  mefyl  <mefyl@lrde.epita.fr>
	Fix logic operators precedence.
	* src/parser/bison/ugrammar.y: Here.

2007-07-12  Akim Demaille  <akim.demaille@gmail.com>

	clone
	* src/object/object-test-parent.cc: Try using clone.
	* src/object/object.hh, src/object/object.hxx,
	* src/object/object.cc (clone): New.
	(new_object_class, new_float_class): New.
	(object_class, float_class): New.
	Unused for the time being.

2007-07-12  mefyl  <mefyl@lrde.epita.fr>

	Handle pointer attributes and blocks of code insertion in pretty-printer generator.
	* dev/ast-pretty-printer-gen: Here.
	* src/ast/ast.yml: Document.
	* dev/ast.py: Add method to lookup a node attribute.
	* src/ast/Makefile.am: Fix filename error.

2007-07-12  Akim Demaille  <akim.demaille@gmail.com>

	CallExp: optional target
	* src/ast/ast.yml: The CallExp can have an empty target.
	Disable the printing of the target, as the infrastructure is
	not ready yet.
	* src/parser/bison/ugrammar.y: Adjust.

2007-07-12  Akim Demaille  <akim.demaille@gmail.com>

	Operators are syntactic sugar for method calls
	* dev/ast-pretty-printer-gen: We now use more libport tools.
	* src/ast/ast.yml (CallExp): Provide a printer.
	* src/parser/bison/utoken.l (RETURN_OP): New.
	Use it for binary operators for a start.
	* src/parser/bison/ugrammar.y (take): Move higher to make it
	usable ealier.
	(new_exp): Use CallExp instead of OpExp.
	(TOK_BANG, TOK_PERCENT, TOK_STAR, TOK_PLUS, TOK_MINUS)
	(TOK_DIV, TOK_EXP, TOK_EQU, TOK_GTH, TOK_LEQ, TOK_LTH, TOK_PEQ)
	(TOK_NEQ, TOK_GEQ, TOK_DEQ, TOK_REQ): Use their symbol value.

2007-07-11  Guillaume Deslandes  <deslandes@gostai.com>

	Handle hirarchy loop case
	FIXME: Hierarchy loops induce mem leaks (due to ref counting)
	* object-test-lookup.cc: Test hirarchy loops.
	* object.cc: Add lookup wrapper.
	* object.hh: Idem.

2007-07-11  Akim Demaille  <demaille@gostai.com>

	CallExp
	* src/ast/ast.yml (CallExp): The name called is a Symbol.
	* src/parser/bison/ugrammar.y: Let "(" have precedence over "!".
	Remove dead %union definitions.
	Use exps_type for exprs.
	Add empty actions to silence some Bison warnings.
	Change the syntax of function calls to take a identifier as
	name, not an expression.
	(exprs): Implement.

2007-07-11  Guillaume Deslandes  <deslandes@gostai.com>

	Add slot handling to Object
	* Makefile.am: Add test files and programs.
	* object-test-lookup.cc: New.
	* object-test-parent.cc: New.
	* object-test-slot.cc: New.
	* object-test.cc: Split into several files.
	* object-test.hh: New.
	Some useful macros for testing
	* object.cc (lookup): return rObject, add catch if not found.
	* object.hh: Add slot handling methods.
	* object.hxx (operator[]): Use lookup. Create slot if needed.
	(update_slot): New. Use lookup.
	(set_slot): New. Use local slot. Create slot if needed.
	(remove_slot): New. Remove local slot.

2007-07-11  Akim Demaille  <demaille@gostai.com>

	Clean and update
	* dev/ast-fwd-gen: Remove dead code.
	Use tools.
	Remove useless imports.

2007-07-11  Akim Demaille  <demaille@gostai.com>

	Start running
	* src/parser/bison/ugrammar.y (EVALUATE): Scafolding to run
	the runner.
	Use it in a couple of places.
	* src/runner/runner.cc, src/runner/runner.hh (eval): New.
	(result, operator()): New.
	* src/runner/runner.hxx: Fix missing inlines.

2007-07-11  Akim Demaille  <demaille@gostai.com>

	Add missing inline
	* src/ast/ast.yml: For inline code.

2007-07-11  Akim Demaille  <demaille@gostai.com>

	* dev/ast-default-visitor-gen: Do not output default visits for abstract nodes.
	* dev/ast-nodes-gen: Comment changes.

2007-07-11  Akim Demaille  <demaille@gostai.com>

	Minor improvements
	* dev/ast-visitor-gen: Use C++ comments.
	Use lazy_install and banner.

2007-07-11  Akim Demaille  <demaille@gostai.com>

	Recurse in src last
	* src/Makefile.am (SUBDIRS): Restore the correct order.
	The issue we are trying to workaround is the fact that libport
	must be compiled first.  This can't be done properly until
	libport features its own Makefile.am, which is what I tried to
	avoid until now to try to save a few autotool cycles.

2007-07-11  Akim Demaille  <demaille@gostai.com>

	Factor default-visitor generation
	* dev/ast-default-visitor-gen: Use newer routines from tools.
	Fix some Doxygen tags.

2007-07-11  Guillaume Deslandes  <deslandes@gostai.com>

	* bootstrap: Fix python call for ast generation..

2007-07-11  Akim Demaille  <demaille@gostai.com>

	Pretty-print an OpExp
	* src/ast/ast.yml (OpExp): Implement the pretty-printer.

2007-07-11  Akim Demaille  <demaille@gostai.com>

	Improve dev/ framework
	* dev/tools.py (lazy_install): New.
	* dev/ast-clone-visitor-gen, dev/ast-default-visitor-gen,
	* dev/ast-fwd-gen, dev/ast-graph-gen, dev/ast-nodes-gen,
	* dev/ast-pretty-printer-gen, dev/ast-visitor-gen: Use it.
	Use tools.error to issues errors.
	* dev/ast-nodes-mk-gen: Be like the others: create the file,
	don't output on stdout
	* src/ast/Makefile.am: Adjust.
	Now there is also the stamp system that prevents useless Automake
	invocations.

2007-07-11  Akim Demaille  <demaille@gostai.com>

	Improve messages
	* dev/ast.py: Improve warnings and errors.

2007-07-11  Akim Demaille  <demaille@gostai.com>

	Fix identification
	* configure.ac: .

2007-07-10  Guillaume Deslandes  <deslandes@gostai.com>

	Add parent list and lookup method
	* object-test.cc: Test new features.
	* object.cc (lookup) : New, depth first version.
	(special_slots_dump) : Print parents.
	* object.hh: Add typedefs and methods for parents.
	Add method for lookup.
	* object.hxx (parent_add) : New, add parent to object
	(parent_remove) : New, remove parent from object.

2007-07-09  Akim Demaille  <demaille@gostai.com>

	Make debug traces more io like
	* src/object/object.cc (dump): Include the address.

2007-07-09  Guillaume Deslandes  <deslandes@gostai.com>

	* fwd.hh: Add undef for DECLARE.

2007-07-09  Guillaume Deslandes  <deslandes@gostai.com>

	Reorder subdirs in src/Makefile.am
	* Makefile.am: Reorder subdirs, '.' comes firt.

2007-07-09  Akim Demaille  <demaille@gostai.com>

	More object-test
	* src/object/object-test.cc: Strengthen.

2007-07-09  Akim Demaille  <demaille@gostai.com>

	Factor print and rename it as dump
	* src/object/atom.cc, src/object/atom.hh, src/object/atom.hxx,
	* src/object/object.cc, src/object/object.hh, src/object/object.hxx
	(print): Rename as...
	(dump): this, to avoid SWIG problems.
	Call special_slots_dump and kind_get
	(special_slots_dump, kind_get): New.
	(prefix): Rename as...
	(kind): this.
	* src/object/object-test.cc: Strengthen.

2007-07-09  Akim Demaille  <demaille@gostai.com>

	object::Object
	* src/object/atom.cc, src/object/atom.hh, src/object/atom.hxx: New.
	* src/object/fwd.hh: Adjust.
	* src/kernel.mk, src/object/Makefile.am: Adjust.
	* src/Makefile.am: Adjust.
	* src/object/object-test.cc: New.
	* src/object/object.hxx: Add missing inlines.
	(print): Move from here, to...
	* src/object/object.cc: here.

2007-07-09  Guillaume Deslandes  <deslandes@gostai.com>

	Fix ast.yml type error on TagOpExp, update svn:ignore
	* src/ast/ast.yml: 'tag' attribute of TagOpExp is
	of type Exp* not Tag*.

2007-07-09  Akim Demaille  <demaille@gostai.com>

	object::Object
	* configure.ac: Automake 1.10.
	(src/object): New directory.
	* src/Makefile.am: Ditto.
	* src/object/Makefile.am, src/object/fwd.hh, src/object/object.cc,
	* src/object/object.hh, src/object/object.hxx: New.
	* src/runner/runner.hh: Remove useless includes.

2007-07-09  Akim Demaille  <demaille@gostai.com>

	Fix kernel.mk
	* src/kernel.mk (AM_CPPFLAGS): $(uobject_srcdir) is defined
	in src/Makefile.am only, although kernel.mk is used in several
	places, so open code its value here.
	A better and longer implementation might add a new uobject/*.mk
	file just to define this variable.  Probably overkill.

2007-07-09  Akim Demaille  <demaille@gostai.com>

	Upgrade pretty-print generation
	* dev/ast-nodes-gen (print_guard_open, print_guard_close)
	(print_banner): Take the file as argument.
	Don't change the current stdout.
	* dev/ast-pretty-printer-gen: Use them.
	Create an hxx file.
	* dev/tools.py (banner): New.
	(print_banner): Use it.
	* src/ast/Makefile.am: Adjust.

2007-07-09  Akim Demaille  <demaille@gostai.com>

	merge -r 1189:1216 https://svn.gostai.com/svn/kernel1/trunk

	2007-07-09  Akim Demaille  <demaille@gostai.com>
	merge -r 1186:1213 https://svn.gostai.com/svn/kernel1/branches/1.0

	2007-07-01  Jean-Christophe Baillie  <baillie@gostai.com>
	This time, we use a cache mechanism to hold the current cycle variable
	value.

	Fix ticket #111 (again).
	* src/ucommand.cc: use cyclevalue with a cache mechanism to initialize
	startval.
	* src/uvariable.cc: init cycleBeginTime to an impossible value (-1).
	* src/uvariable.hh: declare cycleBeginTime and cyclevalue.

	2007-07-01  Jean-Christophe Baillie  <baillie@gostai.com>
	This is a backward move that reintroduces ticket 111, but it will fix
	a much bigger problem where Aldeb is currently stuck. A future better
	fix of 111 is on the way.

	Fix bug aldeb before robocup.
	* src/ucommand.cc: reset old code.

	2007-07-01  Jean-Christophe Baillie  <baillie@gostai.com>
	UVar::reset can be used to set both the value and the previousval of a
	UVariable, which does a "deep" reset of this value.

	add support for UVar::reset.
	* src/uvar.cc: done.

	2007-07-06  Akim Demaille  <demaille@gostai.com>
	* include/kernel/utypes.hh: Use libport::hash_map.

	2007-07-06  Akim Demaille  <demaille@gostai.com>
	Formatting changes
	* src/ucommand.cc: here.

	2007-07-06  Akim Demaille  <demaille@gostai.com>
	Coding style
	* src/ucommand.cc: Prefer for to while.
	Reduce scopes.
	Formatting changes.

	2007-06-26  Akim Demaille  <demaille@gostai.com>
	Var scope
	* src/userver.cc (globalDelete): Move to...
	* src/parser/bison/ugrammar.y: here, as static.

2007-07-09  Akim Demaille  <demaille@gostai.com>

	Add Runner framework
	* src/runner/Makefile.am, src/runner/runner.cc,
	* src/runner/runner.hh, src/runner/runner.hxx: New.
	* configure.ac, src/Makefile.am: Adjust.

2007-07-06  Akim Demaille  <demaille@gostai.com>

	Less includes
	* dev/ast-pretty-printer-gen: Optimize the includes.

2007-07-06  Akim Demaille  <demaille@gostai.com>

	Fix Semicolon pretty printing
	* src/ast/ast.yml: here.

2007-07-06  Akim Demaille  <demaille@gostai.com>

	Fix pretty-printer generator
	* dev/ast-pretty-printer-gen: Do not declare a formal arg name
	if you don't use it.
	Use a shorter name.

2007-06-26  mefyl  <mefyl@lrde.epita.fr>

	Fix pretty-printer generator.
	* src/ast/ast.yml: Document. Use Yaml list instead of
	semicolon-separated list.
	* dev/ast-pretty-printer-gen: Adapt.

2007-06-26  Akim Demaille  <demaille@gostai.com>

	YieldExp
	* src/ast/ast.yml (YieldExp): New.
	Complete a few printers.
	* src/ast/all.hh: Adjust.
	* src/parser/bison/ugrammar.y: Use it.

2007-06-26  Akim Demaille  <demaille@gostai.com>

	Fix dependencies
	* src/ast/Makefile.am (ast.stamp): Rename as...
	(nodes.stamp): this, to match the generator name.

2007-06-26  Akim Demaille  <demaille@gostai.com>

	Fix operator << generation
	* dev/ast-pretty-printer-gen: Put it in the ast namespace.

2007-06-26  Akim Demaille  <demaille@gostai.com>

	Fix warnings
	* dev/ast.py: "default" is a valid Node attribute.

2007-06-26  Akim Demaille  <demaille@gostai.com>

	Finish the pretty printer
	* dev/ast-pretty-printer-gen: Provide a ctor and dtor.
	(PrettyPrinter::ostr_): Let it be a reference.

2007-06-26  Akim Demaille  <demaille@gostai.com>

	More AST generation
	* dev/ast-default-visitor-gen: New.
	* dev/ast-pretty-printer-gen: Fix some errors.
	Don't output a pretty printing rule if there is none.
	Derive from the default visitor rather than the (empty) visitor.
	Provide an operator<<.
	* src/ast/Makefile.am: Factor the generation rules using %-rules.
	* src/ast/all.hh: Include pretty-printer.hh.
	* src/ast/ast.yml: More doc.
	* src/ast/default-visitor.hh, src/ast/default-visitor.hxx: Remove.
	Now generated.

2007-06-26  Akim Demaille  <demaille@gostai.com>

	delete globalDelete
	* src/userver.cc, src/parser/bison/ugrammar.y (globalDelete):
	Remove.
	Also, comment changes.

2007-06-26  Akim Demaille  <demaille@gostai.com>

	Merge command and statement into stmt
	* src/parser/bison/ugrammar.y (statement, command): Merge into...
	(stmt): this.
	(commands): Rename as...
	(stmts): this.
	(TOK_EXPRBLOCK, EXPRBLOCK): Remove, unused.

2007-06-26  Akim Demaille  <demaille@gostai.com>

	merge -r 1187:1189 https://svn.gostai.com/svn/kernel1/trunk

	2007-06-26  Akim Demaille  <demaille@gostai.com>
	Remove dead token
	* src/parser/bison/ugrammar.y (TOK_CMDBLOCK): Remove.

2007-06-26  Akim Demaille  <demaille@gostai.com>

	merge -r 1149:1187 https://svn.gostai.com/svn/kernel1/trunk

	2007-06-26  Akim Demaille  <demaille@gostai.com>
	merge -r 1157:1186 https://svn.gostai.com/svn/kernel1/branches/1.0

	2007-06-26  Akim Demaille  <demaille@gostai.com>
	* src/parser/bison/ugrammar.y (variables): Rename as...
	(names): this.

	2007-06-22  Akim Demaille  <demaille@gostai.com>
	purevariable|variable -> name
	* src/parser/bison/ugrammar.y (variable, purevariable): Fuse
	into...
	(name): this.

	2007-06-22  Akim Demaille  <demaille@gostai.com>
	lvalue
	* src/parser/bison/ugrammar.y (lvalue): New.
	Use where appropriate (assignments).
	(rvalue): "static" belongs to here.
	(variable): Adjust.

	2007-06-22  Akim Demaille  <demaille@gostai.com>
	* src/parser/bison/ugrammar.y (derive): New.
	(ravlue): New.
	(variable): Adjust.
	* src/parser/bison/flex-lexer.hh, src/parser/uparser.cc,
	* src/parser/uparser.hh: Adjust includes.

	2007-06-22  Akim Demaille  <demaille@gostai.com>
	class-definition.chk
	* src/parser/bison/ugrammar.y: Comment a weakness.
	* src/uexpression.cc: Formatting changes.

	2007-06-22  Akim Demaille  <demaille@gostai.com>
	Simplify class defs
	* src/parser/bison/ugrammar.y (formal_arguments): New.
	(class_declaration): Use it to factor.

	2007-06-22  Akim Demaille  <demaille@gostai.com>
	Fix list of identifiers handling
	* src/parser/bison/ugrammar.y (var.opt, identifiers.1): New.
	(identifiers): Use them.

	2007-06-18  Jean-Christophe Baillie  <baillie@gostai.com>
	update externals (tests).

	2007-06-18  Jean-Christophe Baillie  <baillie@gostai.com>
	The +freeze flag notifies when the command gets frozen/unfrozen.

	add support for +freeze flag.
	* src/parser/bison/ugrammar.y: add the same optim like for +end.
	* src/parser/bison/utoken.l: add +freeze (and +stop at the same time).
	* src/ucommand.cc: handle the notification.
	* src/unamedparameters.cc: add notifyFreeze boolean to fasten
	treatment.
	* src/unamedparameters.hh: define notifyFreeze.

	2007-06-14  Akim Demaille  <demaille@gostai.com>
	merge -r 1138:1157 https://svn.gostai.com/svn/kernel1/branches/1.0
	Space changes only.

	2007-06-14  Akim Demaille  <demaille@gostai.com>
	* src/uexpression.cc: Use for instead of while.

	2007-06-14  Akim Demaille  <demaille@gostai.com>
	Readability
	* src/ucommand.cc: Formatting changes.
	* src/uexpression.cc (UExpression::eval_VARIABLE): Improve the
	readability of the code handle derives.

	2007-06-10  Jean-Christophe Baillie  <baillie@gostai.com>
	Until now, freezing a time controlled command (like wait or a modified
	assignement) did not freeze the internal time of the command, which
	resulted in an abrupt reajustement when the command was unfrozen. This
	patch fixes the problem on wait and assignments, and the corresponding
	tests has been added.
	add a first attempt in "time freezing" capabilities.
	* src/ucommand.cc: the WAIT and ASSIGN_VALUE commands now store the
	'lastExec' time and a flag when they have been frozen. Upon
	unfreezing, the internal time-oriented variables are adjusted based on
	the difference between the current time and lastExec..
	* src/ucommand.hh: add lastExec and the 'frozen' flag.

	2007-06-04  Akim Demaille  <demaille@gostai.com>
	Finish broken merge
	merge -r 1038:1078 failed to include the modifications for
	uconnection.cc.
	* src/uconnection.cc: Import the changes documented in 2007-06-04.

	2007-06-04  Akim Demaille  <demaille@gostai.com>
	Formatting changes
	* src/ueventhandler.cc: Sort commutable lines.
	Promote for over while.

2007-06-26  Akim Demaille  <demaille@gostai.com>

	variable -> lvalue
	* src/parser/bison/ugrammar.y (variable): Rename as...
	(lvalue): this.
	Beware that some uses are now "name" uses.
	We sticked to the grammar of the trunk.

2007-06-26  Akim Demaille  <demaille@gostai.com>

	names, rvalue
	Get closer to the current trunk's grammar.
	* src/parser/bison/ugrammar.y (variable): Extract...
	(rvalue): this.
	(variables): Rename as...
	(names): this.
	And be actually a list of "name"s, not of "variable"s.

2007-06-22  Akim Demaille  <demaille@gostai.com>

	* src/parser/bison/ugrammar.y: Remove an empty mid-rule action.

2007-06-22  Akim Demaille  <demaille@gostai.com>

	taggedcommands -> commands.
	* src/parser/bison/ugrammar.y (taggedcommands): Rename as...
	(commands): this.

2007-06-22  Akim Demaille  <demaille@gostai.com>

	taggedcommand == command
	* src/parser/bison/ugrammar.y (taggedcommand): Remove, use only
	command.

2007-06-22  Akim Demaille  <demaille@gostai.com>

	Merge name and purevariable
	* src/parser/bison/ugrammar.y (name): Accept what purevariable
	used to accept.
	(purevariable): Remove.
	All users changed to use name instead.

2007-06-22  Akim Demaille  <demaille@gostai.com>

	* src/parser/bison/ugrammar.y: Formatting changes.

2007-06-22  Akim Demaille  <demaille@gostai.com>

	* src/parser/bison/ugrammar.y: Formatting changes.

2007-06-22  Akim Demaille  <demaille@gostai.com>

	Simplify raw_arguments handling
	* src/parser/bison/ugrammar.y (raw_argument): New.
	(rawargument): Rename as...
	(raw_arguments): this.
	Now accept no raw_argument at all.
	Adjust uses.

2007-06-22  Akim Demaille  <demaille@gostai.com>

	* src/parser/bison/ugrammar.y (class_declaration): Accept complex var names.

2007-06-22  Akim Demaille  <demaille@gostai.com>

	* src/parser/bison/ugrammar.y: Throw the parser actions away.
	They clutter the file.

2007-06-22  Akim Demaille  <demaille@gostai.com>

	Fix previous fix checkin
	* src/parser/bison/ugrammar.y (identifiers): Accept "var" where
	appropriate...

2007-06-22  Akim Demaille  <demaille@gostai.com>

	Fix and comment
	* src/parser/bison/ugrammar.y (identifiers): More comments.
	Always accept "var".

2007-06-22  Akim Demaille  <demaille@gostai.com>

	parser: name, identifiers
	* src/parser/bison/ugrammar.y (identifiers): Fix its definition
	that allowed trailing commas.
	(var.opt, identifiers.1): New.
	(name, formal_arguments): New.
	Use them to factor function and event declarations/definitions.
	Note that we break backward compatibility here, since now
	formal_arguments can no longer be empty.  This is because it
	simplifies the task for now.

2007-06-22  Akim Demaille  <demaille@gostai.com>

	Renamings
	* src/parser/bison/ugrammar.y (ustring): Remove, useless currently.
	(arguments, argument_list): Rename as...
	(exprs.1, exprs): these.

2007-06-22  Akim Demaille  <demaille@gostai.com>

	* src/parser/bison/ugrammar.y: Remove "def" support for functions.

2007-06-14  Akim Demaille  <demaille@gostai.com>

	* src/parser/bison/ugrammar.y: Formatting changes.

2007-06-14  Akim Demaille  <demaille@gostai.com>

	Fix communication bw scanner and parser
	* src/parser/bison/ugrammar.y: The scanner no longer uses
	UStrings.

2007-06-04  Akim Demaille  <demaille@gostai.com>

	merge -r 1088:1149 https://svn.gostai.com/svn/kernel1/trunk

	2007-06-04  Akim Demaille  <demaille@gostai.com>
	Finish broken merge
	merge -r 1038:1078 failed to include the modifications for
	uconnection.cc.
	* src/uconnection.cc: Import the changes documented in 2007-06-04.

	2007-06-04  Akim Demaille  <demaille@gostai.com>
	Formatting changes
	* src/ueventhandler.cc: Sort commutable lines.
	Promote for over while.

	2007-06-04  Akim Demaille  <demaille@gostai.com>
	The attribute UVariableName::rooted is not removed (that was
	the effect of the "only" keyword) because it appears to be
	set and checked in other places.
	* src/parser/bison/utoken.l, src/parser/bison/ugrammar.y: Remove
	the "only" keyword.
	This was validated by JCB.
	(refvariable): Remove, use variable instead.
	(refvariables): Rename as...
	(variables): this.

	2007-06-04  Akim Demaille  <demaille@gostai.com>
	merge -r 1078:1138 https://svn.gostai.com/svn/kernel1/branches/1.0
	Note that, again, I had to apply some of the changes by hand,
	since some files were moved in include/kernel.
	Also, I had to fill properly Matthieu's ChangeLog entries.

	2007-05-31  Matthieu Nottale  <nottale@gostai.com>
	Fix a bug in timeout command
	* src/ucommand.cc: in UCommand_TIMEOUT::execute: setTag on
	intermediate nodes instead of morphed node.

	2007-05-29  Guillaume Deslandes  <deslandes@gostai.com>
	Wrong token definition for derivations
	* ugrammar.y: Fixed definition for first and second derivation.

	2007-05-29  Matthieu Nottale  <nottale@gostai.com>
	Add the 'runningcommands' keyword, fix a bug in tag mechanism.
	* parser/bison/utoken.l: Add the runningcommands keyword.
	* ucommand.cc: Implement runningcommands.
	Add missing unsetTag call in optimised implementations of setTag.

	2007-05-28  Matthieu Nottale  <nottale@gostai.com>
	Optimisation: replace sprintfs with strcpy.
	* src/uobj.cc: Use UString::makeName where possible.
	* src/ustring.hh: Add two static inline functions to form a "a.b"
	name from two UString/char* optimising the implementation.
	* src/uvariablename.cc: Use UString::makeName where possible.

	2007-05-25  Matthieu Nottale  <nottale@gostai.com>
	Fix critical bug in previous patch, optimize more.
	* ueventhandler.cc: use the char* in unForgedName to insert
	into emit2tab in UEventHandler ctor.
	* ueventhandler.hh: Remove unused emit2 attribute.
	* uobj.cc: use eventSymbolDefined in searchEvent intead of iterating.
	* uobj.hh: Change prototype of searchEvent to return a bool,
	nobody uses the return value except for !0 check.

	2007-05-25  Matthieu Nottale  <nottale@gostai.com>
	Optimize kernel::eventSymbolDefined
	* ueventhandler.cc: kernel::eventSymbolDefined now performs a find
	on urbiserver::emit2tab. An entry in this hash is added if not
	present in  UEventHandler ctor.
	Additionaly, the entry in emit2tab is a counter on the number of
	active events with this name
	* ueventhandler.hh: .
	* userver.hh,
	* utypes.hh: Defines a new hash_map type and an instance in
	userver: emit2tab.

	2007-05-23  Matthieu Nottale  <nottale@gostai.com>
	Fix leak in foreach command.
	* src/ucommand.cc,
	* src/ucommand.hh: Add a 'list' field containing the result of the
	evaluation of 'expression', delete it in dtor.

	2007-05-10  Matthieu Nottale  <nottale@gostai.com>
	Fix bug: adaptive modifier alone did not trigger notifyaccess callbacks
	* src/ucommand.cc: Set 'controlled' to true on UCommand_ASSIGN_VALUE
	when adaptive modifier is found.

	2007-05-07  Matthieu Nottale  <nottale@gostai.com>
	Increase max buffer size to 30M
	* src/network/bsdnet/connection.hh: Here.

	2007-05-05  Jean-Christophe Baillie  <baillie@gostai.com>
	fix bug #155 (+report inconsistant behavior)
	* src/ucommand.cc: donnot report the end of morphed commands.
	* src/uconnection.cc: transmit the connection information during
	morphing.
	* src/unamedparameters.cc: copy notifyEnd when copying flags.
	* src/unamedparameters.hh: adapt ctor to contain notifyEnd.

	2007-05-05  Jean-Christophe Baillie  <baillie@gostai.com>
	update test externals.

	2007-05-05  Jean-Christophe Baillie  <baillie@gostai.com>
	update test externals.

	2007-05-05  Jean-Christophe Baillie  <baillie@gostai.com>
	The bug appeared when a plugged UOwned UVar was notified on change and
	access, and a remote UObject var "notifychanging" it. UOwned was
	preventing the UVar::get call, from the autoloop mechanism used to make
	sure UVar that are both change/access notified are constantly updated.
	This security was not necessary because the UVar = operator was
	already preventing UOwner variable against notifychange calls when a
	notifyaccess was triggered.

	Fix bug in notifychange/access interaction with UOwned UVars.
	* src/userver.cc: change UVariable::get usage.
	* src/uvariable.cc: remove double blocking mechanism, change get.
	* src/uvariable.hh: change UVarialbe::get API.

	2007-05-25  Benoit Sigoure  <tsuna@lrde.epita.fr>
	Partial revert of r1111.
	* src/network/bsdnet/network.cc: Revert another part of r1111 that
	breaks on MinGW.

	2007-05-25  Benoit Sigoure  <tsuna@lrde.epita.fr>
	Partial revert of r1111.
	* src/network/bsdnet/network.cc: Don't try to use `pipe' or pthread
	functions on MinGW.

	2007-05-25  mefyl  <mefyl@lrde.epita.fr>
	Update externals.

	2007-05-25  mefyl  <mefyl@lrde.epita.fr>
	Use Unix networking under MinGW
	* src/network/bsdnet/connection.cc,
	* src/network/bsdnet/network.cc: Here.

2007-06-04  Akim Demaille  <demaille@gostai.com>

	* src/parser/bison/bison.mk (ugrammar.stamp): Depend on output-to-html
	too.

2007-05-31  Akim Demaille  <demaille@gostai.com>

	* dev/ast-pretty-printer-gen: Remove useless import.
	* src/parser/bison/ugrammar.y: Do return the value given to
	"return".

2007-05-31  Akim Demaille  <demaille@gostai.com>

	PrintVisitor -> PrettyPrinter
	* dev/ast-print-visitor-gen: Rename as...
	* dev/ast-pretty-printer-gen: ... this.
	Adjust the output accordingly.
	* src/ast/print-visitor.hh, src/ast/print-visitor.cc: Remove.
	* src/ast/Makefile.am: Adjust.
	Factor some bits.
	Use shorter and simpler stamp file names.

2007-05-31  Akim Demaille  <demaille@gostai.com>

	Tags are expressions
	* src/ast/ast.yml (Tag, StringTag, ExpTag): Remove.
	(TagExp): Now the tag is an Exp*.
	* src/ast/print-visitor.hh, src/ast/print-visitor.cc: Regen.
	* src/parser/bison/ugrammar.y: Implement the action for "tag : exp".

2007-05-31  Akim Demaille  <demaille@gostai.com>

	Fix typo
	* src/parser/bison/ugrammar.y: here.

2007-05-31  Akim Demaille  <demaille@gostai.com>

	Let braces be braces, and brackets be brackets
	* src/parser/bison/utoken.l, src/parser/bison/ugrammar.y
	(TOK_LBRACKET, TOK_RBRACKET, TOK_LSBRACKET, TOK_RSBRACKET):
	Rename as...
	(TOK_LBRACE, TOK_RRACE, TOK_LBRACKET, TOK_RBRACKET): these.

2007-05-31  Akim Demaille  <demaille@gostai.com>

	Clarify the scanning of numbers
	* src/parser/bison/utoken.l (RETURN_STR_TOKEN, RETURN_IVAL_TOKEN)
	(RETURN_FVAL_TOKEN): Rename as...
	(RETURN_STR, RETURN_IVAL, RETURN_FVAL): these.
	(RETURN_NUM, RETURN_FLAG, RETURN_FLAG_TIME): Remove.
	Replace the last two with RETURN_IVAL instead of floats as before.
	(RETURN_VALUE): New, used to implement others.
	* src/parser/bison/ugrammar.y: Be sure to receive the flags as
	integers, not floats.  This is not correct yet, but less incorrect.

2007-05-31  Akim Demaille  <demaille@gostai.com>

	* src/ast/ast.yml: Comment changes.

2007-05-29  Akim Demaille  <demaille@gostai.com>

	* src/parser/bison/utoken.l, src/parser/bison/ugrammar.y:
	Use Symbols for identifiers.

2007-05-29  Akim Demaille  <demaille@gostai.com>

	Remove memcheck from the parser
	* src/parser/bison/ugrammar.y (memcheck): Remove definitions and
	uses.
	Declare private functions as static.
	Comment some of them out, now that the compiler sees they're not used.
	(new_bin): Simplify: the UParser is no longer needed.

2007-05-29  Akim Demaille  <demaille@gostai.com>

	parameter -> argument
	* src/parser/bison/ugrammar.y: Use argument when more appropriate
	than parameter.

2007-05-28  mefyl  <mefyl@lrde.epita.fr>

	Add print-visitor generator.
	* dev/ast-print-visitor-gen: New. Printer generator.
	* dev/ast.py: Accept 'printer' attribute.
	* src/ast/Makefile.am: Add files.
	* src/ast/ast.yml: Add a few printer.
	* src/ast/print-visitor.cc,
	* src/ast/print-visitor.hh: New. Generated files.

2007-05-28  Benoit Sigoure  <tsuna@lrde.epita.fr>

	Compilation fixes.
	* NEWS: Add a slot for changes in 2.0.
	* src/ast/all.hh: Remove a useless include of a non-existent file.
	* src/parser/bison/ugrammar.y: Initialize a pointer that may be
	returned uninitialized otherwise.

2007-05-25  Akim Demaille  <demaille@gostai.com>

	Some more arithmetics
	* src/parser/bison/ugrammar.y: Handle unary - and ().

2007-05-25  Akim Demaille  <demaille@gostai.com>

	Cleanup string scanning
	* src/parser/bison/utoken.l: Let the scanner use only std::string.
	(SET_VALP_STR): Remove, inlined in the single remaining use.
	Use std::string, not UString.
	Add underscores to a few places that need them.
	Adjust to the following token name changes.
	* src/parser/bison/ugrammar.y: Put private functions in the
	anonymous namespace.
	(take): Welcome back.
	(TOK_FALSECONST, TOK_TRUECONST): Rename as...
	(TOK_FALSE, TOK_TRUE): ... these.
	(ustring): New.
	(STRING, IDENTIFIER): Now string.
	* src/ast/ast.yml: Layout changes.

2007-05-25  Akim Demaille  <demaille@gostai.com>

	Remove STRUCT hacks
	* src/parser/bison/utoken.l, src/parser/bison/ugrammar.y
	(STRUCT, TAG, %union structure, array): Remove.
	(purevariable): Handle "." and "[...]".

2007-05-25  Akim Demaille  <demaille@gostai.com>

	Use libport::Symbol for locations
	* src/parser/bison/ugrammar.y: Use Symbol for file names.
	* src/ast/loc.hh: Include libport/symbol.hh.
	* src/parser/uparser.hh, src/parser/uparser.cc: Remove the
	handling of the allocated file names, now handled by Symbol
	(not quite true).

2007-05-25  Akim Demaille  <demaille@gostai.com>

	Minor parser simplifications
	* src/parser/bison/utoken.l, src/parser/bison/ugrammar.y: Rename
	the tokens for the logical and and or.
	Use newer Bison features.

2007-05-25  Akim Demaille  <demaille@gostai.com>

	Clean up a bit the scanning of numbers
	* src/parser/bison/utoken.l, src/parser/bison/ugrammar.y:
	Now scan integers and floats differently.
	Store the semantic values using regular floats or integers.
	A lot of commented code remains to update, but anyway type checking
	will tell.
	(take): Remove, now useless.

2007-05-25  Akim Demaille  <demaille@gostai.com>

	Tidy ugrammar.y
	* src/parser/bison/ugrammar.y: Put flavor stuff together.
	Tidy a bit.

2007-05-25  Akim Demaille  <demaille@gostai.com>

	Token/type more alike
	* src/parser/bison/utoken.l, src/parser/bison/ugrammar.y: Let
	token names be token names instead of operation names, and
	use token names closer to those introduced in the previous
	changeset.

2007-05-25  Akim Demaille  <demaille@gostai.com>

	More OpExp
	* src/ast/ast.yml (OpExp::type): Fix some docs.
	Let them all be 3 characters long, except logical and, land,
	which I don't see how I could name in 3 letters (lnd? lan? lad?).
	* src/parser/bison/ugrammar.y: Use those that were declared.

2007-05-25  Akim Demaille  <demaille@gostai.com>

	Support arithmetics with OpExp
	* src/ast/ast.yml (BinaryExp): Use lhs and rhs, not left and right.
	(OpExp): Derive from BinaryExp.
	Rename "Oper" occurrences as "type".
	* dev/ast_params.py: Adjust.
	* src/parser/bison/ugrammar.y (new_exp): Adjust to using ast::OpExp.

2007-05-22  Akim Demaille  <akim.demaille@free.fr>

	Bind "return"
	* src/ast/all.hh: Include all the *-exp.hh headers.
	* src/parser/bison/ugrammar.y (expr.opt): New.
	Activate the code for "return".
	NUM -> "number".

2007-05-22  Akim Demaille  <akim.demaille@free.fr>

	Activate some rules
	* src/parser/bison/ugrammar.y: <command> -> <expr>.
	instruction -> statement.
	Use new_bin.

2007-05-22  Akim Demaille  <akim.demaille@free.fr>

	Make it linkable
	* src/Makefile.am: Link libast into libkernel.

2007-05-22  Akim Demaille  <akim.demaille@free.fr>

	Make it compilable
	* src/ast/all.hh: Include all the headers we need.
	* src/parser/bison/ugrammar.y: Disable all the actions.
	For the time being, this is still the old grammar, nothing
	was changed.
	Many simplifications are needed.

2007-05-11  Akim Demaille  <demaille@gostai.com>

	Take into account the comment on the ast
	* src/ast/ast.yml (Cmd): Remove, use only Exp.
	Adjust all *Cmd into *Exp.
	(BinaryExp): New, to factor AndExp, SemicolonExp etc.
	* dev/ast_params.py: Adjust.

2007-05-11  Akim Demaille  <demaille@gostai.com>

	Make it compile
	* src/ast/ast.yml (MapExp, ClassDec): Comment out so that it
	compiles.

2007-05-11  Akim Demaille  <demaille@gostai.com>

	Make ast generation more robust, and more alike tc's
	* dev/ast_params.py (deep_clear): New.
	* dev/ast-clone-visitor-gen, dev/ast-graph-gen, dev/ast-nodes-gen,
	* dev/ast-readme-gen, dev/ast-visitor-gen, dev/ast.py, dev/tools.py:
	Use it.
	Update with current version in tc.
	Make it (slightly) more generic.
	(node.final): Rename as...
	(node.concrete): this.

2007-05-11  Akim Demaille  <demaille@gostai.com>

	ast.yml fixes
	* dev/ast_params.py: New.
	Extend it.
	Was extracted from...
	* dev/ast-nodes-gen: here.
	Use it.
	* dev/ast.py: Ditto.
	* src/ast/Makefile.am (ast_gen_deps): Complete.

2007-05-11  Akim Demaille  <demaille@gostai.com>

	Fix typoes
	* src/ast/ast.yml: Don't use the "or" and "and" keywords.
	Remove meaningless comments.

2007-05-11  Akim Demaille  <demaille@gostai.com>

	Various updates and fixes
	* src/kernel.mk: Grow stronger.
	* src/Makefile.am: Use it.
	* configure.ac: .
	* dev/ast-clone-visitor-gen, dev/ast-fwd-gen, dev/ast-nodes-gen,
	* dev/ast-visitor-gen, dev/ast.py, src/ast/ast.yml: Adjust to the
	fact that most of our tools are in libport, not in misc/ or symbol/.

2007-05-11  Akim Demaille  <demaille@gostai.com>

	Update
	* bootstrap: Strengthen.
	* src/Makefile.am, configure.ac: Go into src/ast.
	Most of the following tools are imported from kernel2, but
	have been updated.
	* dev/ast-clone-visitor-gen: New.
	* dev/ast-fwd-gen: New.
	* dev/ast-graph-gen: New.
	* dev/ast-nodes-gen: New.
	* dev/ast-nodes-mk-gen: New.
	* dev/ast-readme-gen: New.
	* dev/ast-visitor-gen: New.
	* dev/ast.py: New.
	* dev/count-fixme-lines: New.
	* dev/cut-bison-actions: New.
	* dev/diff-r: New.
	* dev/tools.py: New.

	* src/ast/Makefile.am: New.
	* src/ast/all.hh: New.
	* src/ast/ast.yml: New.
	* src/ast/default-visitor.hh: New.
	* src/ast/default-visitor.hxx: New.
	* src/ast/loc.hh: New.
	* src/ast/visitor.hxx: New.
	* src/ast: New.
	* src/kernel.mk: New.

2007-05-03  Akim Demaille  <demaille@gostai.com>

	Finish the merge -r 1038:1078
	I guess I ran "svn revert src/ughostconnection.cc" when I meant
	"svn resolved", since Emacs had the right contents, but the
	file on the disk did not have the modifications.
	make check passes again.
	* src/ughostconnection.cc: Apply the changes, but getting rid of
	the useless casts.
	* src/userver.cc: Don't activate debug traces.

2007-05-03  Akim Demaille  <demaille@gostai.com>

	Minor changes to improve the similarity with the code before
	the breaking merge.  Of course, it still does not make check.
	* src/ucommand.cc, src/uobject.cc: Formatting changes.
	Use libport::mhas.
	Scope shortening.

2007-05-03  Akim Demaille  <demaille@gostai.com>

	svn merge -r 1038:1078 https://svn.gostai.com/svn/kernel1/branches/1.0
	NB: Since there are some files which have moved (the exported
	headers are now in include/kernel, not in src/), svn merge failed
	to do it right:
	svn merge -r 1038:1078 https://svn.gostai.com/svn/kernel1/branches/1.0
	C    src/ucommand.cc
	Skipped missing target: 'src/uconnection.hh'
	U    src/parser/bison/utoken.l
	U    src/parser/bison/ugrammar.y
	U    src/ucommand.hh
	C    src/uqueue.hh
	C    src/uobject.cc
	U    src/unamedparameters.cc
	C    src/uvalue.cc
	C    src/uvariable.cc
	U    src/uvar.cc
	C    src/userver.cc
	U    src/unamedparameters.hh
	C    src/uconnection.cc
	Skipped missing target: 'src/uvariable.hh'
	C    src/ughostconnection.cc
	Skipped missing target: 'ChangeLog'
	C    tests-local.mk
	U    NEWS
	 U   .

	So I had to complete the command with the following:
	svn diff -r 1038:1078 https://svn.gostai.com/svn/kernel1/branches/1.0/src/uconnection.hh | patch include/kernel/uconnection.hh
	svn diff -r 1038:1078 https://svn.gostai.com/svn/kernel1/branches/1.0/src/uvariable.hh | patch include/kernel/uvariable.hh

	Note that besides, several other adjustments were needed.  I tried
	not to break anything, but it just... hangs.  I have no idea why.
	So this checkin is fucked up.  And I'm fed up.

	2007-05-01  Jean-Christophe Baillie  <baillie@gostai.com>
	add proper support for adaptive queues (following ticket #92)
	* uconnection.hh: fix accessors, they do something now.
	* uqueue.hh: add accessor for adaptive_.

	2007-05-01  Jean-Christophe Baillie  <baillie@gostai.com>
	update NEWS.
	* NEWS: add note about UObject::send.

	2007-05-01  Jean-Christophe Baillie  <baillie@gostai.com>
	update externals of uobject.

	2007-05-01  Jean-Christophe Baillie  <baillie@gostai.com>
	The problem here was that plugged UObjects were using the
	ghostconnection of URBI.INI, so anything that was initialized via
	urbi::send in the constructor was in fact executed *after* URBI.INI
	code. It was impossible to use the result of a new in URBI.INI if this
	new was introducing some dynamically created code, typically with
	walk.

	Now, every UObject has its own connection (in fact it's activated only
	if you use UObject::send). UObject::send is the method to use if you
	want to send code to URBI, from within a UObject. It works fine in
	plugged and remote mode.

	fix bug #128: now plugged UObjects use a dedicated ghostconnection.
	* src/uconnection.cc: add a comment.
	* src/ughostconnection.cc: add maintenance of connectionList, done
	automatically by UGhostConnection, there was no reason not to do so.
	* src/uobject.cc: implement plugged version of UObject::send,
	initialize gc.
	* src/userver.cc: remove unecessary connectionList registration for
	the main UGhostConnection.

	2007-05-01  Jean-Christophe Baillie  <baillie@gostai.com>
	This prepare the next step which will be to use ghostconnections as
	support for UObject::send method. These "hosting connections" (should
	be named "contexts" in k2 jargon) can be closed and so the closing
	mechanism must be enforced properly.

	add a conservative closing=true for a closing GhostConnection.
	* ughostconnection.cc: add closing=true in the closeConnection method.

	2007-05-01  Jean-Christophe Baillie  <baillie@gostai.com>
	Reformating.
	* src/ughostconnection.cc: done.

	2007-05-01  Jean-Christophe Baillie  <baillie@gostai.com>
	Minor reformat
	* src/ughostconnection.cc: done.

	2007-05-01  Jean-Christophe Baillie  <baillie@gostai.com>
	Deleting a variable on which a UVar was set could result in
	catastrophic server crash, because some plugged UObject will assign
	something to this UVar, using the pointer to the UVariable in cache,
	and the UVariable is not valid anymore.

	This patch add a mechanism to set a UVar in "zombie" mode when it's
	corresponding UVariable is deleted. We should do more (error
	reporting, etc) but this is at least a first step and the server does
	not crash anymore.

	There is also now a ref counter in the UVar that prevent the attached
	UVariable to be deliberately deleted by the user. Now an error
	message is displayed.

	fix bug found in ticket #2.
	* src/ucommand.cc: refuse to delete a variable with UVar on it.
	* src/uvar.cc: handle proper ref counting, and zombie mode.
	* src/uvariable.cc: handle ref counting and zombie mode.
	* src/uvariable.hh: add useCpt counter.

	2007-05-01  Jean-Christophe Baillie  <baillie@gostai.com>
	Improve reset messages.
	* userver.cc: make the series of messages more useful.

	2007-05-01  Jean-Christophe Baillie  <baillie@gostai.com>
	Fix ticket #85
	* src/ucommand.cc: remove dead code.

	2007-05-01  Jean-Christophe Baillie  <baillie@gostai.com>
	make undefall deprecated.
	* src/ucommand.cc: undefall is now deprecated, use reset instead.

	2007-05-01  Jean-Christophe Baillie  <baillie@gostai.com>
	Fix the bug on reset (ticket #21)
	* src/uobject.cc: UHubObjects dtor must release their timers.
	* src/userver.cc: add proper destruction/recreation of hubs.

	2007-05-01  Jean-Christophe Baillie  <baillie@gostai.com>
	Minor reformating.
	* src/userver.cc: done.

	2007-04-30  Matthieu Nottale  <nottale@gostai.com>
	Fix a segfault when reseting.
	* src/userver.cc: Do not clear tagtab when reseting, its content
	is refcounted.

	2007-04-22  Benoit Sigoure  <tsuna@lrde.epita.fr>
	Minor code cleanup.
	* src/ucommand.cc: Formatting changes.

	2007-04-22  Benoit Sigoure  <tsuna@lrde.epita.fr>
	Remove a duplicate include.
	* src/ucommand.cc: Here (sstream).

	2007-04-22  Benoit Sigoure  <tsuna@lrde.epita.fr>
	Remove useless include.
	* src/uvalue.cc: Don't include iomanip.

	2007-04-20  Jean-Christophe Baillie  <baillie@gostai.com>
	That was a request after last years "coupe de robotique" experience.
	I'm pretty sure the syntax will evolve in k2, but we will keep this
	backward compatible and it will be usable right now.

	add a 'taglist' keyword to display the list of currently running tags.
	* NEWS: signal the feature.
	* src/parser/bison/utoken.l: add the keyword.
	* src/ucommand.cc: add the code that does the job.

	2007-04-20  Jean-Christophe Baillie  <baillie@gostai.com>
	remove too restricting ASSERT, fix ticket #136.
	* src/ucommand.cc: change ASSERT in if, for the case when the
	expression evaluation fail (it leads to a legitimate unasserted case).

	2007-04-20  Jean-Christophe Baillie  <baillie@gostai.com>
	revert change from previous commit: std::fixed should not be used.
	* src/uvalue.cc: std::fixed does not behave as it should.

	2007-04-20  Jean-Christophe Baillie  <baillie@gostai.com>
	fix ticket #24
	* src/uvalue.cc: add std::fixed formater.

	2007-04-20  Jean-Christophe Baillie  <baillie@gostai.com>
	This fix partialy solve the problem described in ticket #150.
	Limitations are:

	- Methods that want to benefit from the inhibition mechanism must be
	declared (with UBindFunction) in init, not in the UObject C++
	constructor. Otherwise, since the URBI object hierarchy is not yet
	updated	when the C++ ctor is executed, the inhibition mechanism fails
	to detect the previously defined version of the bound function.

	- The inhibition is performed when 'new' is executed, never after. So
	if you redefine b.refresh after you have newed c, it will fail to
	inhibate the binding. You must keep the order: b = new uBot;redefine
	b.refresh;c = new b;

	This is fragile of course and it's a dirty hack. However, fixing it
	properly would need the introduction of a vtable cache at the object
	level, which is almost impossible to "hack" with k1, knowing
	that k1 does not really know objects... We will fix that in k2 with a
	clean underlying structure.

	partialy fix bug #150 (the feature is usable, but fragile)
	* src/ucommand.cc: add inhibition code when a remote binded function
	is already user-redefined somewhere higher in the object hierarchy.
	* src/uobject.cc: same thing but for plugged uobjects.

	2007-04-19  Jean-Christophe Baillie  <baillie@gostai.com>
	fix bug #137 on invalid prefix resolution.
	* src/uconnection.cc: do not simplify scoping nodes.

	2007-04-19  Jean-Christophe Baillie  <baillie@gostai.com>
	minor reformat.
	* src/uconnection.cc: reduce to 80 col.

	2007-04-17  Matthieu Nottale  <nottale@gostai.com>
	Fix a segfault when 'stop notag'.
	* src/ucommand.cc: Use dummy subtags instead of dummy null
	commands to boost notag and __system__'s TagInfo reference
	counting: fixes a segfault when calling 'stop notag'.

	2007-04-15  Jean-Christophe Baillie  <baillie@gostai.com>
	fix ticket 151, problem with +end flags not triggering properly
	* src/parser/bison/ugrammar.y: add notifyEnd optimization in UCommand
	and the groupOfCommands flag to mark {...} types of commands.
	* src/ucommand.cc: add handling of +end in the dtor of UCommand.
	* src/ucommand.hh: add necessary attributes for notifyEnd and
	groupOfCommands.
	* src/uconnection.cc: remove the handling of +end from the tree
	machinery, it's now handled by UCommand dtor.
	* src/unamedparameters.cc: add an optimization to avoid having to scan
	the whole list of flags to know if +end is there.
	* src/unamedparameters.hh: add .

	2007-04-03  Matthieu Nottale  <nottale@gostai.com>
	Optimise by caching TagInfo structures for 'notag' and '__system__' tag.
	* src/ucommand.cc,
	* src/ucommand.hh: Add two static TagInfo* in UCommand, and a
	static method to initialise them. Use them instead of the tag
	strings "__system__" and "notag".
	* src/userver.cc: Call UCommand::initializeTagInfos in
	UServer::initialization. Replace an assert by code handling the
	condition as it can happen without being a problem.

	2007-04-03  Akim Demaille  <akim.demaille@free.fr>
	From hanging to segv
	* src/ucommand.cc (UCommand_OPERATOR::execute_): Iterate when
	running "undefall".

	2007-04-02  Akim Demaille  <demaille@gostai.com>
	tests-local.mk
	* tests-local.mk: New.

2007-04-02  Akim Demaille  <akim.demaille@free.fr>

	undefall
	* src/ucommand.cc (UCommand_OPERATOR::execute_): When handling
	undefall, iterate instead of staying on begin().
	Currently, it SEGVs (instead of hanging, that's an improvement :).
	* src/uexpression.cc: Formatting changes.

2007-04-02  Akim Demaille  <demaille@gostai.com>

	* src/uexpression.cc: Scope reduction.

2007-04-02  Akim Demaille  <demaille@gostai.com>

	* src/uvariablename.cc (resolve_alias): Introduce a binary version.
	Use to factor some code.

2007-04-02  Akim Demaille  <demaille@gostai.com>

	A for loop
	* src/ucommand.cc (UCommand_ASSIGN_VALUE::execute_): Use a for
	loop instead of a while loop.
	Rename the "target" variable as "rhs" for readability.

2007-04-02  Akim Demaille  <demaille@gostai.com>

	Factoring
	* src/ucommand.cc (has_sinusoidal_modifier): New.
	Use it.
	Reduce a couple of variable scopes.
	* tests-local.mk: New.

2007-04-02  Akim Demaille  <demaille@gostai.com>

	if < switch
	* src/ucommand.cc (UCommand_ASSIGN_VALUE::execute_): Use switch
	to switch, not if.

2007-04-02  Akim Demaille  <demaille@gostai.com>

	Use mhas
	* src/ucommand.cc (UCommand_ASSIGN_VALUE::execute_): here.

2007-04-02  Akim Demaille  <demaille@gostai.com>

	svn merge -r 1011:1038 https://svn.gostai.com/svn/kernel1/branches/1.0
	2007-04-01  Benoit Sigoure  <tsuna@lrde.epita.fr>
	Forevermore solve bug #146 (compilation on ARM/memory alignment).
	* src/network/bsdnet/network.cc: Use memcpy to preserve the byte
	order.

	2007-03-30  SIGOURE Benoit  <tsuna@lrde.epita.fr>
	Fix bug #146 (compilation on ARM): memory alignment.
	* src/network/bsdnet/network.cc (TCPServerPipe::init): Fix dangerous
	usage of the struct hostent returned by gethostbyname.  The code
	expected that sizeof (int) == 4 and wasn't friendly with processors
	subject to alignment issues (ARM, SPARC, among others).
	* src/uvalue.cc (UValue::operator urbi::USound): Declare the local
	`struct wavheader' as __attribute__ __packed__.  A raw buffer of bytes
	is casted in a pointer to struct wavheader, this requires that the
	compiler does not align the members of the structure on word
	boundaries.

	2007-03-29  Akim Demaille  <demaille@gostai.com>
	Fix int/size_t usage
	It's quite to PITA to still be working on the branch.
	Much of this was already done in the trunk.  We're wasting our
	time on this crap of branch 1.0.
	* src/memorymanager/blockmemorymanager.hh,
	* src/memorymanager/memorymanager.cc,
	* src/memorymanager/memorymanager.hh:
	Use appropriate types: size_t and ptrdiff_t, not int.
	This fixes warnings on VC++.

	2007-03-29  Akim Demaille  <demaille@gostai.com>
	Determinize long-identifiers.chk
	It passes on MingW for weird reasons documented in the code.
	* src/uvariablename.cc (buildFullname): Beware of snprintf.

	2007-03-26  POTHIER Benoit  <pothier@gostai.com>
	Revert the 3 previous changes, waiting for a working fix.
	* src/network/bsdnet/network.cc,
	* src/uvalue.cc: Here.

	2007-03-26  SIGOURE Benoit  <tsuna@lrde.epita.fr>
	Fix portability on Win32.
	* src/network/bsdnet/network.cc: Don't use in_addr_t, use uint32_t
	instead.

	2007-03-26  SIGOURE Benoit  <tsuna@lrde.epita.fr>
	Fix a bug introduced in r1014.
	* src/network/bsdnet/network.cc (TCPServerPipe::init): Properly
	transform the IP address returned by gethostbyname into a in_addr_t.

	2007-03-24  SIGOURE Benoit  <tsuna@lrde.epita.fr>
	Fix bug #146 (compilation on ARM): memory alignment and bad code.
	* src/network/bsdnet/network.cc (TCPServerPipe::init): Fix wrong usage
	of the struct hostent returned by gethostbyname: the code was
	converting a char* representing an IP address (eg: "127.0.0.1") in
	int* and then dereferencing this int in hope to get the numerical IP
	address. oO
	* src/uvalue.cc (UValue::operator urbi::USound): Declare the local
	`struct wavheader' as __attribute__ __packed__.  A raw buffer of bytes
	is casted in a pointer to struct wavheader, this requires that the
	compiler does not align the members of the structure on word
	boundaries.

2007-03-23  Akim Demaille  <demaille@gostai.com>

	svn merge -r 1007:1011 https://svn.gostai.com/svn/kernel1/branches/1.0

	2007-03-23  Akim Demaille  <demaille@gostai.com>
	Fix #114 and #141
	* src/ucommand.hh, src/ucommand.cc (UCommand_NOOP::kind)
	(UCommand_NOOP::kind_): New.
	Adjust dependencies.
	* src/parser/bison/ugrammar.y (spontaneous, warn, warn_spontaneous):
	New.
	Use the latter to warn about suspicious empty instructions instead
	of making them hard error.
	No longer create an instruction equal to 0, rather make it a
	spontaneous noop.

2007-03-23  Akim Demaille  <demaille@gostai.com>

	svn merge -r 996:1007 https://svn.gostai.com/svn/kernel1/branches/1.0

	2007-03-23  Akim Demaille  <demaille@gostai.com>
	Fix #144
	* src/parser/uparser.cc: Debug trace changes.
	* src/ucommandqueue.hh, src/ucommandqueue.cc (bracketlevel_)
	(sbracketlevel_, parenlevel_): Remove.  Replaced by...
	(closers_): this new member.
	Let the members be private, not protected.
	(popCommand): When a closing mismatch happens, return the sentence
	to the parser which will report the error.

	* src/userver.cc: Reoder two instructions.

	2007-03-23  Akim Demaille  <demaille@gostai.com>
	More debugging traces
	* src/parser/uparser.cc: Insert debugging traces.
	* src/ucommand.cc: Likewise.
	* src/uexpression.cc: Ditto.
	* src/userver.cc (file_readable): New.
	(find_file): New.
	Report an error when the file is not found.
	(tab): Use a bigger buffer, as I triggered the assertion for
	its previous size...

	2007-03-21  Akim Demaille  <akim.demaille@free.fr>
	* Makefile.am (CLEANFILES): Remove what's handled by init.mk.

	2007-03-21  Akim Demaille  <akim.demaille@free.fr>
	Catch up with the trunk
	No longer make uobject an external of src, let src/uobject be
	an external of ".".
	No longer subscribe to sdk, useless.
	* Makefile.am: Adjust.
	(check-html): Import from the trunk.

	2007-03-21  Akim Demaille  <akim.demaille@free.fr>
	Update externals.
	* configure.ac: Use URBI_TESTS.

2007-03-23  Akim Demaille  <demaille@gostai.com>

	Fix tests invocation
	* configure.ac (URBI_TESTS): Call it.

2007-03-13  Akim Demaille  <akim.demaille@free.fr>

	* src/uobject.cc (algorithm): Include it.

2007-03-13  Akim Demaille  <akim.demaille@free.fr>

	svn merge -r 970:996 https://svn.gostai.com/svn/kernel1/branches/1.0

	2007-03-12  POTHIER Benoit  <pothier@gostai.com>
	Remove space in the banner.
	* src/ubanner.cc: Here.

	2007-03-12  POTHIER Benoit  <pothier@gostai.com>
	Update banner copyright date.
	* src/ubanner.cc: Here.

2007-03-13  Akim Demaille  <akim.demaille@free.fr>

	Change the handling of externals (experimental)
	No longer subscribe to uobject in ./src, subscribe to src/uobject
	in ".".  Several issues seems easier to deal with this way.  If
	it works well, I'll lift the other externals.
	* Makefile.am: src/uobject is now a local external.

2007-03-08  Akim Demaille  <akim.demaille@free.fr>

	This seems to totally confuse cccl, which loses the arguments
	and even produces /I-I.
	* src/Makefile.am: No space bw -I and its arg.

2007-03-08  Akim Demaille  <akim.demaille@free.fr>

	Fix member function declaration
	* include/kernel/uconnection.hh: Remove spurious qualifier.

2007-03-08  Akim Demaille  <akim.demaille@free.fr>

	Install uasyncregister.hh, uvariable.hh and uvalue.hh
	* src/uasyncregister.hh, src/uvariable.hh, src/uvalue.hh:
	Move to...
	* include/kernel/uasyncregister.hh, include/kernel/uvariable.hh,
	* include/kernel/uvalue.hh: here.

	* Makefile.am, src/Makefile.am, src/uasynccommand.cc,
	* src/uasyncregister.cc, src/uatcandidate.cc, src/ubinder.cc,
	* src/ucallid.cc, src/ucommand.cc, src/uconnection.cc,
	* src/ueventcompound.cc, src/ueventhandler.cc, src/ueventhandler.hh,
	* src/ueventinstance.cc, src/ueventmatch.cc, src/uexpression.cc,
	* src/ugroup.cc, src/uobj.cc, src/uobject.cc, src/userver.cc,
	* src/uvalue.cc, src/uvar.cc, src/uvariable.cc, src/uvariablename.cc:
	Adjust.

2007-03-08  Akim Demaille  <demaille@gostai.com>

	Hide UGhostConnection
	So that cores only need uconnection.hh, but not ughostconnection.hh.
	* include/kernel/userver.hh (getGhostConnection): Return a
	UConnection instead of a UGhostConnection, so that we don't need
	the type UGhostConnection (and its header).
	(ghost): Rename as...
	(ghost_): this.
	* src/console.cc, src/uobject.cc, src/userver.cc: Adjust.

2007-03-08  Akim Demaille  <demaille@gostai.com>

	cores need uconnection.hh
	* src/ucomplaints.hh, src/uconnection.hh: Move to...
	* include/kernel/ucomplaints.hh, include/kernel/uconnection.hh: here.

	* Makefile.am, src/Makefile.am,
	* src/network/bsdnet/connection.hh, src/parser/bison/ugrammar.y,
	* src/uasynccommand.cc, src/ucommand.cc, src/ucomplaints.cc,
	* src/uconnection.cc, src/uexpression.cc, src/ughostconnection.hh,
	* src/uobj.cc, src/uobject.cc, src/userver.cc, src/usystem.cc,
	* src/uvalue.cc, src/uvariable.cc, src/uvariablename.cc:
	Adjust.
	And remove the #define private protected trick...

2007-03-08  Akim Demaille  <demaille@gostai.com>

	Kill a few static consts
	* src/uconnection.hh: here.
	* src/ughostconnection.hh: And here.
	Move them...
	* src/ughostconnection.cc: here.

2007-03-08  Akim Demaille  <demaille@gostai.com>

	Move installed headers in include/kernel
	* src/fwd.hh, src/mem-track.hh,
	* src/memorymanager/blockmemorymanager.hh,
	* src/memorymanager/memorymanager.hh,
	* src/tag-info.hh, src/userver.hh, src/ustring.hh,
	* src/utypes.hh:
	Move to...
	* include/kernel/blockmemorymanager.hh,
	* include/kernel/fwd.hh,
	* include/kernel/mem-track.hh,
	* include/kernel/memorymanager.hh,
	* include/kernel/tag-info.hh,
	* include/kernel/userver.hh,
	* include/kernel/ustring.hh,
	* include/kernel/utypes.hh:
	Here.

	* Makefile.am,
	* src/Makefile.am,
	* src/console.cc,
	* src/memorymanager/memorymanager.cc,
	* src/network/bsdnet/connection.cc,
	* src/network/bsdnet/connection.hh,
	* src/network/bsdnet/network.cc,
	* src/parser/bison/ugrammar.y,
	* src/parser/uparser.hh,
	* src/tag-info.cc,
	* src/uasynccommand.cc,
	* src/uasynccommand.hh,
	* src/uasyncregister.hh,
	* src/uatcandidate.hh,
	* src/ubinary.cc,
	* src/ubinary.hh,
	* src/ubinder.cc,
	* src/ubinder.hh,
	* src/ucallid.cc,
	* src/ucallid.hh,
	* src/ucommand.cc,
	* src/ucommand.hh,
	* src/ucommandqueue.cc,
	* src/ucommandqueue.hh,
	* src/uconnection.cc,
	* src/uconnection.hh,
	* src/ueventcompound.cc,
	* src/ueventcompound.hh,
	* src/ueventhandler.cc,
	* src/ueventhandler.hh,
	* src/ueventinstance.cc,
	* src/ueventinstance.hh,
	* src/ueventmatch.cc,
	* src/ueventmatch.hh,
	* src/uexpression.cc,
	* src/uexpression.hh,
	* src/ufunction.cc,
	* src/ufunction.hh,
	* src/ughostconnection.cc,
	* src/ughostconnection.hh,
	* src/ugroup.cc,
	* src/ugroup.hh,
	* src/unamedparameters.cc,
	* src/unamedparameters.hh,
	* src/uobj.cc,
	* src/uobj.hh,
	* src/uobject.cc,
	* src/uproperty.cc,
	* src/uproperty.hh,
	* src/uqueue.cc,
	* src/uqueue.hh,
	* src/userver.cc,
	* src/ustring.cc,
	* src/usystem.cc,
	* src/uvalue.cc,
	* src/uvalue.hh,
	* src/uvar.cc,
	* src/uvariable.cc,
	* src/uvariable.hh,
	* src/uvariablelist.cc,
	* src/uvariablelist.hh,
	* src/uvariablename.cc,
	* src/uvariablename.hh:
	Adjust.
	And beware of some useless inclusions.

2007-03-08  Akim Demaille  <demaille@gostai.com>

	svn merge -r 970:979 https://svn.gostai.com/svn/kernel1/branches/1.0

	2007-03-06  Jean-Christophe Baillie  <baillie@gostai.com>

	This flag enforces the business decision described here:
	https://core.gostai.com/projects/business/wiki/ProductOfferStrategy

	It allows to build an URBI Engine that will reject any remote UObject
	'external' request, effectively disabling UNotifyChange,
	UBindFunction, etc, which makes this remote UObject useless.

	A simple -DREMOTE_UOBJECT_DISABLED flag in configure will build this
	crippled version.

	add the REMOTE_UOBJECT_DISABLED flag for the 'free' version
	* src/ucommand.cc: exit from UCommand_BINDER if the
	REMOTE_UOBJECT_DISABLED flag is on.

2007-03-01  Akim Demaille  <demaille@gostai.com>

	Use UString for UCallid
	* src/ucallid.hh, src/ucallid.cc: Append _ to private members.
	* src/ucommand.cc, src/uconnection.cc: Adjust.
	* src/uvariablename.hh, src/uvariablename.cc: Ditto.
	(updateName): Add more flavors.

2007-03-01  Akim Demaille  <demaille@gostai.com>

	* src/uvariablename.cc (resolve_aliases): Add missing const.

2007-03-01  Akim Demaille  <demaille@gostai.com>

	svn merge -r 941:970 https://svn.gostai.com/svn/kernel1/branches/1.0

	2007-02-22  Matthieu Nottale  <nottale@gostai.com>
	Add a parameter to createTCPServer to specify address to bind to
	* src/network/bsdnet/network.cc: Here, propagate in  TCPServerPipe::init.
	* src/network/bsdnet/network.hh: Also here.

	2007-02-22  Akim Demaille  <akim.demaille@free.fr>
	Fix #133
	We focused on the fact that the current code is boggus and
	missed the fact that my proposal was addressing one issue, but
	introducing another one.  We were trading one bug for another,
	the latter having a much bigger impact.

	I suggested to replace

	# define ADDMEM(x)   {usedMemory += ((int)(x*1.15));}
	# define FREEMEM(x)  {usedMemory -= ((int)(x*1.15));}

	which duplicates the computation and fails to parens x
	properly (and there are indeed places where it mattered since
	x was something like a + b), by

	# define ADDMEM(X)   usedMemory += (int) ((X) * 1.15)
	# define FREEMEM(X)  ADDMEM (-(X))

	Unfortunately that fails when X is unsigned (which is the case
	when ADDOBJ and FREEOBJ pass it a sizeof result): FREEMEM
	then negates a size_t, which results in a huge positive size_t.
	But this huge size_t is immediately added to usedMemory, so
	it should nevertheless yield the correct result!

	Enter 1.15 that screws it all, as the following program
	demonstrates

	#include <iostream>
	#include <string>

	#define ECHO(C) std::cout << #C " = " << C << std::endl;

	int main ()
	{
	  char tab[18];
	  ECHO (sizeof tab);
	  ECHO (- (int) (sizeof tab));

	  ECHO ((- sizeof tab));
	  ECHO (+ (- (int) (sizeof tab)));

	  ECHO (1.15 * sizeof tab);
	  ECHO (- (int) (1.15 * sizeof tab));

	  ECHO (1.15 * (- sizeof tab));
	  ECHO (+ (int) (1.15 * (- sizeof tab)));
	}

	which results in:

	sizeof tab = 18
	- (int) (sizeof tab) = -18
	(- sizeof tab) = 4294967278      <== overflow
	+ (- (int) (sizeof tab)) = -18   <== but ok
	1.15 * sizeof tab = 20.7
	- (int) (1.15 * sizeof tab) = -20
	1.15 * (- sizeof tab) = 4.93921e+09     <=== overflow
	+ (int) (1.15 * (- sizeof tab)) = 2147483647  <=== deadly

	* src/utypes.hh (FREEMEM): Avoid negating a posibly unsigned value.

2007-03-01  Akim Demaille  <demaille@gostai.com>

	Less const char*
	* src/uvariablename.cc (resolve_aliases): Work string -> string.

2007-03-01  Akim Demaille  <demaille@gostai.com>

	* configure.ac: Use URBI_PACKAGE_KIND.

2007-03-01  Akim Demaille  <demaille@gostai.com>

	Update externals
	* Makefile.am: sdk no longer exists.

2007-03-01  Akim Demaille  <demaille@gostai.com>

	Use more std::string
	Valgrind finds fishy things around here.  Let's clean and then
	track the problems.
	* src/ustring.hh, src/ustring.cc (prefix, suffix): Work only on
	std::string.
	Add convenient UString alternatives.
	* src/uvariablename.cc: Adjust.

2007-03-01  Akim Demaille  <demaille@gostai.com>

	Don't define TRUE & FALSE
	There are conflicts on Windows.
	* src/parser/bison/ugrammar.y: Inline the uses of TRUE and FALSE.

2007-03-01  Akim Demaille  <akim.demaille@free.fr>

	tagequal
	* src/uvariablename.cc (prefix, suffix): Move to...
	* src/ustring.hh, src/ustring.cc: here.
	(tagequal): Remove, unused.

2007-02-27  Jean-Christophe Baillie  <baillie@gostai.com>

	The .automerge file has been added, with proper initialization.
	Automerge is now usable, it will keep conflicts on ChangeLog, to be
	resolved by hand until some smart trick is found.
	Please, use automerge now to handle merging in a nice and automatic
	way.
	NB: the automerge script is located in common/automerge

	add automerge support.
	* .automerge: New.

2007-02-24  Akim Demaille  <akim.demaille@free.fr>

	Let UString use std::string
	* src/ustring.hh, src/ustring.cc (len_): Remove.
	Adjust ctors to refuse construction from 0.
	(len_): Now a std::string.
	Adjust all the code
	* src/uexpression.cc, src/uvariablename.cc: Adjust.

2007-02-24  Akim Demaille  <akim.demaille@free.fr>

	mem-track.hh
	This is needed because ustring.hh needs to include utypes.hh,
	and conversely.  Of course, it does not work.  And huge *.hh
	files are bad.
	* src/mem-track.hh: New.
	Extracted from...
	* src/utypes.hh: here.
	* src/Makefile.am: Adjust.

2007-02-24  Akim Demaille  <akim.demaille@free.fr>

	Fix uninitialized variable warning
	* src/userver.hh, src/userver.cc (memory): here.
	While we're at it, give this function a proper prototype,
	and useful variable names.

2007-02-24  Akim Demaille  <akim.demaille@free.fr>

	Scope reduction
	* src/userver.cc (memory): Here.

2007-02-24  Akim Demaille  <akim.demaille@free.fr>

	Morph slowly UString into std::string
	* src/ustring.hh, src/ustring.cc (str, len): Rename as...
	(c_str, size): these.
	(setLen): Remove, unused, and frankly, should never have existed.

	* src/parser/bison/ugrammar.y,
	* src/parser/bison/utoken.l,
	* src/parser/uparser.cc,
	* src/ucallid.cc,
	* src/ucallid.hh,
	* src/ucommand.cc,
	* src/uconnection.cc,
	* src/ueventhandler.cc,
	* src/ueventinstance.cc,
	* src/ueventmatch.cc,
	* src/uexpression.cc,
	* src/ufunction.cc,
	* src/ugroup.cc,
	* src/unamedparameters.cc,
	* src/uobj.cc,
	* src/uobject.cc,
	* src/userver.cc,
	* src/uvalue.cc,
	* src/uvar.cc,
	* src/uvariable.cc,
	* src/uvariablename.cc:
	Adjust.
	Also, name ostringstreams as o.

2007-02-22  Akim Demaille  <demaille@gostai.com>

	svn merge -r 860:941 https://svn.gostai.com/svn/kernel1/branches/1.0

	2007-02-21  Akim Demaille  <demaille@gostai.com>
	Do not use -relax-branch
	This option was used to enable long branches in the parser
	generated code.  This was needed because the rules used to use
	long macros which resulted in a huge switch statement.  Passing
	-O0 sufficed to address the issue.  In addition, I changed the
	macros into functions, which made -O0 useless.  Nevertheless
	the use -relax-branch was introduced, hoping that it would
	relieve us.  It actually made GCC produce incorrect code on
	the Aibo, with mysterious crashes.
	Removing the use of this option (and of -O0) solves this.
	Aibo works again.
	* src/parser/bison/bison.mk: Remove the use of PARSER_CXXFLAGS.

2007-02-22  Akim Demaille  <demaille@gostai.com>

	Use libport::mhas
	* src/userver.cc (UServer::work): Here.

2007-02-20  Akim Demaille  <demaille@gostai.com>

	eval_FUNCTION_<arity>
	* src/uexpression.hh, src/uexpression.cc (eval_FUNCTION_0)
	(eval_FUNCTION_1, eval_FUNCTION_2): New.

2007-02-20  Akim Demaille  <demaille@gostai.com>

	Expect no conflicts
	* src/parser/bison/ugrammar.y: here.

2007-02-20  Akim Demaille  <demaille@gostai.com>

	Regen bison++
	* src/parser/bison/bison.mk: Add the missing dependency rules.

2007-02-20  Akim Demaille  <demaille@gostai.com>

	Scope reduction
	* src/uexpression.cc (UExpression::asyncScan): Here.
	Also, spread a few pings.

2007-02-20  Akim Demaille  <demaille@gostai.com>

	Use find0
	* src/ucommand.cc: Here.
	Also, instrument for debugging.

2007-02-20  Akim Demaille  <demaille@gostai.com>

	vecho_key
	* src/userver.hh, src/userver.cc (vecho_key): New.
	(echoKey, error, echo): Use it.

2007-02-20  Akim Demaille  <demaille@gostai.com>

	More UValue ctors
	* src/uvalue.hh, src/uvalue.cc
	(UValue::UValue (dataType, const char*)): New.
	Use it.
	Use other ctors.

2007-02-20  Akim Demaille  <demaille@gostai.com>

	Add spurious .
	* src/uvalue.cc (UValue::add): Remove a spurious dot I introduced
	in [764].

2007-02-20  Akim Demaille  <demaille@gostai.com>

	2007-02-20  Matthieu Nottale  <nottale@gostai.com>
	Fix a double-free problem caused by a missing copy.
	* src/uatcandidate.cc: Copy the UValue passed to UExpression ctor.

	2007-02-20  Matthieu Nottale  <nottale@gostai.com>
	Increase max receive buffer size to 1M on bsd and ghost connections
	* src/network/bsdnet/connection.hh: Here,
	* src/ughostconnection.hh: and here.

	2007-02-20  Akim Demaille  <demaille@gostai.com>
	Missing parens
	* src/uqueue.cc (UQueue::pop): Restore a pair of parens that
	I removed in [501].
	Thanks to MN (and apologies).

2007-02-20  Akim Demaille  <demaille@gostai.com>

	Simplification
	* src/ucommandqueue.hh, src/ucommandqueue.cc (popCommand): Here.

2007-02-20  Akim Demaille  <demaille@gostai.com>

	Tidy uobj.cc
	* src/uobj.cc (remove): New.
	(~UObj): Use it.
	(UWaitCounter): Move its methods...
	* src/utypes.hh: here.
	(UWaitCounter::id): Now an UString.
	(~UWaitCounter): Remove, now useless.
	* src/ucommand.cc: Adjust.

2007-02-20  Akim Demaille  <demaille@gostai.com>

	Racfor buildfullname
	* src/uvariablename.cc: This code is really really hard to
	understand.  There seems to be a call the resolve_aliases
	hidden right afterward these bits, but I'm not sure...

2007-02-20  Akim Demaille  <demaille@gostai.com>

	UCommand::tmp_*
	* src/ucommand.hh, src/ucommand.cc (tmp_phase, tmp_time): remove.

2007-02-20  Akim Demaille  <demaille@gostai.com>

	Use find0
	* src/ucommand.cc (UCommand::scanGroups)
	(UCommand_ASSIGN_VALUE::execute_function_call): here.

2007-02-20  Akim Demaille  <demaille@gostai.com>

	Use find0
	* src/uvariablename.cc (UVariableName::getVariable)
	(UVariableName::getFunction, UVariableName::buildFullname): Here.

2007-02-20  Akim Demaille  <demaille@gostai.com>

	Add missing consts
	Oh my God!  There is so much duplication here :(
	* src/uobj.hh, src/uobj.cc (searchFunction, searchVariable)
	(searchEvent): Here.
	Also, use const_iterators.

2007-02-19  Akim Demaille  <akim.demaille@free.fr>

	Get rid of buffers
	* src/uvariablename.hh (set_fullname): Move to...
	* src/uvariablename.cc: here.
	(resolve_aliases): New.
	This simple function was really hard to extract from the code
	and its lack of documentation...  I hope I have it right.
	Use it.
	Use std::strings instead of buffers.

2007-02-19  Akim Demaille  <akim.demaille@free.fr>

	More UString operators
	* src/ustring.hh (operator!=): New.

2007-02-19  Akim Demaille  <akim.demaille@free.fr>

	Get rid of buffers
	* src/uvariablename.hh, src/uvariablename.cc (build_from_str): New.
	(buildFullname): Use it.
	Don't use static buffers.
	Factor and try to be readable.

2007-02-19  Akim Demaille  <akim.demaille@free.fr>

	Factor a bit UVariableName
	This code is really hard to follow, and Aibo crashes somewhere here
	(apparently, but it is hard to track).
	* src/uvariablename.hh, src/uvariablename.cc (set_fullname): New.
	(prefix, suffix): New.
	Use it.
	Prefer strlcpy to strncpy (I'll worry about portability later).
	Instrument for ECHO etc. but do not activate.
	Shorten some scopes.

2007-02-19  Akim Demaille  <akim.demaille@free.fr>

	update UString
	* src/ustring.hh (update): New.
	Hopefully, should disapear in the future, together with UStrings.

2007-02-19  Akim Demaille  <akim.demaille@free.fr>

	Use libport::m?has
	* src/ucommand.cc, src/uvariablename.cc: Here.

2007-02-18  Akim Demaille  <akim.demaille@free.fr>

	Fix signature
	* src/uvariable.hh: Add missing inline.
	* src/uvariable.cc (UVariable::print): here.

2007-02-18  Akim Demaille  <akim.demaille@free.fr>

	UVariable::print
	* src/uvariable.hh, src/uvariable.cc (UVariable::print)
	(operator<< (ostream, UVariable): New.

2007-02-18  Akim Demaille  <akim.demaille@free.fr>

	unic("PREFIX")
	* src/userver.hh, src/userver.cc (URBI_unicID): Now a static
	variable of...
	(uniq()): this.
	(unic(const char*)): New.
	* src/ucommand.cc: Use it instead of unic().
	(copy): Get rid of the ret temp var when we can.

2007-02-18  Akim Demaille  <akim.demaille@free.fr>

	Factor loops
	* src/uexpression.cc (UExpression::eval_FUNCTION): Factor two
	while loops ending both branches of an if.

2007-02-17  Akim Demaille  <akim.demaille@free.fr>

	* src/uexpression.cc (to_string): New, for UExpression::Type.

2007-02-17  Akim Demaille  <akim.demaille@free.fr>

	Adjust to *maps becoming SingletonPtr
	* src/ucommand.cc, src/uobj.cc, src/userver.cc, src/uvar.cc,
	* src/uvariablename.cc: Catch up with changes in liburbi-cpp
	[426].

2007-02-17  Akim Demaille  <akim.demaille@free.fr>

	uobject-hub-common.cc
	* src/uobject.cc: Remove factored functions.

2007-02-17  Akim Demaille  <akim.demaille@free.fr>

	Update uobject/
	* src/uobject.cc: Remove parts now factored in uobject-common.cc.

2007-02-15  Akim Demaille  <akim@lrde.epita.fr>

	Restore missing parens
	* src/uqueue.cc: Fix a bug reported by MN, introduced by myself
	in 501: the removal of important parens.

2007-02-15  Akim Demaille  <akim.demaille@free.fr>

	UCommand_ASSIGN_VALUE::execute_function_call
	* src/ucommand.hh, src/ucommand.cc (UFALLTHRU): New.
	(UCommand_ASSIGN_VALUE::execute_function_call): New.
	(UCommand_ASSIGN_VALUE::execute_): Use it.

2007-02-14  Akim Demaille  <akim.demaille@free.fr>

	Use &, not *
	* src/uobject.cc: to alias the ghost connection.

2007-02-14  Akim Demaille  <akim.demaille@free.fr>

	Cleaning
	* src/uobject.cc: Spaces, identifiers, scopes.

2007-02-14  Akim Demaille  <akim.demaille@free.fr>

	Respect the tradition
	* src/uobject.cc: For iterator names.

2007-02-14  Akim Demaille  <akim.demaille@free.fr>

	Process doc last
	* Makefile.am (SUBDIRS): here.

2007-02-14  Akim Demaille  <demaille@gostai.com>

	Query replace regexp:
	STREQ *(\(.*?\)->str(), *\([^)]*\)) -> *\1 == \2

2007-02-13  Akim Demaille  <akim.demaille@free.fr>

	Bug fix
	* src/uexpression.cc (UExpression::UExpression): Use t, not type,
	which is not yet defined.

2007-02-13  Akim Demaille  <akim.demaille@free.fr>

	Use operator== for UString
	* src/ucommand.cc: here.

2007-02-13  Akim Demaille  <demaille@gostai.com>

	Let UGroup own their memory
	* src/ugroup.hh, src/ugroup.cc (name): Now an UString.
	Remove the ctor taking char*.
	* src/ucommand.cc, src/uobject.cc:
	Adjust.

2007-02-13  Akim Demaille  <demaille@gostai.com>

	Pretend C++ support assignment operators
	* src/ustring.hh, src/ustring.cc (update): Remove.
	(operator=): New.
	* src/ucommand.cc, src/uconnection.cc, src/uexpression.cc,
	* src/userver.cc, src/uvariable.cc, src/uvariablename.cc:
	Use them.

2007-02-13  Akim Demaille  <demaille@gostai.com>

	/! Dangerous checkin
	* src/memorymanager/blockmemorymanager.hh: Add a placement new
	to please mipsel-linux-g++-3.3.2.
	I'm not used to write placement new operators, and I'm really
	afraid of what is needed for the delete operator...
	I'm have to study books to ensure this is not completely
	fucked up.

2007-02-13  Akim Demaille  <demaille@gostai.com>

	Pretend we program in C++ and use operators
	* src/ustring.hh, src/ustring.cc (equal): Remove, replaced by...
	(operator==): these two.
	* src/ubinder.cc, src/ucommand.cc, src/uconnection.cc,
	* src/ueventhandler.cc, src/uexpression.cc, src/uobj.cc,
	* src/uvariablename.cc: Use them.

2007-02-13  Akim Demaille  <demaille@gostai.com>

	Less new (but not older)
	* src/ubinder.hh, src/ubinder.cc (Monitor::objects): Let it
	be a list of UString, not of UString*.

2007-02-13  Akim Demaille  <demaille@gostai.com>

	Address a bit of the UString mess
	* src/ustring.hh, src/ustring.cc: Start to spread some more &
	instead of *.
	* src/parser/bison/ugrammar.y, src/ubinder.cc, src/ucommand.cc,
	* src/uconnection.cc, src/ueventhandler.cc, src/ugroup.cc,
	* src/uobj.cc, src/userver.cc, src/userver.hh, src/uvalue.cc,
	* src/uvariable.cc: Adjust in the most stupid way: add a *
	to arguments.
	Later passes will improve the code.
	Let's do that bit after bit.

2007-02-13  Akim Demaille  <demaille@gostai.com>

	An iterator has to be named i
	* src/uasyncregister.cc: Unless you have a good reason :).
	Remove useless includes.

2007-02-13  Akim Demaille  <demaille@gostai.com>

	Use LIBPORT_FD_ISSET
	* src/network/bsdnet/network.cc: here.

2007-02-13  Akim Demaille  <demaille@gostai.com>

	Remove UString::(un_)?armor
	* src/ustring.hh, src/ustring.cc (un_armor, armor): Remove.
	* src/uvalue.cc: Just call libport::escape here.

2007-02-13  Akim Demaille  <demaille@gostai.com>

	svn merge -r 857:860 https://svn.gostai.com/svn/kernel1/branches/1.0

	2007-02-13  Akim Demaille  <demaille@gostai.com>
	Handle escapes in the scanner itself
	* src/parser/bison/utoken.l: Do that.
	* src/parser/bison/ugrammar.y: Add a std::string field to %union.
	* src/ustring.cc (armor): Use hex escapes.

	2007-02-13  Akim Demaille  <demaille@gostai.com>
	Rename ugrammar's str as ustr
	* src/parser/bison/ugrammar.y,
	* src/parser/bison/utoken.l: Adjust all uses.

2007-02-13  Akim Demaille  <demaille@gostai.com>
	svn merge -r 832:857 https://svn.gostai.com/svn/kernel1/branches/1.0
	2007-02-13  Akim Demaille  <demaille@gostai.com>

	Remove fast_armor support
	It is way too buggy: the flag is sometimes incorrectly preserved,
	and it focused on too few case: \ and ", while there are many more.
	Besides it had an impact on *all* the UStrings, instead of addressing
	only those that need to.
	* src/ustring.hh, src/ustring.cc: here.

2007-02-13  Akim Demaille  <demaille@gostai.com>

	* src/network/bsdnet/connection.cc: Document MSG_NOSIGNAL.
	* src/network/bsdnet/network.cc: Don't rely on SO_NOSIGPIPE
	being defined.

2007-02-13  Akim Demaille  <akim.demaille@free.fr>

	Add debugging traces to network handling
	* src/network/bsdnet/network.hh
	* src/network/bsdnet/network.cc (Pipe::Pipe): Be useful.
	(Pipe::print, operator<<(ostream, Pipe)): New.
	* src/network/bsdnet/connection.hh,
	* src/network/bsdnet/connection.cc (~Connection): Don't test
	for a null fd: we actually use -1 to this end.
	(Connection::print): New.
	(closeConnection): Do nothing if the fd is -1.
	(doRead, effectiveSend): Use perror.
	Can someone tell me why notifyRead calls doRead instead of
	being doRead?
	(TCPServerPipe::print): New.
	(TCPServerPipe::init): Ask for errno instead of a signal for
	broken pipes.

2007-02-12  Akim Demaille  <akim.demaille@free.fr>

	Debugging traces
	* src/utypes.hh: For UErrorValue.

2007-02-12  Akim Demaille  <akim.demaille@free.fr>

	Pretend C++ is a scoped language
	* src/uconnection.cc: And reuse the identifiers.

2007-02-12  Akim Demaille  <akim.demaille@free.fr>

	Revert debug traces
	I checked in bits I didn't mean to check in, for I forgot -N.
	The following describes the previous patch, not what it
	reverses.
	* src/network/bsdnet/network.cc: Add even more perror calls
	on failures.

2007-02-10  Akim Demaille  <akim.demaille@free.fr>

	Use libport::escape
	* src/ustring.cc (armor): here.
	* src/Makefile.am: Compile the libport_sources.

2007-02-10  Akim Demaille  <akim.demaille@free.fr>

	* src/flavorable.hh (libport/assert.hh): Include it.

2007-02-10  Akim Demaille  <akim.demaille@free.fr>

	svn merge -r 826:832 https://svn.gostai.com/svn/kernel1/branches/1.0
	2007-02-09  Matthieu Nottale  <nottale@gostai.com>

	Fix armor/unarmor.
	* src/ustring.cc: Armor \n, \t and character not in 32-127
	range. Unarmor \n \t \<anychar> and \number.
			 More efficient unarmor implementation.

	2007-02-07  Matthieu Nottale  <nottale@gostai.com>

	Add the 'functions' keyword, send the list of functions (as 'vars').
	* src/parser/bison/utoken.l: Here,
	* src/ucommand.cc: and here.

2007-02-06  Akim Demaille  <demaille@gostai.com>

	Fix include
	* src/ucomplaints.cc (libport/assert.hh): Include it.

2007-02-06  Akim Demaille  <demaille@gostai.com>

	svn merge -r 800:825 https://svn.gostai.com/svn/kernel1/branches/1.0
	Also, use more pabort than abort.

	2007-02-06  Matthieu Nottale  <nottale@gostai.com>

	Fix a bug when copying a binary with no header. Replace aborts
	with asserts to differenciate between them should they trigger.
	* src/uexpression.cc: Here.

	2007-02-02  Akim Demaille  <akim@lrde.epita.fr>

	* configure.ac: Let URBI_PROG_CXX do it.

	2007-02-02  Akim Demaille  <akim@lrde.epita.fr>

	* src/utypes.hh (TagInfo::TagInfo): New copy ctor..

2007-02-06  Akim Demaille  <demaille@gostai.com>

	Restore weird loop
	Reported by MN.
	* src/network/bsdnet/network.cc (notify): Use two iterators
	to walk that list.
	(pipes_type): New.
	Use it.

2007-02-01  Akim Demaille  <akim@lrde.epita.fr>

	Bug fix: copy-ctor for TagInfo.
	* src/tag-info.hh, src/tag-info.cc: Add a copy constructor.
	Rewrite the code to make it a bit clearer.

2007-02-01  Akim Demaille  <akim@lrde.epita.fr>

	Fix the previous checkin.
	* src/Makefile.am: Add tag-info.* where needed.
	* src/tag-info.hh, src/tag-info.cc: Add missing includes.
	Remove implementations from the header.

2007-02-01  Akim Demaille  <akim@lrde.epita.fr>

	tag-info.*.
	* src/tag-info.hh, src/tag-info.cc: New.
	Built by taking pieces from...
	* src/utypes.hh, src/ucommand.cc, src/userver.hh: these files.

2007-02-01  Akim Demaille  <akim.demaille@free.fr>

	Get rid of casts
	* src/ucommand.hh, src/ucommand.cc (UCommand_BINDER): Use UBindType,
	instead of a stupid int.
	Remove many casts.
	Convert others to C++ style.
	* src/parser/bison/ugrammar.y: Adjust.

2007-02-01  Akim Demaille  <akim.demaille@free.fr>

	Remove some casts using tmp vars
	* src/ucommand.cc: here.
	* src/uobject/: Update.

2007-02-01  Akim Demaille  <akim.demaille@free.fr>

	C++ casts, enums
	* uqueue.hh: here, as usual.
	The declaration of enums could be done by style.

2007-02-01  Akim Demaille  <akim.demaille@free.fr>

	C++ Casts
	* utypes.hh: here.

2007-02-01  Akim Demaille  <akim.demaille@free.fr>

	C cast
	* src/ughostconnection.cc: Make it C++.

2007-02-01  Akim Demaille  <akim.demaille@free.fr>

	Remove C casts
	* src/memorymanager/memorymanager.cc: here.

2007-01-30  Akim Demaille  <demaille@gostai.com>

	Add missing include
	* src/uvariable.cc: here.

2007-01-30  Akim Demaille  <demaille@gostai.com>

	Use passert, not assert
	* src/uvariable.cc: here.

2007-01-30  Akim Demaille  <demaille@gostai.com>

	svn merge -r 737:799 https://svn.gostai.com/svn/kernel1/branches/1.0

	2007-01-27  Jean-Christophe Baillie  <baillie@gostai.com>

	revert email that fails in mailto property.

	2007-01-27  Jean-Christophe Baillie  <baillie@gostai.com>

	change mailto.

	2007-01-27  Jean-Christophe Baillie  <baillie@gostai.com>

	fix BIN problem in grammar.y
	* src/parser/bison/ugrammar.y: replace "BIN" by TOK_BIN.

	2007-01-27  SIGOURE Benoit  <tsuna@lrde.epita.fr>

	Catch up with recent stuff in common.
	* src/console.cc: utime is now in the libport namespace.
	* src/parser/bison/utoken.l: Handle conflicting CPP defines.
	* src/uexpression.cc (ECHO, PING): Now provided by libport.

	2007-01-26  POTHIER Benoit  <pothier@gostai.com>

	Dummy change to test buildfarm.
	* AUTHORS: Change Copyright date.

	2007-01-25  Matthieu Nottale  <nottale@gostai.com>

	Remove unjustified abort, replace abort by assert
	* src/uvariable.cc: Add missing break in the data_void
	case. Remove abort for data_void case in 2nd switch.

2007-01-30  Akim Demaille  <demaille@gostai.com>

	DEBUG
	* src/userver.cc (DEBUG): Move to...
	* src/userver.hh: here.
	* src/network/bsdnet/connection.cc (UError): Rename as...
	(uerror_): this.
	* src/uconnection.cc, src/uconnection.hh, src/uexpression.cc,
	* src/ughostconnection.cc: Adjust.

2007-01-30  Akim Demaille  <demaille@gostai.com>

	Don't hard code values, use sizeof
	* src/ughostconnection.cc (UGhostConnection::effectiveSend): here.
	Add "tmp" is about the most useless word to include in an
	identifier.

2007-01-30  Akim Demaille  <demaille@gostai.com>

	check-html
	* Makefile.am (check-html): New.

2007-01-30  Akim Demaille  <demaille@gostai.com>

	Add DEBUG traces in the server start up
	* src/userver.cc: here.

2007-01-30  Akim Demaille  <demaille@gostai.com>

	No static definitions in headers
	* src/userver.hh: Use enums.

2007-01-30  Akim Demaille  <demaille@gostai.com>

	Routine permutation
	* src/userver.cc: here.
	No real change.

2007-01-30  Akim Demaille  <demaille@gostai.com>

	Remove C casts
	* src/userver.cc: Remove some useless C casts.
	Indentation changes.
	Add scopes.
	* src/userver.hh: White space changes.
	* src/userver.hh, src/userver.cc, src/console.cc (initialization):
	Rename as...
	(initialize): this.

2007-01-30  Akim Demaille  <demaille@gostai.com>

	Use libport/unistd.h
	* src/network/bsdnet/network.cc: here.

2007-01-29  SIGOURE Benoit  <tsuna@lrde.epita.fr>

	Fix includes.
	* src/network/bsdnet/network.cc: Include unistd.h to get the
	  definition of close(2).

2007-01-28  Akim Demaille  <akim@lrde.epita.fr>

	One less UString pointer
	* src/userver.hh, src/userver.cc (mainName): Remove the indirection,
	and rename as...
	(mainName_): this, private.
	Adjust uses.
	Put the documentation in the header.

2007-01-28  Akim Demaille  <akim@lrde.epita.fr>

	Simplifications
	* src/network/bsdnet/network.cc (notify): Simplify the for loop,
	which had complications whose purpose I do not understand.
	(selectAndProcess): Reorder the if's, and use else if.
	(trigger): Remove useless this->.

2007-01-27  Jean-Christophe Baillie  <baillie@gostai.com>

	revert email that fails in mailto property.

2007-01-27  Jean-Christophe Baillie  <baillie@gostai.com>

	fix mailto property.

2007-01-26  Akim Demaille  <akim@lrde.epita.fr>

	fwd.hh
	* src/utypes.hh (TagInfo): move to.
	* src/fwd.hh: here.

2007-01-26  Akim Demaille  <akim.demaille@free.fr>

	Coding style
	* src/uproperty.hh, src/uproperty.cc: Use C++ ctors.

2007-01-25  Akim Demaille  <demaille@gostai.com>

	Alpha conversion
	* src/ucommand.cc: here.
	Mostly to flush the mails from my laptop.

2007-01-25  Akim Demaille  <demaille@gostai.com>

	Less buffer
	* src/uconnection.cc, src/uobj.cc: And more ostringstream, you
	know the drill now.

2007-01-25  Akim Demaille  <demaille@gostai.com>

	I can't do any better
	* src/uvariablename.cc: Shorten some scopes.
	But I give up, this file is a nightmare.

2007-01-25  Akim Demaille  <demaille@gostai.com>

	More ostringstream
	* src/uvariablename.cc: Here.
	This file has tricky uses of a buffer on thousands of lines
	of distance.  It sucks.

2007-01-25  Akim Demaille  <demaille@gostai.com>

	Less buffers
	* src/uconnection.cc, src/uobj.cc, src/uvalue.cc: More ostringstreams.

2007-01-25  Akim Demaille  <demaille@gostai.com>

	Less buffers
	* src/uconnection.cc: More ostringstream.

2007-01-25  Akim Demaille  <demaille@gostai.com>

	Less static buffers
	* src/userver.cc: Use ostringstreams.

2007-01-25  Akim Demaille  <demaille@gostai.com>

	Use ostringstream
	* src/uexpression.cc: here. Kill C.

2007-01-25  Akim Demaille  <demaille@gostai.com>

	More std::ostringstream
	* src/ucommand.cc: Stop using static buffers.

2007-01-25  Akim Demaille  <demaille@gostai.com>

	Stop using large buffers to please the Aibo (and C++ programmers)
	* src/ucallid.hh, src/ucallid.cc: Now its ctor takes std::strings
	instead of const char*.
	* src/ucommand.cc (buffer_t, NOT_ON_AIBO): Remove.
	Replace all their uses with ostringstreams.
	Also, from time to time, make better use of the dynamic casted
	variables to avoid yet another cast.

2007-01-25  Akim Demaille  <demaille@gostai.com>

	Fix include
	* src/uexpression.cc (libport/assert.hh): include it for most
	recent libport.

2007-01-25  Akim Demaille  <demaille@gostai.com>

	Coding style changes
	* src/userver.cc: here.

2007-01-25  Akim Demaille  <demaille@gostai.com>

	Handle URBI_PATH
	* src/console.cc: in the constructor rather than in the main.

2007-01-25  Akim Demaille  <demaille@gostai.com>

	More passert
	* src/uexpression.cc: here.
	Also, remove debugging code.

2007-01-25  Akim Demaille  <demaille@gostai.com>

	Factor the parsing of "at"
	* src/ucommand.hh, src/ucommand.cc: Rename AT_FLAVOR as AT.
	* src/parser/bison/ugrammar.y (and.opt): New.
	Use it to factor the parsing of at.

2007-01-25  Akim Demaille  <demaille@gostai.com>

	UCommand_AT is Flavorable
	* src/uasynccommand.hh (UCommand_AT): Derive from flavorable.
	* src/ucommand.cc: Adjust its implementation.
	* src/ucommand.hh (AT, AT_AND): Remove.
	(AT_FLAVOR): New, temporary.
	* src/parser/bison/ugrammar.y: Adjust.

2007-01-25  Akim Demaille  <demaille@gostai.com>

	* src/ucommand.cc, src/uconnection.cc, src/uexpression.cc,
	* src/userver.cc: Use passert.
	Fix two incorrect assertions of dynamic_cast.

2007-01-25  Akim Demaille  <demaille@gostai.com>

	Use passert
	* src/parser/bison/bison.mk: Pass -s to flex so that it does not
	generate a default rule using its own ECHO which does not have the
	same signature as ours.
	* src/uexpression.cc: Use passert for fun.

2007-01-25  Akim Demaille  <demaille@gostai.com>

	Factoring
	* src/uvariablename.hh, src/uvariablename.cc (update_array_mangling):
	New.
	Use it.

2007-01-25  Akim Demaille  <demaille@gostai.com>

	Simplifications
	* src/parser/bison/ugrammar.y: Use ? :.
	* src/uvariablename.cc (UVariableName::buildFullname): Shorten
	scopes.

2007-01-25  Akim Demaille  <demaille@gostai.com>

	Fix "bin" parsing
	* src/parser/bison/ugrammar.y: The alias is "bin", not "BIN".

2007-01-25  Akim Demaille  <demaille@gostai.com>

	Merge 697:736 from the branch "1.0".
	2007-01-24  Jean-Christophe Baillie  <baillie@gostai.com>

	fix ticket #73 (illegal void operations)
	* src/uexpression.cc: done.

	2007-01-24  Jean-Christophe Baillie  <baillie@gostai.com>

	remove spaces.
	* src/uvariable.hh: done.

	2007-01-24  Jean-Christophe Baillie  <baillie@gostai.com>

	Since the major event mechanism rewriting in r265, test lazzy
	evaluation had been broken on purpose, because we wanted the following
	code to ping twice:

	(1):

	at (a || b) ping;
	emit a & emit b;

	So we had to eval the right side of || even if the left side was
	already true (same thing with &&).
	This led to a series of serious problems where programmers commonly
	took for granted that things like that should work:

	if (!isdef(x) || x...) // trigger a runtime error on x when unknown!

	It also impacted the autogenerated code of 'new', which made the
	command fail in some cases.

	So I have reestablished the lazzy test evaluation for the moment.
	There is a serious question on how to mix events and expressions eval in
	tests and this will be tackled later. Bearclaw suggests that the
	simple | bitwise operator could be used to have the same effect as ||
	but without lazzy evaluation, giving a convenient way to programmers
	to enforce the behavior of (1).

	Note: | for tests will obviously conflict with | for commands, I see no
	workaround.

	rehabilitate test lazzy evaluation.
	* src/uexpression.cc: add test lazzy evaluation.

	2007-01-24  Jean-Christophe Baillie  <baillie@gostai.com>

	update NEWS file.
	* NEWS: add UOwned and function redefinition.

	2007-01-23  Matthieu Nottale  <nottale@gostai.com>

	Do not put big buffers on the stack for aibo
	* src/ucommand.cc: Use a global buffer instead of on the stack
	ones for aibo.

	2007-01-23  Jean-Christophe Baillie  <baillie@gostai.com>

	This FIXME was relative to an old comment that made no sense, because
	it was copy-pasted from somewhere else a long time ago. Just ignore
	the whole thing.

	remove unecessary comments.
	* src/uvariable.cc: done.

	2007-01-23  Jean-Christophe Baillie  <baillie@gostai.com>

	fix bug on 'random', ticket #100.
	* src/uexpression.cc: check if arg is non zero.

	2007-01-23  Jean-Christophe Baillie  <baillie@gostai.com>

	update externals for tests.

	2007-01-22  Jean-Christophe Baillie  <baillie@gostai.com>

	The fact that functions could not be redefined without first deleting
	them was a design flaw leading to tons of "delete myfun" at the
	beginning of any .u file. This is fixed now, but function redefinition
	can still trigger a warning in strict mode.

	Note: what strict mode does or does not do should be "selectable", like
	Warning flags in gcc. This calls for a bit of brainstorming on how to
	best do it in URBI.

	allow redefinition of functions, warning in strict mode.
	* src/ucommand.cc: delete function def upon redefinition.

	2007-01-22  Jean-Christophe Baillie  <baillie@gostai.com>

	update to match latest urbi-sdk uobject.hh (with automatic USync)
	* src/uobject.cc: support dummy UObject constructor and remove
	unecessary USync method content.

	2007-01-22  Jean-Christophe Baillie  <baillie@gostai.com>

	add support for 'remote' attribute and fix uninitialized attributes
	* src/uobject.cc: done.

	2007-01-20  Jean-Christophe Baillie  <baillie@gostai.com>

	change mailto property to kernel1@gostai.com

	2007-01-19  Matthieu Nottale  <nottale@gostai.com>

	branch 1.0: fix a segv when deleting a variable with function scope
	* src/ucallid.cc: Implement:
	* src/ucallid.hh: Add a remove function to remove uvariables from list. This function does nothing as soon as dtor has been called.
	* src/uvariable.hh: Hold a ucallid* , non null if var is of function scope. call its remove function when deleted.

	2007-01-19  Matthieu Nottale  <nottale@gostai.com>

	branch 1.0: Add missing mutex lock in custom memory manager
	* src/memorymanager/blockmemorymanager.hh,
	* src/memorymanager/memorymanager.cc: Do it.

2007-01-24  Akim Demaille  <demaille@gostai.com>

	alpha conversion
	* src/userver.cc (UServer::initialization): Rename some vars.

2007-01-23  Akim Demaille  <demaille@gostai.com>

	Factor the flavors in the parser.
	* src/parser/bison/ugrammar.y (TOK_SEMICOLON, TOK_COMMA, TOK_AND)
	(TOK_PIPE): They now have the flavor type.
	Adjust uses.
	(flavor.opt, pipe.opt): New.
	Use them to factor family of constructs (e.g., while and while|).
	* src/parser/bison/utoken.l (RETURN_FLAVOR): New.
	Use it for these four tokens.
	* src/parser/uparser.hh: Include flavorable.hh.

2007-01-23  Akim Demaille  <demaille@gostai.com>

	Use more literals in the parser.
	* src/parser/bison/ugrammar.y: Replace uses of TOK_OBJECT, TOK_POINT,
	and TOK_COPY.

2007-01-23  Jean-Christophe Baillie  <baillie@gostai.com>

	fix mailto property.

2007-01-23  Akim Demaille  <demaille@gostai.com>

	Network clean up
	* src/network/bsdnet/connection.hh: Remove useless includes.
	* src/network/bsdnet/connection.cc: Shorten scopes.
	* src/network/bsdnet/network.hh: Remove useless includes.
	Use a more recent libport.
	* src/network/bsdnet/network.cc (TCPServerPipe::~TCPServerPipe):
	Call shutdown before close.
	(TCPServerPipe::notifyRead): Shorten scopes.
	Remove the client_info variable, unused.

2007-01-23  Akim Demaille  <demaille@gostai.com>

	Dead cpp code
	* src/network/bsdnet/network.hh (YYTOKENTYPE): Remove this pseudo
	definition.

2007-01-23  Akim Demaille  <demaille@gostai.com>

	|
	* src/uexpression.cc: Use ||, not |, for Booleans.

2007-01-20  Akim Demaille  <demaille@gostai.com>

	Coding style
	* src/network/bsdnet/network.cc: Use a more tradional reading
	of error values.
	(TCPServerPipe::~TCPServerPipe): close the fd when exiting to
	free the port asap.

2007-01-20  Akim Demaille  <demaille@gostai.com>

	Use perror
	* src/network/bsdnet/network.cc: Use perror where there are syscall
	failures.
	Shorten scopes.

2007-01-20  Akim Demaille  <demaille@gostai.com>

	Update libport
	* src/console.cc: .

2007-01-20  Akim Demaille  <demaille@gostai.com>

	Fix UValue constructions
	* src/uexpression.cc: here.

2007-01-20  Akim Demaille  <demaille@gostai.com>

	More UValue ctor uses
	* src/uexpression.cc: here.

2007-01-20  Akim Demaille  <demaille@gostai.com>

	Use ctors
	* src/uvalue.hh: Comment changes.
	* src/uexpression.cc (UExpression::eval): Use the ctors instead
	of constructing by hand, and without telling the object...

2007-01-20  Akim Demaille  <demaille@gostai.com>

	Scope shortening
	* src/uexpression.cc: here.
	Use ?:.

2007-01-20  Akim Demaille  <demaille@gostai.com>

	No longer alias urbi::UBlendType, just use it
	* src/utypes.hh: No longer alias it and its members.
	* src/ucommand.cc, src/userver.cc, src/uvariable.cc,
	* src/uvariable.hh: Adjust.

2007-01-20  Akim Demaille  <demaille@gostai.com>

	Coding style
	* src/uexpression.cc: Use shorten argument names that don't
	conflict with the member names.
	Simplify accordingly.
	Translate comments into asserts.
	Simplify the logic of the bin expression case.

2007-01-19  Akim Demaille  <demaille@gostai.com>

	-Werror
	* configure.ac: Now handled by URBI_PROG_CXX.

2007-01-19  Matthieu Nottale  <nottale@gostai.com>

	Add missing lock in block memory manager. Fix a double delete when a variable with function scope is deleted. Replace some ustring by std::string
	* src/memorymanager/blockmemorymanager.hh: BlockMemoryManager now inherits lockable.
	* src/memorymanager/memorymanager.cc: Lock all calls.
	* src/ucallid.cc: Register the ucallid to the variables in his list. Add a remove call
	* src/ucallid.hh: Idem.
	* src/ucommand.cc: Fix for uvariable/uvariablename modifications.
	* src/uconnection.cc: Fix for uvariable/uvariablename modifications.
	* src/uexpression.cc: Fix for uvariable/uvariablename modifications.
	* src/uobj.cc: Fix for uvariable/uvariablename modifications.
	* src/ustring.hh: Add a ctor taking a std::string.
	* src/uvalue.cc: Move some fields to private scope, add accessors.
	* src/uvalue.hh: Idem.
	* src/uvariable.cc: Move some fields to private scope, add accessors. Call remove of the owner ucallid in dtor.
	* src/uvariable.hh: Idem.

2007-01-18  Akim Demaille  <demaille@gostai.com>

	Change a cast for portability
	* src/network/bsdnet/connection.cc: Fix a warning.

2007-01-18  Akim Demaille  <demaille@gostai.com>

	Fix a load bug
	* src/ucommand.cc: Add the same exception to load as to exec.

2007-01-18  Akim Demaille  <demaille@gostai.com>

	Formatting changes
	* src/ucommand.hh: here.

2007-01-18  Akim Demaille  <demaille@gostai.com>

	Clean up
	* src/parser/bison/ugrammar.y: Remove a cast.

2007-01-18  Akim Demaille  <demaille@gostai.com>

	Add debugging help
	* src/uexpression.cc: here.
	Should be in libport/compiler eventually.

2007-01-18  Akim Demaille  <demaille@gostai.com>

	Use string literals in the parser
	* src/parser/bison/ugrammar.y: here.

2007-01-18  Akim Demaille  <demaille@gostai.com>

	to_string for Status
	* src/ucommand.hh, src/ucommand.cc (KIND): Rename as...
	(CASE): this.
	(to_string): New.
	(UCommand::print): Use it to display the status.
	(UCommand_NOOP::print): No longer display the status.

2007-01-18  Akim Demaille  <demaille@gostai.com>

	Use std::string for file names
	* src/parser/uparser.hh, src/parser/uparser.cc
	(UParser::process): Take a string.
	* src/uexpression.cc: Adjust.

2007-01-18  Akim Demaille  <demaille@gostai.com>

	White space changes
	* src/ucommand.hh: here.

2007-01-18  Akim Demaille  <demaille@gostai.com>

	eval_FUNCTION_EXEC_OR_LOAD
	* src/uexpression.hh, src/uexpression.cc
	(UExpression::eval_FUNCTION_EXEC_OR_LOAD): New.
	Use it.

2007-01-18  Akim Demaille  <demaille@gostai.com>

	Scope reduction
	* src/uexpression.cc (UExpression::eval_FUNCTION): here.

2007-01-18  Akim Demaille  <demaille@gostai.com>

	Fix vdebug use
	* src/ucommand.hh, src/ucommand.cc (send_error): Rename the va_list
	one as...
	(vsend_error): this.
	Call va_end.
	(tab, debug, vdebug): Move to...
	* src/userver.hh, src/userver.cc: here.
	Fix a genuine bug: be sure to call UServer::vdebug, not debug.
	Use where appropriate.
	* src/uexpression.hh, src/uexpression.cc (UExpression::print): Now
	takes an indentation level.
	* src/unamedparameters.cc: Adjust.

2007-01-18  Akim Demaille  <demaille@gostai.com>

	Sanitize casts
	They trigger warnings.
	* src/parser/uparser.cc, src/parser/uparser.hh (process): Take
	a const ubyte*, not a ubyte*.
	* src/uexpression.cc: Adjust.

2007-01-18  Akim Demaille  <demaille@gostai.com>

	Address cast warning
	* src/uvalue.cc: Use a reinterpret_cast, not a C cast.

2007-01-18  Akim Demaille  <demaille@gostai.com>

	Fix creation of groups
	Fixes groups.chk.
	* src/uexpression.cc: Weaken preconditions in ctors.
	Avoid identifier collisions between members and variables.

2007-01-18  Type Your Name Here  <your.mail.here@FIXME.com>

	More format checking
	* src/uexpression.cc (send_error): here.

2007-01-18  Type Your Name Here  <your.mail.here@FIXME.com>

	Fix warning
	* src/ucommand.cc: Remove casts that drop constness.
	Rather, preserve constness.

2007-01-18  Akim Demaille  <demaille@gostai.com>

	More warnings
	* configure.ac: Activate more G++ warnings.
	Don't pass -Werror to VC++.

2007-01-18  Akim Demaille  <demaille@gostai.com>

	Handle FD_SET portability issues
	* src/network/bsdnet/network.cc (LIBPORT_FD_SET): New.
	Use it to address a warning on Windows.

2007-01-18  Jean-Christophe Baillie  <baillie@gostai.com>

	update externals

2007-01-18  Jean-Christophe Baillie  <baillie@gostai.com>

	small restyling (spaces)
	* src/ubinder.cc: done.
	* src/ubinder.hh: done.
	* src/uvar.cc: done.

2007-01-18  Jean-Christophe Baillie  <baillie@gostai.com>

	This should go into the 'unstable' branch
	fix backward compatibility issue.
	* src/uobject.cc: revert.
	* src/uvalue.cc: revert.
	* src/uvar.cc: revert.

2007-01-18  Jean-Christophe Baillie  <baillie@gostai.com>

	update externals.

2007-01-18  Jean-Christophe Baillie  <baillie@gostai.com>

	Doing a simple obj.x=7; command was triggering UNotifyAccess on x. In
	the more general case of controlled assignment, like "obj.x=7
	time:1s", this call to UVariable::get is necessary to know where to
	start from. In the case of a simple instantaneous assignment, the call
	must be avoided for optimization purposes.

	fix a bug in assignment triggering a non necessary call to UVariable::get()
	* src/ucommand.cc: set controlled and use it in processModifiers as
	well.
	* src/ucommand.hh: moves 'controlled' from local to the call to object
	attribute (to be seen by all subsequent method calls).

2007-01-18  Jean-Christophe Baillie  <baillie@gostai.com>

	UOwned UVar which are UNotifyAccess'd and UNotifyChange'd in the same
	UObject should not trigger a loop of calls to UNotifyAccess.

	fix loop UNotifyChange/Access on UOwned UVar inside the same UObject
	* src/userver.cc: use special call to get for the
	notify_access_and_change loop.
	* src/uvariable.cc: add support for autoloop in get.
	* src/uvariable.hh: add new prototype of get.

2007-01-17  Akim Demaille  <demaille@gostai.com>

	Check printf-like functions
	* src/ucommand.cc, src/ucommand.hh, src/ucommandqueue.cc,
	* src/uconnection.cc, src/uexpression.cc, src/userver.hh:
	Use GCC's features to check them.

2007-01-17  Jean-Christophe Baillie  <baillie@gostai.com>

	There was several flaw in the way UNotifyChange was working on
	USensor-tagged UVar. Also, the interaction between UNotifyChange and
	UNotifyAccess was not working properly in remote mode (you could have
	a UNotifyChange remote and a UNotifyAccess plugged without any effect,
	while this should loop the Access).

	I have fixed these problems and will clarify the rationale behind
	USensor in a wiki page. By the way, USensor will be renamed in the
	next commit (*with backward compatibility of course*).

	fix ticket #112 (UNotifyChange with USensor)
	* NEWS: Explain the above and the inherits name change.
	* src/ucommand.cc: add access_and_change_varlist support for remote
	UVar doing a UNotifyChange on a variable that is already
	UNotifyAccess'ed from a plugged object.
	* src/uvar.cc: force update in any case, with a specific flag for the
	case of an update coming from a UVar operator= assignement (done in a
	UObject, vs done in the language).
	* src/uvariable.cc: do not trigger UNotifyChange on a USensor plugged
	Var when the change comes from UVar operator=.
	* src/uvariable.hh: add new prototype of updated.

2007-01-17  Akim Demaille  <demaille@gostai.com>

	Warning fixes.
	* src/network/bsdnet/network.cc: Don't use static, use the
	anonymous namespace.
	Use enum to define constants.
	(controlPipe): Don't define on windows, as it is not used there.

2007-01-17  Akim Demaille  <demaille@gostai.com>

	More location initialization.
	* src/parser/uparser.cc (UParser::UParser): here.

2007-01-17  Akim Demaille  <demaille@gostai.com>

	First column is column 1.
	This code can be simplified when Bison 2.4 is out.
	* src/parser/uparser.cc (process): Enforce this.
	* src/parser/bison/utoken.l (LINES): New.
	Use it.

2007-01-17  Matthieu Nottale  <nottale@gostai.com>

	Fix a bug when printing strings containing % in the ghostconnection and a potential send bug in userver
	* src/ughostconnection.cc: Do not pass string to print in the format field. pass ("%s", str) instead.
	* src/userver.cc: Add missing call to va_end.
	* src/userver.hh: Rename overloaded send(va_args) to vsend as the wrong one might be called.

2007-01-16  Akim Demaille  <demaille@gostai.com>

	Add missing ;.
	* src/parser/bison/ugrammar.y: here.
	Newer Bisons no longer add this default semicolon.

2007-01-16  Jean-Christophe Baillie  <baillie@gostai.com>

	The bug was an uninitialized attribute of UParser in the constructor.

	fix ticket #113
	* src/parser/uparser.cc: add init of commandTree to 0.
	* src/uconnection.cc: remove Tsuna temporary fix.

2007-01-14  Jean-Christophe Baillie  <baillie@gostai.com>

	update externals

2007-01-14  Akim Demaille  <demaille@gostai.com>

	Catch up with UValue::Type.
	* src/uobject.cc, src/uvalue.cc, src/uvar.cc: Prepend UValue::
	where needed.

2007-01-14  Jean-Christophe Baillie  <baillie@gostai.com>

	Kernel side of the API Change made to UObject had to be fixed.

	revert UObject API change.
	* src/uvalue.cc: done.

2007-01-14  Jean-Christophe Baillie  <baillie@gostai.com>

	update uobject externals to r363

2007-01-12  Akim Demaille  <demaille@gostai.com>

	Update uobject
	To get Matthieu's fix on scanf use.

2007-01-12  Akim Demaille  <demaille@gostai.com>

	cpp fix
	* src/ucommand.cc: Fix an #undef.

2007-01-11  Akim Demaille  <demaille@gostai.com>

	-Werror
	* configure.ac: Pass it.

2007-01-11  Akim Demaille  <demaille@gostai.com>

	Shorten scopes, fix warnings
	* src/uvalue.cc (UValue::copy): Make it clear which missing
	cases are valid (e.g., DATA_VOID), and which are to reject.
	Possibly some cases are missing, and will have to be added,
	but the test suite passes.

2007-01-11  Akim Demaille  <demaille@gostai.com>

	renaming
	(This is to split the following patch.)
	* src/uvalue.cc: ret -> res.

2007-01-11  Akim Demaille  <demaille@gostai.com>

	Fix warnings
	* src/uvariable.cc: Die on impossible switch cases.

2007-01-11  Akim Demaille  <demaille@gostai.com>

	Update uobject
	* src/uvalue.cc: Adjust.

2007-01-11  Matthieu Nottale  <nottale@gostai.com>

	Add missing variable initialisation
	* src/parser/uparser.cc: Initialise filename_ in ctor.

2007-01-11  Akim Demaille  <demaille@gostai.com>

	Coding style
	* src/ueventmatch.cc, src/ueventmatch.hh: Improve the coding
	style: scopes, ctors, for loops, useless braces and parens.
	The usual stuff.

2007-01-11  Akim Demaille  <demaille@gostai.com>

	UEventCompoundType
	* src/utypes.hh (UEventCompoundType): Move to.
	* src/ueventcompound.hh (UEventCompound::Type): here.
	* src/ueventcompound.cc: Adjust.
	Also, use switch when that's more appropriate.
	And SHORTEN THE SCOPES!
	* src/uexpression.cc: Adjust.

2007-01-11  Akim Demaille  <demaille@gostai.com>

	simplify (UCommand_TREE)
	* src/uconnection.cc (simplify): New.
	(UConnection::execute): Use it.

2007-01-11  Akim Demaille  <demaille@gostai.com>

	Coding style
	* src/ucommandqueue.cc: Shorten scopes.
	Use switch where appropriate.
	Use array notations where more appropriate than pointers.

2007-01-11  Akim Demaille  <demaille@gostai.com>

	libport up
	* src/uconnection.cc, src/uconnection.hh,
	* src/userver.cc, src/userver.hh: Adjust.

2006-12-29  SIGOURE Benoit  <sigoure.benoit@lrde.epita.fr>

	Fix includes.
	* src/ucommand.hh: include cstdarg.

2006-12-29  Akim Demaille  <demaille@gostai.com>

	Nuke two warnings
	* src/uexpression.cc: Provide defaults to two switches.

2006-12-29  Akim Demaille  <demaille@gostai.com>

	Use abort to please gcc
	* src/ucomplaints.cc: instead of continuing the execution.

2006-12-29  Akim Demaille  <demaille@gostai.com>

	More send_error
	None of these are exercised by the test suite...
	* src/ucommand.hh (send_error): Now exported.
	* src/ucommand.cc: Adjust.
	* src/uvariablename.cc: Use it.

2006-12-29  Akim Demaille  <demaille@gostai.com>

	UVariableName::UDeriveType
	* src/utypes.hh (UDeriveType): Move to...
	* src/uvariablename.hh: here.
	Adjust all uses.
	* src/parser/bison/ugrammar.y (TOK_NORM): Use the same
	string in the parser as it is in the scanner.
	Use more string reprensentation for symbols.

2006-12-29  Akim Demaille  <demaille@gostai.com>

	Display the expression locations in errors
	* src/uexpression.hh, src/uexpression.cc (eval_LIST, eval_GROUP):
	New, extracted from...
	(eval): here.
	(send_error): New.
	Use it instead of snprintf + send dark incantations.

2006-12-29  Akim Demaille  <demaille@gostai.com>

	Put UDefType in its class
	* src/utypes.hh (UDefType): Move to...
	* src/ucommand.hh (UCommand_DEF::UDefType): here.
	Adjust all uses.
	* src/uvariablename.hh (id_type): Remove, unused.
	Adjust all "uses" (that were useless).

2006-12-29  Akim Demaille  <demaille@gostai.com>

	Attach locations to UExpressions
	* src/uexpression.hh, src/uexpression.cc (UExpression): Derive
	from UAst.
	Adjust all uses.

2006-12-29  Akim Demaille  <demaille@gostai.com>

	Remove useless prefix
	* src/ucommand.hh: No need to specify UCommand:: where we're in it.
	Besides, it actually comes from UAst.

2006-12-29  Akim Demaille  <demaille@gostai.com>

	Fix location tracking
	When load is executed, we must preserve the current location.
	* src/parser/uparser.cc (UParser::process_): When loading a file
	backup the current location and restore it to keep track of
	the location in the input.

2006-12-27  Akim Demaille  <demaille@gostai.com>

	Add location to command errors
	* src/uast.hh (loc): New.
	* src/ucommand.cc (send_error): Also report the location of
	the broken command.

2006-12-27  Akim Demaille  <demaille@gostai.com>

	On second thought, pass the command to send_error
	* src/ucommand.cc (send_error): Instead of taking a tag,
	take a command and use its tag.
	And use an string stream for the format.

2006-12-27  Akim Demaille  <demaille@gostai.com>

	send_error
	* src/ucommand.cc (send_error): New.
	Use it instead of open coded error strings.
	It could be part of UCommand, I'm not sure.

2006-12-27  Akim Demaille  <demaille@gostai.com>

	execute_
	* src/utypes.hh (UCommandStatus): Move to...
	* src/ucommand.hh (UCommand::Status): here.
	(execute): Be = 0!!!
	(execute_): New.
	Let all the heirs implement it instead of execute.
	Simplify a bazillion of "return status =".
	Adjust all dependencies.

2006-12-27  Akim Demaille  <demaille@gostai.com>

	Style changes
	* src/ucommand.cc: Use if where switch was not so appropriate.

2006-12-27  Akim Demaille  <demaille@gostai.com>

	Factor print, and add consts
	* src/uasynccommand.cc, src/uasynccommand.hh, src/ubinary.cc,
	* src/ubinary.hh, src/ucommand.cc, src/ucommand.hh,
	* src/uconnection.cc, src/ucopy.hh, src/uexpression.cc,
	* src/uexpression.hh, src/unamedparameters.cc,
	* src/unamedparameters.hh, src/uvalue.hh, src/uvariablelist.cc,
	* src/uvariablelist.hh, src/uvariablename.cc, src/uvariablename.hh:
	(print, copy): these are const methods.
	Adjust all uses.
	Also, remove some useless includes.
	* src/ucommand.cc, src/ucommand.hh (UCommand::copy): This is
	= 0 for God sakes!
	(UCommand::print_): New.
	(UCommand::print): Adjust to using it.
	* src/uvalue.cc: Stop using ucopy here, more care is needed.

2006-12-27  Akim Demaille  <demaille@gostai.com>

	More DEBUG_ATTR
	* src/ucommand.cc: here.

2006-12-27  Akim Demaille  <demaille@gostai.com>

	Shorten scopes
	* src/uconnection.cc: here.

2006-12-27  SIGOURE Benoit  <sigoure.benoit@lrde.epita.fr>

	Restyle.
	* src/memorymanager/memorymanager.cc,
	* src/network/bsdnet/network.cc,
	* src/parser/bison/flex-lexer.hh,
	* src/uasynccommand.cc,
	* src/uasyncregister.cc,
	* src/ucommand.cc,
	* src/ueventcompound.cc,
	* src/ueventhandler.cc,
	* src/ueventinstance.cc,
	* src/ueventmatch.cc,
	* src/uexpression.cc,
	* src/userver.cc,
	* src/ustring.cc,
	* src/utypes.hh,
	* src/uvalue.cc,
	* src/uvar.cc: Formatting changes.

2006-12-26  SIGOURE Benoit  <sigoure.benoit@lrde.epita.fr>

	Restyle.
	* src/memorymanager/memorymanager.cc,
	* src/network/bsdnet/network.cc,
	* src/ucommand.cc,
	* src/uconnection.cc,
	* src/uexpression.cc: Here.

2006-12-26  Akim Demaille  <demaille@gostai.com>

	Comment changes
	* src/uvariablename.hh: here.

2006-12-26  Akim Demaille  <demaille@gostai.com>

	s/_FLAVORS//
	* src/ucommand.hh (WHILE_FLAVORS, LOOPN_FLAVORS, FOREACH_FLAVORS)
	(FOR_FLAVORS, TREE_FLAVORS): Rename as...
	(WHILE, LOOPN, FOREACH, FOR, TREE): these.
	These names were just to ease the transition of semantics of
	these symbols.
	Adjust all uses.

	* src/uconnection.cc: Use a brand new C++ instruction: for.

2006-12-26  Akim Demaille  <demaille@gostai.com>

	Factor the command flavors
	* src/utypes.hh (UNodeType): Move to...
	* src/flavorable.hh (Flavorable::UNodeType): this new class.
	* src/ucommand.hh, src/ucommand.cc (U
	(to_string, kind, nodetype): Remove, now useless.
	(WHILE, WHILE_AND, WHILE_PIPE): Remove, replaced with...
	(WHILE_FLAVORS): this.
	(LOOPN, LOOPN_AND, LOOPN_PIPE): Remove, replaced with...
	(LOOPN_FLAVORS): this.
	(FOREACH, FOREACH_AND, FOREACH_PIPE): Remove, replaced with...
	(FOREACH_FLAVORS): this.
	(FOR, FOR_AND, FOR_PIPE): Remove, replaced with...
	(FOR_FLAVORS): this.
	(TREE): Rename as...
	(TREE_FLAVORS): this.
	(UCommand_TREE, UCommand_WHILE, UCommand_LOOPN, UCommand_FOREACH)
	(UCommand_FOR): Inherit from Flavorable.
	Adjust ctors and copy.
	(UCommand_TREE::node): Remove, duplicate flavor_.
	Adjust all uses.

2006-12-26  Akim Demaille  <demaille@gostai.com>

	Restyling
	* src/uvariablename.cc: Shorten scopes.
	Use Boolean expressions instead of statements.
	Use less useless variables.

2006-12-26  SIGOURE Benoit  <sigoure.benoit@lrde.epita.fr>

	Restyle.
	* src/uasynccommand.cc,
	* src/uasyncregister.cc,
	* src/ubinder.cc,
	* src/ucommand.cc,
	* src/ucommand.hh,
	* src/ucommandqueue.cc,
	* src/uconnection.cc,
	* src/ueventcompound.cc,
	* src/ueventhandler.cc,
	* src/ueventinstance.cc,
	* src/ueventmatch.cc,
	* src/uexpression.cc,
	* src/ugroup.cc,
	* src/uobj.cc,
	* src/uobject.cc,
	* src/uqueue.cc,
	* src/userver.cc,
	* src/userver.hh,
	* src/ustring.cc,
	* src/uvalue.cc,
	* src/uvar.cc,
	* src/uvariable.cc,
	* src/uvariablename.hh: Formatting changes.

2006-12-26  Akim Demaille  <demaille@gostai.com>

	More DEBUG_ATTR
	* src/ucommand.cc (DEBUG_ATTR_I): New.
	Use it, and use DEBUG_ATTR also more widely.

2006-12-26  Akim Demaille  <demaille@gostai.com>

	Shorten scopes
	* src/ucommand.cc (UCommand_AT::execute): here.

2006-12-26  Akim Demaille  <demaille@gostai.com>

	Pass tags as std::string
	* src/ucommand.cc, src/uvariablename.cc: here.

2006-12-26  Akim Demaille  <demaille@gostai.com>

	Move the doc where it belongs: the header file.
	* src/uconnection.hh, src/uconnection.cc: here.

2006-12-26  Akim Demaille  <demaille@gostai.com>

	Local restyling
	* src/uvariablename.cc: here.
	Shorten and cut var scopes.
	Compute booleans as expressions instead of using statements.

2006-12-26  Akim Demaille  <demaille@gostai.com>

	if for -> for
	* src/uvariable.cc: Iterate over empty structures just as on
	non-empty ones.
	And use useful identifiers.

2006-12-26  Akim Demaille  <demaille@gostai.com>

	Use #if 0 to comment out code
	* src/ugroup.cc: here.

2006-12-26  Akim Demaille  <demaille@gostai.com>

	UVariable::UVarSet
	* src/utypes.hh (UVarSet): Move to...
	* src/uvariable.hh (UVariable::UVarSet): here.
	Adjust all uses.
	Remove tautologic (and incorrect) documentation.
	(setName): Move the implementations into the *.cc file.
	(uvalue.hh, ustring.hh): Remove the includes.
	Adjust all users that did not properly include uvalue.hh.
	* src/userver.cc (UServer::work): Remove the useless variable
	selfError. That frees us from additional includes.

2006-12-26  Akim Demaille  <demaille@gostai.com>

	s/CMD_//
	* src/ucommand.hh (Type): Remove the CMD_ prefix.
	Adjust all uses.

	* src/parser/bison/ugrammar.y: More "tag" uses.

2006-12-26  SIGOURE Benoit  <sigoure.benoit@lrde.epita.fr>

	More restyling.
	* src/ucommand.cc,
	* src/ucommandqueue.cc,
	* src/uexpression.cc,
	* src/uobj.cc,
	* src/uvalue.cc,
	* src/uvar.cc,
	* src/uvariablename.cc: Restyle. Formatting changes. Some potentially
	  dangerous default cases were removed. If they were intended, rewrite
	  them as:
	  default: /* skip */
	    break;
	  Meanwhile we have more compiler warnings about cases not handled in
	  switch.

2006-12-25  SIGOURE Benoit  <sigoure.benoit@lrde.epita.fr>

	Restyle.
	* src/ucommand.cc,
	* src/ucommandqueue.cc,
	* src/uconnection.cc,
	* src/ueventhandler.cc,
	* src/ueventmatch.cc,
	* src/uexpression.cc,
	* src/ugroup.cc,
	* src/uobj.cc,
	* src/uobject.cc,
	* src/uqueue.cc,
	* src/uvalue.cc,
	* src/uvar.cc,
	* src/uvariable.cc,
	* src/uvariablename.cc,
	* src/uvariablename.hh: Here. Formating changes.

2006-12-25  SIGOURE Benoit  <sigoure.benoit@lrde.epita.fr>

	This should have been done much sooner...
	change 'inherit' to 'inherits'
	* src/parser/bison/ugrammar.y: done.
	* src/parser/bison/utoken.l: done.

2006-12-25  SIGOURE Benoit  <sigoure.benoit@lrde.epita.fr>

	change email notification to kernel1@gostai.com
	* vcs/local.rb: done.

2006-12-25  Akim Demaille  <demaille@gostai.com>

	Factor handling of tags in the grammar
	* src/parser/bison/ugrammar.y (tag): New.

2006-12-25  Akim Demaille  <demaille@gostai.com>

	Factor the handling of flags
	I'd really appreciate if someone could add tests on the use
	of flags...
	* src/parser/bison/ugrammar.y (flags, flags.0.1): Remove.
	(flag, flags.0, flags.1): New.

2006-12-25  Akim Demaille  <demaille@gostai.com>

	Rule permutation
	* src/parser/bison/ugrammar.y: Highlight the similarity bw rules
	using flags.

2006-12-25  Akim Demaille  <demaille@gostai.com>

	Simplifications
	* src/uexpression.hh (UExpression::Type): Remove the EXPR_ prefix.
	Adjust all uses.
	(UExpression::UExpression): Remove the ctor that takes an ufloat*,
	since any it takes a copy.
	Use assert instead of claiming some belief in comments.

	* src/parser/bison/ugrammar.y (take): New.
	Use it to free leaking ufloats.
	There are many more, but the rest of the code must first take
	ufloats by value, not pointer.
	(flags.0.1): New.
	(flags): Use it.
	* src/uatcandidate.cc (trigger): Simplify the control flow logic.

2006-12-24  Akim Demaille  <demaille@gostai.com>

	Reduce code bloat in the parser
	The assembly flags are no longer needed on MIPS to compile
	the parser.  Maybe we can also leave -O2.
	* src/parser/bison/ugrammar.y (NEW_EXP, NEW_BIN, MEMCHECK): Remove
	all these macros, replaced by...
	(new_exp, new_bin, memcheck): these.
	(uparser): Rename as...
	(up): this.
	(TOK_UECHO): Rename as...
	(TOK_ECHO): this.
	Use string instead of token names when possible.
	* src/parser/bison/utoken.l: Adjust.
	* src/parser/uparser.hh, src/parser/uparser.cc (UFlexer):
	Remove, useless.

2006-12-24  SIGOURE Benoit  <sigoure.benoit@lrde.epita.fr>

	Revert former change.
	* src/uexpression.cc: const_cast strstr's return value. It is needed
	  on Windows/VC++ where strstr is overloaded: when one of its
	  arguments is const, both are const and the return value is also
	  const.

2006-12-24  SIGOURE Benoit  <sigoure.benoit@lrde.epita.fr>

	UASyncCommand is an UCommand.
	In my quest to remove evil old-style C casts from the code, I noticed
	that sometimes, an UASyncCommand* gets casted in an UCommand*. This is
	plain wrong since UASyncCommand doesn't inherit UCommand. Worse: the
	resulting UCommand* could be used to call getTag method and this
	method doesn't exist in UASyncCommand. Since only UCommand_AT and
	UCommand_WHENEVER use UASyncCommand and since they used to inherit
	both UCommand and UASyncCommand, I fixed this by making UASyncCommand
	inherit UCommand and by making UCommand_{WHENEVER,AT} inherit only
	UASyncCommand. Now it is safe to use an UASyncCommand in the context
	of an UCommand.

	* src/ucommand.hh: Don't include uasynccommand.hh.
	  (UCommand_AT, UCommand_WHENEVER): Move to...
	* src/uasynccommand.hh: Here.
	  (UASyncCommand): Inherit from UCommand.
	  (UCommand_AT, UCommand_WHENEVER): Inherit from UASyncCommand.

	* src/ucommand.cc,
	* src/uasynccommand.cc: Fix initialization lists accordingly.

	* src/uatcandidate.cc,
	* src/uvariablelist.cc,
	* src/parser/bison/ugrammar.y,
	* src/ufunction.cc,
	* src/uobject.cc,
	* src/uvariable.cc,
	* src/uvariablename.cc: Fix includes.
	* src/uexpression.cc: Ditto + remove formerly invalid (now useless)
	  casts.

	* src/ustring.cc: Remove useless casts.
	* src/uconnection.cc: Ditto + rewrite unsafe upward casts using
	  dynamic_cast and assert when dynamic_cast fails.

	* src/uvariablename.hh,
	* src/ughostconnection.cc: Aesthetic change.

2006-12-24  SIGOURE Benoit  <sigoure.benoit@lrde.epita.fr>

	More restyling.
	* src/ubinary.cc,
	* src/ucommand.cc,
	* src/ughostconnection.cc,
	* src/uqueue.cc,
	* src/ustring.cc,
	* src/usystem.cc,
	* src/uvalue.cc: Use static_cast where possible. static_cast is ugly
	  and makes the code harder to read, but it's safer and it's the price
	  to pay when you deal with unsafe C functions when you should be
	  using high level C++ abstractions.

2006-12-24  SIGOURE Benoit  <sigoure.benoit@lrde.epita.fr>

	Restyle.
	* src/Makefile.am,
	* src/uast.hh,
	* src/ucommand.hh,
	* src/uexpression.cc,
	* src/uvariable.cc,
	* src/ustring.hh: Remove trailing whitespaces.

	* src/ueventinstance.cc,
	* src/uasyncregister.cc,
	* src/uvalue.cc,
	* src/ueventcompound.cc,
	* src/uasynccommand.cc,
	* src/ueventmatch.cc: Use libport/cstdio.

	* src/uvar.cc: Remove unecessary parenthesis.

2006-12-23  Akim Demaille  <demaille@gostai.com>

	Update tests
	* src/uexpression.cc: Simplify error message.

2006-12-23  Akim Demaille  <demaille@gostai.com>

	More specific errors
	* src/uexpression.cc: For "load" and "exec".

2006-12-23  Akim Demaille  <demaille@gostai.com>

	More sendf
	* src/ucommand.cc: Use more sendf than send.

2006-12-23  Akim Demaille  <demaille@gostai.com>

	Fix multiple definitions
	* src/uast.hh (UAst::UAst): inline the implementation.

2006-12-23  Akim Demaille  <demaille@gostai.com>

	Simplify UCommand uses
	* src/ucommand.cc: Don't qualify when used by the definer.
	* src/uconnection.cc: Fix C++ -> C of strings.

2006-12-23  Akim Demaille  <demaille@gostai.com>

	Update UConnection::sendf
	* src/uconnection.hh, src/uconnection.cc (sendf): Take a string, not
	a char*.
	Add one for va_list.
	* src/ucommand.hh, src/ucommand.cc: Adjust.

2006-12-22  Akim Demaille  <demaille@gostai.com>

	Add location to UCommands
	* src/uast.hh: New.
	* src/Makefile.am: Adjust.
	* src/ucommand.hh (UCommand): Derive from UAst.
	Adjust all dependencies.

2006-12-22  Akim Demaille  <demaille@gostai.com>

	Update test framework
	* configure.ac: Adjust.

2006-12-22  Akim Demaille  <demaille@gostai.com>

	Store all the parsed file names
	* src/parser/uparser.hh, src/parser/uparser.cc (files, files_):
	New.
	(filename_): Now a pointer.
	* src/parser/bison/ugrammar.y: Let the locations' file names be
	const.

2006-12-22  Akim Demaille  <demaille@gostai.com>

	Coding style changes
	* src/ucommand.cc: here.
	(kind): New.
	Use it.

2006-12-22  Akim Demaille  <demaille@gostai.com>

	Less headers
	* src/userver.hh: Do not include ubinder.hh to lighten the
	dependencies.
	* src/ucommand.cc, src/uconnection.cc, src/uobj.cc,
	* src/uvariable.cc: do it.

2006-12-22  Akim Demaille  <demaille@gostai.com>

	Update tests
	* Makefile.am: Fix.

2006-12-22  Akim Demaille  <demaille@gostai.com>

	Missing include
	* src/uvariable.cc (ubinary.hh): Include it.

2006-12-22  Akim Demaille  <demaille@gostai.com>

	Prepare for new tests/
	This checkin probably does not work, but is needed to serialize
	complex svn directory changes.
	* tests: Remove.
	Will be replaced by an svn:externals onto urbivalid.
	* configure.ac: tests/ is now a package, not a simple subdir.

2006-12-22  Akim Demaille  <demaille@gostai.com>

	Less includes in headers
	* src/uobj.hh, src/ucommand.hh: Remove several includes.
	* src/parser/bison/ugrammar.y, src/ucommand.cc, src/uconnection.cc,
	* src/uexpression.cc, src/uobj.cc, src/uvalue.cc:
	Add the missing includes.
	Rename iterators.
	Formatting changes.

2006-12-22  Akim Demaille  <demaille@gostai.com>

	Simplifications
	* src/ucommand.hh: Make private most attributes.
	(copybase): Return the modified argument to please the call sites.
	The previous return value was *never* used.
	(nbval): Remove, unused.
	* src/ucommand.cc: Adjust.

2006-12-22  Akim Demaille  <demaille@gostai.com>

	Let variables be variables
	not attributes...
	* src/ucommand.hh, src/ucommand.cc (tmpeval): Remove.
	(v): New local variable in several places.
	Also, factor common code.

2006-12-22  Akim Demaille  <demaille@gostai.com>

	Minor changes
	* src/ucommand.cc, src/uconnection.cc, src/uconnection.hh: here.

2006-12-22  Akim Demaille  <demaille@gostai.com>

	Restyle
	* src/ucommand.cc: here.

2006-12-22  Akim Demaille  <demaille@gostai.com>

	Refactor
	* src/ucommand.cc: A lot of simple by very effective
	simplifications.
	Some are really absurd, reading the patch is encouraged if
	you need a laugh.

2006-12-22  SIGOURE Benoit  <sigoure.benoit@lrde.epita.fr>

	Add some workarounds for bug #114.
	* src/parser/bison/ugrammar.y: Work around the fact that a
	  taggedcommand can be a command, a command can be an instruction, and
	  instruction can be empty (and a NULL pointer). Some NULL pointers
	  in the AST happen to be fatal for the kernel. Report a parse error
	  for those.

2006-12-22  SIGOURE Benoit  <sigoure.benoit@lrde.epita.fr>

	Remove an unsafe cast.
	* src/parser/bison/ugrammar.y: Remove an unsafe cast from UCommand* to
	  UCommand_TREE*. Use dynamic_cast instead.

2006-12-22  SIGOURE Benoit  <sigoure.benoit@lrde.epita.fr>

	Formatting changes.
	* src/parser/bison/ugrammar.y: Clean coding-style. Remove useless C
	 casts excepted where they are necessary to pick up an overload (in
	 this case: Use static_cast instead).

2006-12-22  SIGOURE Benoit  <sigoure.benoit@lrde.epita.fr>

	Leak less memory when adding an alias.
	* src/userver.cc (UServer::addAlias): Leak only a string (char*, not
	  std::string) instead of leaking that string plus an UString.

2006-12-22  SIGOURE Benoit  <sigoure.benoit@lrde.epita.fr>

	Fix initialization order and code cleanup.
	* src/userver.cc (ctor): Fix initialization order.
	  Some code cleanup (including using ++iterator instead of iterator++
	  where possible).

2006-12-22  SIGOURE Benoit  <sigoure.benoit@lrde.epita.fr>

	Fix includes.
	* src/ucommand.hh: Move cstdarg to.
	* src/ucommand.cc: ... Here.
	* src/userver.hh: Include cstdarg.

2006-12-22  Akim Demaille  <demaille@gostai.com>

	Clean up
	* src/ucommand.cc (debug, DEBUG_ATTR, to_string): New.
	(nodeType_foreach, nodeType_for, nodeType_loopn): Merge into...
	(nodetype): this.
	Extend for WHILE.
	Use them all.
	Remove useless parens.
	Rename iterators.
	Shorten scopes.

2006-12-22  Akim Demaille  <demaille@gostai.com>

	Clean up
	* src/ubinder.hh, src/ubinder.cc: Here.
	Use simple iterator names.

2006-12-22  Akim Demaille  <demaille@gostai.com>

	debug (va_list)
	* src/userver.hh, src/userver.cc (debug): One more version,
	taking a va_list.

2006-12-21  SIGOURE Benoit  <sigoure.benoit@lrde.epita.fr>

	Add a dirty workaround for bug #113.
	* src/uconnection.cc (UConnection::received): Here.

2006-12-21  Akim Demaille  <demaille@gostai.com>

	buffer_t
	* src/ucommand.cc (buffer_t): New.
	Use it.
	(tmpbuffer): Rename as...
	(buf): this.
	Let's keep the names short.
	* src/ucommand.hh (MAXSIZE_TMPMESSAGE): Remove.
	Let's keep the headers simple.

2006-12-21  SIGOURE Benoit  <sigoure.benoit@lrde.epita.fr>

	Fix CLEANFILES.
	* Makefile.am,
	* src/Makefile.am (CLEANFILES): Add vc80.pdb (VC++ puts the equivalent
	  of the debug stuff generated by -g in this file).

2006-12-20  Jean-Christophe Baillie  <baillie@gostai.com>

	urbivalid-up.

2006-12-20  Jean-Christophe Baillie  <baillie@gostai.com>

	fix small bug in speed:0 modified assignment.
	* src/ucommand.cc: fix behavior. No more 0=0.0001 ugly stuff.

2006-12-20  Jean-Christophe Baillie  <baillie@gostai.com>

	Fix ticket [111].
	fix synchronous assignment problem with add mode.
	* src/ucommand.cc: use previous value as startvalue to insure that it
	will remain unchanged between several assignments during the same
	cycle.

2006-12-20  Jean-Christophe Baillie  <baillie@gostai.com>

	formatting change
	* src/ucommand.cc: done.

2006-12-20  SIGOURE Benoit  <sigoure.benoit@lrde.epita.fr>

	Use libport/cstdio.
	* src/ucommand.cc,
	* src/uconnection.cc,
	* src/uexpression.cc,
	* src/uobj.cc,
	* src/uobject.cc,
	* src/userver.cc,
	* src/usystem.cc,
	* src/uvariable.cc,
	* src/uvariablename.cc: Here.

2006-12-20  SIGOURE Benoit  <sigoure.benoit@lrde.epita.fr>

	Fix include.
	* src/uvalue.hh: Fix typo.

2006-12-20  SIGOURE Benoit  <sigoure.benoit@lrde.epita.fr>

	Add missing include.
	* src/uvalue.hh: include ref-pt.hh from libport.

2006-12-20  Akim Demaille  <demaille@gostai.com>

	Include cstdarg
	* src/uconnection.cc: here.

2006-12-19  Akim Demaille  <demaille@gostai.com>

	UConnection::sendf
	* src/uconnection.hh, src/uconnection.cc (UConnection::sendf): New.
	* src/ucommand.cc, src/userver.cc, src/uvariablename.cc:
	perl -0 -pi -e 's/char (\w+)\[([^\]]+)\];
	\s*snprintf\s*\(\1,\s*\2,\s* (.*?)\);
	(\s*connection->send)\(\1,\s*(.*?)\);/$4f ($5, $3);/gms' src/*c
	Plus fixes by hand when it matched too well.

2006-12-19  Akim Demaille  <demaille@gostai.com>

	Simplifications
	* src/userver.cc: Use C++ like ctors.
	Someone will have to clean the warnings.
	And maybe continue to improve this ctor.
	Also, use simple iterator variable names (e.g., i).

2006-12-19  Akim Demaille  <demaille@gostai.com>

	Use an impossible name for removeFunction
	* src/userver.cc (UServer::UServer): here.

2006-12-19  Akim Demaille  <demaille@gostai.com>

	Put back the old definition of FREEMEM
	* src/utypes.hh: here.
	The test timed out on Windows.

2006-12-19  Akim Demaille  <demaille@gostai.com>

	Restore the newest definition of FREEMEM
	* src/utypes.hh: Here.
	Up till now we had 13/22 errors on Windows.  I suspect we
	still do after this patch.  Then we'll have to study the uses
	of ADDMEM, that will be the only remaining culprit.

2006-12-19  Akim Demaille  <demaille@gostai.com>

	Functions own their name
	* src/ufunction.cc, src/ufunction.hh (funname): Now an UString.
	Private.
	* src/ucommand.cc, src/userver.cc: Adjust.

2006-12-19  Akim Demaille  <demaille@gostai.com>

	Formatting and parens changes
	* src/ufunction.hh, src/userver.cc: here.

2006-12-19  Akim Demaille  <demaille@gostai.com>

	Restore the newest LIBERATE/ADDOBJ/FREEOBJ
	* src/utypes.hh: here.
	The problem (early failures on Aibo and Windows) is probably
	with the definition of ADDMEM and FREEMEM, not these.

2006-12-19  Akim Demaille  <demaille@gostai.com>

	Remove old GCC 2 hacks
	* src/ucommand.cc, src/uvalue.cc: here.

2006-12-19  Akim Demaille  <demaille@gostai.com>

	Formatting changes
	* src/uqueue.cc: here.

2006-12-19  Akim Demaille  <demaille@gostai.com>

	Use libport/ref-pt.hh
	* src/fwd.hh: Complete.
	* src/parser/bison/ugrammar.y: Adjust.
	* src/ucallid.cc,
	* src/ucallid.hh,
	* src/ucommand.cc,
	* src/ucommand.hh,
	* src/uconnection.cc,
	* src/ueventcompound.hh,
	* src/uexpression.cc,
	* src/unamedparameters.cc,
	* src/uobj.cc,
	* src/uobject.cc,
	* src/userver.cc,
	* src/utypes.hh,
	* src/uvalue.cc,
	* src/uvalue.hh,
	* src/uvariable.cc,
	* src/uvariablelist.cc:
	Ditto.
	Remove includes from the hh files, sort those in cc files.

2006-12-19  Akim Demaille  <demaille@gostai.com>

	Restore old ADDMEM macros
	* src/utypes.hh: here.

2006-12-19  Akim Demaille  <demaille@gostai.com>

	ucomplaints.*
	* src/ucomplaints.cc, src/ucomplaints.hh: New.
	* src/ucommand.cc, src/uconnection.cc, src/uconnection.hh,
	* src/utypes.hh, src/Makefile.am: Adjust.

2006-12-19  SIGOURE Benoit  <sigoure.benoit@lrde.epita.fr>

	Code clean-up.
	* src/ucommand.cc: Remove useless casts. Replace unsafe casts by
	  dynamic_cast.

2006-12-19  Akim Demaille  <demaille@gostai.com>

	Don't define tmpbuffer globally
	* src/ucommand.hh, src/ucommand.cc: Define it where used.
	* src/uvariablename.cc: Adjust.

2006-12-19  Akim Demaille  <demaille@gostai.com>

	Update uobject

2006-12-19  Akim Demaille  <demaille@gostai.com>

	Shorten scopes
	* src/ucommand.cc (UCommand_ASSIGN_VALUE::execute): here.

2006-12-19  SIGOURE Benoit  <sigoure.benoit@lrde.epita.fr>

	Don't fail if valgrind was requested but can't be found.
	* tests/check-file: .

2006-12-19  Akim Demaille  <demaille@gostai.com>

	Warn about memory instead of corruptions
	* src/uconnection.cc (received): Use a more appropriate warning here.

2006-12-19  SIGOURE Benoit  <sigoure.benoit@lrde.epita.fr>

	Fix test suite.
	* tests/check-file: Add missing `eval's.

2006-12-19  Akim Demaille  <demaille@gostai.com>

	Remove THESERVER
	* src/network/bsdnet/connection.cc,
	* src/network/bsdnet/network.cc: Use ::urbiserver.

2006-12-19  SIGOURE Benoit  <sigoure.benoit@lrde.epita.fr>

	Add support for Valgrind.
	* Makefile.am (maintainer-check, valgrind-check): New.
	* tests/check-file: Run valgrind if USE_VALGRIND or WITH_VALGRIND is a
	  non empty environment variable.

2006-12-19  Akim Demaille  <demaille@gostai.com>

	Adjust to libport::hash_map_type
	* src/utypes.hh: here.

2006-12-19  Akim Demaille  <demaille@gostai.com>

	Remove Wno-effc++
	* configure.ac: here.

2006-12-19  Jean-Christophe Baillie  <baillie@gostai.com>

	update uobject externals

2006-12-19  Jean-Christophe Baillie  <baillie@gostai.com>

	strMorph(s) will morph the UCommand into the command written
	in s, using 'exec' as an intermediary to handle s.

	code factoring
	* src/ucommand.cc: use strMorph to factor string->command code.

2006-12-19  Jean-Christophe Baillie  <baillie@gostai.com>

	Support for kernel system messages has been added through the USystem
	class that uobjects can inherit. This USystem class is a generic proxy
	to kernel informatio and kernel messages, only usable in pluggin mode.

	Read the documentation in usystem.hh for application on the
	NEW_CHANNEL kernel message channel and usage in UCommand_NEW to catch
	failed 'new' attempts (modif added for mefyl).

	Add support for kernel system messages with USystem, application to
	* src/Makefile.am: add usystem to the build process.
	* src/fwd.hh: declare USystem.
	* src/ucommand.cc: add support for NEW_CHANNEL messages and add
	factoring code with 'strMorph'.
	* src/ucommand.hh: add strMoprh and sysCall flag.
	* src/userver.cc: init 'systemObjects', vector of registered USystem
	objects lists. The vector index is the message channel.
	* src/userver.hh: add systemObjects.
	* src/usystem.cc: New.

2006-12-15  SIGOURE Benoit  <sigoure.benoit@lrde.epita.fr>

	Remove extra qualification.
	* src/uexpression.hh (eval_EXPR_FUNCTION): Don't declare with the
	 'UExpression::' qualification because it chokes on g++ 4.1.

2006-12-15  Akim Demaille  <demaille@gostai.com>

	eval_EXPR_FUNCTION
	* src/uexpression.hh, src/uexpression.cc (eval): Extract
	the handling of EXPR_FUNCTIONs to...
	(eval_EXPR_FUNCTION): here.
	No other changes (in spite of what the diff may look like).

2006-12-15  Akim Demaille  <demaille@gostai.com>

	EVAL_EXPR_BIN_BOOLEAN
	* src/uexpression.cc: New.
	Use it

2006-12-15  Akim Demaille  <demaille@gostai.com>

	More scope reduction
	* src/uexpression.cc: Here.

2006-12-15  Akim Demaille  <demaille@gostai.com>

	Shorten scopes
	* src/uexpression.cc: Here.

2006-12-14  Akim Demaille  <demaille@gostai.com>

	Shorten scopes
	* src/uexpression.cc: here.

2006-12-14  Akim Demaille  <demaille@gostai.com>

	Shorten scopes
	* src/uexpression.cc: here.

2006-12-14  Akim Demaille  <demaille@gostai.com>

	reuse name from UBlendType
	* src/uexpression.cc: here.
	* src/ucommand.cc: Formatting changes.

2006-12-14  Akim Demaille  <demaille@gostai.com>

	Put UCommandType in UCommand
	* src/utypes.hh (UCommandType): Rename as...
	* src/ucommand.hh (UCommand::Type): this.
	Adjust all callers.

2006-12-14  Akim Demaille  <demaille@gostai.com>

	Shorten scopes
	* src/uexpression.cc: here.

2006-12-14  Akim Demaille  <demaille@gostai.com>

	Shorten scopes
	* src/uexpression.cc: here.

2006-12-14  Akim Demaille  <demaille@gostai.com>

	Factor binaries
	* src/uexpression.cc: here.

2006-12-14  Akim Demaille  <demaille@gostai.com>

	Do not allow string order-comparison
	* src/uexpression.cc: Here.

2006-12-14  Akim Demaille  <demaille@gostai.com>

	Upgrade ENSURE_COMPARISON
	* src/uexpression.cc (ENSURE_COMPARISON): Be given e1 and e2.
	Adjust callers.

2006-12-14  Akim Demaille  <demaille@gostai.com>

	EVAL_EXPR_COMPARISON
	* src/uexpression.cc: New.
	Use it.
	Shorten scopes.

2006-12-14  Akim Demaille  <demaille@gostai.com>

	eval_EXPR_VARIABLE
	* src/uexpression.hh, src/uexpression.cc (eval_EXPR_VARIABLE): New.
	(eval): Extracted from here.
	(devicename, methodname): Remove, unused.
	(errSize): Remove, used, but useless.
	(errorString): Use a tighter scope.

2006-12-14  Akim Demaille  <demaille@gostai.com>

	Shrink the scope of ret
	* src/uexpression.cc: here.

2006-12-14  Akim Demaille  <demaille@gostai.com>

	Add braces
	* src/uexpression.cc: in this monster.

2006-12-14  Akim Demaille  <demaille@gostai.com>

	Formatting changes
	* src/parser/bison/ugrammar.y: here.

2006-12-14  Akim Demaille  <demaille@gostai.com>

	windows.hh
	* src/console.cc: Adjust.

2006-12-14  Akim Demaille  <demaille@gostai.com>

	Clean UExpressions
	* src/utypes.hh (UExpressionType): Move to...
	* src/uexpression.hh, src/uexpression.cc (UExpression::Type): Here.
	Adjust all dependencies.

2006-12-14  Akim Demaille  <demaille@gostai.com>

	Formatting changes
	* src/ucommandqueue.cc: here.

2006-12-14  Akim Demaille  <demaille@gostai.com>

	Update uobject

2006-12-14  Akim Demaille  <demaille@gostai.com>

	Include cassert
	* src/parser/uparser.cc: here.

2006-12-14  Akim Demaille  <demaille@gostai.com>

	Fix location tracking
	* src/parser/uparser.cc, src/parser/uparser.hh (UParser::loc_):
	New.
	* src/parser/bison/ugrammar.y: Use it.
	Formatting changes.
	Remove useles includes.
	* tests/Makefile.am: One less expected failure.

2006-12-14  Akim Demaille  <demaille@gostai.com>

	Match EOF one by one
	* src/parser/bison/utoken.l: To avoid counting two eol on \n\r for
	instance.

2006-12-14  Akim Demaille  <demaille@gostai.com>

	Update uobject
	* src/Makefile.am: Adjust.
	* src/utypes.hh: Include utypes-common.hh.
	Import UBlendType definitions.
	* src/uvariable.hh: UBlend -> UBlendType.
	* src/uvar.cc: Remove what is done elsewhere.

2006-12-14  Akim Demaille  <demaille@gostai.com>

	Don't declare static const int in declarations
	* src/network/bsdnet/connection.hh: Use enums.

2006-12-14  Akim Demaille  <demaille@gostai.com>

	Remove version.hh.in
	* src/version.hh.in: Remove.
	We use the one in build-aux.

2006-12-13  Akim Demaille  <demaille@gostai.com>

	Report file names in parse errors
	* src/parser/uparser.cc, src/parser/uparser.hh (filename_): New.
	* src/parser/bison/ugrammar.y: Use it to initialize @$.
	* tests/check-file: Normalize the path of included files
	to avoid difference due to builddir, srcdir etc.

2006-12-13  Akim Demaille  <demaille@gostai.com>

	Nuke a few useless includes
	I have a small computer, and I'm tired of wasted cycles.
	* src/fwd.hh: Complete and sort.
	* src/parser/bison/ugrammar.y, src/ucommand.cc, src/uconnection.hh,
	* src/ueventhandler.cc, src/uexpression.cc, src/ughostconnection.cc,
	* src/uobj.cc, src/userver.cc, src/userver.hh:
	Remove a few includes from userver.hh, since it's included by
	virtually all the files.
	Adjust the missing dependencies in *.cc files.

2006-12-13  Akim Demaille  <demaille@gostai.com>

	Minor parser cleanups
	* src/parser/uparser.cc, src/parser/uparser.hh (parser_type): New.
	Use it.
	(uflexer_): Rename as...
	(scanner_): this.
	(scan): Remove.
	* src/parser/bison/ugrammar.y: Adjust: directly use the UParser's
	scanner.

2006-12-13  Akim Demaille  <demaille@gostai.com>

	More %printer
	* src/parser/bison/ugrammar.y: For <val>.

2006-12-13  Akim Demaille  <demaille@gostai.com>

	More concrete tokens
	* src/parser/bison/ugrammar.y: here.

2006-12-13  Akim Demaille  <demaille@gostai.com>

	Add tests for load
	* src/console.cc: Support URBI_PATH.
	* src/userver.cc (loadFile): Reduce scopes.
	* tests/Makefile.am (TEST_ENVIRONMENT): New.
	* tests/check-file: Also accept XXXXXXX "prompts".
	Pass URBI_PATH to find files to load.

2006-12-12  Akim Demaille  <demaille@gostai.com>

	Remove UCommand_LOAD
	* src/ucommand.cc, src/ucommand.hh: It has been obsoleted by the
	previous patch.

2006-12-12  Akim Demaille  <demaille@gostai.com>

	Merge load into exec
	* src/uexpression.cc: Merge the handling of load into that of exec.

2006-12-12  Akim Demaille  <demaille@gostai.com>

	UServer::path
	* src/userver.cc, src/userver.hh (path_type, path, find_file):
	New.
	(loadFile): No longer pure virtual, provide an effective default
	version.
	* src/console.cc (loadFile): Remove, this version is now in the
	kernel.

2006-12-12  Akim Demaille  <demaille@gostai.com>

	include fstream
	* src/parser/uparser.cc: here.

2006-12-12  Akim Demaille  <demaille@gostai.com>

	Add file parsing
	* src/parser/uparser.cc, src/parser/uparser.hh (parse_): New.
	(process): Use it.
	Add an overloaded version meant to parse file, not a loaded buffer.

2006-12-12  Akim Demaille  <demaille@gostai.com>

	UParsers know their UConnection
	* src/parser/uparser.cc, src/parser/uparser.hh (UParser::connection):
	New.
	(UParser::UParser, UParser::process): Adjust.
	* src/ucommand.cc, src/uexpression.cc, src/userver.cc: Adjust.
	* src/uconnection.cc, src/uconnection.hh: Pass the connection
	to the parser ctor.

2006-12-12  Akim Demaille  <demaille@gostai.com>

	Formatting changes
	* src/ucommand.hh, src/userver.cc: here.

2006-12-12  Akim Demaille  <demaille@gostai.com>

	White space changes
	* src/ucommand.cc: here.

2006-12-12  Akim Demaille  <demaille@gostai.com>

	UDEBUG_EXPR
	* src/uexpression.cc: New.
	(UExpression::print): Use it.
	Should be used more widely.

2006-12-12  Akim Demaille  <demaille@gostai.com>

	One parser per connection
	* src/userver.cc, src/userver.hh: No longer aggregate a parser.
	* src/uconnection.cc, src/uconnection.hh (parser_, parser): New.
	(lastloc): Move to...
	* src/parser/uparser.hh: here.
	* src/parser/bison/ugrammar.y: Adjust.
	* src/ucommand.cc, src/uexpression.cc: Adjust to find the connection's
	parser, not the server's.

2006-12-12  Akim Demaille  <demaille@gostai.com>

	Add printers for strings in the parser
	* src/ustring.hh (operator<< (ostream, UString)): New.
	* src/parser/bison/ugrammar.y: Add %printer for UString value.

2006-12-12  Akim Demaille  <demaille@gostai.com>

	Formatting changes
	* src/uconnection.cc: here.

2006-12-12  Akim Demaille  <demaille@gostai.com>

	Return access to members by reference, not pointers
	* src/uconnection.hh (recvQueue): Return a reference, to make
	it clear the ownership is not given away.
	* src/console.cc, src/userver.cc: Adjust.

2006-12-12  Akim Demaille  <demaille@gostai.com>

	Fix the previous checkin
	* src/uconnection.cc: Propagate the fact that queues are no
	longer pointers.
	* src/uvalue.cc: Ditto.

2006-12-12  Akim Demaille  <demaille@gostai.com>

	Aggregate UQueues in UConnection
	* src/uconnection.cc, src/uconnection.hh: Here.
	Adjust ctor and dtor.

2006-12-12  Akim Demaille  <demaille@gostai.com>

	message for warnings
	* src/uconnection.cc (error_message): Rename as...
	(message): this.
	(message): New overloaded version for warnings.
	(UConnection::warning): Use it.

2006-12-12  Akim Demaille  <demaille@gostai.com>

	error_message
	* src/uconnection.cc (error_message): New.
	Handle UERROR_MEMORY_WARNING.
	(UConnection::error): Use it, it was extracted from here.
	Simplify.

2006-12-12  Akim Demaille  <demaille@gostai.com>

	Formatting changes
	* src/uconnection.cc, src/uobject.cc: Here.

2006-12-12  Razik Yousfi  <yousfi@gostai.com>

	Remove useless attributes.
	* src/uvariablename.hh: Remove useless attributes.
	* src/uvariablename.cc: Use local variables.

2006-12-12  Akim Demaille  <demaille@gostai.com>

	Don't be afraid to pass static strings to send
	* src/uexpression.cc: here, instead of first saving them
	in errorString.
	Remove one definition of errorString that is now useless.

2006-12-12  Akim Demaille  <demaille@gostai.com>

	Formatting changes
	* src/uexpression.cc: Also, reduce some scopes.

2006-12-12  Akim Demaille  <demaille@gostai.com>

	Remove unused attribute
	* src/ucommand.hh (hmi): Remove.

2006-12-12  Akim Demaille  <demaille@gostai.com>

	Simplify the logic of UCommand_LOAD::execute
	* src/ucommand.cc: here.

2006-12-12  Akim Demaille  <demaille@gostai.com>

	UParser::*_type
	* src/parser/uparser.hh (token_type, semantic_type)
	(location_type): New.
	Use them.

2006-12-12  Akim Demaille  <demaille@gostai.com>

	Prefix (some of) the tokens
	The token "in" was mapped to IN which is used somewhere on
	Windows.  Rather than fighting against this, use names that
	are less dangerous by prefixing then with TOK_.
	More should be needed, but at least that fixes the portability
	issue for now.
	* src/parser/bison/ugrammar.y: here.
	Use concrete names rather than abstract token names.
	More propagation is needed.
	* src/parser/bison/utoken.l: Adjust.

2006-12-12  Akim Demaille  <demaille@gostai.com>

	Simplify some piece of crap
	I thought I had seen it all checking student code at EPITA...
	* src/uvariablename.cc, src/uvariablename.hh (hmi2): Don't
	make it a class member, since it's only used as a local variable.
	(getVariable): Simplify.

2006-12-12  Akim Demaille  <demaille@gostai.com>

	Simplify scanGroups
	* src/ucommand.cc: here, using variable aliases.
	It should be noted that the test suite does not seem to
	exercise this part.  Someone should write some tests for it.
	* src/uvariablename.cc: Reduce variable scope.

2006-12-12  Akim Demaille  <demaille@gostai.com>

	Sort tokens
	* src/parser/bison/utoken.l, src/parser/bison/ugrammar.y:
	Sort tokens.

2006-12-12  Akim Demaille  <demaille@gostai.com>

	UParser::result
	* src/parser/uparser.cc, src/parser/uparser.hh: Remove, unused.
	(IN): Remove this #undef coming out of the blue.

2006-12-12  Akim Demaille  <demaille@gostai.com>

	UParser::errorMessage
	* src/parser/uparser.cc, src/parser/uparser.hh,
	* src/ucommand.cc, src/uconnection.cc,
	* src/uconnection.hh, src/uexpression.cc:
	(errorMessage): Move to...
	(UParser::errorMessage): here.
	(UParser::process): Simplify.
	Don't use new when there is no reason to.
	Remove initialization perfomed both by process and its callers.
	Using "private" might help in the future...
	Introduce variable shortcuts to improve the readability.

2006-12-08  Razik Yousfi  <yousfi@gostai.com>

	Remove dead code.
	* src/uasynccommand.hh: Remove dead code.
	* src/uasyncregister.hh: Idem.

2006-12-07  SIGOURE Benoit  <sigoure.benoit@lrde.epita.fr>

	Only MS VC++ doesn't have snprintf.
	But MinGW has it.
	* src/ucommand.cc: Fix accordingly.

2006-12-07  SIGOURE Benoit  <sigoure.benoit@lrde.epita.fr>

	snprintf doesn't seem to exist on Win32.
	* src/ucommand.cc: But there is a _snprintf... so use it instead.

2006-12-07  SIGOURE Benoit  <sigoure.benoit@lrde.epita.fr>

	Fixes for Windows.
	* src/network/bsdnet/connection.cc: Use libport's windows.h.
	* src/console.cc: Ditto.
	* src/network/bsdnet/connection.hh: Aesthetic change.
	* src/network/bsdnet/network.hh: Use libport's network.h.
	* src/network/bsdnet/network.cc: Fix includes.
	* src/uconnection.cc: Fix initialization order.

2006-12-07  Razik Yousfi  <yousfi@gostai.com>

	Use ucopy in copy methods.
	* src/uexpression.hh: Add new constructor.
	* src/uexpression.cc,
	* src/uvalue.cc,
	* src/uvariablelist.cc: Use ucopy.
	* vcs/local.rb: Add yousfi@gostai.com.

2006-12-05  Akim Demaille  <demaille@gostai.com>

	Some cleanup
	This code is truly depressing, as soon as one wants to improve
	something, the impedance is so high that everything either falls
	apart, or require immediate care.  Believe it or not, I was
	working on error messages from the parser!
	* src/ucommand.cc, src/ucommand.hh, src/uconnection.cc,
	* src/uexpression.cc, src/ughostconnection.hh: Several
	changes I no longer feel like documenting, which is bad.
	Just as the code.

2006-12-05  Akim Demaille  <demaille@gostai.com>

	uvar-common.cc
	* src/uvar.cc: Remove the code now in uvar-common.cc.

2006-12-05  Akim Demaille  <demaille@gostai.com>

	Clean the scanner
	Now the scanner is tracking location accurately when
	there are C comments.
	* src/parser/bison/utoken.l (SET_VALP_STR, RETURN_STR_TOKEN)
	(RETURN_VAL_TOKEN, RETURN_NUM, RETURN_FLAG, RETURN_FLAGTIME)
	(RETURN_TIMEVALUE): New.
	Use them to factor and improve the code.
	(SC_C_COMMENT): New, use it to handle C comments.
	(EOL, BLANKS): New abbrev, use them.
	Put quotes around patterns, to improve readability and
	pretty-printing.
	As usual, remove useless braces and parens.

2006-12-05  Akim Demaille  <demaille@gostai.com>

	UVar::invariant
	* src/uvar.cc: Implement it, and use it.

2006-12-05  Akim Demaille  <demaille@gostai.com>

	Formatting
	* src/uvalue.cc: here.
	And use case instead of if.

2006-12-05  Akim Demaille  <demaille@gostai.com>

	Kill more useless parens
	* src/console.cc,
	* src/ubinder.cc,
	* src/ucommand.cc,
	* src/ufunction.cc,
	* src/uobject.cc,
	* src/uqueue.cc,
	* src/ustring.cc,
	* src/ustring.hh,
	* src/uvalue.cc,
	* src/uvariable.cc: Remove useless parens.

2006-12-05  Akim Demaille  <demaille@gostai.com>

	update externals
	* Makefile.am (ACLOCAL_AMFLAGS, SVN_EXTERNALS): Add sdk.

2006-12-05  Akim Demaille  <demaille@gostai.com>

	Simplify UBinder
	* src/ubinder.hh, src/ubinder.cc: Use C++ style ctors.
	(id): A UString, not a pointer.
	(monitors_type): New, use it.
	Change almost all signatures to pass const UString& instead of
	UString*.

2006-12-05  Akim Demaille  <demaille@gostai.com>

	Formatting changes
	* src/parser/bison/ugrammar.y: here.

2006-12-05  Akim Demaille  <demaille@gostai.com>

	Fix LIBERATE
	* src/utypes.hh: Restore the original test.

2006-12-05  Akim Demaille  <demaille@gostai.com>

	Fix deep_clear issues
	* src/ucallid.cc: Swap mem initializers to silent a warning.
	* src/ueventcompound.cc, src/ueventhandler.cc: Fix/clean the
	uses of deep_clear.

2006-12-05  Akim Demaille  <demaille@gostai.com>

	use libport::deep_clear
	* src/ubinder.cc, src/ubinder.hh, src/ucommand.cc,
	* src/uconnection.cc, src/ueventcompound.cc, src/ueventhandler.cc,
	* src/ueventinstance.cc, src/ueventmatch.cc, src/uobj.cc,
	* src/uobject.cc, src/userver.cc:
	here.
	And run restyle.

2006-12-05  Akim Demaille  <demaille@gostai.com>

	Formatting changes
	* src/uatcandidate.cc: here.
	Shorten scopes.

2006-12-05  Akim Demaille  <demaille@gostai.com>

	Clean UCallid
	* src/ucallid.hh, src/ucallid.cc (fun_id, self_id): Be real
	UString instead of pointers.
	(stack, fun_id, self_id, root): Private.
	Formatting changes.
	Use libport::deep_clear.
	Modernize ctor.

2006-12-05  Akim Demaille  <demaille@gostai.com>

	Formatting changes
	* src/ucommand.cc: Here.

2006-12-05  Akim Demaille  <demaille@gostai.com>

	Formatting changes
	* src/utypes.hh: Make it cuter and more factored.

2006-12-05  Akim Demaille  <demaille@gostai.com>

	Cleanup UStrings
	A *lot* more is needed.  For instance it is still unclear
	whether str_ can be equal to 0 or not.
	* src/ustring.hh, src/ustring.cc: Add const where appropriate.
	Add more construtors, including from std::string and copy ctor.
	Simplify the code.
	(unArmor, fastArmor): Rename as...
	(un_armor, fast_armor): these.
	Declare the private functions are private.
	* src/parser/bison/utoken.l: Adjust.

2006-12-05  Akim Demaille  <demaille@gostai.com>

	Fix distcheck for Windows
	* src/parser/bison/bison.mk: Remove the unexpected back up copy.

2006-12-05  Akim Demaille  <demaille@gostai.com>

	Simplifications
	* src/uatcandidate.cc,
	* src/ucommand.cc,
	* src/uexpression.cc,
	* src/ufunction.hh,
	* src/userver.cc,
	* src/utypes.hh,
	* src/uvariablelist.cc,
	* src/uvariablename.cc:
	Formatting changes.
	No need to cast 0, it has all the pointer types.

2006-12-05  Akim Demaille  <demaille@gostai.com>

	ucopy.hh, formatting changes.
	* src/ucopy.hh: New.
	* src/Makefile.am: Adjust.
	* src/ucommand.cc, src/uvariablename.cc: Ditto.

	* src/uatcandidate.cc, src/ucommand.hh, src/uconnection.cc,
	* src/uexpression.cc, src/ufunction.hh, src/unamedparameters.cc,
	* src/unamedparameters.hh, src/uobject.cc, src/uqueue.cc:
	Formatting changes.

	* src/uobject.cc: Fix a warning by not naming useless arguments.

2006-11-28  Matthieu Nottale  <nottale@gostai.com>

	uobject up

2006-11-27  SIGOURE Benoit  <sigoure.benoit@lrde.epita.fr>

	Fixes for win32/MSVC++.
	* src/network/bsdnet/network.hh,
	* src/network/bsdnet/network.cc,
	* src/network/bsdnet/connection.cc: Include config.h. Define
	  _WIN32_WINNT before including winsock2.h.

	* src/parser/bison/bison.mk: Fix the output generated by flex: Do not
	  include unistd.h if WIN32 is defined. This requires to include
	  config.h but we can't do it from utoken.l since config.h must be
	  included before we attempt to include unistd.h and this occurs
	  at the very beginning of the file, where we don't have control.

2006-11-27  Jean-Christophe Baillie  <baillie@gostai.com>

	fix ticket #77
	* src/ucommand.cc: add missing event deletion in UCommand_EMIT
	destructor + code refactoring.
	* src/ucommand.hh: add removeEvent method.
	* src/utypes.hh: nothing.

2006-11-25  Matthieu Nottale  <nottale@gostai.com>

	Bugfix <TITLE> uobject up
	* src/ucommand.cc: Fix a bug in ucommand_assign::execute.
	* src/uobject.cc: Implement new "cast" overload to const char *.

2006-11-24  SIGOURE Benoit  <sigoure.benoit@lrde.epita.fr>

	Fix CLEANFILES.
	* tests/Makefile.am: Use '+=' because it's already initialized.

2006-11-24  SIGOURE Benoit  <sigoure.benoit@lrde.epita.fr>

	Fix distcheck.
	* Makefile.am (dist-hook): New: remove remaining .svn files.
	* tests/Makefile.am (check-TESTS): Fix the case where srcdir ==
	  buildir.
	  (EXTRA_DIST, CLEANFILES): New.

2006-11-24  SIGOURE Benoit  <sigoure.benoit@lrde.epita.fr>

	List the tests that fail in XFAIL_TESTS.
	* tests/Makefile.am: Here.

2006-11-23  SIGOURE Benoit  <sigoure.benoit@lrde.epita.fr>

	Fix bug #84.
	* src/parser/bison/ugrammar.y: Raise parse errors in cases where the
	  then-part of an if-else or the at-part of an at-onleave is empty.
	  eg: if (true) else whatever;
	      at (true) onleave whatever;
	* vcs/local.rb: Add myself.

2006-11-23  Matthieu Nottale  <nottale@gostai.com>

	Fix timeout command behavior.
	* src/ucommand.cc: Fix timeout command morphing: command can last less than timeout.

2006-11-23  Matthieu Nottale  <nottale@gostai.com>

	Fix incorrect bin header conversion
	* src/uvalue.cc: Fix empty stream check.

2006-11-23  Matthieu Nottale  <nottale@gostai.com>

	Fix a segfault(assert fail) in uconnection.cc
	* src/ucommand.cc: Add missing initialisation of runlevel1 in UCOMMAND_TREE ctor.

2006-11-23  SIGOURE Benoit  <sigoure.benoit@lrde.epita.fr>

	Fix calls to usleep for Windows.
	* src/console.cc: Because 1/1000 = 0 and Sleep(0) might not work.

2006-11-23  SIGOURE Benoit  <sigoure.benoit@lrde.epita.fr>

	Install version.hh.
	This will be extremely helpful in order to know which version is
	installed (especially for the buildfarm so that it knows which version
	of the kernel it's using when compiling an engine/core/sdk/you name
	it).
	* src/Makefile.am: Here.

2006-11-22  SIGOURE Benoit  <sigoure.benoit@lrde.epita.fr>

	Use Sleep on Windows.
	* src/console.cc: Here.

2006-11-22  SIGOURE Benoit  <sigoure.benoit@lrde.epita.fr>

	Fix includes.
	* src/console.cc: include unistd.h for usleep.

2006-11-22  SIGOURE Benoit  <sigoure.benoit@lrde.epita.fr>

	Fix initialization orders in ctors.
	* src/ucommand.cc,
	* src/uvalue.cc,
	* src/uvariablename.cc: Here.

2006-11-21  Akim Demaille  <demaille@gostai.com>

	Simplify
	* src/uvalue.cc (echo): The code for void.

2006-11-21  Akim Demaille  <demaille@gostai.com>

	Restyle pointers
	* src/uatcandidate.cc,
	* src/ucommand.cc,
	* src/ueventhandler.cc,
	* src/uexpression.cc,
	* src/uobject.cc,
	* src/uvalue.cc:
	Use build-aux/reindent.
	* src/uvalue.cc (echo): Deeper overhaul: use switch, for God
	sake!

2006-11-21  Akim Demaille  <demaille@gostai.com>

	Return style.
	* src/uqueue.hh, src/utypes.hh, src/uvariablename.hh: here.

2006-11-21  Akim Demaille  <demaille@gostai.com>

	Normalize returns
	* src/ubinder.cc,
	* src/ucommand.cc,
	* src/ucommandqueue.cc,
	* src/uexpression.cc,
	* src/ufunction.cc,
	* src/ughostconnection.cc,
	* src/unamedparameters.cc,
	* src/uvalue.cc,
	* src/uvar.cc,
	* src/uvariable.cc,
	* src/uvariablelist.cc,
	* src/uvariablename.cc: Run build-aux/reindent.

2006-11-21  Akim Demaille  <demaille@gostai.com>

	Coding style
	* src/ucommand.cc, src/uconnection.cc, src/uexpression.cc: here.

2006-11-21  Akim Demaille  <demaille@gostai.com>

	:) :) :)
	* src/console.cc: This is C++, not Perl or sh.

2006-11-21  Akim Demaille  <demaille@gostai.com>

	Let uconsole accept args
	* src/console.cc: Use argv[1] if given.
	* tests/check-file: Feed uconsole directly, not via stdin,
	since it behaves weirdly on Tsuna's machine.

2006-11-21  SIGOURE Benoit  <sigoure.benoit@lrde.epita.fr>

	Add a sanity check.
	* src/uconnection.cc: Make sure that stack isn't empty before popping
	  it. Some code cleanup.

2006-11-21  Akim Demaille  <demaille@gostai.com>

	Update libport

2006-11-21  Akim Demaille  <demaille@gostai.com>

	Formatting changes
	* src/memorymanager/memorymanager.cc: here.

2006-11-21  Akim Demaille  <demaille@gostai.com>

	Coding style changes
	* src/network/bsdnet/connection.cc,
	* src/network/bsdnet/network.cc: Run reindent.

2006-11-21  Akim Demaille  <demaille@gostai.com>

	Update externals
	* Makefile.am: Include init.mk.
	* tests/Makefile.am: Use SVN_EXTERNALS_PROXY.

2006-11-21  Akim Demaille  <demaille@gostai.com>

	More code formatting changes
	* src/ucommand.cc, src/uconnection.cc, src/uexpression.cc,
	* src/userver.cc, src/uvalue.cc, src/uvariable.cc: Here.

2006-11-21  Akim Demaille  <demaille@gostai.com>

	Run reindent
	* src/ucommand.cc, src/uexpression.cc, src/unamedparameters.cc,
	* src/uqueue.cc, src/uqueue.hh, src/uvalue.cc: Formatting changes.

2006-11-20  Akim Demaille  <akim.demaille@gmail.com>

	Use svn-externals.mk
	* Makefile.am, src/Makefile.am, tests/Makefile.am: here.

2006-11-20  Akim Demaille  <akim.demaille@gmail.com>

	Formatting changes
	* src/ubinary.hh, src/ucommand.hh: here.

2006-11-20  Akim Demaille  <akim.demaille@gmail.com>

	Coding style changes
	* src/ubinary.cc, src/ucommand.cc, src/ucommandqueue.cc,
	* src/uconnection.cc, src/ufunction.cc,
	* src/ughostconnection.cc, src/unamedparameters.cc,
	* src/uobj.cc, src/uqueue.cc, src/userver.cc, src/uvalue.cc,
	* src/uvariable.cc, src/uvariablelist.cc,
	* src/uvariablename.cc:
	White space changes.
	Initialize members a la C++.

2006-11-18  Jean-Christophe Baillie  <baillie@gostai.com>
	rewrite UConnection sending mechanism.

	UConnection::flush is introduced to be able to delay the effective
	sending of the buffer into the connection. Functions like 'sendc' do not
	flush the buffer, whereas 'send' does.

	'sendPrefix" now puts a marker in the circular buffer before the
	prefix and if anything goes wrong in the subsequent sending, the
	circular buffer queue can "revert" to this marker. This will allow now
	to have atomic message sending, preventing partial sending of a
	header and then failure of the body (large binary for example). The
	body failure will trigger a call to 'revert' and cancel the whole
	message out of the circular buffer (and also lock the queue with
	locked_ so that next attempts will also fail, until we cross another
	'sendPrefix'). Since the above flush-based mecanism ensures than nothing
	has been sent through the network yet, this cancelation is valid. Both
	flushing and marker+reverting features fix the bugs reported in
	ticket #25 and #47.

	Proper testing on Aibo should be done to make sure the tickets are
	closed (not possible for the moment due to compile pbs)

	* src/network/bsdnet/connection.cc: remove the call to block(). It is
	not clear why this call was made and why it did not impact the
	performances of the previous versions.
	* src/ucommand.cc: support for the flushing mecanism.
	* src/uconnection.cc: add sendc and flush.
	* src/uconnection.hh: define sendc and flush.
	* src/uqueue.cc: add revert/mark.
	* src/uqueue.hh: define revert and mark + mark_ and locked_.
	* src/uvalue.cc: fix proper usage of sendc vs send.
	* src/uvariable.cc: idem.

2006-11-18  Jean-Christophe Baillie  <baillie@gostai.com>

	rename system.arg into system.args.
	* src/userver.cc: done.

2006-11-18  Jean-Christophe Baillie  <baillie@gostai.com>
	The system variable 'system.arg' now gives access to a list
	corresponding to the argv[] list of the server execution command line.
	This feature is necessary for webots.

	add support for system.arg (ticket #69).
	* src/userver.cc: add UServer::main.
	* src/userver.hh: declare UServer::main.

2006-11-18  Jean-Christophe Baillie  <baillie@gostai.com>

	add support for var-prefixed args in function prototypes (#74).
	* src/parser/bison/ugrammar.y: done.

2006-11-18  Jean-Christophe Baillie  <baillie@gostai.com>

	cleanup of unnecessary parenthesis.
	* src/ucommand.cc: done.
	* src/uexpression.cc: done.
	* src/uobj.cc: done.
	* src/userver.cc: done.
	* src/uvariable.cc: done.
	* src/uvariablename.cc: done.

2006-11-17  SIGOURE Benoit  <sigoure.benoit@lrde.epita.fr>

	Fix typos.
	* ChangeLog: Here.
	* configure.ac: And here.

2006-11-16  Akim Demaille  <demaille@gostai.com>

	Use banners in the tests.
	* tests/check-file: here.

2006-11-16  Akim Demaille  <akim.demaille@gmail.com>

	Formatting changes
	* src/ucommand.cc: Also, prefer for to while when advisable.
	Remove spurious parens.

2006-11-15  Jean-Christophe Baillie  <baillie@gostai.com>

	fix ticket #70 on nameresolution with remote uobjects methods.
	* src/ucommand.cc: fix code backward compat.
	* src/ufunction.cc: define kernel::remoteFunction.
	* src/ufunction.hh: declare kernel::remoteFunction.
	* src/uobj.cc: fix searchFunction.
	* src/userver.cc: init remoteFunction.

2006-11-15  Jean-Christophe Baillie  <baillie@gostai.com>

	remove unnecessary parenthesis in tests.
	* src/uvariable.cc: done.

2006-11-15  Jean-Christophe Baillie  <baillie@gostai.com>

	fix unnecessary high level scoping in variables
	* src/uobj.cc: fix scoping.

2006-11-15  Akim Demaille  <akim.demaille@gmail.com>

	*.h -> *.hh
	* src/memorymanager/blockmemorymanager.h: Rename as...
	* src/memorymanager/blockmemorymanager.hh: this.
	* src/memorymanager/memorymanager.h: Rename as...
	* src/memorymanager/memorymanager.hh: this.
	* src/parser/uparser.h: Rename as...
	* src/parser/uparser.hh: this.
	* src/uasynccommand.h: Rename as...
	* src/uasynccommand.hh: this.
	* src/uasyncregister.h: Rename as...
	* src/uasyncregister.hh: this.
	* src/uatcandidate.h: Rename as...
	* src/uatcandidate.hh: this.
	* src/ubinary.h: Rename as...
	* src/ubinary.hh: this.
	* src/ubinder.h: Rename as...
	* src/ubinder.hh: this.
	* src/ucallid.h: Rename as...
	* src/ucallid.hh: this.
	* src/ucommand.h: Rename as...
	* src/ucommand.hh: this.
	* src/ucommandqueue.h: Rename as...
	* src/ucommandqueue.hh: this.
	* src/uconnection.h: Rename as...
	* src/uconnection.hh: this.
	* src/ueventcompound.h: Rename as...
	* src/ueventcompound.hh: this.
	* src/ueventhandler.h: Rename as...
	* src/ueventhandler.hh: this.
	* src/ueventinstance.h: Rename as...
	* src/ueventinstance.hh: this.
	* src/ueventmatch.h: Rename as...
	* src/ueventmatch.hh: this.
	* src/uexpression.h: Rename as...
	* src/uexpression.hh: this.
	* src/ufunction.h: Rename as...
	* src/ufunction.hh: this.
	* src/ughostconnection.h: Rename as...
	* src/ughostconnection.hh: this.
	* src/ugroup.h: Rename as...
	* src/ugroup.hh: this.
	* src/unamedparameters.h: Rename as...
	* src/unamedparameters.hh: this.
	* src/uobj.h: Rename as...
	* src/uobj.hh: this.
	* src/uproperty.h: Rename as...
	* src/uproperty.hh: this.
	* src/uqueue.h: Rename as...
	* src/uqueue.hh: this.
	* src/userver.h: Rename as...
	* src/userver.hh: this.
	* src/ustring.h: Rename as...
	* src/ustring.hh: this.
	* src/utypes.h: Rename as...
	* src/utypes.hh: this.
	* src/uvalue.h: Rename as...
	* src/uvalue.hh: this.
	* src/uvariable.h: Rename as...
	* src/uvariable.hh: this.
	* src/uvariablelist.h: Rename as...
	* src/uvariablelist.hh: this.
	* src/uvariablename.h: Rename as...
	* src/uvariablename.hh: this.

	* src/Makefile.am, src/parser/bison/bison.mk,
	* src/parser/bison/flex-lexer.hh, src/parser/bison/ugrammar.y: Adjust.

	* src/console.cc, src/memorymanager/memorymanager.cc,
	* src/parser/uparser.cc, src/uasynccommand.cc,
	* src/uasyncregister.cc, src/uatcandidate.cc, src/ubanner.cc,
	* src/ubinary.cc, src/ubinder.cc, src/ucallid.cc,
	* src/ucommand.cc, src/ucommandqueue.cc, src/uconnection.cc,
	* src/ueventcompound.cc, src/ueventhandler.cc,
	* src/ueventinstance.cc, src/ueventmatch.cc,
	* src/uexpression.cc, src/ufunction.cc,
	* src/ughostconnection.cc, src/ugroup.cc,
	* src/unamedparameters.cc, src/uobj.cc, src/uobject.cc,
	* src/uproperty.cc, src/uqueue.cc, src/userver.cc,
	* src/ustring.cc, src/uvalue.cc, src/uvar.cc,
	* src/uvariable.cc, src/uvariablelist.cc, src/uvariablename.cc:
	Adjust.

2006-11-15  Akim Demaille  <akim.demaille@gmail.com>

	Use reindent
	* src/uasynccommand.cc, src/uasynccommand.h,
	* src/uasyncregister.cc, src/uatcandidate.cc,
	* src/uatcandidate.h, src/ubinary.cc, src/ubinary.h,
	* src/ucommand.cc, src/ucommand.h, src/ucommandqueue.cc,
	* src/uconnection.cc, src/ueventcompound.cc,
	* src/ueventcompound.h, src/ueventhandler.cc,
	* src/ueventhandler.h, src/ueventinstance.cc,
	* src/ueventinstance.h, src/ueventmatch.cc, src/ueventmatch.h,
	* src/uexpression.cc, src/ufunction.cc, src/ufunction.h,
	* src/ughostconnection.cc, src/ugroup.cc,
	* src/unamedparameters.cc, src/uobj.cc, src/uobject.cc,
	* src/uproperty.h, src/uqueue.cc, src/uqueue.h,
	* src/userver.cc, src/userver.h, src/ustring.cc, src/utypes.h,
	* src/uvalue.cc, src/uvalue.h, src/uvar.cc, src/uvariable.cc,
	* src/uvariablelist.cc, src/uvariablename.cc,
	* src/uvariablename.h:
	Use reindent: space changes, use STREQ, use libport/cstring.

2006-11-15  Akim Demaille  <akim.demaille@gmail.com>

	Small uexpression.cc cleansing
	* src/uexpression.cc: Use reindent.
	Remove some useless parens.
	* src/ustring.h: Use appropriate C++ headers.

2006-11-13  Akim Demaille  <demaille@gostai.com>

	Use uconsole to check the kernel
	To run the test, run "make check" (-j accepted).
	To read the logs, see _build/linux/tests/test-suite.log.
	* tests/Makefile.am, tests/check-file: New.
	* Makefile.am, README, configure.ac: Adjust.

2006-11-13  Akim Demaille  <demaille@gostai.com>

	Use istream::read
	* src/console.cc: Use read.

2006-11-13  Akim Demaille  <demaille@gostai.com>

	Factoring
	* src/uexpression.cc (ENSURE_TYPES_1, ENSURE_TYPES_2)
	(ENSURE_TYPES_3, ENSURE_COMPARISON): New.
	Use them.
	Various formatting changes.

2006-11-13  Akim Demaille  <demaille@gostai.com>

	Proprify console.cc
	* src/console.cc: Finish the partial rewriting into C++.
	Unfortunately that does not make it interactive.

2006-11-13  Akim Demaille  <demaille@gostai.com>

	Update externals

2006-11-13  Akim Demaille  <demaille@gostai.com>

	Start reworking console.cc
	* src/console.cc: Unfinished work.

2006-11-13  Akim Demaille  <demaille@gostai.com>

	Formatting changes
	* src/parser/uparser.cc, src/parser/bison/ugrammar.y,
	* src/uconnection.cc: Here.

2006-11-12  Jean-Christophe Baillie  <baillie@gostai.com>

	fix ticket #62 (wrong tags in 'if' command)
	* src/ucommand.cc: done.

2006-11-12  Jean-Christophe Baillie  <baillie@gostai.com>

	fix ticket #41, not accesschange on object attributes
	* src/uvariable.cc: add a call to UVariable::get for each attribute of
	the object.

2006-11-12  Jean-Christophe Baillie  <baillie@gostai.com>

It is now possible to redefine a remote or plugged C++ method from within URBI
itself, while still accessing the old definition. Example:

myobj = new remoteobj;
function myobj.foo(x)
{
  remoteobj::foo(x);
  ...
};

Since local redefinitions of functions override remote/plugged definitions, the
local 'myobj.foo' will always be called, bypassing the remote version (only
accessible now via the :: construct).

	extend support of :: to uobjects
	* src/ucommand.cc: add support for :: with remote/plugged uobjects.

2006-11-12  Jean-Christophe Baillie  <baillie@gostai.com>

Native local functions must override plugins and remote functions definition
when a name conflict occurs.
This means that it is possible to redefine a remote function written in C++
by redefining the method in URBI (and possibly redirect it to another C++
method).

	change functions evaluation priority to: native, plugged, remote
	* src/ucommand.cc: swap order of evaluation for possible function name
	match.

2006-11-12  Jean-Christophe Baillie  <baillie@gostai.com>

	add support for :: in assignments
	* src/ucommand.cc: add same support of :: for UCommand_ASSIGN_VALUE.

2006-11-12  Jean-Christophe Baillie  <baillie@gostai.com>

The idea is to be able to call parent methods inside redefined children
methods (see NEWS and ticket #65).

	add support for :: construct (ticket #65)
	* NEWS: add description of recent changes.
	* src/parser/bison/ugrammar.y: add parsing of :: construct.
	* src/parser/bison/utoken.l: add :: token.
	* src/ucommand.cc: add support for simple method call (no uobject, no
	function. Will be done in next commit).
	* src/uvariablename.cc: add doublecolon.
	* src/uvariablename.h: add doublecolon.

2006-11-12  Jean-Christophe Baillie  <baillie@gostai.com>

	fix string armor problem (related to ticket #63
	* src/ustring.cc: add armor() function, with optimization (fastArmor).
	* src/ustring.h: add armor, fastArmor.
	* src/uvalue.cc: use armor in UValue::echo.

2006-11-12  Jean-Christophe Baillie  <baillie@gostai.com>

A big change in this commit. The use of 'return' in a function will return and
destroy all commands still in progress in the function. The proper way to exit
a function which should keep running commands (like 'at') is to avoid using
'return' (in fact, the function does not return, since it's still running.
Logical).

This is new because in C++ this distinction wouldn't make any sense: there is
no such things as "still running background instructions" and when the end of
the function is reached, it is guaranteed that all instructions within the
function body are terminated, so putting 'return' or not doesn't change anything.
Not in URBI.

The difference is visible only in functions containing 'at' commands for
example:

function f()
{
  at (test) ping;
};

function f2()
{
  at (test) ping;
  return;
}

f2() will kill the 'at', f() will not. This is indeed very useful if the
'return' instruction is conditioned by some test. It has the same effect as a
kind of 'stop function_tag'.

	rewrite return mechanism for functions.
	* src/parser/bison/ugrammar.y: remove automatic return.
	* src/ucallid.cc: add returnVar to store the return container.
	* src/ucallid.h: add returnVar and accessor.
	* src/ucommand.cc: fix return mechanism.
	* src/uconnection.cc: fix return mechanism.

2006-11-12  Jean-Christophe Baillie  <baillie@gostai.com>

	Formatting changes.
	* src/unamedparameters.cc: done.
	* src/unamedparameters.h: done.

2006-11-12  Jean-Christophe Baillie  <baillie@gostai.com>

	indent
	* src/uconnection.cc: done.

2006-11-12  Jean-Christophe Baillie  <baillie@gostai.com>

	add disinherit
	* src/parser/bison/ugrammar.y: fix bug in call to UCommand_INHERIT
	constructor with disinherit, should send the 'true' flag for
	'eraseit'.
	* src/ucommand.cc: add eraseit==true case.

2006-11-12  Jean-Christophe Baillie  <baillie@gostai.com>

	fix bug in multiple inheritance
	* src/uobj.cc: done.

2006-11-12  Jean-Christophe Baillie  <baillie@gostai.com>

	add 'inherit'/'disinherit' keyword, implement inherit
	* src/parser/bison/ugrammar.y: add syntax.
	* src/parser/bison/utoken.l: add keywords.
	* src/ucommand.cc: add class UCommand_INHERIT.
	* src/ucommand.h: add class UCommand_INHERIT.
	* src/utypes.h: add CMD_INHERIT.

2006-11-11  Jean-Christophe Baillie  <baillie@gostai.com>

access_and_change_varlist in UServer keeps track of variable that have both a
notifyChange and notifyAccess record. The destructor of UVariable cleans it,
UServer::work calls UVariable::get for each of the listed variables.

	add *untested* resolution for ticket #40. Cannot test as long as
	* src/uobject.cc: done.
	* src/userver.cc: done.
	* src/userver.h: done.
	* src/uvariable.cc: done.
	* src/uvariable.h: done.

2006-11-11  Jean-Christophe Baillie  <baillie@gostai.com>

	Formatting changes.
	* src/uobject.cc: done.
	* src/userver.h: done.

2006-11-11  Jean-Christophe Baillie  <baillie@gostai.com>

	fix ticket #61: $() behavior
	* src/ucommand.cc: resolve name before testing it.
	* src/uvariablename.cc: simplify $(s) construct and fix bug.

2006-11-11  Jean-Christophe Baillie  <baillie@gostai.com>

	fix ticket #54 and bugs in name resolution
	* src/uobj.cc: fix a bug in iterator value.
	* src/uvariablename.cc: check now for all possible name spaces all the
	time, not only according to id_type.

2006-11-11  Jean-Christophe Baillie  <baillie@gostai.com>

Remote uobjects couldn't be newed anymore because a test was double checking
the object existence, triggering an error of "object already existing".

	fix remote uobject new
	* src/ucommand.cc: fixed.

2006-11-07  Akim Demaille  <demaille@gostai.com>

	urbi/uobject.hh
	* src/ucommand.cc, src/uobject.cc, src/uvalue.cc, src/uvariable.cc,
	* src/uvar.cc, src/userver.cc, src/uobj.cc, src/uvariablename.cc:
	Adjust the path to uobject.hh.
	* src/Makefile.am: Don't ship uobject files, uobject.mk does it.
	Use $(uobject_hh).

2006-11-07  Akim Demaille  <demaille@gostai.com>

	install libport
	As discussed with Matthieu.
	* Makefile.am: Include libport.mk.

2006-11-07  Akim Demaille  <demaille@gostai.com>

	Upgrade dependencies
	* src/console.cc: Include config.h.
	* configure.ac (URBI_BUILD_AUX): Use it.
	Use nostdinc.
	* src/Makefile.am (AM_CPPFLAGS): Adjust.
	(uobj-help, uobj-ci, uobj-up): Remove, now in uobject.mk.

2006-11-07  Matthieu Nottale  <nottale@gostai.com>

	Fix ticket #60: Bug in hierarchical tags
	* src/ucommand.cc: Fix incorrect substr use.

2006-11-05  Jean-Christophe Baillie  <baillie@gostai.com>

	fix bug in assignment that fails and put void in the assigned variable.
	* src/ucommand.cc: remove useless comments.
	* src/uexpression.cc: in case of error eval returns 0, not DATA_VOID.

2006-11-05  Jean-Christophe Baillie  <baillie@gostai.com>

	fix typo in one error message.
	* src/ucommand.cc: done.

2006-11-05  Jean-Christophe Baillie  <baillie@gostai.com>

class toto { var x; };
tata = new toto;
at (tata.x) ping;
[00007013:notag] !!! Pure virtual variables not allowed in asynchronous tests.
[00007013:notag] !!! Invalid name resolution in test. Did you define all events and variables?

=> tata.x must exist for 'at' to be able to put a hook on it for caching
purposes.

	forbid usage of virtual attributes in asynchronous test expressions
	* src/uexpression.cc: done.

2006-11-05  Jean-Christophe Baillie  <baillie@gostai.com>

	fix error statement: must start with an upper case
	* src/ucommand.cc: change 'invalid' to 'Invalid'.

2006-11-05  Jean-Christophe Baillie  <baillie@gostai.com>

	fix 'vars' command
	* src/ucommand.cc: add support for VOID, LIST and OBJ types.

2006-11-05  Jean-Christophe Baillie  <baillie@gostai.com>

Calling 'new' several times for the same object will now fail:

class x;
class y;
a = new x; // OK
a = new y; // FAIL

The proper way of doing it will be in the future:

a = new x;
a inherits y; // from this point on, any call to init would fail because it
	      // would be ambiguous between x.init and y.init
	      // Conflicts should be notified in warning and generate errors
	      // only if effective usage is attempted.

	Temporarily prohibits multiple inheritance.
	* src/ucommand.cc: done.

2006-11-05  Jean-Christophe Baillie  <baillie@gostai.com>

Trying to put objects in lists or have functions that return objects now
triggers an error message.

	add proper error messages for common objects misusages in kernel 1
	* src/ucommand.cc: dito.
	* src/uexpression.cc: dito.

2006-11-05  Jean-Christophe Baillie  <baillie@gostai.com>

	fix indentation
	* src/uexpression.cc: dito.

2006-11-05  Jean-Christophe Baillie  <baillie@gostai.com>

	fix ticket #52
	* src/ucommand.cc: fix bug in name eval checking inside NEW.

2006-11-05  Jean-Christophe Baillie  <baillie@gostai.com>

	fix bug on 'at' tests containing core functions
	* src/uexpression.cc: fix bug.

2006-11-05  Jean-Christophe Baillie  <baillie@gostai.com>

	Indentation reformatting.
	* src/utypes.h: doit.

2006-11-05  Jean-Christophe Baillie  <baillie@gostai.com>

The grammar has been hacked again to support tags of the form <id>(.<id>)*
In 1.5, when name resolution will be set properly, we will submit tags to the
same resolution algorithm, giving immediate benefits like "programmable tags":

a="hello";
$(a): ping;
[00012123:hello] pong

	fix bug in parsing hierarchical tags with more than 2 levels of
	* src/parser/bison/utoken.l: add the TAG token.
	* src/parser/bison/ugrammar.y: extend parsing of tags to include the
	TAG token.

2006-11-05  Jean-Christophe Baillie  <baillie@gostai.com>

	fix bug in hash+list name resolution
	* src/uexpression.cc: fix.

2006-11-05  Jean-Christophe Baillie  <baillie@gostai.com>

For many critical applications where URBI has to handle "lists" of objects
created at runtime (like bots in a video game), it is necessary to be able to
have objects referred to by names containing variable parts. This feature is
added via the hash map mechanism already existing:

class x;
obj[1] = new x;
obj["myname"] = new x;
obj[45]["hello"] = new x;

The way it is done is again via a hack in the nameresolution function and the
parser. In k1.5, this will be fixed with a generic nameresolution algorithm.

NB: obj[1] is not referring to an underlying ulist of objects, and evaluating
obj alone without the array index will fail.

	add support for objects hash table
	* src/parser/bison/utoken.l: add POINT token ('.').
	* src/parser/bison/ugrammar.y: add support for prefix[...].suffix[...]
	constructs in grammar (should be generalized in 1.5).
	* src/uvariablename.cc: extend buildFullname function and fix bugs in
	name resolution algorithm.
	* src/uvariablename.h: add index_obj array.

2006-11-04  Jean-Christophe Baillie  <baillie@gostai.com>

	fix ticket #35: notifyaccess when list elements are viewed
	* src/uexpression.cc: add a call to UVariable::get().

2006-11-04  Jean-Christophe Baillie  <baillie@gostai.com>

	fix bug accessing array of array in lists
	* src/uexpression.cc: a quick hack. This *must* be fixed in k1.5.

2006-11-04  Jean-Christophe Baillie  <baillie@gostai.com>

	update NEWS
	* NEWS: update.

2006-11-04  Jean-Christophe Baillie  <baillie@gostai.com>

The simple code "event b" was creating both an event b[0] and a variable b.
This is now fixed.

	fix bug in declaration of events without parameters
	* src/ucommand.cc: add the "events" keyword that can be used to list
	declared events (like vars for variables).
	* src/parser/bison/utoken.l: add events keyword.
	* src/ueventhandler.h: add a nbarg accessor.
	* src/ueventhandler.cc: idem.

2006-11-04  Jean-Christophe Baillie  <baillie@gostai.com>

	fix speedmax bug
	* src/ucommand.cc: enforce speedmax on instantaneous assignments like
	x=<value> and display a warning message when the +error flag is set.

2006-11-04  Jean-Christophe Baillie  <baillie@gostai.com>

	change 'modificator' to 'modifier'
	* src/ucommand.cc: change error messages to display 'modifier' instead
	of 'modificator'.

2006-11-04  Jean-Christophe Baillie  <baillie@gostai.com>

	fix string unarmor bug
	* src/parser/bison/utoken.l: STRING token now calls UString::unArmor().
	* src/ustring.cc: add unArmor/armor (armor not implemented yet).
	* src/ustring.h: add defs.
	* src/uvalue.cc: change UValue::echo for DATA_STRING; no processing
	required anymore.

2006-11-04  Akim Demaille  <demaille@gostai.com>

	Automake 1.10 compatibility
	* src/Makefile.am: Use init.mk.
	Use newer svn-externals.
	* configure.ac: Automake 1.10 includes $(SHELL) in $(install_sh),
	so do not add another.

2006-11-03  Jean-Christophe Baillie  <baillie@gostai.com>

	whenever support add, fix bug in at (forgot to call normalForm)

	* src/ucommand.cc: add support for whenever.
	* src/ucommand.h: add support for whenever.
	* src/userver.cc: remove unecessary debug ouput.

2006-11-01  Akim Demaille  <demaille@gostai.com>

	Use URBI_LIBPORT
	* configure.ac: Here.

2006-11-01  Jean-Christophe Baillie  <baillie@gostai.com>

	fix "exec" bug

	* src/parser/bison/utoken.l: fix UString lenght with STRING
	token.
	* src/uexpression.cc: nothing.
	* src/ustring.cc: formating changes.
	* src/ustring.h: add setLen, used by utoken.l to adjust the
	length of the UString.

2006-11-01  Jean-Christophe Baillie  <baillie@gostai.com>

	Formatting changes.

	* src/ucommand.cc: indent.
	* src/parser/bison/ugrammar.y: remove comments.

2006-11-01  Jean-Christophe Baillie  <baillie@gostai.com>

	Remove obsolete 'eventid' attribute in UValue

	* src/uvalue.cc: do it.

2006-11-01  Jean-Christophe Baillie  <baillie@gostai.com>

	Code reindent and force coding style

	* src/ucommand.cc: do it.
	* src/uvalue.h: do it.
	* src/ucommand.h: do it.
	* src/parser/bison/ugrammar.y: do it.
	* src/uexpression.cc: do it.
	* src/uvalue.cc: do it.
	* src/uvariable.cc: do it.
	* src/userver.cc: do it.
	* src/uobj.cc: do it.
	* src/uvariablename.cc: do it.
	* src/uvariable.h: do it.
	* src/uvariablename.h: do it.
	* src/uconnection.cc: do it.

2006-10-31  Matthieu Nottale  <nottale@gostai.com>

	Rename Connection* to connection*

	* src/network/bsdnet/Connection.cc: Remove.
	* src/network/bsdnet/connection.cc: New.
	* src/network/bsdnet/Connection.h: Remove.
	* src/network/bsdnet/bsdnet.mk: .
	* src/network/bsdnet/network.cc: .
	* src/network/bsdnet/connection.hh: New.

2006-10-31  Akim Demaille  <demaille@gostai.com>

	Depend on uobject/ not liburbi
	* src/ucommand.cc, src/uexpression.h, src/uexpression.cc,
	* src/uobject.cc, src/uvalue.cc, src/network/bsdnet/Connection.cc,
	* src/uvariable.cc, src/uvar.cc, src/userver.cc, src/uobj.cc,
	* src/uvariablename.cc: Adjust: use uobject/uobject.hh.

	* src/Makefile.am, configure.ac, Makefile.am: Adjust.

2006-10-31  Jean-Christophe Baillie  <baillie@gostai.com>

	Add multievent support (whenever still not working)
	* src/ucommand.cc: adjust UCommand_EMIT and UCommand_AT.
	* src/ucommand.h: add inheritance from UASyncCommand.
	* src/uatcandidate.cc: New.
	* src/uexpression.h: change UExpression::eval prototype.
	* src/utypes.h: add UEventCompoundType.
	* src/ueventinstance.cc: New.
	* src/ueventinstance.h: New.
	* src/uasynccommand.h: New.
	* src/uasyncregister.cc: New.
	* src/uasyncregister.h: New.
	* src/uexpression.cc: change UExpression::eval and add
	UExpression::asyncScan.
	* src/uatcandidate.h: New.
	* src/ueventhandler.h: New.
	* src/uvariable.cc: add support for UAsyncRegister.
	* src/ueventcompound.cc: New.
	* src/ueventcompound.h: New.
	* src/userver.cc: replace eventtab by emittab.
	* src/userver.h: replace eventtab by emittab.
	* src/uobj.cc: update searchEvent function.
	* src/uasynccommand.cc: New.
	* src/uobj.h: update searchEvent prototype.
	* src/ueventhandler.cc: New.
	* src/uvariablename.cc: fixed name resolution for events
	with new UEventHandler approach.
	* src/uvariable.h: add support for UASyncRegister.
	* src/ueventmatch.cc: New.
	* src/ueventmatch.h: New.
	* src/Makefile.am: add new files.
	* src/fwd.hh: add new classes.

2006-10-31  Jean-Christophe Baillie  <baillie@gostai.com>

	Formatting changes
	* uvalue.h: here.

2006-10-31  Jean-Christophe Baillie  <baillie@gostai.com>

	Remove commented code
	* src/parser/bison/ugrammar.y: here.

2006-10-31  Jean-Christophe Baillie  <baillie@gostai.com>

	Fix UString copy ctor
	* src/ustring.cc: Do it.

2006-10-31  Akim Demaille  <demaille@gostai.com>

	Adjust to the changes in liburbi
	* src/Makefile.am: Adjust file names.

2006-10-31  Akim Demaille  <demaille@gostai.com>

	Dead line
	* src/Makefile.am: No longer pass -DFLOAT_DOUBLE, this is
	driven by configure now.

2006-10-31  Akim Demaille  <demaille@gostai.com>

	Update dependencies
	* Makefile.am: Tidy.
	More aliases for JCB.
	* scheduler: Remove.

2006-10-31  Akim Demaille  <demaille@gostai.com>

	Formatting changes
	* src/ustring.cc: here.
	* src/memorymanager/blockmemorymanager.h: here.
	* src/memorymanager/memorymanager.cc: here.
	* src/ubinder.cc: and here.
	* src/Makefile.am: Formatting change.

2006-10-31  Akim Demaille  <demaille@gostai.com>

	Formatting changes
	* src/parser/bison/ugrammar.y (NEW_BIN_1): New.
	Use it.

2006-10-25  Matthieu Nottale  <nottale@gostai.com>

	r256: Fix a parse error (gcc 4.1.2) and missing pthread flags

	* src/parser/uparser.h: Remove extra UFlexer:: in in-class method declaration.
	* src/Makefile.am: Add pthread-related flags to uconsole build.

2006-10-24  Akim Demaille  <demaille@gostai.com>

	Use libport/ufloat.h
	* src/ufloat.h: Remove.
	* src/uvalue.h, src/utypes.h: Adjust.

2006-10-24  Akim Demaille  <demaille@gostai.com>

	Use libport's ufloat.hh.
	* src/ufloat.h: Wrap libport/ufloat.hh.
	To be removed eventually (or moved into libport under some
	form).
	* src/ufloat.cc: Remove.
	* src/utypes.h: Adjust.

2006-10-24  Akim Demaille  <demaille@gostai.com>

	Remove AIBO connection code
	* src/network/OPENR: Remove.
	* src/network/OPENR/aiboconnection.h: Remove.
	* src/network/OPENR/openr.mk: Remove.
	* src/network/OPENR/aiboconnection.cc: Remove.

2006-10-24  Akim Demaille  <demaille@gostai.com>

	Adjust to libport installation
	* src/Makefile.am: No longer install libport bits.
	(AM_CXXFLAGS): Point to uobject/.

2006-10-24  Akim Demaille  <demaille@gostai.com>

	Formatting changes
	* src/uvar.cc: Make it more alike its peer.

2006-10-22  Akim Demaille  <demaille@gostai.com>

	Stop using symlinks, Matthieu dislikes them
	* src/uobject/uobject.cc, src/uobject/uvar.cc: Move to...
	* src/uobject.cc, src/uvar.cc: here.
	* src/uobject/uobject.h, src/uobject/uext.h,
	* src/uobject/common_uvalue.cc: Remove.
	* src/Makefile.am (liburbi_srcdir, uobject_srcdir): New.
	Use them to use the copies shipped by the enbedded liburbi.

2006-10-22  Akim Demaille  <demaille@gostai.com>

	Fix parser compilation under Aibo
	* src/parser/bison/bison.mk: Include an explicit compilation
	rule for ugrammar.cc which uses PARSER_CXXFLAGS.
	This rule was copied from Automake 1.9.6's output.
	* src/Makefile.am: Don't compile console for aibo.
	(libkernel_la_CPPFLAGS): Don't define it, it makes the object
	file names longer for no good reason.
	Just let AM_CPPFLAGS do its job.
	* configure.ac: Don't define NETWORK_OPENR, OPENR suffices.

2006-10-21  Akim Demaille  <demaille@gostai.com>

	Prepare aibo
	* src/console.cc: Use libport/utime.hh.
	* src/parser/bison/bison.mk: Compile the parser in a separate
	library, in a failed attempt to avoid -O2.
	* src/Makefile.am: Do not compile the Aibo connection kit.
	Will probably be removed later.

2006-10-21  Akim Demaille  <demaille@gostai.com>

	ChangeLog issues

2006-10-20  Matthieu Nottale  <nottale@gostai.com>

	Upped libport and liburbi, small fix as a consequence

	* src/uvalue.cc: cast char*->unsigned char*.

2006-10-18  Akim Demaille  <demaille@gostai.com>

	Fix distdir issue
	* src/network/OPENR/aiboconnection.h,
	* src/network/OPENR/aiboconnection.cc: Formatting changes.
	* src/utypes.h: Use libport.hh.
	* src/Makefile.am: Move some EXTRA_DISTs to...
	* Makefile.am: here.
	* configure.ac: Use tar-ustar.

2006-10-17  Matthieu Nottale  <nottale@gostai.com>

	Replace install-sh, fix header path

	* src/parser/uparser.cc: Fix ugrammar.hh inclusion path.
	* configure.ac: Fix install-sh.

2006-10-17  Akim Demaille  <demaille@gostai.com>

	Look for pthread.h, install parts of libport.
	* src/Makefile.am: install bit of libport, since userver.h includes
	it, and is installed.  That sucks.
	* configure.ac: Use URBI_PTHREAD.

2006-10-17  Akim Demaille  <demaille@gostai.com>

	Fix path.
	* src/parser/bison/FlexLexer.h: Rename as...
	* src/parser/bison/flex-lexer.hh: this to avoid being caught
	by the installed one.
	* src/parser/uparser.h: Adjust.
	* src/parser/bison/bison.mk: Adjust.
	* src/Makefile.am: Adjust.
	lockable.h -> lockable.hh.

2006-10-17  Akim Demaille  <demaille@gostai.com>

	Update libport use.
	* src/uconnection.h: Use the new files.
	* src/userver.h: Ditto.
	* src/parser/uparser.h: Fix include path.
	Reported by Matthieu.
	* src/uconnection.cc: idem.
	* src/Makefile.am: Adjust.

2006-10-17  Akim Demaille  <demaille@gostai.com>

	Use libport/lockable.hh.
	* src/lockable.h: Remove.
	* src/uconnection.h, src/userver.cc, src/userver.h,
	* src/uconnection.cc: Adjust.
	* src/Makefile.am: Ditto.

2006-10-17  Akim Demaille  <demaille@gostai.com>

	Formatting changes.
	* src/lockable.h: Do that.
	* src/userver.cc: Idem.

2006-10-16  Akim Demaille  <demaille@gostai.com>

	Use install-sh -C for headers.
	* configure.ac (INSTALL_HEADER): Define.
	This fixes the symptoms of a weird issue: when running
	"make install" in the kernel, when install goes into
	liburbi the headers are installed with fresh timestamps, and
	therefore, when install arrives back in the kernel's
	directory, it recompiles again.
	Now the timestamps are no longer updated.
	But in the first place, when should not depend on
	installed headers, but on our shipped headers.

2006-10-16  Akim Demaille  <demaille@gostai.com>

	Tidy.
	Move all the sources into src.
	Use the latest liburbi-c++.
	* configure.ac: Create config.h.
	* Makefile.am: Put bits into...
	* src/Makefile.am: this new file.
	* src/parser/bison/bison.mk: Adjust.
	* src/uvalue.cc, src/network/bsdnet/network.cc,
	* src/userver.cc, src/uobject/uobject.cc,
	* src/uobject/uobject.h, src/uobject/uext.h,
	* src/uobject/common_uvalue.cc: Don't name unused arguments.

	* src/ubanner.cc: Include config.h.

2006-10-15  Akim Demaille  <demaille@gostai.com>

	Fix some warnings.
	* ucommand.cc: No longer name unused arguments.
	* ucommand.h: Idem.
	* ueventhandler.h: Idem.
	* uconnection.h: Idem.
	* ueventhandler.cc: Idem.
	* uconnection.cc: Idem.

2006-10-15  Akim Demaille  <demaille@gostai.com>

	Upgrade build-aux.
	* configure.ac: Don't use -Weffc++ yet.
	* ustring.cc: Use C++ headers.
	Formatting changes.
	* ustring.h: Formatting changes.
	* memorymanager/blockmemorymanager.h: Idem.
	(BlockPool::BlockPool): New.
	* memorymanager/memorymanager.cc: Implement it.
	And use it.
	* ucommand.h: Formatting changes.
	* console.cc: Idem.
	* liburbi-c++/src/liburbi/uabstractclient.cpp: Idem.

2006-10-15  Matthieu Nottale  <nottale@gostai.com>

	FIX: ugrammar was unsaved in my IDE. Sorry

	* parser/bison/ugrammar.y: Fix conflict.

2006-10-15  Matthieu Nottale  <nottale@gostai.com>

	Optimization: tag subsystem rewrite, memory manager rewrite

	* ucommand.cc: .
	* ucommand.h: .
	* utypes.h: .
	* parser/bison/ugrammar.y: .
	* ufunction.cc: .
	* uexpression.cc: .
	* ufunction.h: .
	* userver.cc: .
	* userver.h: .
	* uvariablename.cc: .
	* memorymanager/blockmemorymanager.h: .
	* memorymanager/memorymanager.cc: .
	* memorymanager/memorymanager.h: .
	* uconnection.cc: .

2006-10-15  BAILLIE Jean-Christophe  <baillie@gostai.com>

	Fix indentation problems

	Indentation problems fixed in some files (using Akim's convention:
	to be debated)
	NB: vi option to add =>  :set tabstop=8

	* ucommand.cc: .
	* parser/bison/ugrammar.y: .
	* uexpression.cc: .
	* userver.cc: .
	* uvariablename.cc: .

2006-10-13  Matthieu Nottale  <nottale@gostai.com>

	Optimisation.

	* utypes.h: Remove eqStr (leftover).
	* uconnection.cc: Remove 4(half) useless hash map searches in execute.
	* liburbi-c++/src/liburbi/uobject/uext.h: Tsuna:BUG: this is an
	external item.

2006-10-12  matthieu nottale  <nottale@gostai.com>

	Fix invalid iterator use.

	* network/bsdnet/network.cc: Fixed for good.

2006-10-12  matthieu nottale  <nottale@gostai.com>

	Lock fix.

	* parser/uparser.cc: Remove unnecessary &*.
	* lockable.h: Lock is now a recursive mutex.
	* userver.cc: Lock server in work.
	* userver.h: UServer inherits Lockable .
	* console.cc: Add missing headers.
	* uconnection.cc: Lock server in parse.

2006-10-12  Matthieu Nottale  <nottale@gostai.com>

	Add a much needed try/catch

	* network/bsdnet/network.cc: Add a try/catch, so that when a
	connection is destroyed in its notifyread, the call to notifyWrite
	on the deleted object does not bring the ship down.
	* lockable.h: Add a temporary #error in the aibo case to ensure
	locks are enabled.
	* console.cc: Add missing includes time.h and sys/time.h in
	!windows case.

2006-10-10  matthieu nottale  <nottale@gostai.com>

	Env defaults to engine. Add build dependency on bison.mk

	* configure.ac: Default env is engine.
	* parser/bison/bison.mk: Add dependency on bison.mk.

2006-10-10  Akim Demaille  <demaille@gostai.com>

	More robustness against flex 2.5.4.

	* parser/bison/bison.mk: std::ostream.
	Include iostream, not istream, since ostreams are used.
	* liburbi-c++/src/liburbi/uabstractclient.cpp: Instantiate
	in the same order as the declaration.

2006-10-10  Akim Demaille  <demaille@gostai.com>

	Formatting changes.
	* userver.cc: Do it.
	* console.cc: Idem.
	* ughostconnection.cc: Idem.
	* liburbi-c++/src/liburbi/uabstractclient.cpp: Idem.

2006-10-10  Akim Demaille  <demaille@gostai.com>

	console.
	* console.cc: New.
	* Makefile.am: Compile it.

2006-10-10  Akim Demaille  <demaille@gostai.com>

	Hook liburbi to SUBDIRS.
	* Makefile.am (liburbi-ci): New .

2006-10-10  Akim Demaille  <demaille@gostai.com>

	Install fwd.hh.
	* Makefile.am: Do it.

2006-10-10  Akim Demaille  <demaille@gostai.com>

	Use liburbi as an svn:externals.
	* configure.ac: Configure the subpackage liburbi-c++.
	* uobject/uobject.h, uobject/uext.h, uobject/common_uvalue.cc:
	Point to the local version of liburbi-c++.
	* Makefile.am (liburbi-up): New.
	To be used to upgrade the version of liburbi used.

2006-10-10  Akim Demaille  <demaille@gostai.com>

	fwd.hh.
	* fwd.hh: New.
	* unamedparameters.h, uvalue.h, ucommand.h, uexpression.h,
	* utypes.h, ucommandqueue.h, ugroup.h, ughostconnection.h,
	* ueventhandler.h, uvariablelist.h, ufunction.h,
	* uconnection.h, ubinder.h, userver.cc, userver.h, uobj.h,
	* uvariable.h, uvariablename.h, ucallid.h:
	Use it.
	* Makefile.am: Adjust.

2006-10-10  Akim Demaille  <demaille@gostai.com>

	uobject.cc in urbi::.
	* uobject/uobject.cc:  Define in urbi:: the entities declared in it.

2006-10-10  Akim Demaille  <demaille@gostai.com>

	uparse.cc.
	* parser/uparser.cc: New.
	* parser/uparser.h, Makefile.am: Adjust.

2006-10-10  Akim Demaille  <demaille@gostai.com>

	* network/bsdnet/network.h, network/bsdnet/network.cc,
	* uconnection.cc, ucommand.cc: Formatting changes.

2006-10-09  Akim Demaille  <demaille@gostai.com>

	pin baux.
	* Makefile.am: And include build-aux.mk.

2006-10-08  JC Baillie  <baillie@gostai.com>

	first stage of object arrays (can create)

	The goal is be able to do things like:

	myobj[1] = new stuff;
	myobj[1].val = 4;

	For the moment, only the first stage is possible with this commit.
	To reach the second stage (which requires a modification of the
	grammar), you can do this:

	myobj__1.val = 4; //or
	$("myobj__"+string(index)+".val") = 4;


	* ucommand.cc: tweak UCommand_NEW to support any object name.
	* ucommand.h: change constructor.
	* parser/bison/ugrammar.y: update with new UCommand_NEW constructor.

2006-10-08  JC Baillie  <baillie@gostai.com>

	Prepare for multievent handling

	Multievent handling needs a new class UEventHandler.

	* ucommand.cc: include uventhandler.h.
	* utypes.h: nothing.
	* ueventhandler.h: New.
	* ueventhandler.cc: New.
	* Makefile.am: add .cc and .h for ueventhandler.

2006-10-08  JC Baillie  <baillie@gostai.com>

	fix 'new' behavior when no init is present and no parameters are given

	When invoking new with no parameters, the default "empty"
	constructor is now called, even if the init function has not been
	explicitly declared.

	* ucommand.cc: fix UCommand_NEW behavior when new has no param and
	no init is defined.

2006-10-08  JC Baillie  <baillie@gostai.com>

	no recursive inheritance

	* ucommand.cc: fix a=new a; this is not permitted.

2006-10-08  Jean-Christophe Baillie  <baillie@gostai.com>

	Name resolution fix in object methods + akim bug in booleval reverted

	Some cleanup of warning messages during compile.
	Fix a name resolution bug in object methods when attributes are
	defined in the origin class and not in the child class.
	Akim removed a "if (freeme)" before a delete in booleval. Reverted.

	* ucommand.cc: cleanup warnings.
	* parser/bison/ugrammar.y: cleanup of unnecessary comments.
	* uexpression.cc: cleanup warnings, fix indent.
	* uvalue.cc: remove booleval bug, fix indent.
	* uvariable.cc: cleanup warnings, fix indent.
	* INSTALL: remove old install notes.
	* userver.cc: cleanup warnings.
	* uobj.cc: add searchEvent function.
	* uobj.h: add searchEvent definition.
	* uvariablename.cc: fix name resolution in object methods with
	inheritance.
	* LICENSE-URBI-LANGUAGE: Remove.

2006-10-06  Akim Demaille  <demaille@gostai.com>

	Bison and Flex output are no longer shipped.
	Therefore they are now in the build tree.
	* parser/bison/bison.mk: Implement these changes.
	* Makefile.am (CLEANFILES): Initialize.
	* configure.ac: Require exactly Flex 2.5.4.
	Require at least Bison 2.2.

2006-10-06  Akim Demaille  <demaille@gostai.com>

	Fix Perl invocation.
	* parser/bison/bison.mk: Beware that perl needs the file to
	process after the -e.
	* parser/bison/ugrammar.y: Sugar.

2006-10-06  Akim Demaille  <demaille@gostai.com>

	Sugar the parser.
	* parser/bison/ugrammar.y (NEW_EXP_2): New.
	Use it.

2006-10-06  Akim Demaille  <demaille@gostai.com>

	Fix install/uninstall issues.
	distcheck passes.
	* Makefile.am: Use DESTDIR.
	(uninstall-local): New.

2006-10-06  Akim Demaille  <demaille@gostai.com>

	Fix build != src issue.
	* parser/bison/bison.mk: Don't rely on an existing
	builddir/parser/bison.
	Reported by Matthieu.

2006-10-06  matthieu nottale  <nottale@gostai.com>

	COMMA and SEMICOLON priority changed

	* parser/bison/ugrammar.y: Fix priority between COMMA and
	SEMICOLON in grammar.

2006-10-06  Akim Demaille  <demaille@gostai.com>

	Enable debug traces in the parser.
	* parser/uparser.h: Do that.
	* parser/bison/ugrammar.y: use %debug.
	delete 0 is valid c++.

2006-10-04  Akim Demaille  <demaille@gostai.com>

	Simplify delete invocations.

	* ucommand.cc: "delete(\(.*?\))" -> "delete \1".
	"if *(\(.*?\)) *\(delete \1\)" -> "\2".
	* utypes.h: Ditto.
	* uvariablelist.cc: Ditto.
	* ufunction.cc: Ditto.
	* ucallid.cc: Ditto.
	* uexpression.cc: Ditto.
	* unamedparameters.cc: Ditto.
	* uvalue.cc: Ditto.
	* ubinary.cc: Ditto.
	* uproperty.cc: Ditto.
	* uvariable.cc: Ditto.
	* uobj.cc: Ditto.
	* ugroup.cc: Ditto.
	* uconnection.cc: Ditto.

2006-10-03  Akim Demaille  <demaille@gostai.com>

	inline ucopy.
	* ucommand.cc: Do it.
	* uvariablename.cc: Use it.
	This should fix some memory leak: before we were making copies
	that are not always used.
	delete 0 is valid C++.

2006-10-03  Akim Demaille  <demaille@gostai.com>

	Formatting changes.
	* uvariablename.cc, uvalue.cc: Do that.

2006-10-03  Akim Demaille  <demaille@gostai.com>

	Clean up.
	* ucommand.cc: Lots of formatting changes.
	Don't abuse of parens, know your precedences.
	delete 0 is valid C++.
	(ucopy): New.
	Use it.

2006-10-03  Akim Demaille  <demaille@gostai.com>

	Formatting changes.
	* uobject/uobject.cc: Do that.

2006-10-03  Akim Demaille  <demaille@gostai.com>

	Catch up with uobject.h.
	* ucommand.cc, uobject/uobject.cc, uobject/uvar.cc:
	Various indentation fixes.
	Various warning fixes.
	Catch up with const-ref uses for std::string in uobject.h.

2006-10-03  Akim Demaille  <demaille@gostai.com>

	Use URBI_*.
	* configure.ac: Use URBI_PROG_CXX, and URBI_DOC.
	Use AC_ENABLE_SHARED.

2006-10-03  Akim Demaille  <demaille@gostai.com>

	* build-aux, bootstrap: Remove.
	Now replaced with svn:externals.

2006-10-03  matthieu nottale  <nottale@gostai.com>

	New nonfree banner. Fix leak.

	* ubanner.cc: New message that doesn't say urbikernel is free.
	* uobject/uvar.cc: Fix a leak: delete vardata in uvar dtor.

2006-09-29  Matthieu Nottale  <nottale@gostai.com>

	Fix bison.mk incorrect path

	* parser/bison/bison.mk: Fix utoken.cc path.

2006-09-28  matthieu nottale  <nottale@gostai.com>

	Fixes for sdk generation

	* network/OPENR/openr.mk: replaced CPPFLAGS= with CPPFLAGS +=.
	* Makefile.am: Hack libkernel.lai and install locations to pretend
	the lib is not installed.
	We have to do it in order to include libkernel in an other library.

2006-09-27  matthieu nottale  <nottale@gostai.com>

	Makefile.am fixes

	* Makefile.am: Add missing uext.h.
	Add libkernel_la_CPPFLAGS because AM_CPPFLAGS is ignored
	(libkernel_la_CPPFLAGS written in openr.mk).

2006-09-26  Akim Demaille  <demaille@gostai.com>

	White space changes.
	* uconnection.cc: White space changes.

2006-09-26  Akim Demaille  <demaille@gostai.com>

	* uconnection.cc: Include ubanner.hh.
	* userver.cc: Remove declarations that are now in ubanner.hh.

2006-09-26  Akim Demaille  <demaille@gostai.com>

	Update to URBI_DIRS.

	* configure.ac (NETWORK_BSDNET): No longer define it.
	* parser/bison/Makefile.defs: Rename as...
	* parser/bison/bison.mk: this.
	And adjust dir names.
	* network/bsdnet/Makefile.defs: Rename as...
	* network/bsdnet/bsdnet.mk: this.
	And adjust dir names.
	* network/OPENR/Makefile.defs: Rename as...
	* network/OPENR/openr.mk: this.
	And adjust dir names.
	* build-aux/urbi-dirs.m4: Also define kernelincludedir.
	* build-aux/urbi-openr.m4: Formatting changes.
	* README: New.

2006-09-26  Akim Demaille  <demaille@gostai.com>

	Introduce ubanner.cc.
	* ubanner.hh, ubanner.cc: New.
	* userver.cc, userver.h: Use it.
	(UServer::display (const char **)): New.
	Use it.
	* Makefile.am: Adjust.

2006-09-26  Akim Demaille  <demaille@gostai.com>

	Update URBI_DIRS.
	* build-aux/urbi-dirs.m4: Update from liburbi-cpp.
	* configure.ac: Use it.
	* Makefile.am (AM_CPPFLAGS): Remove useless ones, add missing ones.
	Ship uext.h.

2006-09-26  matthieu nottale  <nottale@gostai.com>

	Include path fix

	* utypes.h: Fix uobject.h include path, add uext.h include.
	* uvalue.cc: idem.
	* userver.cc: idem.
	* uobject/uext.h: New. Symlink from liburbi.

2006-09-26  Akim Demaille  <demaille@gostai.com>

	* uobject/uobject.cc: Add missing std::.

2006-09-26  Akim Demaille  <demaille@gostai.com>

	* uobject/uobject.cc (cleanTable): Cleanup.
	* Makefile.am: Formatting changes.

2006-09-26  Akim Demaille  <demaille@gostai.com>

	* build-aux/urbi-openr.m4: New.
	* configure.ac: Use it.

2006-09-26  Akim Demaille  <demaille@gostai.com>

	* parser/bison/Makefile.defs: Install the header files.
	* network/bsdnet/Makefile.defs,
	* network/OPENR/Makefile.defs,
	* network/OPENR/Makefile.defs,
	* Makefile.am: Ditto.

	* userver.h: Reorder includes.
	* memorymanager/memorymanager.h: Formatting changes.

2006-09-26  Akim Demaille  <demaille@gostai.com>

	namespace cleanups.
	* ucommand.cc: Don't "using" things from std::.
	Catch up with liburbi being in urbi::.
	* ucommand.h: Ditto.
	* uexpression.h: Ditto.
	* ufloat.h: Ditto.
	* ucallid.cc: Ditto.
	* ugroup.h: Ditto.
	* uexpression.cc: Ditto.
	* uvariable.cc: Ditto.
	* uconnection.h: Ditto.
	* ubinder.h: Ditto.
	* userver.cc: Ditto.
	* userver.h: Ditto.
	* uobj.cc: Ditto.
	* uobj.h: Ditto.
	* uobject/uvar.cc: Ditto.
	* uvariablename.cc: Ditto.
	* uvariable.h: Ditto.
	* uvariablename.h: Ditto.
	* ucallid.h: Ditto.
	* uconnection.cc: Ditto.
	* ubinder.cc: Ditto.

2006-09-25  Akim Demaille  <demaille@gostai.com>

	Use URBI_DIRS.
	* build-aux/urbi-dirs.m4: New.
	* configure.ac: Use it.

2006-09-25  Akim Demaille  <demaille@gostai.com>

	distcheck fixes.
	* build-aux/doxygen.mk: Update.
	* build-aux/revision.mk: Clean version..hh.

2006-09-25  Akim Demaille  <demaille@gostai.com>

	Portability fixes.
	* parser/bison/Makefile.defs: use Perl, not sed, since alternation
	is not portable (and OSX is a loser in this regard).
	Also cover cin, cout, cerr, and widen the pattern.

2006-09-25  Akim Demaille  <demaille@gostai.com>

	Prepend std:: to istream.

	* parser/bison/Makefile.defs: For Linux.

2006-09-25  Akim Demaille  <demaille@gostai.com>

	VC++ issues.

	* ucommand.cc: .Formatting changes.
	* parser/bison/Makefile.defs (utoken.cc): Fix lack of std::.

2006-09-25  Akim Demaille  <demaille@gostai.com>

	Fixes and details.

	* ucommand.cc: Indent properly.
	* utypes.h: Comment changes.
	* parser/bison/ugrammar.y (NEW_BIN): New.
	Use it.
	Don't use parens for delete.
	"Delete 0" is valid C++.
	* parser/bison/Makefile.defs: Ship FlexLexer.h.

2006-09-25  Akim Demaille  <demaille@gostai.com>

	Fixes.

	* build-aux/move-if-change: New.
	* Makefile.am: Ship bison++.in.

2006-09-25  Akim Demaille  <demaille@gostai.com>

	Dos2unix.
	* ucommand.cc, utypes.h, uvariablelist.cc, ucallid.cc
	* unamedparameters.cc, uvalue.cc, ubinary.cc, uproperty.cc: .
	* CHANGELOG-Kernel, uobject/common_uvalue.cc, ugroup.cc: .
	* ubinder.cc: Use Unix-style end of lines.

	* uobject/uvar.cc: Namespace fixes.

2006-09-25  Akim Demaille  <demaille@gostai.com>

	Autoconfiscate.
	* ChangeLog, bootstrap: New.
	* build-aux/bison++.in, build-aux/revision.mk,
	* build-aux/urbi-var-progs.m4: New.
	* configure.ac: Use them.
	* build-aux/doxygen.mk, doc/Makefile.am, doc/Doxyfile.in: New.

	* Makefile: Rename as...
	* Makefile.am: this.

	* configure.ac (OS): New.
	* version.hh.in: New.
	* Makefile.am: Use it.

	* lockable.h: Simplify.
	* network/OPENR/Makefile.defs: Update to match Automake use.
	* network/bsdnet/Makefile.defs: Ditto.
	* parser/bison/Makefile.defs: Ditto.
	* parser/bison/FlexLexer.h: Formatting changes.
	* parser/uparser.h: Formatting changes.
	(ugrammar.hh, FlexLexer.h, location.hh): Include them.
	Use parser::token_type instead of Bison pre-2.2 names.
	Don't use using.
	Let Emacs know this file is C++.
	* parser/bison/utoken.l: Formatting changes.
	No using.
	* parser/bison/ugrammar.y: Require Bison 2.2.
	No using.
	Formatting changes.
	Don't use "../" in includes.
	* parser/bison/Makefile.defs: Use bison++ to save cycles.

	* version.h: Replace by...
	* version.hh.in: this.
	* Makefile.am: Use it.

	* userver.cc: Use C++ headers, use version.hh.
	Formatting changes.
	* userver.h: Formatting changes.
	* uobj.cc: Specify the path to uobject.h.
	* uobject/uvar.cc: Formatting changes.
	* uvariable.h: Ditto.
	* uconnection.cc: Ditto.

Local Variables:
ispell-local-dictionary: "american"
End:

$Rev$
$Id$
$Date$<|MERGE_RESOLUTION|>--- conflicted
+++ resolved
@@ -1,3 +1,21 @@
+2007-07-12  mefyl  <mefyl@lrde.epita.fr>
+
+		merge -r 1261:1269 https://svn.gostai.com/svn/kernel1/trunk
+	2007-07-12  mefyl  <mefyl@lrde.epita.fr>
+	Update the test suite external.
+
+	2007-07-12  mefyl  <mefyl@lrde.epita.fr>
+	merge -r 1259:1266 https://svn.gostai.com/svn/kernel1/branches/1.0
+
+	2007-07-12  mefyl  <mefyl@lrde.epita.fr>
+	Warn on use of operator ^. Add operator **.
+	* src/parser/uparser.cc,
+	* src/parser/uparser.hh: Add a mehod to emit warnings.
+	* src/parser/bison/utoken.l: Emit warnings on ^.
+        Scan ** as exponent operator.
+	* src/uconnection.cc,
+	* src/uexpression.cc: Report warnings through the connection.
+
 2007-07-12  Akim Demaille  <akim.demaille@gmail.com>
 
 	CallExp::printer
@@ -22,27 +40,8 @@
 
 2007-07-12  mefyl  <mefyl@lrde.epita.fr>
 
-<<<<<<< HEAD
 	merge -r 1216:1261 https://svn.gostai.com/svn/kernel1/trunk
 	2007-07-12  mefyl  <mefyl@lrde.epita.fr>
-=======
-	Update the test suite external.
-
-2007-07-12  mefyl  <mefyl@lrde.epita.fr>
-
-	merge -r 1259:1266 https://svn.gostai.com/svn/kernel1/branches/1.0
-	2007-07-12  mefyl  <mefyl@lrde.epita.fr>
-	Warn on use of operator ^. Add operator **.
-	* src/parser/uparser.cc,
-	* src/parser/uparser.hh: Add a mehod to emit warnings.
-	* src/parser/bison/utoken.l: Emit warnings on ^.
-        Scan ** as exponent operator.
-	* src/uconnection.cc,
-	* src/uexpression.cc: Report warnings through the connection.
-
-2007-07-12  mefyl  <mefyl@lrde.epita.fr>
-
->>>>>>> 87256404
 	Fix previous patch: use automerge.
 	* .automerge: Update.
 
