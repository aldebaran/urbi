<<<<<<< HEAD
2007-11-06  Thomas Moulard  <thomas@moulard.net>
=======
2007-08-30  Guillaume Deslandes  <deslandes@gostai.com>

	Add missing call fixes for UConnection stream version.
	* src/network/bsdnet/connection.cc: UConnection::received.
	* src/uconnection.cc: UConnection::errorSignal_set.
	* src/ughostconnection.cc: UConnection::send.

2007-07-29  Benoit Sigoure  <tsuna@lrde.epita.fr>
>>>>>>> e7a0c152

	merge -r 1388:1421 https://svn.gostai.com/svn/kernel1/trunk.
	2007-07-29  Benoit Sigoure  <tsuna@lrde.epita.fr>
	Compilation fix for GCC3.
	* src/uconnection.cc (operator<< (_Send)): Old-style
	C-cast may not cast away constness with GCC3.  Use a
	reinterpret_cast + const_cast instead.

2007-11-06  Thomas Moulard  <thomas@moulard.net>

	merge -r 1386:1388 https://svn.gostai.com/svn/kernel1/trunk.
	2007-07-25  Guillaume Deslandes  <deslandes@gostai.com>
	Names and code cleaning in UConnection, call fixes
	* include/kernel/uconnection.hh,
	* src/network/bsdnet/connection.cc,
	* src/parser/bison/ugrammar.y,
	* src/ucommand.cc,
	* src/uconnection.cc,
	* src/uexpression.cc,
	* src/ughostconnection.cc,
	* src/uobj.cc,
	* src/uobject.cc,
	* src/userver.cc,
	* src/uvalue.cc,
	* src/uvariable.cc: Here.

2007-11-06  Thomas Moulard  <thomas@moulard.net>

	merge -r 1385:1386 https://svn.gostai.com/svn/kernel1/trunk.

	2007-07-25  Guillaume Deslandes  <deslandes@gostai.com>
	Fix invalid read in UConnection
	* include/kernel/uconnection.hh: Here.
	* src/uconnection.cc: Here.

2007-11-06  Thomas Moulard  <thomas@moulard.net>

	merge -r 1376:1385 https://svn.gostai.com/svn/kernel1/trunk.

	2007-07-24  Guillaume Deslandes  <deslandes@gostai.com>
	* include/kernel/uconnection.hh: Patch to fix read errors.
	Not complete
	* src/ucommand.cc: Remove extra debug info.
	* src/uconnection.cc: Idem uconnection.hh.

2007-11-06  Thomas Moulard  <thomas@moulard.net>

	merge -r 1336:1376 https://svn.gostai.com/svn/kernel1/trunk.

        This merge introduces a bug in result display
        which will be fixed while merging r1385. See:
        https://core.gostai.com/projects/kernel1/changeset/1385

	2007-07-24  Thomas Moulard  <thomas.moulard@gmail.com>
	Restore crushed modifications.
        (crushed while merging boost-thread branch into trunk in r1341)
	* configure.ac,
	* include/kernel/uvariable.hh,
	* src/Makefile.am,
	* src/parser/bison/ugrammar.y,
	* src/parser/bison/utoken.l,
	* src/ucommand.cc,
	* src/ucommand.hh,
	* src/uconnection.cc,
	* src/uexpression.cc: Here.

	2007-07-24  Guillaume Deslandes  <deslandes@gostai.com>
	merge -r 1362:1367 https://svn.gostai.com/svn/kernel1/branches/1.0

	2007-07-23  Guillaume Deslandes  <deslandes@gostai.com>
	Use UConnection as a stream
	This still needs cleaning.
	It will be done after more intensibve testing.
	* include/kernel/ucomplaints.hh (message): New. Unify functions for
	error and warning messages.
	* include/kernel/uconnection.hh: .
	* src/network/bsdnet/connection.cc: Fixed prototypes.
	(endline): Moved implementation from UConnection here.
	* Src/network/bsdnet/connection.hh: Idem.
	* src/parser/bison/ugrammar.y: Fixed calls.
	* src/ucommand.cc: .
	* src/ucomplaints.cc (messages): New. Static array for messages.
	(message): New. Unified function.
	* src/uconnection.cc: Fixed calls.
	* src/uexpression.cc: Fixed calls.
	* src/ughostconnection.cc: Fixed prototypes.
	(endline): Moved implementation from UConnection here.
	* src/ughostconnection.hh: Idem.
	* src/uobj.cc: Fixed calls.
	* src/uobject.cc: Fixed calls.
	* src/userver.cc: Fixed calls.
	* src/uvalue.cc: Fixed prototypes and calls.
	* src/uvariable.cc: Fixed calls.

	2007-07-23  mefyl  <mefyl@lrde.epita.fr>
	merge -r 1340:1362 https://svn.gostai.com/svn/kernel1/branches/1.0

	2007-07-23  mefyl  <mefyl@lrde.epita.fr>
	Use '**' instead of '^'. Update tests external.
	* src/parser/bison/ugrammar.y: Use '**' instead of '^' in the grammar.
	* tests-local.mk: Do not check new tests from trunk which fail.

	2007-07-19  Thomas Moulard  <thomas.moulard@gmail.com>
	Merge boost-thread, 1.0 into trunk.
	* .automerge: Update revision.
	* ChangeLog,
	* Makefile.am,
	* configure.ac,
	* include/kernel/blockmemorymanager.hh,
	* include/kernel/uconnection.hh,
	* include/kernel/userver.hh,
	* include/kernel/uvariable.hh,
	* src/Makefile.am,
	* src/memorymanager/memorymanager.cc,
	* src/network/bsdnet/network.cc,
	* src/parser/bison/ugrammar.y,
	* src/parser/bison/utoken.l,
	* src/ucommand.cc,
	* src/ucommand.hh,
	* src/uconnection.cc,
	* src/uexpression.cc,
	* src/userver.cc: Import branches.

	Automerge: svn merge -r 1186:1340 https://svn.gostai.com/svn/kernel1/branches/1.0

	2007-07-13  Akim Demaille  <demaille@gostai.com>

	Fix ''d
	* src/parser/bison/ugrammar.y: Actually, it's 'dd.

	2007-07-12  mefyl  <mefyl@lrde.epita.fr>

	Warn on use of operator ^. Add operator **.
	* src/parser/uparser.cc,
	* src/parser/uparser.hh: Add a mehod to emit warnings. 
	* src/parser/bison/utoken.l: Emit warnings on ^. 
        Scan ** as exponent operator
        * src/uconnection.cc,
        * src/uexpression.cc: Report warnings through the connection.

2007-10-19  Akim Demaille  <akim@lrde.epita.fr>

	Fix, again, externals.
	Something is going wrong: sometimes when updating the externals,
	I actually lost some subscriptions.

2007-10-19  Akim Demaille  <akim@lrde.epita.fr>

	Update tests.
	* tests-local.mk: Adjust.

2007-10-19  Akim Demaille  <akim@lrde.epita.fr>

	Sort lines.
	* share/urbi/urbi.u: here.

2007-10-19  Akim Demaille  <akim@lrde.epita.fr>

	Remove dependencies on ucommand.hh.
	* src/ucommand.hh, src/ucommand.cc (initializeTagInfos)
	(systemTagInfo, notagTagInfo): Move to...
	* include/kernel/tag-info.hh, src/tag-info.cc: here.
	Adjust dependencies.
	* src/uconnection.cc: No longer include ucommand.hh.
	* src/userver.cc: No longer include ucommand.hh.
	(UServer::mark): Comment out the body, for the time being.

2007-10-19  Akim Demaille  <demaille@gostai.com>

	Update precedence.
	* src/parser/ugrammar.y: from 1.x.
	Should have been done by Quentin Hocquet.

2007-10-16  Akim Demaille  <akim@lrde.epita.fr>

	No longer export float functions.
	* src/object/float-class.hh: here, since we no longer have
	direct tests on them, they are tested via Urbi.

2007-10-16  Akim Demaille  <akim@lrde.epita.fr>

	dev/ update.
	* ast-clone-visitor-gen: Rename as...
	* ast-cloner-gen: this.
	Update.

2007-10-16  Akim Demaille  <demaille@gostai.com>

	Fix Flex warning.
	* src/parser/utoken.l: Catch stray chars in all start conditions.

2007-10-16  Akim Demaille  <demaille@gostai.com>

	Formatting changes.
	* src/parser/ugrammar.y: here.

2007-10-16  Thomas Moulard  <thomas@moulard.net>

	Fix float implementation.
	* share/urbi/urbi.u: Add Math wrapper.
	* src/object/float-class.cc: Fix implementation.

2007-10-15  Akim Demaille  <demaille@gostai.com>

	Update tests.
	* tests-local.mk: Adjust.

2007-10-15  Akim Demaille  <demaille@gostai.com>

	Update test suite.
	* tests-local.mk: now we must specify the directory of the failed
	tests.

2007-10-15  Akim Demaille  <demaille@gostai.com>

	Prefer expr to stmt.
	* src/parser/ugrammar.y: The inherits and disinherits keywords
	are now proper binary operators returning expressions.
	So is "class foo { stmts }".

2007-10-15  Akim Demaille  <demaille@gostai.com>

	do.
	* src/ast/ast.yml (Scope::target): New.
	* share/urbi/urbi.u: Use it to declare the String and Float features.
	* src/parser/ugrammar.y, src/parser/utoken.l (TOK_DO): New.
	(do expr { stmts }): Generalization of scope.
	Adjust scope uses.
	* src/runner/runner.cc (Scope): Adjust.
	* tests-local.mk: We no longer pass class-definition.chk which is
	really a stupid test case that we should get rid of.

2007-10-15  Akim Demaille  <demaille@gostai.com>

	Sort rules.
	* src/parser/ugrammar.y: Here.

2007-10-15  Akim Demaille  <demaille@gostai.com>

	Declaration order change.
	* src/parser/ugrammar.y: Here.

2007-10-15  Akim Demaille  <demaille@gostai.com>

	Fix arg count check.
	* src/runner/runner.cc: here.
	The code used to be right, I shouldn't have changed it.

2007-10-15  Akim Demaille  <demaille@gostai.com>

	Fix arity check.
	* src/object/primitives.hh: Comment changes.
	* src/object/urbi-exception.hxx: Fix error message.

2007-10-15  Akim Demaille  <demaille@gostai.com>

	Sanitize Urbi exceptions.
	* src/object/urbi-exception.cc, src/object/urbi-exception.hh,
	* src/object/urbi-exception.hxx:
	Pass strings by const ref.
	Pass first the formal argument type/number, then the effective
	one.
	I think the previous code had it wrong, but it was not tested
	(for builtins).
	(UrbiException::fun_): New.
	With a new ctor.
	(UrbiException::what): Adjust.
	* src/object/primitives.hh: Adjust dependencies, and pass
	the __PRETTY_FUNCTION__ when we can.
	(TYPE_CHECK): Make it a decent macro.
	* src/runner/runner.cc: Adjust.
	* src/object/float-class.cc: Adjust.
	(float_class_clone): New.

2007-10-15  Akim Demaille  <demaille@gostai.com>

	shared_type.
	* src/object/object.hh, src/object/atom.hh (shared_type): New.
	* src/object/atom.hh, src/object/atom.hxx (clone): New.

2007-10-15  Akim Demaille  <demaille@gostai.com>

	++ etc. are expressions bw expressions.
	* src/parser/ugrammar.y: Don't require lvalues for ++, += etc.
	And don't return lvalues either (bw, even in C ++ does not
	return an lvalue, it doesn't make sense).
	Give precedences to them.

2007-10-13  Akim Demaille  <akim.demaille@free.fr>

	src/ast/Makefile.in no longer exists.
	* dev/ast-ignores-gen: Remove it from ignores.

2007-10-13  Akim Demaille  <akim.demaille@free.fr>

	This is not k1.
	* configure.ac: Fix AC_INIT invocation.

2007-10-13  Akim Demaille  <akim.demaille@free.fr>

	Remove debug code.
	* src/parser/ugrammar.y (implicit): Here.
	Reported by Benoit Sigoure.

2007-10-13  Akim Demaille  <akim.demaille@free.fr>

	mv src/parser/bison/* src/parser.
	* src/parser/bison/bison.mk, src/parser/bison/flex-lexer.hh,
	* src/parser/bison/ugrammar.y, src/parser/bison/utoken.l:
	Rename as....
	* src/parser/parser.mk, src/parser/flex-lexer.hh,
	* src/parser/ugrammar.y, src/parser/utoken.l:
	this.
	Adjust dependencies.
	* src/Makefile.am, src/parser/uparser.hh: Adjust.

2007-10-12  Akim Demaille  <akim.demaille@free.fr>

	Warn about implicit noops.
	* src/ast/ast.yml (Noop::implicit): New.
	* src/parser/bison/ugrammar.y (warn, warn_implicit, implicit): New.
	Use them.
	* tests-local.mk: Update XFAILS.

2007-10-12  Akim Demaille  <akim.demaille@free.fr>

	Fix ++.
	We need to override clone (in the C++ world) for Atoms.
	* share/urbi/urbi.u (Float.++, Float.--): Rewrite.
	* tests-local.mk: k2-inplace.chk passes.

2007-10-10  Akim Demaille  <akim.demaille@free.fr>

	++ is incorrect.
	* share/urbi/urbi.u (Float.++, Float.--): Try to fix them...
	* tests-local.mk: but acknowledge we failed.

2007-10-10  Akim Demaille  <akim.demaille@free.fr>

	String comparison.
	* share/urbi/urbi.u (String.<=, String.>, String.>=): New.

2007-10-10  Akim Demaille  <akim.demaille@free.fr>

	Makefile.am simplification.
	* src/ast/ast.mk: Fuse two variable increments.

2007-10-10  Akim Demaille  <akim.demaille@free.fr>

	Return floats.
	* src/object/string-class.cc: Do not return Integers, k2 is
	not ready for them.

2007-10-10  Akim Demaille  <akim.demaille@free.fr>

	Missing lval.
	* src/parser/bison/utoken.l: != is expected to have a semantic value.

2007-10-10  Akim Demaille  <akim.demaille@free.fr>

	Fix the priorities.
	* src/parser/bison/ugrammar.y: Strictly follow the C precedence
	rules, except, of course, those for &, |, ;, and ,.

2007-10-10  Benoit Sigoure  <tsuna@lrde.epita.fr>

	Adjust a Makefile.
	* src/ast/ast.mk: Use dist_libkernel_la_SOURCES instead of
	libkernel_la_SOURCES.

2007-10-10  Benoit Sigoure  <tsuna@lrde.epita.fr>

	Simplify the distribution of generated files.
	* src/ast/ast.mk: Put BUILT_SOURCES_ast in libkernel_la_SOURCES
	instead of EXTRA_DIST and nodist_libkernel_la_SOURCES.

2007-10-10  Benoit Sigoure  <tsuna@lrde.epita.fr>

	Distribute urbi.u.
	* Makefile.am: Here.

2007-10-10  Benoit Sigoure  <tsuna@lrde.epita.fr>

	Properly distribute generated AST files.
	* src/ast/ast.mk (EXTRA_DIST): Add BUILT_SOURCES_ast.

2007-10-10  Benoit Sigoure  <tsuna@lrde.epita.fr>

	Fix (again) dependencies in ast.mk.
	* src/ast/ast.mk: Here.

2007-10-10  Benoit Sigoure  <tsuna@lrde.epita.fr>

	Fix compilation dependencies for uconsole.
	* src/Makefile.am: Remove the remaining traces of libast.
	(uconsole_LDADD): Fix.

2007-10-10  Benoit Sigoure  <tsuna@lrde.epita.fr>

	More dependency fixes in ast.mk.
	* src/ast/ast.mk: Fix dependencies for all.hh, ignores and fwd.hh.

2007-10-10  Benoit Sigoure  <tsuna@lrde.epita.fr>

	Fix the non-recursive Makefile.
	* dev/ast-nodes-mk-gen: Prefix the paths to the files listed in the
	piece of Makefile by `ast/'.
	* src/ast/ast.mk: Be nicer to automake by enabling it to include the
	pieces of Makefile and properly resolve the dependencies.  Fix the
	names of several targets because now, file paths must be prefixed by
	`ast/'.

2007-10-09  Akim Demaille  <akim.demaille@free.fr>

	echo.
	* src/object/object-class.cc (object_class_echo): Issue to ***.

2007-10-09  Akim Demaille  <akim.demaille@free.fr>

	Operators are identifiers.
	* src/parser/bison/ugrammar.y (id): New.
	* src/parser/bison/ugrammar.y, src/parser/bison/utoken.l
	(TOK_STAR_ASSIGN, TOK_DIV_ASSIGN): New.
	(TOK_MINUSMINUS, TOK_PLUSPLUS, TOK_PLUSASSIGN, TOK_MINUSASSIGN):
	Rename as...
	(TOK_MINUS_MINUS, TOK_PLUS_PLUS, TOK_PLUS_ASSIGN, TOK_MINUS_ASSIGN):
	these.
	* share/urbi/urbi.u: Use these new symbols to define these
	operators.

2007-10-09  Akim Demaille  <akim.demaille@free.fr>

	Simplify ast/ast.mk.
	* src/ast/ast.mk: It is no longer needed to handle the special
	case of location.hh which is now a regular dependency.

2007-10-09  Akim Demaille  <demaille@gostai.com>

	ast/ast.mk.
	* src/ast/Makefile.am: Rename as...
	* src/ast/ast.mk: this.
	Adjust to work as a file included by src/Makefile.am.
	* configure.ac, src/Makefile.am: Adjust.

2007-10-09  Akim Demaille  <demaille@gostai.com>

	Float.set.
	* src/object/float-class.cc (float_class_set): New.
	Remove support for in place arithmetics as primitives.
	* share/urbi/urbi.u (Float.+=, Float.-=, Float.*=)
	(Float./=): New.

2007-10-09  Akim Demaille  <demaille@gostai.com>

	!.
	* src/object/object.hxx: Add missing !.

2007-10-09  Akim Demaille  <demaille@gostai.com>

	Atom::traits_type.
	* src/object/atom.hh (kind): New.
	(traits_type): Remove.
	Adjust dependencies.
	* src/object/object.hxx: Use libport::has.

2007-10-09  Akim Demaille  <demaille@gostai.com>

	Atom typedef.
	* src/object/atom.hh, src/object/atom.hxx (traits): Rename as...
	(traits_type): this.
	Adjust uses.
	(value_type, value_ref_type, value_set): New.
	Use it.
	* src/object/list-class.cc, src/object/object.hxx,
	* src/object/primitives.hh: Adjust.

2007-10-09  Akim Demaille  <akim.demaille@free.fr>

	for loops.
	* src/parser/bison/ugrammar.y (new_flavor, for_loop): New.
	(for): Use it.
	* tests-local.mk: We pass for-loop from k1.

2007-10-09  Akim Demaille  <akim.demaille@free.fr>

	Don't expect Call& to always have a value.
	We need some Void.
	* src/runner/runner.cc (Call&): Don't assert current_.

2007-10-09  Akim Demaille  <demaille@gostai.com>

	++.
	* src/object/float-class.cc: Support +=, -=, *= and /=.
	* share/urbi/urbi.u (Float.++, Float.--): New.
	* src/parser/bison/ugrammar.y, src/parser/bison/utoken.l
	(+=, -=, *=, /=): They now have a Symbol value.

2007-10-09  Akim Demaille  <akim.demaille@free.fr>

	Use __PRETTY_FUNCTION__.
	* src/userver.cc: here.

2007-10-09  Akim Demaille  <akim.demaille@free.fr>

	|-loops do not exist.
	* src/parser/bison/ugrammar.y (flavor.opt): Remove.
	Use pipe.opt instead.

2007-10-09  Akim Demaille  <demaille@gostai.com>

	Fix tests.
	Update tests.
	* share/urbi/urbi.u: Remove debug instructions.

2007-10-09  Akim Demaille  <demaille@gostai.com>

	urbi.u is born.
	* src/object/object-class.cc (object_class_init): No longer
	create inherit and disinherit messages.
	* share/urbi/urbi.u (Object.slotCopy): New.
	(Object.inherit, Object.disinherit): New.

2007-10-09  Akim Demaille  <demaille@gostai.com>

	More doxumentation.
	* src/parser/uparser.hh: here.

2007-10-09  Akim Demaille  <demaille@gostai.com>

	Comment changes.
	* src/uconnection.cc: Move some doxumentation to...
	* include/kernel/uconnection.hh: here.

2007-10-08  Akim Demaille  <demaille@gostai.com>

	.
	* include/kernel/userver.hh, src/userver.cc (load_init_file): New.

2007-10-08  Akim Demaille  <demaille@gostai.com>

	: in URBI_PATH.
	If someone can do more elegantly, I buy.
	* src/console.cc (ConsoleServer::ConsoleServer): Split the URBI_PATH.

2007-10-08  Akim Demaille  <demaille@gostai.com>

	slot_get in depth.
	* src/object/object.hh, src/object/object.cc, src/object/object.hxx
	(lookup): Rename as...
	(slot_get): this.
	* src/object/object-class.cc (object_class_getSlot): Use it.
	* src/runner/runner.cc: Adjust.
	Add a couple of assertions.

	* Makefile.am: Ship and install urbi.u.

2007-10-08  Akim Demaille  <demaille@gostai.com>

	urbi.u.
	* share/urbi/urbi.u: New.
	* src/userver.cc (initialize): Load it.
	(find_file): More traces.
	For some reason, failures are ignored: calls to "error"
	here go to void.  This is annoying.  To be fixed.
	(URBI_BUFSIZ): Useless.

2007-10-08  Akim Demaille  <demaille@gostai.com>

	Learn the alphabet.
	* src/runner/runner.cc: I is after F.

2007-10-08  Akim Demaille  <demaille@gostai.com>

	Cleanup.
	* src/runner/runner.cc: Sort functions.

2007-10-08  Akim Demaille  <demaille@gostai.com>

	Tests suite failures.
	* tests-local.mk: Pass -k2 to uconsole-check.

2007-10-08  Akim Demaille  <demaille@gostai.com>

	Kill Matthieu Notag.
	* include/kernel/uconnection.hh: Move inline functions...
	* include/kernel/uconnection.hxx: in this new file.
	* src/uconnection.cc: Move some doxumentation to...
	* include/kernel/uconnection.hh: here.
	* include/kernel/uconnection.hh, include/kernel/uconnection.hxx
	(sendc): Another one for std::string.
	* include/kernel/uconnection.hh, include/kernel/uconnection.cc
	(sendPrefix): Use it.
	Don't use static C buffers, let play C++.
	* Makefile.am: Adjust.

2007-10-08  Akim Demaille  <demaille@gostai.com>

	Nary pretty print.
	* src/ast/ast.yml (Nary::printer): Use iendl as a separator.

2007-10-08  Akim Demaille  <demaille@gostai.com>

	Spare compilation cycles.
	Suggested by Benoit Sigoure too.
	* src/object/Makefile.am, src/runner/Makefile.am: Rename as...
	* src/object/object.mk, src/runner/runner.mk: these.
	Adjust to be includable by...
	* src/Makefile.am: this.
	* configure.ac: Adjust.

2007-10-08  Akim Demaille  <demaille@gostai.com>

	k2 inherits k1 (poor little guy, so young and yet so old).
	* src/parser/bison/ugrammar.y: Support inherits/disinherits.

2007-10-08  Akim Demaille  <demaille@gostai.com>

	tests/ sync.
	* tests-local.mk: stopif fails.

2007-10-08  Akim Demaille  <demaille@gostai.com>

	More Object features.
	* src/object/object-class.cc (CHANGE_SLOT): Rename as...
	(SLOT_CHANGE): this, for consistency.
	(DECLARE): Rename as...
	(DECLARE1): this.
	(object_class_removeSlot, DECLARE2): New.
	* tests-local.mk: k2-closure fails.

2007-10-07  Benoit Sigoure  <tsuna@lrde.epita.fr>

	Workaround a bug in MSVC 2005 SP1.
	See:
	http://forums.microsoft.com/msdn/showpost.aspx?postid=987536
	http://support.microsoft.com/kb/930198 */
	* dev/ast-default-visitor-gen,
	* dev/ast-visitor-gen: Add typedef to work around a bug in MSVC 2005
	SP1.
	* src/ast/visitor.hxx: Adjust to use the workaround typedef.

2007-10-04  Benoit Sigoure  <tsuna@lrde.epita.fr>

	Simplify the way the `current_' value is handled.
	* src/runner/runner.cc (operator()(If)): Don't deal with current_
	anymore.  This reverts the change done 15 revisions ago (8 patches
	ago).
	(operator()(Call)): Use boost::shared_ptr::reset instead of `= 0'.
	(operator()(Nary)): Reset the `current_' value before starting to
	evaluate a new child of the Nary.
	(operator()(Noop)): Reset the `current_' value.
	(operator()(While)): Simplify.  `while' doesn't return a value.

2007-10-04  Benoit Sigoure  <tsuna@lrde.epita.fr>

	Properly clean the build tree.
	* src/parser/bison/bison.mk (CLEANFILES): Add the HTML file produced
	by output-to-html.

2007-10-03  Benoit Sigoure  <tsuna@lrde.epita.fr>

	Use the replacement implementation of `round' if needed.
	* src/object/float-class.cc [!HAVE_ROUND]: Use the replacement
	implementation of libport.

2007-10-03  Benoit Sigoure  <tsuna@lrde.epita.fr>

	Partial fix of distcheck.
	* Makefile.am (EXTRA_DIST): Adjust properly: distribute required
	stuff from build-aux and remove (deprecated) Windows stuff.
	* configure.ac (AM_INIT_AUTOMAKE): Don't generate .zip distribution
	as we don't need it at this stage of development, it's a waste of time.
	* src/ast/Makefile.am (EXTRA_DIST): Distribute missing witness files.
	* src/object/Makefile.am (libobject_la_SOURCES): Properly list all
	sources.

2007-10-03  Benoit Sigoure  <tsuna@lrde.epita.fr>

	Remove the networking from the kernel.
	* src/Makefile.am: Adjust.
	* src/network/bsdnet/bsdnet.mk: Remove.
	* src/network/bsdnet/connection.cc: Remove.
	* src/network/bsdnet/connection.hh: Remove.
	* src/network/bsdnet/network.cc: Remove.
	* src/network/bsdnet/network.hh: Remove.

2007-10-03  Benoit Sigoure  <tsuna@lrde.epita.fr>

	Use a real exception hierarchy.
	* src/object/urbi-exception.hh (UrbiException): Remove the static
	methods lookupFailed, redefinition, primitiveError,
	wrongArgumentType and wrongArgumentCount.
	(LookupError, RedefinitionError, PrimitiveError, WrongArgumentType)
	(WrongArgumentCount): New exception classes.
	Adjust various Doxygen comments.
	* src/object/urbi-exception.cc (location_get, location_set): Move...
	* src/object/urbi-exception.hxx: ... here.
	Implement various inline constructors.
	* src/object/fwd.hh: Add new forward declarations.
	* src/object/object.cc,
	* src/object/primitives.hh,
	* src/object/float-class.cc: Adjust.

2007-10-03  Benoit Sigoure  <tsuna@lrde.epita.fr>

	Remove old object-related tests.
	* src/object/Makefile.am: Adjust.
	* src/object/object-test-lookup.cc: Remove.
	* src/object/object-test-parent.cc: Remove.
	* src/object/object-test-primitives.cc: Remove.
	* src/object/object-test-slot.cc: Remove.
	* src/object/object-test.cc: Remove.
	* src/object/object-test.hh: Remove.

2007-10-03  Benoit Sigoure  <tsuna@lrde.epita.fr>

	Disable hard errors.
	* configure.ac (ENABLE_HARD_ERRORS): New.  Set to false.
	* tests-local.mk (XFAIL_TESTS): Adjust.

2007-10-02  Benoit Sigoure  <tsuna@lrde.epita.fr>

	Don't add unecessary `Noop' in the AST.
	* src/ast/ast.yml (Nary::back_flavor_set): New method.
	* src/ast/flavor.cc (operator<<(flavor_type)): Print "???" for
	flavor_none.
	* src/parser/bison/ugrammar.y (stmts): Prevent Noop to be added in
	Nary.
	* src/runner/runner.cc:
	(operator()(If)): Don't let the condition leak from the `if'.
	(operator()(Nary)): Remove an invalid passert.
	(operator()(While)): Don't let the condition leak from the `while'

2007-10-02  Benoit Sigoure  <tsuna@lrde.epita.fr>

	Fix an invalid assert.
	* src/runner/runner.cc (operator(Nary)): Here.

2007-10-02  Benoit Sigoure  <tsuna@lrde.epita.fr>

	Change the way results are returned to the connection.
	* src/ast/ast.yml (Nary): Add a new `toplevel' attribute.
	* src/runner/runner.hh (emit_result): Remove.
	* src/runner/runner.cc (raise_error_): Drop the `current_' value.
	(finished): Fetch the `current_' value from the coroutine that
	finished.
	(operator(Nary)): Adjust: return values to the connection if this
	Nary is at the toplevel.
	(operator(Noop)): Do not reset the current_ value.
	(operator(Pipe)): Adjust.
	* src/uconnection.cc (execute): Properly set the toplevel Nary
	nodes.

2007-10-02  Akim Demaille  <demaille@gostai.com>

	Object.addParent, removeParent.
	* src/object/atom.hxx: Use pabort.
	* src/object/object-class.cc (CHANGE_PARENTS): New.
	(object_class_addParents, object_class_removeParents): New.
	Bind them.

2007-10-02  Akim Demaille  <demaille@gostai.com>

	parent_type is rObject only.
	* src/object/object.cc, src/object/object.hh, src/object/object.hxx
	(parent_type): Remove.

2007-10-02  Akim Demaille  <demaille@gostai.com>

	List.size.
	* src/object/list-class.cc (tail, insert, sort): Fix return type.
	(size): New.
	Bind it.

2007-10-02  Akim Demaille  <demaille@gostai.com>

	ast::Flavorable.
	* src/ast/ast.yml (Flavorable): New.
	(While): Derive from it.
	* src/parser/bison/ugrammar.y: Adjust to build "while|" too.
	* src/runner/runner.cc: Adjust.

2007-10-02  Akim Demaille  <demaille@gostai.com>

	ast::flavor_type.
	Replaces former Flavorable and execution_kind.
	* src/ast/flavor.hh, src/ast/flavor.cc: New.
	* dev/ast_params.py: Use it.
	* src/ast/ast.yml (Nary): Use it.
	(Nary::execution_kind): Remove.
	* src/ast/Makefile.am: Compile it.
	* src/parser/bison/ugrammar.y: Adjust.
	* src/parser/bison/utoken.l: Adjust.
	* src/runner/runner.cc: Adjust.

2007-10-02  Akim Demaille  <demaille@gostai.com>

	Slot redefinition.
	* src/object/urbi-exception.hh, src/object/urbi-exception.cc,
	* src/object/urbi-exception.hxx:
	Move the error messages to where they are used instead of using
	variables.
	(redefinition): New.
	(lookupFailed): Take a symbol, since that's what it's about.
	Adjust uses.
	* src/object/object.hxx (slot_set): Move to...
	* src/object/object.cc (slot_set): here.
	Catch redefinition.

2007-10-02  Akim Demaille  <demaille@gostai.com>

	Assignment depends on the container.
	"=" must update the value, not set it.
	Unless the object is a local variable container.
	* src/object/object.hh, src/object/object.cc, src/object/object.hxx
	(locals_, locals_set, locals_get): New.
	(lookup_set_type): Rename as...
	(objects_type): this.
	(which): New.
	(lookup, slot_set, update_slot): Use it.
	(operator[]): Remove: its semantics is unclear since now the
	lookup depends whether we want to read or to write.
	(own_slot_get): New.
	* src/runner/runner.cc, src/runner/runner.hxx: Adjust to
	declare locals objects as such.

	* src/parser/bison/ugrammar.y: Documentation changes.

2007-10-02  Akim Demaille  <demaille@gostai.com>

	Complete UCONSOLE_MODE.
	* src/parser/bison/utoken.l: Also catch [:] continuation lines.

2007-10-02  Benoit Sigoure  <tsuna@lrde.epita.fr>

	Fix a debugging message.
	* src/runner/runner.cc (operator(ast::While)): Properly print the
	body.

2007-09-27  Thomas Moulard  <thomas@moulard.net>

	Add locations to run-time errors.
	* src/object/urbi-exception.cc: Add getter and setter for location.
	* src/object/urbi-exception.hh: Add location, getter and setter.
	* src/runner/runner.cc: Add locations to run-time errors and display it.

2007-09-27  Thomas Moulard  <thomas@moulard.net>

	Sort primitive is not in place.
	* src/object/list-class.cc: Here.

2007-09-23  mefyl  <mefyl@lrde.epita.fr>

	Revert patch 1151 and 1152.
	* src/runner/runner.cc,
	* src/runner/runner.hxx: Handle context as a lobby slot instead of
	a special message.

2007-09-20  Akim Demaille  <akim.demaille@free.fr>

	string escapes
	* src/object/atom.hxx: Sort.
	Tidy.
	Clean.
	(Atom<String>::print): Use libport::escape.
	* tests-local.mk: Adjust to tests renaming.

2007-09-20  Akim Demaille  <akim.demaille@free.fr>

	Missing include
	* src/parser/bison/ugrammar.y: separator.hh is now needed.
	It used to "leak" from pretty-printer.hh.

2007-09-20  Akim Demaille  <akim.demaille@free.fr>

	Escape ast strings
	Reported by Benoit Sigoure.
	* src/ast/ast.yml (String::printer): Use escape.

2007-09-20  Akim Demaille  <akim.demaille@free.fr>

	Don't lose the UCONSOLE_MODE when BEGIN is called
	When we use BEGIN (e.g. for strings), we come back to INITIAL
	instead of coming back to UCONSOLE_MODE.
	* src/parser/bison/utoken.l (first_run): Replace with...
	(sc_default): this.
	Compute appropriately.
	(UCONSOLE_MODE): Rename as...
	(SC_UCONSOLE): this.

2007-09-20  Akim Demaille  <akim.demaille@free.fr>

	Use libport::escape in the pretty printer
	* dev/ast_params.py (printer_cc_prologue): New.
	* dev/ast-pretty-printer-gen: Use it.
	Move includes used in the implementation into the CC file, not the HH.
	Remove useless imports.

2007-09-20  Akim Demaille  <demaille@gostai.com>

	= is sugar for setSlot
	We need updateSlot, but this implements exactly the (incorrect)
	semantics we have until now.
	* src/ast/ast.yml, src/runner/runner.hh, src/runner/runner.cc
	(Assign): remove.
	* src/object/object-class.cc (object_class_updateSlot): New.
	(object_class_setSlot): Return the pseudo rhs.
	* src/parser/bison/ugrammar.y (call): Yet another one, with 2 args.
	(assign): New.
	Use it to replace ast::Assign.

2007-09-20  Akim Demaille  <demaille@gostai.com>

	while
	* src/ast/ast.yml: Remove dead comments.
	(While): New.
	* src/parser/bison/ugrammar.y: Use it.
	* src/object/object.hh (IS_TRUE): New.
	* src/runner/runner.hh, src/runner/runner.cc (If): Use IS_TRUE.
	Remove spurious YIELD.
	(While): New.

2007-09-20  Akim Demaille  <demaille@gostai.com>

	Function arity, echo & print
	* src/object/code-class.cc (code_class_echo): Remove, it is
	unclear why it was there, not to mention that it subscribed itself
	in context_class, not code_class.
	So move it to...
	* src/object/object-class.cc (object_class_echo): here.
	Reimplement using...
	(object_class_print): this.
	Reimplement it to issue the pretty-printed output, not the detailed
	debug output.

	* src/object/urbi-exception.cc: Simplify error msg..
	* src/object/urbi-exception.hh, src/object/urbi-exception.hxx
	(check_arg_count): New.
	* src/object/primitives.hh: Use it.
	* src/runner/runner.cc: Ditto.

	* tests-local.mk: All the k2 tests pass.

2007-09-20  Akim Demaille  <demaille@gostai.com>

	Even more debugging
	* src/runner/runner.cc, src/runner/runner.hxx: More
	ECHOs.
	Simplify a couple of ones.

2007-09-20  Akim Demaille  <demaille@gostai.com>

	String::+
	* src/object/object.hh (VALUE): New.
	Bad name, agreed.  Please, make it clearer.
	* src/object/float-class.cc: Use it.
	* src/object/primitives.hh: Ditto.
	* src/object/string-class.cc (PRIMITIVE_OP_STRING): Don't work
	on symbols, but on std::string.
	(String::add): New.

2007-09-20  Akim Demaille  <demaille@gostai.com>

	String::print
	* src/ast/ast.yml: Implement it.

2007-09-20  Akim Demaille  <demaille@gostai.com>

	if then else
	* src/ast/ast.yml (If): New.
	* src/parser/bison/ugrammar.y: Build it.
	* src/runner/runner.hh, src/runner/runner.cc: Handle it.
	(AST, JECHO): New macros.  Use them.

2007-09-20  Akim Demaille  <demaille@gostai.com>

	Object::type_is
	* src/object/object.hh (object::kind_is,  object::type_is): New.
	* src/object/object.hxx: implement them.
	* src/object/primitives.hh (TYPE_CHECK): New.
	Use it.
	Extracted from...
	(FETCH_ARG): here.

2007-09-20  Akim Demaille  <demaille@gostai.com>

	CPP Fixes
	* src/object/atom.cc: Remove, unused.
	* src/object/atom.hh: Fix guards.

2007-09-19  Benoit Sigoure  <tsuna@lrde.epita.fr>

	Simplify the parser.
	Patch by Akim Demaille.
	* src/parser/bison/ugrammar.y (root): Simplify the way stmts are
	handled.

2007-09-19  Benoit Sigoure  <tsuna@lrde.epita.fr>

	Be nice to non-SVN users.
	* src/ast/Makefile.am (ignores.stamp): Set svn:ignores only when SVN
	is used.

2007-09-18  Akim Demaille  <demaille@gostai.com>

	Method look up in the object itself
	* src/runner/runner.cc (Call): The parent of the call's local
	object is the target (self).

2007-09-18  Akim Demaille  <demaille@gostai.com>

	Tidy the grammar
	* src/parser/bison/ugrammar.y: Classify stmt rules.
	Reactivate some of the rules.

2007-09-18  Akim Demaille  <demaille@gostai.com>

	Propagate k1_id
	* src/parser/bison/ugrammar.y (name): Remove, replaced by k1_id.

2007-09-18  Akim Demaille  <demaille@gostai.com>

	Dead code
	* src/parser/bison/ugrammar.y: Remove it, to avoid confusion
	with disabled code.

2007-09-18  Akim Demaille  <demaille@gostai.com>

	Accept x.f().g()
	This change was quite tough, and I finally decided to disable
	most of the grammar to have it work.  It is really difficult
	to blend what JC names "C++ syntax" with the generalization
	of the concept of name.
	Maybe we should get rid of the latter (complex names), and
	see the assignment as just another message sent to some expression.
	A` la Self.
	* src/parser/bison/ugrammar.y (k1_id): New.
	(call): One more.
	("."): Set its priority to high.
	(message): New.
	(call): New.
	(expr, lvalue): Use it.

2007-09-18  Akim Demaille  <demaille@gostai.com>

	Space changes
	* src/parser/bison/ugrammar.y: here.

2007-09-18  Akim Demaille  <demaille@gostai.com>

	Disable derives in the scanner
	* src/parser/bison/utoken.l: Do it.

2007-09-18  Akim Demaille  <demaille@gostai.com>

	Disable var { a; b }
	* src/parser/bison/ugrammar.y: Do it.

2007-09-18  Akim Demaille  <demaille@gostai.com>

	Disable derives
	* src/parser/bison/ugrammar.y: Disable them, it is yet unclear
	what's valid on their lhs.

2007-09-18  Akim Demaille  <demaille@gostai.com>

	Get rid of "names"
	* src/parser/bison/ugrammar.y (names): Remove, use
	identifiers instead.

2007-09-18  Akim Demaille  <demaille@gostai.com>

	Braces are mandatory for functions
	Otherwise we have nasty issues: "function foo (a)" looks
	like "fn foo() { (a) }" and "function foo(a) { a }".  The
	parser does not like this.
	* src/parser/bison/ugrammar.y: Do that.

2007-09-18  Akim Demaille  <demaille@gostai.com>

	Simplify the grammar
	* src/parser/bison/ugrammar.y (class_declaration): There
	is no reason to accept composite names here.

2007-09-18  Akim Demaille  <demaille@gostai.com>

	Unary -
	* src/object/float-class.cc (float_class_sub): Support 1- and 2-ary.
	* src/parser/bison/ugrammar.y (copy): Now has a symbol value.
	(NEG): Rename as...
	(UNARY): this.
	Instead of creating a NegOp, pass the message "-()" to the target.
	Support "copy expr" as some dummy sugar for "expr.copy".
	* src/parser/bison/utoken.l: Adjust.
	* src/ast/ast.yml (NegOp): Remove.
	* src/runner/runner.hh, src/runner/runner.cc: Adjust.

2007-09-18  Akim Demaille  <demaille@gostai.com>

	new_exp -> call
	* src/parser/bison/ugrammar.y (new_exp): Rename as...
	(call): this, it is more logical.

2007-09-18  Akim Demaille  <demaille@gostai.com>

	s/\BExp//g
	* src/ast/ast.yml: Remove all the suffixes "Exp".
	* src/parser/bison/ugrammar.y, src/runner/runner.cc,
	* src/runner/runner.hh: Adjust.

	* src/ast/Makefile.am: Set the svn:ignore property automatically.

2007-09-18  Akim Demaille  <demaille@gostai.com>

	Fix function's scope handling
	"function () exp" is sugar for "function() { exp }".
	* src/parser/bison/ugrammar.y (scope): New.
	Use it instead of always creating scopes, possibly unnecessary.
	Add one missing scope creation for function bodies.
	(formal_arguments): Rename as...
	(formal_args): this.
	* src/ast/ast.yml: Don't print braces for functions, let the body
	do it.

2007-09-18  Akim Demaille  <demaille@gostai.com>

	* src/ast/ast.yml (Nary::push_back): New.
	* src/parser/bison/ugrammar.y: Use it.
	As a side effect, when there is a single expression,
	it is flagged with execution_none, no longer with execution_foreground
	as Benoit Sigoure changed recently with his introduction of
	push_Nary_exp.
	(push_Nary_exp): Remove.

2007-09-16  Benoit Sigoure  <tsuna@lrde.epita.fr>

	Add assertions.
	* src/parser/bison/ugrammar.y (new_exp, take): Here.

2007-09-16  Benoit Sigoure  <tsuna@lrde.epita.fr>

	Do not abort when there is a runtime error.
	* src/runner/runner.cc (operator()(AssignExp)): Handle the
	shared_ptr-to-NULL case.
	(operator()(CallExp)): Don't abort, handle error cases more
	gracefully.
	(operator()(Nary)): When there is an error, go on with the next
	Nary.  This may or may not be correct :)

2007-09-15  Benoit Sigoure  <tsuna@lrde.epita.fr>

	Abort the execution of the Runner on runtime errors.
	* src/runner/runner.hh (raise_error_): New.
	* src/runner/runner.cc (raise_error_): Implement.
	(operator()(CallExp)): Abort the call if the target of the call is
	not available (most probably due to a lookup error).  Catch lookup
	failures and raise an error before aborting when they occur.
	(operator()(Nary)): Use raise_error_.

2007-09-15  Benoit Sigoure  <tsuna@lrde.epita.fr>

	Coroutines can abort their execution.
	* src/runner/coroutine.hh (abort): New.
	(CORO_CALL_INTERNAL_): Handle aborts.
	(CORO_END_): Fix a double delete that occured when the coroutine was
	terminated by an exception.
	* src/runner/coroutine.hxx (abort): Implement.
	* src/runner/scheduler.cc (schedule_immediately): Handle aborts.

2007-09-15  Benoit Sigoure  <tsuna@lrde.epita.fr>

	Make a hierarchy of coroutine exceptions.
	* src/runner/coroutine-yield.hh (CoroutineYield): Rename as
	CoroutineException.
	(CoroutineYield, CoroutineAbort): New exception classes.
	* src/runner/fwd.hh: Forward declare the new classes.

2007-09-15  Benoit Sigoure  <tsuna@lrde.epita.fr>

	Have less SEGV because of un-implemented features.
	* src/parser/bison/ugrammar.y (root, cstmt, lvalue): Adjust the
	rules to avoid SEGVs.
	* src/runner/runner.hh (operator()(TagExp)): Override.
	* src/runner/runner.cc (operator()(TagExp)): Add a dummy
	implementation.
	* src/uconnection.cc (received): Raise an error if the parser
	returns a NULL AST and did not have a parse error.
	* tests-local.mk (XFAIL_TESTS): Remove class-definition.chk (I
	wonder whether this test is of any use to any branch).

2007-09-14  Benoit Sigoure  <tsuna@lrde.epita.fr>

	Remove an invalid assert.
	* src/parser/bison/ugrammar.y (push_Nary_exp): Here.

2007-09-14  Benoit Sigoure  <tsuna@lrde.epita.fr>

	Remove dead code.
	* src/parser/bison/ugrammar.y (push_Nary_exp): Remove an unused
	overload.

2007-09-14  Benoit Sigoure  <tsuna@lrde.epita.fr>

	Fix the grammar.
	* src/parser/bison/ugrammar.y (push_Nary_exp): New helper.
	(root rule): Expect the top-level command to be ;-terminated or
	,-terminated.
	(stmts rule): Use it.
	* tests-local.mk (XFAIL_TESTS): k2-functions should now pass.

2007-09-14  Benoit Sigoure  <tsuna@lrde.epita.fr>

	Add a UCONSOLE_MODE to the scanner.
	* src/parser/bison/utoken.l [NDEBUG]: When the UCONSOLE_MODE
	environment variable is set, add a couple of rules to ignore the
	typical things we can find a .chk file.  This will (hopefully)
	simplify uconsole-check and make it easier to debug a .chk file
	directly within gdb.

2007-09-14  Benoit Sigoure  <tsuna@lrde.epita.fr>

	* src/uconnection.cc,
	* src/userver.cc: Fix includes.

2007-09-13  Akim Demaille  <demaille@gostai.com>

	Sort
	* src/runner/runner.cc (Nary): Move to where it belongs.

2007-09-13  Akim Demaille  <demaille@gostai.com>

	Introduce Nary
	* dev/ast-fwd-gen: Support fwd_hh_prologue.
	* dev/ast_params.py: Define it.
	Indentation changes.

	* src/ast/ast.yml (BinaryExp): Rename as...
	(Binary): this.
	(SemicolonExp, CommaExp): Remove, replaced by...
	(Nary): this.
	* src/ast/all.hh: Regen.
	* src/parser/bison/ugrammar.y (cstmt): New, used to handle
	| and &.
	(stmts): Now produce Nary.
	Handle , and ;.
	* src/runner/runner.hh, src/runner/runner.cc (SemicolonExp):
	Remove its support, replaced by...
	(Nary): this new one.
	(Noop): Set the current_ result to 0 instead of leaking the
	previous value.
	* include/kernel/uconnection.hh (active_command_): Be an
	Nary.
	* src/uconnection.cc: Adjust.
	(received): Instead of having a growing and shrinking tree,
	work on a single Nary by pushing into it the commands as they
	arrive.
	* src/userver.cc (UServer::work_handle_connections_): Comment out
	code that made sense only in k1 with a growing/shrinking tree.
	* tests-local.mk: Two more failures related to emit_result.

2007-09-13  Akim Demaille  <demaille@gostai.com>

	* src/runner/coroutine.cc: Use passert

2007-09-13  Akim Demaille  <demaille@gostai.com>

	Insert code after the includes
	* dev/ast-nodes-gen: Insert the prologue after the
	first includes so that the added bits can use entities
	declared in the headers.

2007-09-13  Akim Demaille  <demaille@gostai.com>

	Use foreach
	* src/userver.cc (work_handle_connections_)
	(work_handle_stopall_): here.

2007-09-13  Thomas Moulard  <thomas@moulard.net>

	Prevent runner from emitting a result after an error.
	* src/runner/runner.cc: Here.
	* tests-local.mk: Enable test.

2007-09-13  Thomas Moulard  <thomas@moulard.net>

	Fix typo.
	* tests-local.mk: Here.

2007-09-13  Akim Demaille  <demaille@gostai.com>

	Formatting changes
	* dev/ast-nodes-gen: Empty line bw accept implementations.

2007-09-13  Benoit Sigoure  <tsuna@lrde.epita.fr>

	Finally merge Thomas' work on exception handling.
	* src/runner/coroutine.hh (CORO_CALL_CATCH): New.
	(CORO_CALL_): Rename as CORO_CALL_INTERNAL_.
	(CORO_CALL_): New.
	(CORO_CALL): Use CORO_CALL_.
	* src/runner/runner.cc (operator()(SemicolonExp)): Use
	CORO_CALL_CATCH to handle exceptions.

2007-09-13  Akim Demaille  <demaille@gostai.com>

	* src/object/atom.hh, src/object/atom.hxx (code_traits::type):
	Now ast::Function.
	* src/runner/runner.cc (operator()(Function)): Adjust.
	(operator()(CallExp)): Adjust.
	Handle Urbi function calls with arguments.

2007-09-13  Akim Demaille  <demaille@gostai.com>

	Make handling of "context" more local
	* src/runner/runner.cc: here.
	Group the handling of the message name.

2007-09-13  mefyl  <mefyl@lrde.epita.fr>

	Handle the 'context' special message.
	* src/runner/runner.cc: Catch and handle the message.
	* src/runner/runner.hxx: Remove obsolete 'context' slot.
	* src/object/atom.hxx: Print out context, for test purpose.

2007-09-13  Thomas Moulard  <thomas@moulard.net>

	Add string primitives.
	* src/object/string-class.cc: Here.

2007-09-13  Akim Demaille  <demaille@gostai.com>

	Disable "autostringification"
	* src/parser/bison/utoken.l: For the time being, do not
	allow automatic stringification of add, cancel etc.  Another,
	hopefully cleaner, solution will be found when needed.

2007-09-12  Thomas Moulard  <thomas@moulard.net>

	Make URBI strings symbols.
	* src/object/atom.hh: Here.
	* src/object/object-class.cc: Remove useless symbol construction.

2007-09-12  Thomas Moulard  <thomas@moulard.net>

	Revert r1505.
	* src/object/object-class.cc: Don't sort.

2007-09-12  Thomas Moulard  <thomas@moulard.net>

	Sort slotNames output.
	* src/object/object-class.cc: Here.

2007-09-12  Thomas Moulard  <thomas@moulard.net>

	Add sort primitive.
	* src/object/atom.hh: Add comparison operator.
	* src/object/atom.hxx: Idem.
	* src/object/list-class.cc: Add sort primitive.
	* src/object/object.cc: Add comparison operator.
	* src/object/object.hh: Idem.

2007-09-10  Thomas Moulard  <thomas.moulard@gmail.com>

	Fix slotNames.
	* src/object/atom.hxx: Fix FIXME's.
	* src/object/object-class.cc: Fix slotNames returned values.

2007-09-10  Thomas Moulard  <thomas.moulard@gmail.com>

	Check argument's count in object's primitives.
	* src/object/object-class.cc: Check argument's count.
	* src/object/object-test-lookup.cc: Catch exceptions by reference.
	* src/runner/runner.cc: Add "!!!" before errors.

2007-09-09  Thomas Moulard  <thomas.moulard@gmail.com>

	Check argument's count and handle lookup failure.
	* src/object/Makefile.am: Add urbi-exception.hxx.
	* src/object/float-class.cc: Check argument's count.
	* src/object/object-test-lookup.cc: Use UrbiException
	instead of std::exception.
	* src/object/object.cc: Handle lookup failure.
	* src/object/primitives.hh: Check argument's count.
	* src/object/urbi-exception.cc: Add error messsages text.
	* src/object/urbi-exception.hh: Add named constructors.
	* src/object/urbi-exception.hxx: Implement named constructors. New.

2007-09-09  Benoit Sigoure  <tsuna@lrde.epita.fr>

	Remove useless file.
	* buildnumber.php: Remove.

2007-09-09  Benoit Sigoure  <tsuna@lrde.epita.fr>

	Minor changes.
	* AUTHORS,
	* NEWS,
	* README: Adjust.

2007-09-09  Benoit Sigoure  <tsuna@lrde.epita.fr>

	Minor changes.
	* configure.ac: Aesthetic changes.
	* src/runner/coroutine.cc,
	* src/runner/coroutine.hh: Disable debug traces.
	* src/uconnection.cc: Print debug message only with
	ENABLE_DEBUG_TRACES.

2007-09-09  mefyl  <mefyl@gruntech.net>

	Remove coroutines debug traces.
	* src/console.cc,
	* src/runner/scheduler.cc,
	* src/uconnection.cc: Here.
	* src/runner/runner.hh: Remove trailing whitespace.

2007-09-08  Thomas Moulard  <thomas.moulard@gmail.com>

	Add introspection functions.
	* src/object/atom.hxx: Fix code/primitive printing.
	* src/object/code-class.cc: Send endline after echo.
	* src/object/object-class.cc: Add slotNames, parents, getSlot, setSlot.
	* src/object/object.hh: Add accessor for parents and slots.
	* src/object/object.hxx: Idem.

2007-09-07  Thomas Moulard  <thomas.moulard@gmail.com>

	Handle run-time URBI errors.
	* src/object/float-class.cc: Primitives now throw errors.
	* src/object/urbi-exception.cc: Fix error format.
	* src/runner/runner.cc: Catch run-time errors.

2007-09-05  Benoit Sigoure  <tsuna@lrde.epita.fr>

	Fix the test suite.
	* src/object/object-test-primitives.cc: Adjust to match the new
	prototypes (pass a NULL context to float_class_mul and
	float_class_add).
	* tests-local.mk (XFAIL_TESTS): Adjust (sort and add
	parse-errors.chk since a k2-specific version of this test will be
	added).

2007-09-04  mefyl  <mefyl@lrde.epita.fr>

	Add list insertion functions.
	* src/object/atom.hh,
	* src/object/atom.hxx: Add a non-const accessor to the held value.
	* src/object/primitives.hh: Add macro for primitive taking objects
	as argument.
	* src/object/list-class.cc,
	* src/object/list-class.hh: Add insertion function.

2007-09-04  Akim Demaille  <demaille@gostai.com>

	Don't yield for Scope
	* src/runner/runner.cc (YIELD): Take no arg, it is very misleading:
	it looks like we yield a result.
	(Scope): Don't yield here, we do nothing.

2007-09-04  Akim Demaille  <demaille@gostai.com>

	Fix scopes handling
	* src/ast/ast.yml: Implement default visitor.
	* src/runner/runner.cc: Fix Scope processing.

2007-09-04  Akim Demaille  <demaille@gostai.com>

	Start scopes implementation
	* src/ast/ast.yml (Scope): New.
	* src/parser/bison/ugrammar.y: Support it.
	* src/runner/runner.hh, src/runner/runner.hxx,
	* src/runner/runner.cc: Ditto.
	(locals_): New.

2007-09-04  Akim Demaille  <demaille@gostai.com>

	k2-check
	* tests-local.mk (K2_TESTS, k2-check): New.

2007-09-04  Akim Demaille  <demaille@gostai.com>

	Let primitives access the context
	* src/object/fwd.hh (primitive_type): Takes an rContext
	as 1st arg.
	* src/object/code-class.cc, src/object/float-class.cc,
	* src/object/float-class.hh, src/object/list-class.cc,
	* src/object/list-class.hh, src/object/object-class.cc,
	* src/object/primitive-class.hh, src/object/primitives.hh,
	* src/runner/runner.cc:
	Adjust.

2007-09-04  Akim Demaille  <demaille@gostai.com>

	Use Boost PP
	* src/runner/runner.hh: To factor op() declarations.

2007-09-04  Akim Demaille  <demaille@gostai.com>

	Disable "def" instead of "var"
	* src/parser/bison/ugrammar.y: here.

2007-09-04  Akim Demaille  <demaille@gostai.com>

	Fix Bison use
	Apparently I didn't know that <TYPE> anotations
	were applied to all the following tokens...
	* src/parser/bison/ugrammar.y: Fix <types>.
	Factor them.

2007-09-04  Akim Demaille  <demaille@gostai.com>

	Use regular idiom for unused values
	* dev/ast-pretty-printer-gen: Don't use a fake function,
	cast to void.

2007-09-04  Akim Demaille  <demaille@gostai.com>

	More automatic generation
	* dev/ast-all-gen: New.
	* dev/ast-ignores-gen: New.
	* dev/ast-visitor-gen: Use Boost PP library.
	* src/ast/Makefile.am: Adjust to use the new generators.
	* src/ast/all.hh: Now generated (should be removed from repo).
	* src/ast/ast.yml (ScopeExp): Rename as...
	(Scope): this.

2007-09-04  Akim Demaille  <demaille@gostai.com>

	We need ReturnExp
	* src/ast/ast.yml (ReturnExp): Decomment it.
	Implement its printer.

2007-09-04  Akim Demaille  <demaille@gostai.com>

	object::State
	* src/object/state.hh, src/object/state.cc: New.
	* src/object/Makefile.am: Adjust.
	* src/object/atom.hh, src/object/atom.hxx: Context now
	holds a State, not a UConnection&.
	* src/object/code-class.cc: Adjust.
	* src/object/context-class.hh: Adjust.
	* src/object/fwd.hh: Declare State.
	* src/runner/runner.cc: Adjust.
	* src/uconnection.cc: Adjust.

2007-08-28  Benoit Sigoure  <tsuna@lrde.epita.fr>

	Adjust a comment.
	* src/runner/coroutine.hh: It's `throw (foo);' that doesn't work
	with GCC <= 3.3.

2007-08-28  Akim Demaille  <akim@lrde.epita.fr>

	Minor changes
	* src/runner/coroutine.hh (line): protected so that we can use
	it in the macros.

2007-08-28  Benoit Sigoure  <tsuna@lrde.epita.fr>

	Minor code enhancements.
	* src/runner/coroutine.hh (context_number): Rename as context_count.
	* src/runner/runner.hh (emit_result): Accept NULL ref-counted
	pointers and ignore them.
	* src/runner/coroutine.hxx,
	* src/runner/runner.cc: Adjust all callers of context_number and
	emit_result.
	* src/runner/scheduler.cc (kill_job): Simplify with libport.

2007-08-28  Benoit Sigoure  <tsuna@lrde.epita.fr>

	Code cleanup.
	* src/runner/coroutine.hh (CORO_SAVE_BEGIN_): Drop the unused
	argument.

2007-08-09  Benoit Sigoure  <tsuna@lrde.epita.fr>

	Compilation fix.
	* src/runner/runner.cc: Declare variables in a local scope so that
	they are not crossed by case labels.

2007-08-09  Benoit Sigoure  <tsuna@lrde.epita.fr>

	Do not generate case statements for calls in background.
	* src/runner/coroutine.hh (CORO_CALL_): Add an argument.  Do not
	always invoke CORO_SAVE_END_ as it generates useless `case'
	statements for calls in background.
	(CORO_CALL, CORO_CALL_IN_BACKGROUND): Adjust.

2007-08-09  Benoit Sigoure  <tsuna@lrde.epita.fr>

	Enhance usability of coroutines.
	This patch greatly improves usability of coroutines by injecting the
	context in the current scope.  The code used to be clobbered with
	calls to CORO_CTX which was both ugly and tedious.  Now the context
	needs to be declared with a Boost CPP array so that thanks to the
	Boost preprocessor library, the context is injected in the current
	scope by declaring references that alias members of the context.
	Credits go Roland Levillain for his help to use the Boost
	preprocessor library.

	* src/runner/coroutine.hh: Use the Boost preprocessor library.
	Do not use names starting with an underscore.  Suffix these names
	with `__' instead.
	(CORO_DECL_, CORO_USE_): New internal helpers.
	(CORO_CTX_ADD, CORO_CTX_START, CORO_START, CORO_INIT_WITHOUT_CTX):
	Remove.
	(CORO_CTX_VARS_): New.  Injects the variables of the context in the
	current scope.
	(CORO_CTX_VARS, CORO_WITHOUT_CTX): New.
	(CORO_INIT_WITH_[123]SLOT_CTX): Rename as CORO_WITH_[123]SLOT_CTX
	and adjust.
	(CORO_SAVE_END_): Don't restore the context, this is already done if
	necessary by CORO_CTX_VARS_.
	* src/runner/runner.cc: Adjust.  Remove all the explicit accesses to
	the context.

2007-08-07  Benoit Sigoure  <tsuna@lrde.epita.fr>

	Minor build fixes.
	* src/console.cc: Add missing include.
	* src/kernel.mk: Put BOOST_CPPFLAGS in AM_CPPFLAGS not AM_CXXFLAGS.
	* src/network/bsdnet/network.cc (processNetwork): Add a return
	statement (gcc4 complains with -03).

2007-08-07  Benoit Sigoure  <tsuna@lrde.epita.fr>

	Tie the Coroutine class with the Scheduler.
	Before this patch, Coroutine was a standalone class.  The Runner
	inherited Job (to be schedulable by the Scheduler) and Coroutine.
	Now a Coroutine is-a Job and Runner simply inherits Coroutine.  This
	makes the Coroutine aware of the Scheduler and simplifies some
	aspects of the implementation.  The Scheduler was already aware of
	the CoroutineYield exception anyways.
	Thanks to this patch, noop are correctly handled (they used to leak
	Jobs which could never end).  A couple of bugs in the internals of
	the Coroutine are also fixed.

	* src/runner/Makefile.am: Add the new file.
	* src/runner/coroutine-yield.hh: New.  The exception CoroutineYield
	now contains a reference to the coroutine that yielded.
	* src/runner/coroutine.cc (dtor): Emit the `finished' signal.
	(cr_signal_finished_): Cleanup the list of coroutines signaled so
	that the signal is delivered only once.
	* src/runner/coroutine.hh: The class Coroutine is-a Job.
	(ctor): Adjust: take a Scheduler in argument.
	(cr_waiting_for_, cr_waited_by_): New internal helpers.
	(CORO_CHK_WAITING_): Reschedule jobs to be deleted.
	(CORO_CHECK_WAITING_AND_SAVE_): Simplify.
	(CORO_YIELD_): Reschedule the job that yields.
	(CORO_CLEANUP_): Adjust.
	* src/runner/coroutine.hxx: Adjust various methods.
	(cr_waiting_for_, cr_waited_by_): Implement.
	* src/runner/fwd.hh: Forward declare CoroutineYield.
	* src/runner/job.hxx: Remove debugging code.
	* src/runner/runner.cc: Adjust.
	(operator()(Noop)): Implement.
	* src/runner/runner.hh: Remove useless includes.  No longer inherit
	Job, inheriting Coroutine is now enough.
	(operator()(Noop)): New.
	* src/runner/runner.hxx (ctor): Adjust.
	* src/runner/scheduler.hxx (add_job): Move ...
	* src/runner/scheduler.cc: ... here.
	(schedule_immediately): Adjust.
	Add a couple of CPP guards so that the code compiles when debugging
	is disabled.

2007-08-06  Benoit Sigoure  <tsuna@lrde.epita.fr>

	Add a rule to generate the documentation.
	* Makefile.am (doc): New.

2007-08-06  Benoit Sigoure  <tsuna@lrde.epita.fr>

	* include/kernel/fwd.hh,
	* include/kernel/uasyncregister.hh,
	* include/kernel/userver.hh,
	* include/kernel/uvalue.hh,
	* src/network/bsdnet/connection.hh,
	* src/parser/uparser.hh,
	* src/uatcandidate.hh,
	* src/ucommand.cc,
	* src/ucommandqueue.hh,
	* src/uconnection.cc,
	* src/userver.cc: Fix the Doxygen comments.

2007-08-06  Benoit Sigoure  <tsuna@lrde.epita.fr>

	Add documentation.
	* src/runner/coroutine.hh: Document everything.
	(cr_line_): New internal method.
	(CORO_CHK_WAITING_, CORO_CHECK_WAITING_)
	(CORO_CHECK_WAITING_AND_SAVE_): New internal macros.
	* src/runner/coroutine.hxx (cr_line_): Implement.

2007-08-04  Benoit Sigoure  <tsuna@lrde.epita.fr>

	Don't create unecessary contexts.
	* src/runner/coroutine.hh (CORO_START): Make a macro-function (to
	uniformize with other CORO_* macros).
	(CORO_START_WITHOUT_CTX): New.
	(CORO_INIT_WITHOUT_CTX): Use CORO_START_WITHOUT_CTX.
	* src/runner/runner.cc: Adjust.

2007-08-03  Benoit Sigoure  <tsuna@lrde.epita.fr>

	Implement the "|"-operator.  Fix the ";"-operator.
	* src/runner/runner.hh (operator()(PipeExp)): New.
	* src/runner/runner.cc (operator()(SemicolonExp)): Fix to strictly
	follow the URBI semantics.
	(operator()(PipeExp)): Implement.

2007-08-03  Benoit Sigoure  <tsuna@lrde.epita.fr>

	Finish the implementation of AndExp.
	This patch adds a CORO_JOIN feature (a coroutine can wait for a
	given set of other coroutines to terminate).  This way, the
	execution of AndExp is suspend until both its LHS and RHS have
	finished.  When either of these finished, they signal the AndExp
	which can fetch their result and send it to the context.  Results
	are thus printed as soon as they are available.
	* src/runner/coroutine.hh (finished): New.
	(cr_signal_finished_): New internal helper.
	(CORO_START): Adjust: prevent coroutines to be rescheduled if
	they're waiting for other coroutines to terminate.
	(CORO_RET_, CORO_END_): Prevent a coroutine from returning if it's
	waiting for other coroutines to terminate.
	(CORO_JOIN): New.
	* src/runner/coroutine.hxx (started): Adjust.
	(finished): Provide a default implementation.
	* src/runner/coroutine.cc (cr_signal_finished_): Implement.
	* src/runner/runner.hh (finished): Override the virtual method.
	* src/runner/runner.cc (finished): Implement.
	(operator()(AndExp)): Use CORO_JOIN.
	* src/runner/scheduler.cc (work): Fix the cycle number printed.

2007-07-31  Benoit Sigoure  <tsuna@lrde.epita.fr>

	Automatically delete the coroutines when they are finished.
	This patch also ensures the server terminates properly with the
	builtin `shutdown'.
	* src/console.cc (shutdown): Invoke UServer::shutdown.
	* src/runner/Makefile.am: Add the new file.
	* src/runner/coroutine.cc: New.
	* src/runner/coroutine.hh: Document the public interface.
	(reset, wait_for): New.
	(CORO_CLEANUP_): New macro to properly delete the coroutine when it
	has finished.
	* src/runner/coroutine.hxx [!NDEBUG]: Track the number of coroutines
	alive in order to make sure they have all been destroyed when the
	program finishes.
	* src/runner/runner.hh (stop): New.
	* src/runner/runner.cc (stop): Implement.
	(operator()(AndExp)): Fix the code to match the URBI semantics of
	the "&"-operator.
	* src/runner/scheduler.hh (killall_jobs, kill_job): New.
	* src/runner/scheduler.cc (work): Exit after 5 consecutive cycles of
	doing nothing.  Very useful when debugging.
	(killall_jobs, kill_job): Implement.
	* src/runner/scheduler.hxx (ctor): Adjust.
	* src/userver.cc (shutdown): Tell the Scheduler to kill all jobs.

2007-07-31  Benoit Sigoure  <tsuna@lrde.epita.fr>

	Add the first version of the "&"-operator.
	* src/runner/coroutine.hh (CoroCtx): New internal class.
	(cr_save_, cr_restore_, cr_drop_stack_): New internal methods.
	Contexts now inherit CoroCtx.
	(CORO_SAVE_BEGIN_): Take an argument and use cr_save_.
	(CORO_SAVE_END_): Use cr_restore_.
	(CORO_CALL_): New internal helper to implement one coroutine calling
	another.
	(CORO_CALL, CORO_CALL_IN_BACKGROUND): Implement with CORO_CALL_.
	(CORO_RET_): Fix a bug (don't pop the context since it's not in the
	stack anyway!).
	* src/runner/coroutine.hxx (cr_save_, cr_restore_, cr_drop_stack_):
	Implement.
	* src/runner/runner.hh (Runner): Be a DefaultVisitor not a
	DefaultConstVisitor.  Adjust methods accordingly.
	* src/runner/runner.hxx: Adjust methods accordingly.
	* src/runner/runner.cc: Ditto.
	(operator()(AndExp)): Almost correct implementation.
	* src/runner/scheduler.cc (work): Print the number of jobs as they
	are executed.
	* src/userver.cc (work_handle_connections_): Keep the CPU Overload
	warning quiet.  I run make -j5 on my machines and sometimes it
	triggers the warning.  Maybe we should ignore this one in
	uconsole-check.

2007-07-31  Benoit Sigoure  <tsuna@lrde.epita.fr>

	A Runner is not a const visitor.
	The Runner needs to modify (actually destroy) bits of AST that have
	been executed (and can safely be discarded unlike function bodies).
	* dev/ast-default-visitor-gen (GenDefaultVisitor): Allow non-const
	visitors.
	* src/ast/ast.yml (BinaryExp): Add non-const accessors.
	* src/object/atom.hh (value_get): Add a non-const version.
	(code_traits):  Hold a non-const reference to the AST.
	* src/object/atom.hxx (value_get): Implement the non-const version.

2007-07-31  Benoit Sigoure  <tsuna@lrde.epita.fr>

	Finally get k2.0 to work with coroutines.
	* src/runner/coroutine.hh (context_number): New.
	(CORO_INIT_WITHOUT_CTX, CORO_INIT_WITH_1SLOT_CTX)
	(CORO_INIT_WITH_2SLOTS_CTX, CORO_INIT_WITH_3SLOTS_CTX): New.
	(CORO_CALL): Properly restore the call stack.  We save the call
	stack only if needed (that is, if the sub-coroutine or a deeper
	child did a yield).
	* src/runner/coroutine.hxx (context_number: Implement.
	* src/runner/job.hxx (run): Aesthetic change.
	* src/runner/runner.hh (ctor): Take the AST as a 3rd argument.  Hide
	most of the methods (visiting operators and eval) in a protected
	section.  They must only be called by `work'.
	* src/runner/runner.hxx (ctor): Adjust.
	* src/runner/runner.cc (YIELD): Do not call Job::yield.  This sounds
	weird but CORO_YIELD is enough to reschedule the job.
	(work): Always restart the evaluation from the topmost AST node to
	ensure the entire call stack is restored.
	Various implementation fixes in the rest of the file.
	* src/runner/scheduler.hh (schedule_immediately): New.
	* src/runner/scheduler.cc (schedule_immediately): Implement.
	(work): Use schedule_immediately.
	* src/runner/scheduler.hxx (add_job): Add a safety assertion.
	* src/uconnection.cc (execute): Pass the new Runner to
	schedule_immediately instead of trying to execute it manually.
	* src/userver.cc (work): Add some dead code convenient for debugging.

2007-07-29  Benoit Sigoure  <tsuna@lrde.epita.fr>

	Pretty-print tagged expressions.
	* src/ast/ast.yml (TagExp): Add a printer.
	* src/parser/bison/ugrammar.y (new_bin): Add assert to prevent NULL
	operands.

2007-07-29  Benoit Sigoure  <tsuna@lrde.epita.fr>

	Ensure that no invalid AST is executed.
	* src/parser/uparser.cc (command_tree_get): Don't return the AST if
	there was a parse error.

2007-07-29  Benoit Sigoure  <tsuna@lrde.epita.fr>

	Properly build the AST and return values from the Runner.

	This patch does two things:
	  1. The connection no longer prints results from the Runner.  It's
	     the runner that sends the result to the context (which happens
	     to be the connection for now).
	  2. UConnection::execute was implemented quick'n'dirty: once it had
	     something to execute, it executed it and discarded the AST.
	     For instance, in "1;2;", since the input is chunked at ";" and
	     ",", it got "1;noop" and "2;noop" and executed them both.  Now
	     it builds "1;2;noop" and starts the execution only once.

	Because of the 1st point, and since our only form of context for now
	is the UConnection, intermediate results in functions are printed in
	the console.

	Because of the 2nd point, it frequently happens that parse errors
	appear before the result of the correct code preceding them.  This
	is because if you have, say, "1;*;2;" and the connection receives
	the 3 hunks ("1;" and "*;" and "2;") at the same time, it will
	attempt to build the AST.  But since the 2nd hunk is invalid, a
	parse error is issued and this hunk is discarded.  Then the
	resulting AST ("1;2;noop") is evaluated.  That's why the parse error
	will appear before the result of "1;" (well, it will most likely do
	in the console, but it might not over the network, this is non
	deterministic, it depends on timing issues).

	* include/kernel/uconnection.hh (execute): Don't take any argument.
	(has_pending_command, drop_pending_commands): New.
	Remove some attributes from the public visibility.
	(append): Remove.
	* include/kernel/userver.hh: Aesthetic change.
	* src/ast/ast.yml (BinaryExp): Equip lhs and rhs with setters.
	* src/object/fwd.hh: Clarify the code with comments.
	* src/runner/runner.hh (emit_result): New.
	(result) Remove.
	* src/runner/runner.cc (emit_result): Implement.
	(operator() (SemicolonExp)): Emit results to the context.
	* src/runner/runner.hxx (result): Remove.
	* src/uconnection.cc (ctor, dtor): Adjust.
	(has_pending_command, drop_pending_commands): Implement.
	(received): Properly store and build the AST so that only one call
	to execute is made per cycle.
	(simplify): Remove (unused).
	(execute): Adjust.  Don't print anything.  The result is printed by
	the Runner with emit_result.
	(append): Remove.
	* src/userver.cc: Adjust.

2007-07-28  Benoit Sigoure  <tsuna@lrde.epita.fr>

	Properly restore the call stack of coroutines.
	* src/runner/coroutine.hh: Use a list instead of a stack to hold the
	stack of calls.  When yielding, the execution is saved right before
	the call.  New contexts are pushed at the end of the list.  This
	way, when a coroutine is resumed, the stack frame is properly
	restored (which leads to much more natural programming and makes it
	possible to return values from one coroutine to another).
	* src/runner/coroutine.hxx: Adjust.
	* src/runner/runner.cc: Compilation fix.

2007-07-28  Benoit Sigoure  <tsuna@lrde.epita.fr>

	First attempt to implement parallelism with coroutines.
	* src/runner/Makefile.am: Add new files.
	* src/runner/coroutine.hh: New.
	* src/runner/coroutine.hxx: New.
	* src/runner/fwd.hh: New.
	* src/runner/job.hh (yield): New.
	* src/runner/job.hxx (yield): Implement.
	* src/runner/runner.cc: Complete rewrite with coroutines.  AndExp
	doesn't work.
	* src/runner/runner.hh (Runner): Inherit from Coroutine.
	* src/runner/runner.hxx: Adjust.
	* src/runner/scheduler.cc: New.
	* src/runner/scheduler.hh: Adjust.
	* src/runner/scheduler.hxx (add_job): Implement.
	* src/uconnection.cc (execute): Adjust.
	* src/userver.cc (work): Invoke the Scheduler.

2007-07-28  Benoit Sigoure  <tsuna@lrde.epita.fr>

	Code cleanup (use C++ instead of C).
	* src/parser/uparser.hh (process): Use a std::string instead of a
	ubyte*+int.
	(process): Rename as process_file (using overloads to do something
	different is evil, a small kitten died because of this one).
	* src/parser/uparser.cc (process): Adjust.
	(process(std::string)): Rename as process_file.
	* src/ucommandqueue.hh (popCommand): Return a std::string instead of
	a ubyte* (and don't take an int-reference to return the length).
	* src/ucommandqueue.cc (popCommand),
	* src/uconnection.cc (received),
	* src/uexpression.cc (eval_FUNCTION_EXEC_OR_LOAD): Adjust.

2007-07-28  Benoit Sigoure  <tsuna@lrde.epita.fr>

	Code cleanup.
	* include/kernel/uconnection.hh (execute): Argument is now a
	const reference (BinaryExp) instead of a reference-to-pointer (Ast).
	* src/parser/uparser.hh (commandTree): No longer a public attribute.
	(command_tree_get, command_tree_set): New accessors.
	* src/parser/uparser.cc: Adjust, implement new accessors.
	* src/parser/bison/ugrammar.y,
	* src/uconnection.cc,
	* src/uexpression.cc,
	* src/userver.cc: Adjust.

2007-07-28  Benoit Sigoure  <tsuna@lrde.epita.fr>

	Remove dead code.
	* src/uconnection.cc: Remove all the hunks between #if 0 ... #endif.
	* src/userver.cc: Aesthetic change.

2007-07-27  mefyl  <mefyl@lrde.epita.fr>

	Improve primitive-generation macros. Add list primitives.
	* src/object/primitives.hh: Macro now can act whether on Urbi object,
	  whether on C++ values.
	* src/object/float-class.cc: Use new macros.
	* src/object/list-class.cc: Add head, tail, front and back primitives.

2007-07-27  mefyl  <mefyl@lrde.epita.fr>

	Generalize and document primitive-generation macros.
	* src/object/atom.hh: Add an access to the traits, for macros.
	* src/object/primitives.hh: Add generic macros for
	  primitives generation,.
	* src/object/float-class.cc: Remove float-dedicated macros
	  and use generic ones.
	* src/object/list-class.cc: Use macros.

2007-07-27  Thomas Moulard  <thomas.moulard@gmail.com>

	Fix minor problems in UrbiException.
	* src/object/urbi-exception.cc: Aesthetic change.
	* src/object/urbi-exception.hh:
	Remove superfluous prototype specification.

2007-07-27  Thomas Moulard  <thomas.moulard@gmail.com>

	Add UrbiException class, handle some maths errors.
	* src/object/Makefile.am: Add urbi-exception to libobject sources.
	* src/object/float-class.cc: Handle /0 and %0 errors.
	* src/object/fwd.hh: Add UrbiException.
	* src/object/urbi-exception.cc: New.
	* src/object/urbi-exception.hh: New.

2007-07-27  Thomas Moulard  <thomas.moulard@gmail.com>

	Split primitices.cc.
	* src/object/Makefile.am: Add new files to libobject sources.
	* src/object/code-class.cc: New.
	* src/object/code-class.hh: New.
	* src/object/context-class.cc: New.
	* src/object/context-class.hh: New.
	* src/object/float-class.cc: New.
	* src/object/float-class.hh: New.
	* src/object/integer-class.cc: New.
	* src/object/integer-class.hh: New.
	* src/object/list-class.cc: New.
	* src/object/list-class.hh: New.
	* src/object/object-class.cc: New.
	* src/object/object-class.hh: New.
	* src/object/object.hxx: Call root_classes_initialize function.
	* src/object/primitive-class.cc: New.
	* src/object/primitive-class.hh: New.
	* src/object/primitives.cc:
	Remove moved code and fix static initialization problem.
	* src/object/primitives.hh: Add root_classes_initialize prototype.
	* src/object/string-class.cc: New.
	* src/object/string-class.hh: New.

2007-07-27  mefyl  <mefyl@lrde.epita.fr>

	Temporarily remove %destructor to fix memory errors.
	* src/parser/bison/ugrammar.y: Here.

2007-07-27  mefyl  <mefyl@lrde.epita.fr>

	Add concatenation operator on lists.
	* src/object/primitives.cc: Here.
	* src/object/atom.hh,
	* src/object/atom.hxx,
	* src/object/fwd.hh: Aesthetic changes and coding-style fixes.

2007-07-27  Benoit Sigoure  <tsuna@lrde.epita.fr>

	Coding style changes.
	* src/runner/job.hh (setScheduler): Rename as scheduler_set.
	(getScheduler) Rename as scheduler_get.
	* src/runner/job.hxx: Adjust.
	* src/runner/runner.hh: Aesthetic change.

2007-07-27  Benoit Sigoure  <tsuna@lrde.epita.fr>

	Start to integrate the Scheduler in the UServer.
	* include/kernel/userver.hh (getScheduler): New.
	* include/kernel/userver.hxx (getScheduler): Implement.
	* src/runner/job.hh: A Job is copyable.  Change the interface:
	(ctor): Take a Scheduler in argument.
	(setScheduler, getScheduler): New.
	(run): No longer virtual, calls a protected pure virtual `work'
	instead.
	(work, terminate): New.
	(start, stop): Become protected.
	* src/runner/job.hxx: Add lots of assert.
	(setScheduler, getScheduler, run, terminate, start, stop): Implement.
	* src/runner/runner.hh,
	* src/runner/runner.hxx: Adjust accordingly.
	* src/runner/scheduler.hxx: New.
	* src/runner/scheduler.hh: Include the .hxx file.
	* src/uconnection.cc (execute): Give the Scheduler to the Runner.
	* src/userver.cc: Adjust.
	* src/runner/Makefile.am: Add the new file.

2007-07-27  Benoit Sigoure  <tsuna@lrde.epita.fr>

	Add new classes for the Scheduler.
	The Scheduler itself is not yet used.
	* src/runner/job.hh: New.
	* src/runner/job.hxx: New.
	* src/runner/runner.hh: Runner is-a Job.
	* src/runner/runner.hxx (Runner::run): New.
	* src/runner/scheduler.hh: New.
	* src/runner/Makefile.am: Add new files.

2007-07-26  Benoit Sigoure  <tsuna@lrde.epita.fr>

	Use characters instead of strings, wherever possible.
	* src/object/atom.hxx,
	* src/object/object.cc,
	* src/parser/uparser.cc,
	* src/ucommand.cc,
	* src/uconnection.cc,
	* src/ueventcompound.hh,
	* src/ueventhandler.cc,
	* src/ueventinstance.hh,
	* src/uexpression.cc,
	* src/userver.cc,
	* src/ustring.cc,
	* src/uvalue.cc,
	* src/uvariablename.cc: Here.

2007-07-26  Benoit Sigoure  <tsuna@lrde.epita.fr>

	Split the UServer::work method.
	* include/kernel/userver.hh (work_exec_timers_,
	work_access_and_change_, work_handle_connections_,
	work_handle_stopall_, work_blend_values_, work_execute_hub_updater_,
	work_test_cpuoverload_, work_reset_if_needed_): New.
	(reseting): Rename as `resetting'.
	* src/userver.cc: Implement.
	* src/ucommand.cc: Adjust.

2007-07-26  Benoit Sigoure  <tsuna@lrde.epita.fr>

	More memory-tracking-related clean up.
	* include/kernel/ucomplaints.hh,
	* src/ucomplaints.cc,
	* src/userver.cc: Remove UERROR_MEMORY_OVERFLOW and
	UERROR_MEMORY_WARNING.

2007-07-26  Benoit Sigoure  <tsuna@lrde.epita.fr>

	Remove the memory tracking related code.
	* include/kernel/mem-track.hh: Remove.
	* Makefile.am,
	* include/kernel/uconnection.hh,
	* include/kernel/ustring.hh,
	* include/kernel/utypes.hh,
	* src/ubinary.cc,
	* src/ucommand.cc,
	* src/ucommandqueue.cc,
	* src/ueventhandler.cc,
	* src/uexpression.cc,
	* src/ufunction.cc,
	* src/ughostconnection.cc,
	* src/unamedparameters.cc,
	* src/uqueue.cc,
	* src/userver.cc,
	* src/ustring.cc,
	* src/uvalue.cc,
	* src/uvariable.cc,
	* src/uvariablelist.cc,
	* src/uvariablename.cc: Adjust.

2007-07-26  Thomas Moulard  <thomas.moulard@gmail.com>

	Handle unary negation.
	* src/object/atom.hh: Fix documentation.
	* src/runner/runner.cc,
	* src/runner/runner.hh: Handle unary negation.
	* src/runner/runner.hxx: Remove buggy include.

2007-07-26  mefyl  <mefyl@lrde.epita.fr>

	Handle literal strings.
	* src/runner/runner.cc,
	* src/runner/runner.hh: Here.

2007-07-26  mefyl  <mefyl@lrde.epita.fr>

	Handle literal lists.
	* src/object/fwd.hh: Add `list' to the primitive list.
	* src/uconnection.cc: Result printing moved ...
	* src/object/atom.hh,
	* src/object/atom.hxx: ... here, inside the new `print' method.
	* src/object/object.cc,
	* src/object/object.hh: Add the `print' method.
	* src/object/primitives.cc,
	* src/object/primitives.hh: Add list declaration and initialization.
	* src/runner/runner.cc,
	* src/runner/runner.hh: Handle literal lists.

2007-07-25  Akim Demaille  <akim@lrde.epita.fr>
	Clean a bit
	* src/object/atom.hh, src/object/atom.hxx (Atom::Atom): Don't take
	the arg as ref, as it prevents the type of the arg from being a ref.
	(value_get): Remove the non-const one.
	(code_traits, context_traits): Take a ref, not a pointer.
	(context_traits): Doesn't need to be const.
	* src/object/fwd.hh
	(APPLY_ON_ALL_PRIMITIVES_BUT_OBJECT, APPLY_ON_ALL_PRIMITIVES):
	Remove.
	(APPLY_ON_GLOBAL_PRIMITIVES_BUT_OBJECT)
	(APPLY_ON_GLOBAL_PRIMITIVES): Rename back as...
	(APPLY_ON_ALL_PRIMITIVES_BUT_OBJECT, APPLY_ON_ALL_PRIMITIVES):
	these, since we do not need the others
	* src/object/primitives.cc: Use cast instead of safe_cast + assert.
	Fix indentation and semicolon use.
	Comment changes.
	* src/runner/runner.cc: Adjust.
	* src/uconnection.cc: Ditto.

2007-07-24  Benoit Sigoure  <tsuna@lrde.epita.fr>

	Remove dead code.
	* src/userver.cc (work): #if 0 ... #endif.

2007-07-24  Benoit Sigoure  <tsuna@lrde.epita.fr>

	Code clean up in UServer.
	Remove useless memory checks.  Attempt to use accessors instead of
	public attributes.
	* include/kernel/userver.hh: Move inline code to the .hxx file.
	(ctor): Remove the 2nd argument
	(freeMemory).
	(initialization): Remove the objsolete method.
	(find_file, loadFile, saveFile): Use std::string.
	(memoryCheck): Remove.
	(addConnection, removeConnection, addAlias): Use references instead
	of pointers (because NULL pointers are unexpected there).
	(isRunningSystemCommands, setSystemCommand, getTag, getGroupTab,
	getFunctionTab, getObjTab, getFunctionBinderTab, getAliasTab,
	isDefChecking, setDefCheck, getObjWaitTab, getAliasTab,
	getVariableTab, getFunctionDefTab, getEventBinderTab,
	hasSomethingToDelete): New accessors.
	(unic): Rename as unique.
	* include/kernel/userver.hxx: New.
	* Makefile.am: Add new file.
	* src/object/Makefile.am: Use libkernel.la to build the tests
	(needed on my machine because UConnection::send is used).
	* src/object/object-test.hh: Don't declare a global UServer since
	libkernel.la provides one.
	* src/console.cc,
	* src/network/bsdnet/network.cc,
	* src/ucommand.cc,
	* src/uconnection.cc,
	* src/ueventhandler.cc,
	* src/uexpression.cc,
	* src/uobj.cc,
	* src/uobject.cc,
	* src/userver.cc,
	* src/uvalue.cc,
	* src/uvar.cc,
	* src/uvariable.cc,
	* src/uvariablename.cc: Adjust accordingly (use new accessors etc).

2007-07-24  Akim Demaille  <demaille@gostai.com>

	Implement echo
	* src/object/atom.hh, src/object/atom.hxx (value_get): Duplicate
	const and non const.
	* src/object/primitives.cc (context_class_echo): New.

2007-07-24  Akim Demaille  <demaille@gostai.com>

	echo as a symbol
	* src/parser/bison/utoken.l (echo): Use RETURN_OP.
	* src/parser/bison/ugrammar.y: Adjust.

2007-07-24  Benoit Sigoure  <tsuna@lrde.epita.fr>

	Prepare to handle AndExp.
	* src/parser/uparser.cc (parse_): Don't even look at YYDEBUG if
	ENABLE_DEBUG_TRACES is defined.
	* src/runner/runner.hh (operator()): Override for AndExp.
	* src/runner/runner.cc: Dummy (empty) implementation.
	* src/uqueue.hh (ctor),
	* src/ucommandqueue.hh (ctor): Mark as explicit.
	* src/userver.cc: Fix some comments.

2007-07-24  Akim Demaille  <demaille@gostai.com>

	Context is per connection
	Each connection must store its own rContext, otherwise we
	create it for each evaluation of a command, therefore keep the
	same one for all the connection life.
	* include/kernel/uconnection.hh (context_): New.
	* src/runner/runner.hh, src/runner/runner.hxx (context_): Take
	it as an rContext.
	* src/uconnection.cc (execute): Adjust.

2007-07-24  Akim Demaille  <demaille@gostai.com>

	Give details on failures
	* src/object/object.cc (lookup): Send a readable exception.

2007-07-24  mefyl  <mefyl@lrde.epita.fr>

	Build and pretty-print ListExp ast nodes.
	* dev/ast-pretty-printer-gen: Don't warn about unused variables.
	* src/ast/ast.yml: Add printer for ListExp.
	* src/parser/bison/ugrammar.y: Build ListExp ast node.

2007-07-24  Akim Demaille  <demaille@gostai.com>

	rContext
	* src/object/fwd.hh (APPLY_ON_ALL_PRIMITIVES_BUT_OBJECT)
	(APPLY_ON_ALL_PRIMITIVES): New.
	* src/object/atom.hh, src/object/atom.hxx (kernel/fwd.hh):
	Include to get UConnection.
	(context_traits): New.
	Fix Doc.
	(op<<(UConnection)): New.
	* src/object/object.hh, src/object/object.cc: Handle ALL
	primitives, not just GLOBAL.
	* src/object/primitives.cc (context_class_initialize): New.
	(root_classes_initialize): Call it.
	Use APPLY_ON_ALL_PRIMITIVES_*, since Context is to handle too.
	* src/runner/runner.hh, src/runner/runner.hxx (Runner::Runner):
	Take a UConnection as arg.
	(context_): New.
	(target): Use it.
	(rContext): New typedef.
	* src/uconnection.cc: Adjust Runner construction.

2007-07-24  Benoit Sigoure  <tsuna@lrde.epita.fr>

	Update externals.
	* configure.ac: List kernelteam@gostai.com.

2007-07-24  Akim Demaille  <demaille@gostai.com>

	ALL => GLOBAL
	* src/object/atom.hxx, src/object/fwd.hh, src/object/object.cc,
	* src/object/object.hh, src/object/primitives.cc
	(APPLY_ON_ALL_PRIMITIVES_BUT_OBJECT, APPLY_ON_ALL_PRIMITIVES):
	Rename as...
	(APPLY_ON_GLOBAL_PRIMITIVES_BUT_OBJECT, APPLY_ON_GLOBAL_PRIMITIVES):
	these.

2007-07-24  mefyl  <mefyl@lrde.epita.fr>

	Reduce code duplication. Use strings instead of char*.
	* src/parser/uparser.cc,
	* src/parser/uparser.hh: Use std::string instead of char*.
	  Add accessors for errors and warnings handling.
	* src/uconnection.cc,
	* src/uexpression.cc: Use the new interface for
	  errors and warnings handling.

2007-07-24  Akim Demaille  <demaille@gostai.com>

	Add k2 tests
	* tests-local.mk (TESTS): Extend it.

2007-07-24  mefyl  <mefyl@lrde.epita.fr>

	Report "^" as "**" in the scanner.
	* src/parser/bison/utoken.l: Here.

2007-07-24  Guillaume Deslandes  <deslandes@gostai.com>

	* src/object/object-test-primitives.cc: Remove extra arg.
	* src/object/primitives.cc: Restore argument indexes.

2007-07-23  Guillaume Deslandes  <deslandes@gostai.com>

	Fix argument index for method calls in objects
	* src/object/object-test-primitives.cc: Here.
	* src/object/primitives.cc: Add target.

2007-07-23  Thomas Moulard  <thomas.moulard@gmail.com>

	Add math primitives.
	* src/object/primitives.cc: Here.

2007-07-20  Akim Demaille  <demaille@gostai.com>

	function name args body
	* src/parser/bison/ugrammar.y: Recognize it.
	* tests-local.mk, Makefile.am: Reactivate the tests.
	IT DOES NOT WORK WELL, because recent changes in tests/
	made it less robust.

2007-07-20  Akim Demaille  <demaille@gostai.com>

	"Support" wait & noop
	* src/ast/ast.yml (YieldExp): Rename as...
	(Noop): this.
	* src/ast/all.hh: Adjust.
	* src/object/primitives.cc (object_class_wait): New.
	* src/parser/bison/ugrammar.y, src/parser/bison/utoken.l
	(wait): Store its symbol.
	Use it to implement it as a CallExp.
	Remove useless code.
	* src/uconnection.cc (execute): Display something only if there
	is something to display.

2007-07-20  Akim Demaille  <demaille@gostai.com>

	Fix again ast-nodes.mk generation
	* src/ast/Makefile.am: Use always the same name, with $(srcdir),
	so that Make realizes it must update it.

2007-07-20  Akim Demaille  <demaille@gostai.com>

	Fix make check
	* src/object/Makefile.am (LDADD): Add libast.
	* src/object/object-test.hh (urbiserver): New.

2007-07-20  Akim Demaille  <demaille@gostai.com>

	Activate function calls
	* src/parser/bison/ugrammar.y: Generalize the function call syntax.
	Delete lists that have been spliced.
	(new_exp): Return type is CallExp.
	(name): Type is CallExp.

2007-07-20  Akim Demaille  <demaille@gostai.com>

	Remove debug scafolding
	Thanks to Ted and Julian (Valgrind).
	* src/parser/bison/ugrammar.y: Activate dtors.
	* src/runner/runner.cc: Remove debug traces.
	* src/uconnection.cc (UConnection::execute): Deactivate delete.

2007-07-20  Guillaume Deslandes  <deslandes@gostai.com>

	Remove extra delete in uconnection.cc (execute)
	* src/uconnection.cc: here.

2007-07-20  Akim Demaille  <demaille@gostai.com>

	Warning: does not work!
	* src/object/atom.hxx (ast/pretty-printer.hh): Include.
	* src/parser/bison/ugrammar.y: Deactivate dtors.
	* src/runner/runner.cc: Add debug scafolding.
	* src/uconnection.cc, src/uexpression.cc: Do not free the Ast.

2007-07-20  Akim Demaille  <demaille@gostai.com>

	Prettify
	* src/ast/ast.yml (CallExp::printer): Don't display useless parens.
	* src/object/Makefile.am: Don't compile atom.cc, it's empty.
	* src/runner/runner.cc (CallExp): Initial attempt to call a Code.

2007-07-20  Akim Demaille  <demaille@gostai.com>

	Support function (but not yet calls)
	* src/ast/all.hh (function.hh): Include.
	* src/ast/ast.yml (AssignExp::printer): New.
	(FunctionDec): Rename as...
	(Function): this.
	Derive from Exp, not Dec: it does not have a name.
	Remove the "result" attribute, we are not typed.
	Add printer description.

	* src/object/fwd.hh: Tidy.
	(APPLY_ON_ALL_PRIMITIVES_BUT_OBJECT): Add code/Code.
	* src/object/atom.cc: Empty.
	* src/object/atom.hh, src/object/atom.hxx (code_traits): New.
	Use APPLY_ON_ALL_PRIMITIVES_BUT_OBJECT.
	(special_slots_dump): Use libport::deref since code is actually
	a pointer.
	* src/object/primitives.hh, src/object/primitives.cc
	(code_class, code_class_initialize): New.
	* src/parser/bison/ugrammar.y: Sort things together.
	(<symbols>): New type.
	Use it.
	(function <id> <args> { <expr> }): New.

	* src/runner/runner.hh, src/runner/runner.cc (Function):
	Preliminary support.

2007-07-20  Akim Demaille  <demaille@gostai.com>

	shutil.rm does not exist
	* dev/tools.py: Use os.remove.

2007-07-20  Akim Demaille  <demaille@gostai.com>

	Clean up
	* dev/ast_params.py: Support symbols_type.
	* dev/ast-clone-visitor-gen: Use tools.banner.
	* dev/ast-default-visitor-gen: Fix ctor layout.
	* dev/ast-nodes-gen: Use tools.lazy_install.

2007-07-20  Akim Demaille  <demaille@gostai.com>

	Fix lazy_overwrite
	* dev/tools.py (warning): Simplify.
	(lazy_overwrite): Do not recreate the file if it is not
	needed!

2007-07-20  Akim Demaille  <demaille@gostai.com>

	Fix dependency on ast-nodes.mk
	* src/ast/Makefile.am: Depend on nodes-mk.stamp since the
	generator is ast-nodes-mk-gen.

2007-07-20  Akim Demaille  <demaille@gostai.com>

	Improve ast-fwd-gen
	* dev/ast_params.py (fwd_hh_epilogue): New.
	* dev/ast-fwd-gen: Use it.
	Modernize.

2007-07-20  Akim Demaille  <demaille@gostai.com>

	Let all the classes be accessible
	* src/object/primitives.cc (root_classes_initialize): Register
	the root classes in Object.
	* src/parser/bison/ugrammar.y (new id): Properly clone the base
	class, not the Context.

2007-07-17  Akim Demaille  <demaille@gostai.com>

	new Object
	* src/object/primitives.cc (object_class_print)
	(object_class_clone, object_class_init): New.
	(object_class_initialize): Bind them.
	* src/parser/bison/ugrammar.y (new "id"): Run clone and init.

2007-07-17  Akim Demaille  <demaille@gostai.com>

	Connetion -> Context to please JC
	* src/object/primitives.cc, src/object/primitives.hh,
	* src/parser/bison/ugrammar.y, src/runner/runner.hxx: Do it.

2007-07-17  Akim Demaille  <demaille@gostai.com>

	merge -r 1332:1336 https://svn.gostai.com/svn/kernel1/trunk

	2007-07-17  Akim Demaille  <demaille@gostai.com>
	Fix warning output
	* src/uconnection.cc (received): Process the warnings similarly
	to the errors.
	Add a few PINGs.
	(UConnection::processCommand::morphed): Reduce its scope.

2007-07-17  Akim Demaille  <demaille@gostai.com>

	"Return" results
	* src/parser/bison/ugrammar.y: Set up.commandTree.
	* src/uconnection.cc (execute): Send back the result for
	floats only at the moment.

2007-07-17  Akim Demaille  <demaille@gostai.com>

	AX_*
	* configure.ac: Catch them.

2007-07-17  Akim Demaille  <demaille@gostai.com>

	merge -r 1320:1332 https://svn.gostai.com/svn/kernel1/trunk

	2007-07-17  Akim Demaille  <demaille@gostai.com>
	Clean up some UConnection::send
	* src/ucommand.cc: Show what I'd like to write.
	* src/uconnection.cc (sendPrefix): Factor.

	2007-07-17  Akim Demaille  <demaille@gostai.com>
	* src/ucommand.hh, src/ucommand.cc
	(UCommand_EXPR::execute_function_call): New.
	Extracted from...
	(UCommand_EXPR::execute_): here.
	Scope reduction.

2007-07-17  Akim Demaille  <demaille@gostai.com>

	Hook to the regular input mechanism
	* include/kernel/fwd.hh (ast::Ast): New.
	* include/kernel/uconnection.hh, src/uconnection.cc: No longer
	use UCommand, but rather ast::Ast.
	Adjust dependencies.
	Comment out obsolete code.
	(processCommand): Remove.
	(execute): Update to use the Ast.
	Comment the code for "binary commands".
	Fix the handling of warnings.
	* src/parser/uparser.hh (commandTree): Now an AST.
	* src/ucommand.cc: Comment out code that no longer makes sense.
	* src/uexpression.cc: Ditto.
	* src/userver.cc: Ditto.

2007-07-17  Akim Demaille  <demaille@gostai.com>

	* src/parser/bison/ugrammar.y (EVALUATE): Simplify.

2007-07-17  Akim Demaille  <demaille@gostai.com>

	We do use bison 2.3a+
	* src/parser/bison/flex-lexer.hh: Remove useless includes.

2007-07-17  Akim Demaille  <demaille@gostai.com>

	Initial support for assignment
	* src/ast/ast.yml (AssignExp): Rename members.
	* src/parser/bison/ugrammar.y: An lvalue has 1 argument: the
	current object.
	* src/runner/runner.hh, src/runner/runner.hxx (target): New.
	* src/runner/runner.hh, src/runner/runner.cc (AssignExp): New.
	(CallExp): Activate only if it has to be activated.

2007-07-17  Guillaume Deslandes  <deslandes@gostai.com>

	Put Target as first arg for CallExp
	* src/ast/ast.yml (CallExp): remove target.
	* src/parser/bison/ugrammar.y (CallExp): use target as arg[0].
	* src/runner/runner.cc: use aeg[0] as target.

2007-07-17  Akim Demaille  <demaille@gostai.com>

	Revamp the handling of lvalues
	The current grammar is way too hard to transform to support
	several kinds of lvalues, including with messages.  The following
	shows the problem:

	%%
	target: /* empty */
	      | expr "."

	name: target "identifier"

	expr: name
	    | target "identifier" "(" ")"
	    | "%" name

	This grammar has a reduce/reduce conflict: on "% id .", the
	parser does not know whether it will read "% id . id", in
	which case it should reduce "name -> expr" to "% _expr ._ id"
	-> "% _target id_" -> "_% var_" -> "expr", or read "_% name_ . id ()"
	-> "_expr ._ id ()" -> "_target id ()_" -> expr.  The grammar is
	not ambiguous, but it is not LR.  Of course GLR would do, but
	we try to avoid it.

	So it is decided that lvalue will be basically *parsed* as
	any kind of expr, but a run time check during the parsing
	(in the action) will select only those that we consider as
	value lvalues.

	* src/ast/ast.yml (AssignExp): The lhs is a CallExp.
	* src/parser/bison/ugrammar.y (rvalue): Remove, use only expr.
	(libport::deref): Use it to print pointers, so that even if they
	are null, we don't dump core.
	Use lexical_cast.
	(lvalue): Now a CallExp.
	Assign all its former rules to expr, introduce a new one that
	filters Expr* that are correct.

2007-07-17  Akim Demaille  <demaille@gostai.com>

	Grammar clean up
	* src/parser/bison/ugrammar.y: Let foreach use a single identifier,
	not a complex name.
	Group derive stuff together.
	Remove dead comment.

2007-07-16  Guillaume Deslandes  <deslandes@gostai.com>

	* src/kernel.mk: Add include dir for UObject headers.

2007-07-16  Akim Demaille  <demaille@gostai.com>

	merge -r 1298:1320 https://svn.gostai.com/svn/kernel1/trunk

	2007-07-16  Akim Demaille  <demaille@gostai.com>
	Nuke keywords that are not used
	* src/parser/bison/ugrammar.y, src/parser/bison/utoken.l: Remove
	keyword that are scanned at all, or not used anywhere in the
	grammar.
	Some (e.g., "stop" and "switch") actually used to be specific
	terminals, but they are now part of a wider family (OPERATOR_ID,
	TOK_NUMBER).

	2007-07-16  Akim Demaille  <demaille@gostai.com>
	Remove dead keyword
	* configure.ac: Set version.
	* src/parser/bison/ugrammar.y (TOK_EXPRBLOCK): Remove, useless.
	* src/uconnection.cc: Space changes.

	2007-07-13  Akim Demaille  <demaille@gostai.com>
	merge -r 1266:1300 https://svn.gostai.com/svn/kernel1/branches/1.0

	2007-07-13  Akim Demaille  <demaille@gostai.com>
	Fix ''d
	* src/parser/bison/ugrammar.y: Actually, it's 'dd.

2007-07-16  Akim Demaille  <demaille@gostai.com>

	Use includes
	* src/parser/bison/ugrammar.y: Remove useless includes.
	(''d): Actually it's named...
	('dd): this.

2007-07-16  Akim Demaille  <demaille@gostai.com>

	Remove debug scafolding
	* src/parser/bison/ugrammar.y (new_bin): Here.

2007-07-16  Akim Demaille  <demaille@gostai.com>

	Fix and simplification
	* src/parser/bison/ugrammar.y (<exprs>): Fix its printer.
	(expr.opt): Use it for emit.

2007-07-16  Akim Demaille  <demaille@gostai.com>

	Factor effective arguments
	* src/parser/bison/ugrammar.y (args): New.
	Use it where it factors the grammar without changing it.

2007-07-16  Akim Demaille  <demaille@gostai.com>

	Class instantiations are regular expressions
	* src/parser/bison/ugrammar.y (stmt): Move the special
	"class" instantiation to...
	(expr): here.
	The actions are still to write.

2007-07-16  Akim Demaille  <demaille@gostai.com>

	Bind shutdown and reboot
	* src/object/primitives.hh, src/object/primitives.cc
	(connection_class): New.
	(object_class_initialize): Bind to Object, not Float.
	* src/parser/bison/utoken.l (reboot, shutdown): No longer special.
	* src/parser/bison/ugrammar.y (expr): The printer should not
	evaluate.
	(stmt, lvalue, rvalue, expr): Pass the $1 where appropriate.
	* src/runner/runner.cc (CallExp): Default target is Connection.

2007-07-16  Akim Demaille  <demaille@gostai.com>

	Factor
	* src/parser/bison/ugrammar.y (new_exp): Factor the two
	implementations.

2007-07-16  Akim Demaille  <demaille@gostai.com>

	Avoid undefined values
	* src/parser/bison/ugrammar.y: Actions not defined should set
	the result to 0 to avoid stupid debugging sessions.
	(OPERATOR, OPERATOR_ID, OPERATOR_ID_PARAM, OPERATOR_VAR)
	(BINDER): Now use a Symbol for them.
	* src/parser/bison/utoken.l: Adjust their scanning.

2007-07-16  Akim Demaille  <demaille@gostai.com>

	Make first compilation easier
	* src/ast/Makefile.am: If location.hh is not generated, ask for it.
	* src/parser/bison/bison.mk (generate-parser): New, a hook for
	the previous Makefile.

2007-07-13  Akim Demaille  <demaille@gostai.com>

	libport/Makefile.am
	* Makefile.am: Use it.

2007-07-13  Akim Demaille  <demaille@gostai.com>

	merge -r 1269:1298 https://svn.gostai.com/svn/kernel1/trunk

	2007-07-13  Akim Demaille  <demaille@gostai.com>
	Remove incorrect nonterminal aliases
	* src/urbi/trunk/kernel1/src/parser/bison/ugrammar.y: Remove
	explicit strings that were made to be aliases for terminals,
	but it is not accepted but Bison like this, it believes they
	are fresh tokens.

2007-07-13  Akim Demaille  <demaille@gostai.com>

	Tidy grammar
	* src/parser/bison/ugrammar.y: Reorder some rules.
	Remove the strings that Bison interprets as tokens, not aliases
	for nonterminals.

2007-07-13  Akim Demaille  <demaille@gostai.com>

	More primitives
	* src/object/primitives.cc: Add shutdown and reboot primitives.
	Unfortunately not yet callable.

2007-07-13  Akim Demaille  <demaille@gostai.com>

	Upgrade grammar
	* src/parser/bison/ugrammar.y: Remove all types, use <expr> instead.
	(new_exp): Activate and use it.

2007-07-13  Guillaume Deslandes  <deslandes@gostai.com>

	Add primitives for floats
	* src/object/primitives.cc: Add operators and base functions.

2007-07-13  Guillaume Deslandes  <deslandes@gostai.com>

	* all.hh: Remove include of ast/op-exp.hh.

2007-07-13  Akim Demaille  <demaille@gostai.com>

	operator<< for slot_type
	* src/object/object.hh (slot_type): Define directly instead of
	asking slots_type::value_type.
	(operator<<): New one for slot_type.
	* src/object/object.hxx: Implement it.
	* src/object/object.cc: Use it.

2007-07-13  Akim Demaille  <demaille@gostai.com>

	Remove OpExp
	* src/ast/ast.yml (OpExp):
	Remove, handled by CallExp now.
	* src/object/atom.hxx, src/object/object.cc,
	* src/runner/runner.cc:
	Space changes.
	Use `=' to report slots.

2007-07-13  Akim Demaille  <demaille@gostai.com>

	Runner::CallExp
	* src/runner/runner.cc (CallExp): Actually call the primitive.

2007-07-13  Akim Demaille  <demaille@gostai.com>

	Fix the definition of the slots of the primitive classes
	Here's the catch: I was using the operator[] to define the
	type of each base class, but operator[] updates the slots, i.e.,
	it first looks for the slot in the hierarchy, and then updates
	it!  As a result, it was only the version of Object that was
	changed several times, and every other class was pointing to it.
	* src/object/fwd.hh: Simplify.

	* src/object/object.cc, src/object/object.hh, src/object/object.hxx
	(set_slot, update_slot, remove_slot): Rename as...
	(slot_set, slot_update, slot_remove): these.
	Use BOOST_FOREACH.
	* src/object/primitives.cc: Don't put in the anonymous namespace
	what must be visible from other compilation units.
	Use slot_set.
	* src/object/object-test-primitives.cc: Add missing dereferencing.
	* src/object/object-test-slot.cc: Adjust.

2007-07-13  Akim Demaille  <demaille@gostai.com>

	Improve primitive support
	* src/object/fwd.hh (APPLY_ON_ALL_PRIMITIVES_BUT_OBJECT)
	(APPLY_ON_ALL_PRIMITIVES, objects_type, primitive_type): New.
	Use these macros where possible to factor the list of primitives.
	(primitive): A new kind of Atom.
	* src/object/atom.cc, src/object/atom.hh, src/object/atom.hxx:
	Move the declaration of the float_class primitives to...
	* src/object/primitives.hh, src/object/primitives.cc: Here.
	(primitive_traits): New.
	* src/object/object.cc, src/object/object.hh: Adjust.
	* src/object/object-test-primitives.cc: Ditto.

2007-07-13  Akim Demaille  <demaille@gostai.com>

	Fix the initialization of the base class objects
	* src/object/primitives.hh, src/object/primitives.cc: New, taken
	from...
	* src/object/object.cc, src/object/object.hh, src/object/object.hxx:
	Here.
	* src/object/Makefile.am: Adjust.
	* src/object/primitives.hh, src/object/primitives.cc
	(root_classes_initialize, root_classes_initialized): New.
	* src/object/object.cc, src/object/object.hh, src/object/object.hxx:
	Use some assertions.
	More is needed.
	Use BOOST_FOREACH (it's cool!).
	(id_dump): Use directly the String value instead on relying on the
	behavior of operator<<.
	* src/object/atom.hxx (primitives.hh): Include.

2007-07-13  Akim Demaille  <demaille@gostai.com>

	Don't run the tests
	K2 is far from being ready for it.
	* Makefile.am (SUBDIRS): Remove tests for the time being.

2007-07-13  Akim Demaille  <demaille@gostai.com>

	* src/ast/ast.yml (CallExp::printer): Fix it.

2007-07-12  Akim Demaille  <akim.demaille@gmail.com>

	Fix pretty printing of CallExp
	* src/ast/ast.yml: Do not output the '.' when there is no target.

2007-07-12  mefyl  <mefyl@lrde.epita.fr>

	Test pointers before dereferencing them in pretty-printer generator.
	* dev/ast-pretty-printer-gen: Here.
	* src/ast/ast.yml: Replace now useless hack.

2007-07-12  Akim Demaille  <akim.demaille@gmail.com>

	Use "type" just as IO does
	* src/object/object.hh, src/object/object.cc (lookup_set_type): Now
	const.
	(lookup): Now const too.
	(lookup): New, not const.
	(id_lookup): New.
	Use "type", not "name".
	* src/object/object-test-lookup.cc, src/object/object-test-parent.cc,
	* src/object/object-test-slot.cc, src/object/object-test.cc:
	Use "type", not "name".

2007-07-12  mefyl  <mefyl@lrde.epita.fr>

		merge -r 1261:1269 https://svn.gostai.com/svn/kernel1/trunk
	2007-07-12  mefyl  <mefyl@lrde.epita.fr>
	Update the test suite external.

	2007-07-12  mefyl  <mefyl@lrde.epita.fr>
	merge -r 1259:1266 https://svn.gostai.com/svn/kernel1/branches/1.0

	2007-07-12  mefyl  <mefyl@lrde.epita.fr>
	Warn on use of operator ^. Add operator **.
	* src/parser/uparser.cc,
	* src/parser/uparser.hh: Add a mehod to emit warnings.
	* src/parser/bison/utoken.l: Emit warnings on ^.
	Scan ** as exponent operator.
	* src/uconnection.cc,
	* src/uexpression.cc: Report warnings through the connection.

2007-07-12  Akim Demaille  <akim.demaille@gmail.com>

	CallExp::printer
	* src/ast/ast.yml (CallExp::printer): Output the target.
	* src/object/atom.hh: Space changes.

2007-07-12  Akim Demaille  <akim.demaille@gmail.com>

	Add some primitives for Floats
	* src/object/fwd.hh (float_traits, Float, rFloat, integer_traits)
	(Integer, rInteger, string_traits, String, rString): Fwd decl
	or declare them.
	* src/object/atom.cc, src/object/atom.hh, src/object/atom.hxx:
	(kind_type, string_of): New.
	(kind_get): Now return the kind, not a string.
	* src/object/object.cc, src/object/object.hh, src/object/object.hxx:
	(float_class_add, float_class_div, float_class_mul, float_class_sub):
	New.

	* src/object/object-test-primitives.cc: New.
	* src/object/Makefile.am: Adjust.

2007-07-12  mefyl  <mefyl@lrde.epita.fr>

	merge -r 1216:1261 https://svn.gostai.com/svn/kernel1/trunk
	2007-07-12  mefyl  <mefyl@lrde.epita.fr>
	Fix previous patch: use automerge.
	* .automerge: Update.

	2007-07-12  mefyl  <mefyl@lrde.epita.fr>
	Fix logic operators precedence.
	* src/parser/bison/ugrammar.y: Here.

2007-07-12  Akim Demaille  <akim.demaille@gmail.com>

	clone
	* src/object/object-test-parent.cc: Try using clone.
	* src/object/object.hh, src/object/object.hxx,
	* src/object/object.cc (clone): New.
	(new_object_class, new_float_class): New.
	(object_class, float_class): New.
	Unused for the time being.

2007-07-12  mefyl  <mefyl@lrde.epita.fr>

	Handle pointer attributes and blocks of code insertion in pretty-printer generator.
	* dev/ast-pretty-printer-gen: Here.
	* src/ast/ast.yml: Document.
	* dev/ast.py: Add method to lookup a node attribute.
	* src/ast/Makefile.am: Fix filename error.

2007-07-12  Akim Demaille  <akim.demaille@gmail.com>

	CallExp: optional target
	* src/ast/ast.yml: The CallExp can have an empty target.
	Disable the printing of the target, as the infrastructure is
	not ready yet.
	* src/parser/bison/ugrammar.y: Adjust.

2007-07-12  Akim Demaille  <akim.demaille@gmail.com>

	Operators are syntactic sugar for method calls
	* dev/ast-pretty-printer-gen: We now use more libport tools.
	* src/ast/ast.yml (CallExp): Provide a printer.
	* src/parser/bison/utoken.l (RETURN_OP): New.
	Use it for binary operators for a start.
	* src/parser/bison/ugrammar.y (take): Move higher to make it
	usable ealier.
	(new_exp): Use CallExp instead of OpExp.
	(TOK_BANG, TOK_PERCENT, TOK_STAR, TOK_PLUS, TOK_MINUS)
	(TOK_DIV, TOK_EXP, TOK_EQU, TOK_GTH, TOK_LEQ, TOK_LTH, TOK_PEQ)
	(TOK_NEQ, TOK_GEQ, TOK_DEQ, TOK_REQ): Use their symbol value.

2007-07-11  Guillaume Deslandes  <deslandes@gostai.com>

	Handle hirarchy loop case
	FIXME: Hierarchy loops induce mem leaks (due to ref counting)
	* object-test-lookup.cc: Test hirarchy loops.
	* object.cc: Add lookup wrapper.
	* object.hh: Idem.

2007-07-11  Akim Demaille  <demaille@gostai.com>

	CallExp
	* src/ast/ast.yml (CallExp): The name called is a Symbol.
	* src/parser/bison/ugrammar.y: Let "(" have precedence over "!".
	Remove dead %union definitions.
	Use exps_type for exprs.
	Add empty actions to silence some Bison warnings.
	Change the syntax of function calls to take a identifier as
	name, not an expression.
	(exprs): Implement.

2007-07-11  Guillaume Deslandes  <deslandes@gostai.com>

	Add slot handling to Object
	* Makefile.am: Add test files and programs.
	* object-test-lookup.cc: New.
	* object-test-parent.cc: New.
	* object-test-slot.cc: New.
	* object-test.cc: Split into several files.
	* object-test.hh: New.
	Some useful macros for testing
	* object.cc (lookup): return rObject, add catch if not found.
	* object.hh: Add slot handling methods.
	* object.hxx (operator[]): Use lookup. Create slot if needed.
	(update_slot): New. Use lookup.
	(set_slot): New. Use local slot. Create slot if needed.
	(remove_slot): New. Remove local slot.

2007-07-11  Akim Demaille  <demaille@gostai.com>

	Clean and update
	* dev/ast-fwd-gen: Remove dead code.
	Use tools.
	Remove useless imports.

2007-07-11  Akim Demaille  <demaille@gostai.com>

	Start running
	* src/parser/bison/ugrammar.y (EVALUATE): Scafolding to run
	the runner.
	Use it in a couple of places.
	* src/runner/runner.cc, src/runner/runner.hh (eval): New.
	(result, operator()): New.
	* src/runner/runner.hxx: Fix missing inlines.

2007-07-11  Akim Demaille  <demaille@gostai.com>

	Add missing inline
	* src/ast/ast.yml: For inline code.

2007-07-11  Akim Demaille  <demaille@gostai.com>

	* dev/ast-default-visitor-gen: Do not output default visits for abstract nodes.
	* dev/ast-nodes-gen: Comment changes.

2007-07-11  Akim Demaille  <demaille@gostai.com>

	Minor improvements
	* dev/ast-visitor-gen: Use C++ comments.
	Use lazy_install and banner.

2007-07-11  Akim Demaille  <demaille@gostai.com>

	Recurse in src last
	* src/Makefile.am (SUBDIRS): Restore the correct order.
	The issue we are trying to workaround is the fact that libport
	must be compiled first.  This can't be done properly until
	libport features its own Makefile.am, which is what I tried to
	avoid until now to try to save a few autotool cycles.

2007-07-11  Akim Demaille  <demaille@gostai.com>

	Factor default-visitor generation
	* dev/ast-default-visitor-gen: Use newer routines from tools.
	Fix some Doxygen tags.

2007-07-11  Guillaume Deslandes  <deslandes@gostai.com>

	* bootstrap: Fix python call for ast generation..

2007-07-11  Akim Demaille  <demaille@gostai.com>

	Pretty-print an OpExp
	* src/ast/ast.yml (OpExp): Implement the pretty-printer.

2007-07-11  Akim Demaille  <demaille@gostai.com>

	Improve dev/ framework
	* dev/tools.py (lazy_install): New.
	* dev/ast-clone-visitor-gen, dev/ast-default-visitor-gen,
	* dev/ast-fwd-gen, dev/ast-graph-gen, dev/ast-nodes-gen,
	* dev/ast-pretty-printer-gen, dev/ast-visitor-gen: Use it.
	Use tools.error to issues errors.
	* dev/ast-nodes-mk-gen: Be like the others: create the file,
	don't output on stdout
	* src/ast/Makefile.am: Adjust.
	Now there is also the stamp system that prevents useless Automake
	invocations.

2007-07-11  Akim Demaille  <demaille@gostai.com>

	Improve messages
	* dev/ast.py: Improve warnings and errors.

2007-07-11  Akim Demaille  <demaille@gostai.com>

	Fix identification
	* configure.ac: .

2007-07-10  Guillaume Deslandes  <deslandes@gostai.com>

	Add parent list and lookup method
	* object-test.cc: Test new features.
	* object.cc (lookup) : New, depth first version.
	(special_slots_dump) : Print parents.
	* object.hh: Add typedefs and methods for parents.
	Add method for lookup.
	* object.hxx (parent_add) : New, add parent to object
	(parent_remove) : New, remove parent from object.

2007-07-09  Akim Demaille  <demaille@gostai.com>

	Make debug traces more io like
	* src/object/object.cc (dump): Include the address.

2007-07-09  Guillaume Deslandes  <deslandes@gostai.com>

	* fwd.hh: Add undef for DECLARE.

2007-07-09  Guillaume Deslandes  <deslandes@gostai.com>

	Reorder subdirs in src/Makefile.am
	* Makefile.am: Reorder subdirs, '.' comes firt.

2007-07-09  Akim Demaille  <demaille@gostai.com>

	More object-test
	* src/object/object-test.cc: Strengthen.

2007-07-09  Akim Demaille  <demaille@gostai.com>

	Factor print and rename it as dump
	* src/object/atom.cc, src/object/atom.hh, src/object/atom.hxx,
	* src/object/object.cc, src/object/object.hh, src/object/object.hxx
	(print): Rename as...
	(dump): this, to avoid SWIG problems.
	Call special_slots_dump and kind_get
	(special_slots_dump, kind_get): New.
	(prefix): Rename as...
	(kind): this.
	* src/object/object-test.cc: Strengthen.

2007-07-09  Akim Demaille  <demaille@gostai.com>

	object::Object
	* src/object/atom.cc, src/object/atom.hh, src/object/atom.hxx: New.
	* src/object/fwd.hh: Adjust.
	* src/kernel.mk, src/object/Makefile.am: Adjust.
	* src/Makefile.am: Adjust.
	* src/object/object-test.cc: New.
	* src/object/object.hxx: Add missing inlines.
	(print): Move from here, to...
	* src/object/object.cc: here.

2007-07-09  Guillaume Deslandes  <deslandes@gostai.com>

	Fix ast.yml type error on TagOpExp, update svn:ignore
	* src/ast/ast.yml: 'tag' attribute of TagOpExp is
	of type Exp* not Tag*.

2007-07-09  Akim Demaille  <demaille@gostai.com>

	object::Object
	* configure.ac: Automake 1.10.
	(src/object): New directory.
	* src/Makefile.am: Ditto.
	* src/object/Makefile.am, src/object/fwd.hh, src/object/object.cc,
	* src/object/object.hh, src/object/object.hxx: New.
	* src/runner/runner.hh: Remove useless includes.

2007-07-09  Akim Demaille  <demaille@gostai.com>

	Fix kernel.mk
	* src/kernel.mk (AM_CPPFLAGS): $(uobject_srcdir) is defined
	in src/Makefile.am only, although kernel.mk is used in several
	places, so open code its value here.
	A better and longer implementation might add a new uobject/*.mk
	file just to define this variable.  Probably overkill.

2007-07-09  Akim Demaille  <demaille@gostai.com>

	Upgrade pretty-print generation
	* dev/ast-nodes-gen (print_guard_open, print_guard_close)
	(print_banner): Take the file as argument.
	Don't change the current stdout.
	* dev/ast-pretty-printer-gen: Use them.
	Create an hxx file.
	* dev/tools.py (banner): New.
	(print_banner): Use it.
	* src/ast/Makefile.am: Adjust.

2007-07-09  Akim Demaille  <demaille@gostai.com>

	merge -r 1189:1216 https://svn.gostai.com/svn/kernel1/trunk

	2007-07-09  Akim Demaille  <demaille@gostai.com>
	merge -r 1186:1213 https://svn.gostai.com/svn/kernel1/branches/1.0

	2007-07-01  Jean-Christophe Baillie  <baillie@gostai.com>
	This time, we use a cache mechanism to hold the current cycle variable
	value.

	Fix ticket #111 (again).
	* src/ucommand.cc: use cyclevalue with a cache mechanism to initialize
	startval.
	* src/uvariable.cc: init cycleBeginTime to an impossible value (-1).
	* src/uvariable.hh: declare cycleBeginTime and cyclevalue.

	2007-07-01  Jean-Christophe Baillie  <baillie@gostai.com>
	This is a backward move that reintroduces ticket 111, but it will fix
	a much bigger problem where Aldeb is currently stuck. A future better
	fix of 111 is on the way.

	Fix bug aldeb before robocup.
	* src/ucommand.cc: reset old code.

	2007-07-01  Jean-Christophe Baillie  <baillie@gostai.com>
	UVar::reset can be used to set both the value and the previousval of a
	UVariable, which does a "deep" reset of this value.

	add support for UVar::reset.
	* src/uvar.cc: done.

	2007-07-06  Akim Demaille  <demaille@gostai.com>
	* include/kernel/utypes.hh: Use libport::hash_map.

	2007-07-06  Akim Demaille  <demaille@gostai.com>
	Formatting changes
	* src/ucommand.cc: here.

	2007-07-06  Akim Demaille  <demaille@gostai.com>
	Coding style
	* src/ucommand.cc: Prefer for to while.
	Reduce scopes.
	Formatting changes.

	2007-06-26  Akim Demaille  <demaille@gostai.com>
	Var scope
	* src/userver.cc (globalDelete): Move to...
	* src/parser/bison/ugrammar.y: here, as static.

2007-07-09  Akim Demaille  <demaille@gostai.com>

	Add Runner framework
	* src/runner/Makefile.am, src/runner/runner.cc,
	* src/runner/runner.hh, src/runner/runner.hxx: New.
	* configure.ac, src/Makefile.am: Adjust.

2007-07-06  Akim Demaille  <demaille@gostai.com>

	Less includes
	* dev/ast-pretty-printer-gen: Optimize the includes.

2007-07-06  Akim Demaille  <demaille@gostai.com>

	Fix Semicolon pretty printing
	* src/ast/ast.yml: here.

2007-07-06  Akim Demaille  <demaille@gostai.com>

	Fix pretty-printer generator
	* dev/ast-pretty-printer-gen: Do not declare a formal arg name
	if you don't use it.
	Use a shorter name.

2007-06-26  mefyl  <mefyl@lrde.epita.fr>

	Fix pretty-printer generator.
	* src/ast/ast.yml: Document. Use Yaml list instead of
	semicolon-separated list.
	* dev/ast-pretty-printer-gen: Adapt.

2007-06-26  Akim Demaille  <demaille@gostai.com>

	YieldExp
	* src/ast/ast.yml (YieldExp): New.
	Complete a few printers.
	* src/ast/all.hh: Adjust.
	* src/parser/bison/ugrammar.y: Use it.

2007-06-26  Akim Demaille  <demaille@gostai.com>

	Fix dependencies
	* src/ast/Makefile.am (ast.stamp): Rename as...
	(nodes.stamp): this, to match the generator name.

2007-06-26  Akim Demaille  <demaille@gostai.com>

	Fix operator << generation
	* dev/ast-pretty-printer-gen: Put it in the ast namespace.

2007-06-26  Akim Demaille  <demaille@gostai.com>

	Fix warnings
	* dev/ast.py: "default" is a valid Node attribute.

2007-06-26  Akim Demaille  <demaille@gostai.com>

	Finish the pretty printer
	* dev/ast-pretty-printer-gen: Provide a ctor and dtor.
	(PrettyPrinter::ostr_): Let it be a reference.

2007-06-26  Akim Demaille  <demaille@gostai.com>

	More AST generation
	* dev/ast-default-visitor-gen: New.
	* dev/ast-pretty-printer-gen: Fix some errors.
	Don't output a pretty printing rule if there is none.
	Derive from the default visitor rather than the (empty) visitor.
	Provide an operator<<.
	* src/ast/Makefile.am: Factor the generation rules using %-rules.
	* src/ast/all.hh: Include pretty-printer.hh.
	* src/ast/ast.yml: More doc.
	* src/ast/default-visitor.hh, src/ast/default-visitor.hxx: Remove.
	Now generated.

2007-06-26  Akim Demaille  <demaille@gostai.com>

	delete globalDelete
	* src/userver.cc, src/parser/bison/ugrammar.y (globalDelete):
	Remove.
	Also, comment changes.

2007-06-26  Akim Demaille  <demaille@gostai.com>

	Merge command and statement into stmt
	* src/parser/bison/ugrammar.y (statement, command): Merge into...
	(stmt): this.
	(commands): Rename as...
	(stmts): this.
	(TOK_EXPRBLOCK, EXPRBLOCK): Remove, unused.

2007-06-26  Akim Demaille  <demaille@gostai.com>

	merge -r 1187:1189 https://svn.gostai.com/svn/kernel1/trunk

	2007-06-26  Akim Demaille  <demaille@gostai.com>
	Remove dead token
	* src/parser/bison/ugrammar.y (TOK_CMDBLOCK): Remove.

2007-06-26  Akim Demaille  <demaille@gostai.com>

	merge -r 1149:1187 https://svn.gostai.com/svn/kernel1/trunk

	2007-06-26  Akim Demaille  <demaille@gostai.com>
	merge -r 1157:1186 https://svn.gostai.com/svn/kernel1/branches/1.0

	2007-06-26  Akim Demaille  <demaille@gostai.com>
	* src/parser/bison/ugrammar.y (variables): Rename as...
	(names): this.

	2007-06-22  Akim Demaille  <demaille@gostai.com>
	purevariable|variable -> name
	* src/parser/bison/ugrammar.y (variable, purevariable): Fuse
	into...
	(name): this.

	2007-06-22  Akim Demaille  <demaille@gostai.com>
	lvalue
	* src/parser/bison/ugrammar.y (lvalue): New.
	Use where appropriate (assignments).
	(rvalue): "static" belongs to here.
	(variable): Adjust.

	2007-06-22  Akim Demaille  <demaille@gostai.com>
	* src/parser/bison/ugrammar.y (derive): New.
	(ravlue): New.
	(variable): Adjust.
	* src/parser/bison/flex-lexer.hh, src/parser/uparser.cc,
	* src/parser/uparser.hh: Adjust includes.

	2007-06-22  Akim Demaille  <demaille@gostai.com>
	class-definition.chk
	* src/parser/bison/ugrammar.y: Comment a weakness.
	* src/uexpression.cc: Formatting changes.

	2007-06-22  Akim Demaille  <demaille@gostai.com>
	Simplify class defs
	* src/parser/bison/ugrammar.y (formal_arguments): New.
	(class_declaration): Use it to factor.

	2007-06-22  Akim Demaille  <demaille@gostai.com>
	Fix list of identifiers handling
	* src/parser/bison/ugrammar.y (var.opt, identifiers.1): New.
	(identifiers): Use them.

	2007-06-18  Jean-Christophe Baillie  <baillie@gostai.com>
	update externals (tests).

	2007-06-18  Jean-Christophe Baillie  <baillie@gostai.com>
	The +freeze flag notifies when the command gets frozen/unfrozen.

	add support for +freeze flag.
	* src/parser/bison/ugrammar.y: add the same optim like for +end.
	* src/parser/bison/utoken.l: add +freeze (and +stop at the same time).
	* src/ucommand.cc: handle the notification.
	* src/unamedparameters.cc: add notifyFreeze boolean to fasten
	treatment.
	* src/unamedparameters.hh: define notifyFreeze.

	2007-06-14  Akim Demaille  <demaille@gostai.com>
	merge -r 1138:1157 https://svn.gostai.com/svn/kernel1/branches/1.0
	Space changes only.

	2007-06-14  Akim Demaille  <demaille@gostai.com>
	* src/uexpression.cc: Use for instead of while.

	2007-06-14  Akim Demaille  <demaille@gostai.com>
	Readability
	* src/ucommand.cc: Formatting changes.
	* src/uexpression.cc (UExpression::eval_VARIABLE): Improve the
	readability of the code handle derives.

	2007-06-10  Jean-Christophe Baillie  <baillie@gostai.com>
	Until now, freezing a time controlled command (like wait or a modified
	assignement) did not freeze the internal time of the command, which
	resulted in an abrupt reajustement when the command was unfrozen. This
	patch fixes the problem on wait and assignments, and the corresponding
	tests has been added.
	add a first attempt in "time freezing" capabilities.
	* src/ucommand.cc: the WAIT and ASSIGN_VALUE commands now store the
	'lastExec' time and a flag when they have been frozen. Upon
	unfreezing, the internal time-oriented variables are adjusted based on
	the difference between the current time and lastExec..
	* src/ucommand.hh: add lastExec and the 'frozen' flag.

	2007-06-04  Akim Demaille  <demaille@gostai.com>
	Finish broken merge
	merge -r 1038:1078 failed to include the modifications for
	uconnection.cc.
	* src/uconnection.cc: Import the changes documented in 2007-06-04.

	2007-06-04  Akim Demaille  <demaille@gostai.com>
	Formatting changes
	* src/ueventhandler.cc: Sort commutable lines.
	Promote for over while.

2007-06-26  Akim Demaille  <demaille@gostai.com>

	variable -> lvalue
	* src/parser/bison/ugrammar.y (variable): Rename as...
	(lvalue): this.
	Beware that some uses are now "name" uses.
	We sticked to the grammar of the trunk.

2007-06-26  Akim Demaille  <demaille@gostai.com>

	names, rvalue
	Get closer to the current trunk's grammar.
	* src/parser/bison/ugrammar.y (variable): Extract...
	(rvalue): this.
	(variables): Rename as...
	(names): this.
	And be actually a list of "name"s, not of "variable"s.

2007-06-22  Akim Demaille  <demaille@gostai.com>

	* src/parser/bison/ugrammar.y: Remove an empty mid-rule action.

2007-06-22  Akim Demaille  <demaille@gostai.com>

	taggedcommands -> commands.
	* src/parser/bison/ugrammar.y (taggedcommands): Rename as...
	(commands): this.

2007-06-22  Akim Demaille  <demaille@gostai.com>

	taggedcommand == command
	* src/parser/bison/ugrammar.y (taggedcommand): Remove, use only
	command.

2007-06-22  Akim Demaille  <demaille@gostai.com>

	Merge name and purevariable
	* src/parser/bison/ugrammar.y (name): Accept what purevariable
	used to accept.
	(purevariable): Remove.
	All users changed to use name instead.

2007-06-22  Akim Demaille  <demaille@gostai.com>

	* src/parser/bison/ugrammar.y: Formatting changes.

2007-06-22  Akim Demaille  <demaille@gostai.com>

	* src/parser/bison/ugrammar.y: Formatting changes.

2007-06-22  Akim Demaille  <demaille@gostai.com>

	Simplify raw_arguments handling
	* src/parser/bison/ugrammar.y (raw_argument): New.
	(rawargument): Rename as...
	(raw_arguments): this.
	Now accept no raw_argument at all.
	Adjust uses.

2007-06-22  Akim Demaille  <demaille@gostai.com>

	* src/parser/bison/ugrammar.y (class_declaration): Accept complex var names.

2007-06-22  Akim Demaille  <demaille@gostai.com>

	* src/parser/bison/ugrammar.y: Throw the parser actions away.
	They clutter the file.

2007-06-22  Akim Demaille  <demaille@gostai.com>

	Fix previous fix checkin
	* src/parser/bison/ugrammar.y (identifiers): Accept "var" where
	appropriate...

2007-06-22  Akim Demaille  <demaille@gostai.com>

	Fix and comment
	* src/parser/bison/ugrammar.y (identifiers): More comments.
	Always accept "var".

2007-06-22  Akim Demaille  <demaille@gostai.com>

	parser: name, identifiers
	* src/parser/bison/ugrammar.y (identifiers): Fix its definition
	that allowed trailing commas.
	(var.opt, identifiers.1): New.
	(name, formal_arguments): New.
	Use them to factor function and event declarations/definitions.
	Note that we break backward compatibility here, since now
	formal_arguments can no longer be empty.  This is because it
	simplifies the task for now.

2007-06-22  Akim Demaille  <demaille@gostai.com>

	Renamings
	* src/parser/bison/ugrammar.y (ustring): Remove, useless currently.
	(arguments, argument_list): Rename as...
	(exprs.1, exprs): these.

2007-06-22  Akim Demaille  <demaille@gostai.com>

	* src/parser/bison/ugrammar.y: Remove "def" support for functions.

2007-06-14  Akim Demaille  <demaille@gostai.com>

	* src/parser/bison/ugrammar.y: Formatting changes.

2007-06-14  Akim Demaille  <demaille@gostai.com>

	Fix communication bw scanner and parser
	* src/parser/bison/ugrammar.y: The scanner no longer uses
	UStrings.

2007-06-04  Akim Demaille  <demaille@gostai.com>

	merge -r 1088:1149 https://svn.gostai.com/svn/kernel1/trunk

	2007-06-04  Akim Demaille  <demaille@gostai.com>
	Finish broken merge
	merge -r 1038:1078 failed to include the modifications for
	uconnection.cc.
	* src/uconnection.cc: Import the changes documented in 2007-06-04.

	2007-06-04  Akim Demaille  <demaille@gostai.com>
	Formatting changes
	* src/ueventhandler.cc: Sort commutable lines.
	Promote for over while.

	2007-06-04  Akim Demaille  <demaille@gostai.com>
	The attribute UVariableName::rooted is not removed (that was
	the effect of the "only" keyword) because it appears to be
	set and checked in other places.
	* src/parser/bison/utoken.l, src/parser/bison/ugrammar.y: Remove
	the "only" keyword.
	This was validated by JCB.
	(refvariable): Remove, use variable instead.
	(refvariables): Rename as...
	(variables): this.

	2007-06-04  Akim Demaille  <demaille@gostai.com>
	merge -r 1078:1138 https://svn.gostai.com/svn/kernel1/branches/1.0
	Note that, again, I had to apply some of the changes by hand,
	since some files were moved in include/kernel.
	Also, I had to fill properly Matthieu's ChangeLog entries.

	2007-05-31  Matthieu Nottale  <nottale@gostai.com>
	Fix a bug in timeout command
	* src/ucommand.cc: in UCommand_TIMEOUT::execute: setTag on
	intermediate nodes instead of morphed node.

	2007-05-29  Guillaume Deslandes  <deslandes@gostai.com>
	Wrong token definition for derivations
	* ugrammar.y: Fixed definition for first and second derivation.

	2007-05-29  Matthieu Nottale  <nottale@gostai.com>
	Add the 'runningcommands' keyword, fix a bug in tag mechanism.
	* parser/bison/utoken.l: Add the runningcommands keyword.
	* ucommand.cc: Implement runningcommands.
	Add missing unsetTag call in optimised implementations of setTag.

	2007-05-28  Matthieu Nottale  <nottale@gostai.com>
	Optimisation: replace sprintfs with strcpy.
	* src/uobj.cc: Use UString::makeName where possible.
	* src/ustring.hh: Add two static inline functions to form a "a.b"
	name from two UString/char* optimising the implementation.
	* src/uvariablename.cc: Use UString::makeName where possible.

	2007-05-25  Matthieu Nottale  <nottale@gostai.com>
	Fix critical bug in previous patch, optimize more.
	* ueventhandler.cc: use the char* in unForgedName to insert
	into emit2tab in UEventHandler ctor.
	* ueventhandler.hh: Remove unused emit2 attribute.
	* uobj.cc: use eventSymbolDefined in searchEvent intead of iterating.
	* uobj.hh: Change prototype of searchEvent to return a bool,
	nobody uses the return value except for !0 check.

	2007-05-25  Matthieu Nottale  <nottale@gostai.com>
	Optimize kernel::eventSymbolDefined
	* ueventhandler.cc: kernel::eventSymbolDefined now performs a find
	on urbiserver::emit2tab. An entry in this hash is added if not
	present in  UEventHandler ctor.
	Additionaly, the entry in emit2tab is a counter on the number of
	active events with this name
	* ueventhandler.hh: .
	* userver.hh,
	* utypes.hh: Defines a new hash_map type and an instance in
	userver: emit2tab.

	2007-05-23  Matthieu Nottale  <nottale@gostai.com>
	Fix leak in foreach command.
	* src/ucommand.cc,
	* src/ucommand.hh: Add a 'list' field containing the result of the
	evaluation of 'expression', delete it in dtor.

	2007-05-10  Matthieu Nottale  <nottale@gostai.com>
	Fix bug: adaptive modifier alone did not trigger notifyaccess callbacks
	* src/ucommand.cc: Set 'controlled' to true on UCommand_ASSIGN_VALUE
	when adaptive modifier is found.

	2007-05-07  Matthieu Nottale  <nottale@gostai.com>
	Increase max buffer size to 30M
	* src/network/bsdnet/connection.hh: Here.

	2007-05-05  Jean-Christophe Baillie  <baillie@gostai.com>
	fix bug #155 (+report inconsistant behavior)
	* src/ucommand.cc: donnot report the end of morphed commands.
	* src/uconnection.cc: transmit the connection information during
	morphing.
	* src/unamedparameters.cc: copy notifyEnd when copying flags.
	* src/unamedparameters.hh: adapt ctor to contain notifyEnd.

	2007-05-05  Jean-Christophe Baillie  <baillie@gostai.com>
	update test externals.

	2007-05-05  Jean-Christophe Baillie  <baillie@gostai.com>
	update test externals.

	2007-05-05  Jean-Christophe Baillie  <baillie@gostai.com>
	The bug appeared when a plugged UOwned UVar was notified on change and
	access, and a remote UObject var "notifychanging" it. UOwned was
	preventing the UVar::get call, from the autoloop mechanism used to make
	sure UVar that are both change/access notified are constantly updated.
	This security was not necessary because the UVar = operator was
	already preventing UOwner variable against notifychange calls when a
	notifyaccess was triggered.

	Fix bug in notifychange/access interaction with UOwned UVars.
	* src/userver.cc: change UVariable::get usage.
	* src/uvariable.cc: remove double blocking mechanism, change get.
	* src/uvariable.hh: change UVarialbe::get API.

	2007-05-25  Benoit Sigoure  <tsuna@lrde.epita.fr>
	Partial revert of r1111.
	* src/network/bsdnet/network.cc: Revert another part of r1111 that
	breaks on MinGW.

	2007-05-25  Benoit Sigoure  <tsuna@lrde.epita.fr>
	Partial revert of r1111.
	* src/network/bsdnet/network.cc: Don't try to use `pipe' or pthread
	functions on MinGW.

	2007-05-25  mefyl  <mefyl@lrde.epita.fr>
	Update externals.

	2007-05-25  mefyl  <mefyl@lrde.epita.fr>
	Use Unix networking under MinGW
	* src/network/bsdnet/connection.cc,
	* src/network/bsdnet/network.cc: Here.

2007-06-04  Akim Demaille  <demaille@gostai.com>

	* src/parser/bison/bison.mk (ugrammar.stamp): Depend on output-to-html
	too.

2007-05-31  Akim Demaille  <demaille@gostai.com>

	* dev/ast-pretty-printer-gen: Remove useless import.
	* src/parser/bison/ugrammar.y: Do return the value given to
	"return".

2007-05-31  Akim Demaille  <demaille@gostai.com>

	PrintVisitor -> PrettyPrinter
	* dev/ast-print-visitor-gen: Rename as...
	* dev/ast-pretty-printer-gen: ... this.
	Adjust the output accordingly.
	* src/ast/print-visitor.hh, src/ast/print-visitor.cc: Remove.
	* src/ast/Makefile.am: Adjust.
	Factor some bits.
	Use shorter and simpler stamp file names.

2007-05-31  Akim Demaille  <demaille@gostai.com>

	Tags are expressions
	* src/ast/ast.yml (Tag, StringTag, ExpTag): Remove.
	(TagExp): Now the tag is an Exp*.
	* src/ast/print-visitor.hh, src/ast/print-visitor.cc: Regen.
	* src/parser/bison/ugrammar.y: Implement the action for "tag : exp".

2007-05-31  Akim Demaille  <demaille@gostai.com>

	Fix typo
	* src/parser/bison/ugrammar.y: here.

2007-05-31  Akim Demaille  <demaille@gostai.com>

	Let braces be braces, and brackets be brackets
	* src/parser/bison/utoken.l, src/parser/bison/ugrammar.y
	(TOK_LBRACKET, TOK_RBRACKET, TOK_LSBRACKET, TOK_RSBRACKET):
	Rename as...
	(TOK_LBRACE, TOK_RRACE, TOK_LBRACKET, TOK_RBRACKET): these.

2007-05-31  Akim Demaille  <demaille@gostai.com>

	Clarify the scanning of numbers
	* src/parser/bison/utoken.l (RETURN_STR_TOKEN, RETURN_IVAL_TOKEN)
	(RETURN_FVAL_TOKEN): Rename as...
	(RETURN_STR, RETURN_IVAL, RETURN_FVAL): these.
	(RETURN_NUM, RETURN_FLAG, RETURN_FLAG_TIME): Remove.
	Replace the last two with RETURN_IVAL instead of floats as before.
	(RETURN_VALUE): New, used to implement others.
	* src/parser/bison/ugrammar.y: Be sure to receive the flags as
	integers, not floats.  This is not correct yet, but less incorrect.

2007-05-31  Akim Demaille  <demaille@gostai.com>

	* src/ast/ast.yml: Comment changes.

2007-05-29  Akim Demaille  <demaille@gostai.com>

	* src/parser/bison/utoken.l, src/parser/bison/ugrammar.y:
	Use Symbols for identifiers.

2007-05-29  Akim Demaille  <demaille@gostai.com>

	Remove memcheck from the parser
	* src/parser/bison/ugrammar.y (memcheck): Remove definitions and
	uses.
	Declare private functions as static.
	Comment some of them out, now that the compiler sees they're not used.
	(new_bin): Simplify: the UParser is no longer needed.

2007-05-29  Akim Demaille  <demaille@gostai.com>

	parameter -> argument
	* src/parser/bison/ugrammar.y: Use argument when more appropriate
	than parameter.

2007-05-28  mefyl  <mefyl@lrde.epita.fr>

	Add print-visitor generator.
	* dev/ast-print-visitor-gen: New. Printer generator.
	* dev/ast.py: Accept 'printer' attribute.
	* src/ast/Makefile.am: Add files.
	* src/ast/ast.yml: Add a few printer.
	* src/ast/print-visitor.cc,
	* src/ast/print-visitor.hh: New. Generated files.

2007-05-28  Benoit Sigoure  <tsuna@lrde.epita.fr>

	Compilation fixes.
	* NEWS: Add a slot for changes in 2.0.
	* src/ast/all.hh: Remove a useless include of a non-existent file.
	* src/parser/bison/ugrammar.y: Initialize a pointer that may be
	returned uninitialized otherwise.

2007-05-25  Akim Demaille  <demaille@gostai.com>

	Some more arithmetics
	* src/parser/bison/ugrammar.y: Handle unary - and ().

2007-05-25  Akim Demaille  <demaille@gostai.com>

	Cleanup string scanning
	* src/parser/bison/utoken.l: Let the scanner use only std::string.
	(SET_VALP_STR): Remove, inlined in the single remaining use.
	Use std::string, not UString.
	Add underscores to a few places that need them.
	Adjust to the following token name changes.
	* src/parser/bison/ugrammar.y: Put private functions in the
	anonymous namespace.
	(take): Welcome back.
	(TOK_FALSECONST, TOK_TRUECONST): Rename as...
	(TOK_FALSE, TOK_TRUE): ... these.
	(ustring): New.
	(STRING, IDENTIFIER): Now string.
	* src/ast/ast.yml: Layout changes.

2007-05-25  Akim Demaille  <demaille@gostai.com>

	Remove STRUCT hacks
	* src/parser/bison/utoken.l, src/parser/bison/ugrammar.y
	(STRUCT, TAG, %union structure, array): Remove.
	(purevariable): Handle "." and "[...]".

2007-05-25  Akim Demaille  <demaille@gostai.com>

	Use libport::Symbol for locations
	* src/parser/bison/ugrammar.y: Use Symbol for file names.
	* src/ast/loc.hh: Include libport/symbol.hh.
	* src/parser/uparser.hh, src/parser/uparser.cc: Remove the
	handling of the allocated file names, now handled by Symbol
	(not quite true).

2007-05-25  Akim Demaille  <demaille@gostai.com>

	Minor parser simplifications
	* src/parser/bison/utoken.l, src/parser/bison/ugrammar.y: Rename
	the tokens for the logical and and or.
	Use newer Bison features.

2007-05-25  Akim Demaille  <demaille@gostai.com>

	Clean up a bit the scanning of numbers
	* src/parser/bison/utoken.l, src/parser/bison/ugrammar.y:
	Now scan integers and floats differently.
	Store the semantic values using regular floats or integers.
	A lot of commented code remains to update, but anyway type checking
	will tell.
	(take): Remove, now useless.

2007-05-25  Akim Demaille  <demaille@gostai.com>

	Tidy ugrammar.y
	* src/parser/bison/ugrammar.y: Put flavor stuff together.
	Tidy a bit.

2007-05-25  Akim Demaille  <demaille@gostai.com>

	Token/type more alike
	* src/parser/bison/utoken.l, src/parser/bison/ugrammar.y: Let
	token names be token names instead of operation names, and
	use token names closer to those introduced in the previous
	changeset.

2007-05-25  Akim Demaille  <demaille@gostai.com>

	More OpExp
	* src/ast/ast.yml (OpExp::type): Fix some docs.
	Let them all be 3 characters long, except logical and, land,
	which I don't see how I could name in 3 letters (lnd? lan? lad?).
	* src/parser/bison/ugrammar.y: Use those that were declared.

2007-05-25  Akim Demaille  <demaille@gostai.com>

	Support arithmetics with OpExp
	* src/ast/ast.yml (BinaryExp): Use lhs and rhs, not left and right.
	(OpExp): Derive from BinaryExp.
	Rename "Oper" occurrences as "type".
	* dev/ast_params.py: Adjust.
	* src/parser/bison/ugrammar.y (new_exp): Adjust to using ast::OpExp.

2007-05-22  Akim Demaille  <akim.demaille@free.fr>

	Bind "return"
	* src/ast/all.hh: Include all the *-exp.hh headers.
	* src/parser/bison/ugrammar.y (expr.opt): New.
	Activate the code for "return".
	NUM -> "number".

2007-05-22  Akim Demaille  <akim.demaille@free.fr>

	Activate some rules
	* src/parser/bison/ugrammar.y: <command> -> <expr>.
	instruction -> statement.
	Use new_bin.

2007-05-22  Akim Demaille  <akim.demaille@free.fr>

	Make it linkable
	* src/Makefile.am: Link libast into libkernel.

2007-05-22  Akim Demaille  <akim.demaille@free.fr>

	Make it compilable
	* src/ast/all.hh: Include all the headers we need.
	* src/parser/bison/ugrammar.y: Disable all the actions.
	For the time being, this is still the old grammar, nothing
	was changed.
	Many simplifications are needed.

2007-05-11  Akim Demaille  <demaille@gostai.com>

	Take into account the comment on the ast
	* src/ast/ast.yml (Cmd): Remove, use only Exp.
	Adjust all *Cmd into *Exp.
	(BinaryExp): New, to factor AndExp, SemicolonExp etc.
	* dev/ast_params.py: Adjust.

2007-05-11  Akim Demaille  <demaille@gostai.com>

	Make it compile
	* src/ast/ast.yml (MapExp, ClassDec): Comment out so that it
	compiles.

2007-05-11  Akim Demaille  <demaille@gostai.com>

	Make ast generation more robust, and more alike tc's
	* dev/ast_params.py (deep_clear): New.
	* dev/ast-clone-visitor-gen, dev/ast-graph-gen, dev/ast-nodes-gen,
	* dev/ast-readme-gen, dev/ast-visitor-gen, dev/ast.py, dev/tools.py:
	Use it.
	Update with current version in tc.
	Make it (slightly) more generic.
	(node.final): Rename as...
	(node.concrete): this.

2007-05-11  Akim Demaille  <demaille@gostai.com>

	ast.yml fixes
	* dev/ast_params.py: New.
	Extend it.
	Was extracted from...
	* dev/ast-nodes-gen: here.
	Use it.
	* dev/ast.py: Ditto.
	* src/ast/Makefile.am (ast_gen_deps): Complete.

2007-05-11  Akim Demaille  <demaille@gostai.com>

	Fix typoes
	* src/ast/ast.yml: Don't use the "or" and "and" keywords.
	Remove meaningless comments.

2007-05-11  Akim Demaille  <demaille@gostai.com>

	Various updates and fixes
	* src/kernel.mk: Grow stronger.
	* src/Makefile.am: Use it.
	* configure.ac: .
	* dev/ast-clone-visitor-gen, dev/ast-fwd-gen, dev/ast-nodes-gen,
	* dev/ast-visitor-gen, dev/ast.py, src/ast/ast.yml: Adjust to the
	fact that most of our tools are in libport, not in misc/ or symbol/.

2007-05-11  Akim Demaille  <demaille@gostai.com>

	Update
	* bootstrap: Strengthen.
	* src/Makefile.am, configure.ac: Go into src/ast.
	Most of the following tools are imported from kernel2, but
	have been updated.
	* dev/ast-clone-visitor-gen: New.
	* dev/ast-fwd-gen: New.
	* dev/ast-graph-gen: New.
	* dev/ast-nodes-gen: New.
	* dev/ast-nodes-mk-gen: New.
	* dev/ast-readme-gen: New.
	* dev/ast-visitor-gen: New.
	* dev/ast.py: New.
	* dev/count-fixme-lines: New.
	* dev/cut-bison-actions: New.
	* dev/diff-r: New.
	* dev/tools.py: New.

	* src/ast/Makefile.am: New.
	* src/ast/all.hh: New.
	* src/ast/ast.yml: New.
	* src/ast/default-visitor.hh: New.
	* src/ast/default-visitor.hxx: New.
	* src/ast/loc.hh: New.
	* src/ast/visitor.hxx: New.
	* src/ast: New.
	* src/kernel.mk: New.

2007-05-03  Akim Demaille  <demaille@gostai.com>

	Finish the merge -r 1038:1078
	I guess I ran "svn revert src/ughostconnection.cc" when I meant
	"svn resolved", since Emacs had the right contents, but the
	file on the disk did not have the modifications.
	make check passes again.
	* src/ughostconnection.cc: Apply the changes, but getting rid of
	the useless casts.
	* src/userver.cc: Don't activate debug traces.

2007-05-03  Akim Demaille  <demaille@gostai.com>

	Minor changes to improve the similarity with the code before
	the breaking merge.  Of course, it still does not make check.
	* src/ucommand.cc, src/uobject.cc: Formatting changes.
	Use libport::mhas.
	Scope shortening.

2007-05-03  Akim Demaille  <demaille@gostai.com>

	svn merge -r 1038:1078 https://svn.gostai.com/svn/kernel1/branches/1.0
	NB: Since there are some files which have moved (the exported
	headers are now in include/kernel, not in src/), svn merge failed
	to do it right:
	svn merge -r 1038:1078 https://svn.gostai.com/svn/kernel1/branches/1.0
	C    src/ucommand.cc
	Skipped missing target: 'src/uconnection.hh'
	U    src/parser/bison/utoken.l
	U    src/parser/bison/ugrammar.y
	U    src/ucommand.hh
	C    src/uqueue.hh
	C    src/uobject.cc
	U    src/unamedparameters.cc
	C    src/uvalue.cc
	C    src/uvariable.cc
	U    src/uvar.cc
	C    src/userver.cc
	U    src/unamedparameters.hh
	C    src/uconnection.cc
	Skipped missing target: 'src/uvariable.hh'
	C    src/ughostconnection.cc
	Skipped missing target: 'ChangeLog'
	C    tests-local.mk
	U    NEWS
	 U   .

	So I had to complete the command with the following:
	svn diff -r 1038:1078 https://svn.gostai.com/svn/kernel1/branches/1.0/src/uconnection.hh | patch include/kernel/uconnection.hh
	svn diff -r 1038:1078 https://svn.gostai.com/svn/kernel1/branches/1.0/src/uvariable.hh | patch include/kernel/uvariable.hh

	Note that besides, several other adjustments were needed.  I tried
	not to break anything, but it just... hangs.  I have no idea why.
	So this checkin is fucked up.  And I'm fed up.

	2007-05-01  Jean-Christophe Baillie  <baillie@gostai.com>
	add proper support for adaptive queues (following ticket #92)
	* uconnection.hh: fix accessors, they do something now.
	* uqueue.hh: add accessor for adaptive_.

	2007-05-01  Jean-Christophe Baillie  <baillie@gostai.com>
	update NEWS.
	* NEWS: add note about UObject::send.

	2007-05-01  Jean-Christophe Baillie  <baillie@gostai.com>
	update externals of uobject.

	2007-05-01  Jean-Christophe Baillie  <baillie@gostai.com>
	The problem here was that plugged UObjects were using the
	ghostconnection of URBI.INI, so anything that was initialized via
	urbi::send in the constructor was in fact executed *after* URBI.INI
	code. It was impossible to use the result of a new in URBI.INI if this
	new was introducing some dynamically created code, typically with
	walk.

	Now, every UObject has its own connection (in fact it's activated only
	if you use UObject::send). UObject::send is the method to use if you
	want to send code to URBI, from within a UObject. It works fine in
	plugged and remote mode.

	fix bug #128: now plugged UObjects use a dedicated ghostconnection.
	* src/uconnection.cc: add a comment.
	* src/ughostconnection.cc: add maintenance of connectionList, done
	automatically by UGhostConnection, there was no reason not to do so.
	* src/uobject.cc: implement plugged version of UObject::send,
	initialize gc.
	* src/userver.cc: remove unecessary connectionList registration for
	the main UGhostConnection.

	2007-05-01  Jean-Christophe Baillie  <baillie@gostai.com>
	This prepare the next step which will be to use ghostconnections as
	support for UObject::send method. These "hosting connections" (should
	be named "contexts" in k2 jargon) can be closed and so the closing
	mechanism must be enforced properly.

	add a conservative closing=true for a closing GhostConnection.
	* ughostconnection.cc: add closing=true in the closeConnection method.

	2007-05-01  Jean-Christophe Baillie  <baillie@gostai.com>
	Reformating.
	* src/ughostconnection.cc: done.

	2007-05-01  Jean-Christophe Baillie  <baillie@gostai.com>
	Minor reformat
	* src/ughostconnection.cc: done.

	2007-05-01  Jean-Christophe Baillie  <baillie@gostai.com>
	Deleting a variable on which a UVar was set could result in
	catastrophic server crash, because some plugged UObject will assign
	something to this UVar, using the pointer to the UVariable in cache,
	and the UVariable is not valid anymore.

	This patch add a mechanism to set a UVar in "zombie" mode when it's
	corresponding UVariable is deleted. We should do more (error
	reporting, etc) but this is at least a first step and the server does
	not crash anymore.

	There is also now a ref counter in the UVar that prevent the attached
	UVariable to be deliberately deleted by the user. Now an error
	message is displayed.

	fix bug found in ticket #2.
	* src/ucommand.cc: refuse to delete a variable with UVar on it.
	* src/uvar.cc: handle proper ref counting, and zombie mode.
	* src/uvariable.cc: handle ref counting and zombie mode.
	* src/uvariable.hh: add useCpt counter.

	2007-05-01  Jean-Christophe Baillie  <baillie@gostai.com>
	Improve reset messages.
	* userver.cc: make the series of messages more useful.

	2007-05-01  Jean-Christophe Baillie  <baillie@gostai.com>
	Fix ticket #85
	* src/ucommand.cc: remove dead code.

	2007-05-01  Jean-Christophe Baillie  <baillie@gostai.com>
	make undefall deprecated.
	* src/ucommand.cc: undefall is now deprecated, use reset instead.

	2007-05-01  Jean-Christophe Baillie  <baillie@gostai.com>
	Fix the bug on reset (ticket #21)
	* src/uobject.cc: UHubObjects dtor must release their timers.
	* src/userver.cc: add proper destruction/recreation of hubs.

	2007-05-01  Jean-Christophe Baillie  <baillie@gostai.com>
	Minor reformating.
	* src/userver.cc: done.

	2007-04-30  Matthieu Nottale  <nottale@gostai.com>
	Fix a segfault when reseting.
	* src/userver.cc: Do not clear tagtab when reseting, its content
	is refcounted.

	2007-04-22  Benoit Sigoure  <tsuna@lrde.epita.fr>
	Minor code cleanup.
	* src/ucommand.cc: Formatting changes.

	2007-04-22  Benoit Sigoure  <tsuna@lrde.epita.fr>
	Remove a duplicate include.
	* src/ucommand.cc: Here (sstream).

	2007-04-22  Benoit Sigoure  <tsuna@lrde.epita.fr>
	Remove useless include.
	* src/uvalue.cc: Don't include iomanip.

	2007-04-20  Jean-Christophe Baillie  <baillie@gostai.com>
	That was a request after last years "coupe de robotique" experience.
	I'm pretty sure the syntax will evolve in k2, but we will keep this
	backward compatible and it will be usable right now.

	add a 'taglist' keyword to display the list of currently running tags.
	* NEWS: signal the feature.
	* src/parser/bison/utoken.l: add the keyword.
	* src/ucommand.cc: add the code that does the job.

	2007-04-20  Jean-Christophe Baillie  <baillie@gostai.com>
	remove too restricting ASSERT, fix ticket #136.
	* src/ucommand.cc: change ASSERT in if, for the case when the
	expression evaluation fail (it leads to a legitimate unasserted case).

	2007-04-20  Jean-Christophe Baillie  <baillie@gostai.com>
	revert change from previous commit: std::fixed should not be used.
	* src/uvalue.cc: std::fixed does not behave as it should.

	2007-04-20  Jean-Christophe Baillie  <baillie@gostai.com>
	fix ticket #24
	* src/uvalue.cc: add std::fixed formater.

	2007-04-20  Jean-Christophe Baillie  <baillie@gostai.com>
	This fix partialy solve the problem described in ticket #150.
	Limitations are:

	- Methods that want to benefit from the inhibition mechanism must be
	declared (with UBindFunction) in init, not in the UObject C++
	constructor. Otherwise, since the URBI object hierarchy is not yet
	updated	when the C++ ctor is executed, the inhibition mechanism fails
	to detect the previously defined version of the bound function.

	- The inhibition is performed when 'new' is executed, never after. So
	if you redefine b.refresh after you have newed c, it will fail to
	inhibate the binding. You must keep the order: b = new uBot;redefine
	b.refresh;c = new b;

	This is fragile of course and it's a dirty hack. However, fixing it
	properly would need the introduction of a vtable cache at the object
	level, which is almost impossible to "hack" with k1, knowing
	that k1 does not really know objects... We will fix that in k2 with a
	clean underlying structure.

	partialy fix bug #150 (the feature is usable, but fragile)
	* src/ucommand.cc: add inhibition code when a remote binded function
	is already user-redefined somewhere higher in the object hierarchy.
	* src/uobject.cc: same thing but for plugged uobjects.

	2007-04-19  Jean-Christophe Baillie  <baillie@gostai.com>
	fix bug #137 on invalid prefix resolution.
	* src/uconnection.cc: do not simplify scoping nodes.

	2007-04-19  Jean-Christophe Baillie  <baillie@gostai.com>
	minor reformat.
	* src/uconnection.cc: reduce to 80 col.

	2007-04-17  Matthieu Nottale  <nottale@gostai.com>
	Fix a segfault when 'stop notag'.
	* src/ucommand.cc: Use dummy subtags instead of dummy null
	commands to boost notag and __system__'s TagInfo reference
	counting: fixes a segfault when calling 'stop notag'.

	2007-04-15  Jean-Christophe Baillie  <baillie@gostai.com>
	fix ticket 151, problem with +end flags not triggering properly
	* src/parser/bison/ugrammar.y: add notifyEnd optimization in UCommand
	and the groupOfCommands flag to mark {...} types of commands.
	* src/ucommand.cc: add handling of +end in the dtor of UCommand.
	* src/ucommand.hh: add necessary attributes for notifyEnd and
	groupOfCommands.
	* src/uconnection.cc: remove the handling of +end from the tree
	machinery, it's now handled by UCommand dtor.
	* src/unamedparameters.cc: add an optimization to avoid having to scan
	the whole list of flags to know if +end is there.
	* src/unamedparameters.hh: add .

	2007-04-03  Matthieu Nottale  <nottale@gostai.com>
	Optimise by caching TagInfo structures for 'notag' and '__system__' tag.
	* src/ucommand.cc,
	* src/ucommand.hh: Add two static TagInfo* in UCommand, and a
	static method to initialise them. Use them instead of the tag
	strings "__system__" and "notag".
	* src/userver.cc: Call UCommand::initializeTagInfos in
	UServer::initialization. Replace an assert by code handling the
	condition as it can happen without being a problem.

	2007-04-03  Akim Demaille  <akim.demaille@free.fr>
	From hanging to segv
	* src/ucommand.cc (UCommand_OPERATOR::execute_): Iterate when
	running "undefall".

	2007-04-02  Akim Demaille  <demaille@gostai.com>
	tests-local.mk
	* tests-local.mk: New.

2007-04-02  Akim Demaille  <akim.demaille@free.fr>

	undefall
	* src/ucommand.cc (UCommand_OPERATOR::execute_): When handling
	undefall, iterate instead of staying on begin().
	Currently, it SEGVs (instead of hanging, that's an improvement :).
	* src/uexpression.cc: Formatting changes.

2007-04-02  Akim Demaille  <demaille@gostai.com>

	* src/uexpression.cc: Scope reduction.

2007-04-02  Akim Demaille  <demaille@gostai.com>

	* src/uvariablename.cc (resolve_alias): Introduce a binary version.
	Use to factor some code.

2007-04-02  Akim Demaille  <demaille@gostai.com>

	A for loop
	* src/ucommand.cc (UCommand_ASSIGN_VALUE::execute_): Use a for
	loop instead of a while loop.
	Rename the "target" variable as "rhs" for readability.

2007-04-02  Akim Demaille  <demaille@gostai.com>

	Factoring
	* src/ucommand.cc (has_sinusoidal_modifier): New.
	Use it.
	Reduce a couple of variable scopes.
	* tests-local.mk: New.

2007-04-02  Akim Demaille  <demaille@gostai.com>

	if < switch
	* src/ucommand.cc (UCommand_ASSIGN_VALUE::execute_): Use switch
	to switch, not if.

2007-04-02  Akim Demaille  <demaille@gostai.com>

	Use mhas
	* src/ucommand.cc (UCommand_ASSIGN_VALUE::execute_): here.

2007-04-02  Akim Demaille  <demaille@gostai.com>

	svn merge -r 1011:1038 https://svn.gostai.com/svn/kernel1/branches/1.0
	2007-04-01  Benoit Sigoure  <tsuna@lrde.epita.fr>
	Forevermore solve bug #146 (compilation on ARM/memory alignment).
	* src/network/bsdnet/network.cc: Use memcpy to preserve the byte
	order.

	2007-03-30  SIGOURE Benoit  <tsuna@lrde.epita.fr>
	Fix bug #146 (compilation on ARM): memory alignment.
	* src/network/bsdnet/network.cc (TCPServerPipe::init): Fix dangerous
	usage of the struct hostent returned by gethostbyname.  The code
	expected that sizeof (int) == 4 and wasn't friendly with processors
	subject to alignment issues (ARM, SPARC, among others).
	* src/uvalue.cc (UValue::operator urbi::USound): Declare the local
	`struct wavheader' as __attribute__ __packed__.  A raw buffer of bytes
	is casted in a pointer to struct wavheader, this requires that the
	compiler does not align the members of the structure on word
	boundaries.

	2007-03-29  Akim Demaille  <demaille@gostai.com>
	Fix int/size_t usage
	It's quite to PITA to still be working on the branch.
	Much of this was already done in the trunk.  We're wasting our
	time on this crap of branch 1.0.
	* src/memorymanager/blockmemorymanager.hh,
	* src/memorymanager/memorymanager.cc,
	* src/memorymanager/memorymanager.hh:
	Use appropriate types: size_t and ptrdiff_t, not int.
	This fixes warnings on VC++.

	2007-03-29  Akim Demaille  <demaille@gostai.com>
	Determinize long-identifiers.chk
	It passes on MingW for weird reasons documented in the code.
	* src/uvariablename.cc (buildFullname): Beware of snprintf.

	2007-03-26  POTHIER Benoit  <pothier@gostai.com>
	Revert the 3 previous changes, waiting for a working fix.
	* src/network/bsdnet/network.cc,
	* src/uvalue.cc: Here.

	2007-03-26  SIGOURE Benoit  <tsuna@lrde.epita.fr>
	Fix portability on Win32.
	* src/network/bsdnet/network.cc: Don't use in_addr_t, use uint32_t
	instead.

	2007-03-26  SIGOURE Benoit  <tsuna@lrde.epita.fr>
	Fix a bug introduced in r1014.
	* src/network/bsdnet/network.cc (TCPServerPipe::init): Properly
	transform the IP address returned by gethostbyname into a in_addr_t.

	2007-03-24  SIGOURE Benoit  <tsuna@lrde.epita.fr>
	Fix bug #146 (compilation on ARM): memory alignment and bad code.
	* src/network/bsdnet/network.cc (TCPServerPipe::init): Fix wrong usage
	of the struct hostent returned by gethostbyname: the code was
	converting a char* representing an IP address (eg: "127.0.0.1") in
	int* and then dereferencing this int in hope to get the numerical IP
	address. oO
	* src/uvalue.cc (UValue::operator urbi::USound): Declare the local
	`struct wavheader' as __attribute__ __packed__.  A raw buffer of bytes
	is casted in a pointer to struct wavheader, this requires that the
	compiler does not align the members of the structure on word
	boundaries.

2007-03-23  Akim Demaille  <demaille@gostai.com>

	svn merge -r 1007:1011 https://svn.gostai.com/svn/kernel1/branches/1.0

	2007-03-23  Akim Demaille  <demaille@gostai.com>
	Fix #114 and #141
	* src/ucommand.hh, src/ucommand.cc (UCommand_NOOP::kind)
	(UCommand_NOOP::kind_): New.
	Adjust dependencies.
	* src/parser/bison/ugrammar.y (spontaneous, warn, warn_spontaneous):
	New.
	Use the latter to warn about suspicious empty instructions instead
	of making them hard error.
	No longer create an instruction equal to 0, rather make it a
	spontaneous noop.

2007-03-23  Akim Demaille  <demaille@gostai.com>

	svn merge -r 996:1007 https://svn.gostai.com/svn/kernel1/branches/1.0

	2007-03-23  Akim Demaille  <demaille@gostai.com>
	Fix #144
	* src/parser/uparser.cc: Debug trace changes.
	* src/ucommandqueue.hh, src/ucommandqueue.cc (bracketlevel_)
	(sbracketlevel_, parenlevel_): Remove.  Replaced by...
	(closers_): this new member.
	Let the members be private, not protected.
	(popCommand): When a closing mismatch happens, return the sentence
	to the parser which will report the error.

	* src/userver.cc: Reoder two instructions.

	2007-03-23  Akim Demaille  <demaille@gostai.com>
	More debugging traces
	* src/parser/uparser.cc: Insert debugging traces.
	* src/ucommand.cc: Likewise.
	* src/uexpression.cc: Ditto.
	* src/userver.cc (file_readable): New.
	(find_file): New.
	Report an error when the file is not found.
	(tab): Use a bigger buffer, as I triggered the assertion for
	its previous size...

	2007-03-21  Akim Demaille  <akim.demaille@free.fr>
	* Makefile.am (CLEANFILES): Remove what's handled by init.mk.

	2007-03-21  Akim Demaille  <akim.demaille@free.fr>
	Catch up with the trunk
	No longer make uobject an external of src, let src/uobject be
	an external of ".".
	No longer subscribe to sdk, useless.
	* Makefile.am: Adjust.
	(check-html): Import from the trunk.

	2007-03-21  Akim Demaille  <akim.demaille@free.fr>
	Update externals.
	* configure.ac: Use URBI_TESTS.

2007-03-23  Akim Demaille  <demaille@gostai.com>

	Fix tests invocation
	* configure.ac (URBI_TESTS): Call it.

2007-03-13  Akim Demaille  <akim.demaille@free.fr>

	* src/uobject.cc (algorithm): Include it.

2007-03-13  Akim Demaille  <akim.demaille@free.fr>

	svn merge -r 970:996 https://svn.gostai.com/svn/kernel1/branches/1.0

	2007-03-12  POTHIER Benoit  <pothier@gostai.com>
	Remove space in the banner.
	* src/ubanner.cc: Here.

	2007-03-12  POTHIER Benoit  <pothier@gostai.com>
	Update banner copyright date.
	* src/ubanner.cc: Here.

2007-03-13  Akim Demaille  <akim.demaille@free.fr>

	Change the handling of externals (experimental)
	No longer subscribe to uobject in ./src, subscribe to src/uobject
	in ".".  Several issues seems easier to deal with this way.  If
	it works well, I'll lift the other externals.
	* Makefile.am: src/uobject is now a local external.

2007-03-08  Akim Demaille  <akim.demaille@free.fr>

	This seems to totally confuse cccl, which loses the arguments
	and even produces /I-I.
	* src/Makefile.am: No space bw -I and its arg.

2007-03-08  Akim Demaille  <akim.demaille@free.fr>

	Fix member function declaration
	* include/kernel/uconnection.hh: Remove spurious qualifier.

2007-03-08  Akim Demaille  <akim.demaille@free.fr>

	Install uasyncregister.hh, uvariable.hh and uvalue.hh
	* src/uasyncregister.hh, src/uvariable.hh, src/uvalue.hh:
	Move to...
	* include/kernel/uasyncregister.hh, include/kernel/uvariable.hh,
	* include/kernel/uvalue.hh: here.

	* Makefile.am, src/Makefile.am, src/uasynccommand.cc,
	* src/uasyncregister.cc, src/uatcandidate.cc, src/ubinder.cc,
	* src/ucallid.cc, src/ucommand.cc, src/uconnection.cc,
	* src/ueventcompound.cc, src/ueventhandler.cc, src/ueventhandler.hh,
	* src/ueventinstance.cc, src/ueventmatch.cc, src/uexpression.cc,
	* src/ugroup.cc, src/uobj.cc, src/uobject.cc, src/userver.cc,
	* src/uvalue.cc, src/uvar.cc, src/uvariable.cc, src/uvariablename.cc:
	Adjust.

2007-03-08  Akim Demaille  <demaille@gostai.com>

	Hide UGhostConnection
	So that cores only need uconnection.hh, but not ughostconnection.hh.
	* include/kernel/userver.hh (getGhostConnection): Return a
	UConnection instead of a UGhostConnection, so that we don't need
	the type UGhostConnection (and its header).
	(ghost): Rename as...
	(ghost_): this.
	* src/console.cc, src/uobject.cc, src/userver.cc: Adjust.

2007-03-08  Akim Demaille  <demaille@gostai.com>

	cores need uconnection.hh
	* src/ucomplaints.hh, src/uconnection.hh: Move to...
	* include/kernel/ucomplaints.hh, include/kernel/uconnection.hh: here.

	* Makefile.am, src/Makefile.am,
	* src/network/bsdnet/connection.hh, src/parser/bison/ugrammar.y,
	* src/uasynccommand.cc, src/ucommand.cc, src/ucomplaints.cc,
	* src/uconnection.cc, src/uexpression.cc, src/ughostconnection.hh,
	* src/uobj.cc, src/uobject.cc, src/userver.cc, src/usystem.cc,
	* src/uvalue.cc, src/uvariable.cc, src/uvariablename.cc:
	Adjust.
	And remove the #define private protected trick...

2007-03-08  Akim Demaille  <demaille@gostai.com>

	Kill a few static consts
	* src/uconnection.hh: here.
	* src/ughostconnection.hh: And here.
	Move them...
	* src/ughostconnection.cc: here.

2007-03-08  Akim Demaille  <demaille@gostai.com>

	Move installed headers in include/kernel
	* src/fwd.hh, src/mem-track.hh,
	* src/memorymanager/blockmemorymanager.hh,
	* src/memorymanager/memorymanager.hh,
	* src/tag-info.hh, src/userver.hh, src/ustring.hh,
	* src/utypes.hh:
	Move to...
	* include/kernel/blockmemorymanager.hh,
	* include/kernel/fwd.hh,
	* include/kernel/mem-track.hh,
	* include/kernel/memorymanager.hh,
	* include/kernel/tag-info.hh,
	* include/kernel/userver.hh,
	* include/kernel/ustring.hh,
	* include/kernel/utypes.hh:
	Here.

	* Makefile.am,
	* src/Makefile.am,
	* src/console.cc,
	* src/memorymanager/memorymanager.cc,
	* src/network/bsdnet/connection.cc,
	* src/network/bsdnet/connection.hh,
	* src/network/bsdnet/network.cc,
	* src/parser/bison/ugrammar.y,
	* src/parser/uparser.hh,
	* src/tag-info.cc,
	* src/uasynccommand.cc,
	* src/uasynccommand.hh,
	* src/uasyncregister.hh,
	* src/uatcandidate.hh,
	* src/ubinary.cc,
	* src/ubinary.hh,
	* src/ubinder.cc,
	* src/ubinder.hh,
	* src/ucallid.cc,
	* src/ucallid.hh,
	* src/ucommand.cc,
	* src/ucommand.hh,
	* src/ucommandqueue.cc,
	* src/ucommandqueue.hh,
	* src/uconnection.cc,
	* src/uconnection.hh,
	* src/ueventcompound.cc,
	* src/ueventcompound.hh,
	* src/ueventhandler.cc,
	* src/ueventhandler.hh,
	* src/ueventinstance.cc,
	* src/ueventinstance.hh,
	* src/ueventmatch.cc,
	* src/ueventmatch.hh,
	* src/uexpression.cc,
	* src/uexpression.hh,
	* src/ufunction.cc,
	* src/ufunction.hh,
	* src/ughostconnection.cc,
	* src/ughostconnection.hh,
	* src/ugroup.cc,
	* src/ugroup.hh,
	* src/unamedparameters.cc,
	* src/unamedparameters.hh,
	* src/uobj.cc,
	* src/uobj.hh,
	* src/uobject.cc,
	* src/uproperty.cc,
	* src/uproperty.hh,
	* src/uqueue.cc,
	* src/uqueue.hh,
	* src/userver.cc,
	* src/ustring.cc,
	* src/usystem.cc,
	* src/uvalue.cc,
	* src/uvalue.hh,
	* src/uvar.cc,
	* src/uvariable.cc,
	* src/uvariable.hh,
	* src/uvariablelist.cc,
	* src/uvariablelist.hh,
	* src/uvariablename.cc,
	* src/uvariablename.hh:
	Adjust.
	And beware of some useless inclusions.

2007-03-08  Akim Demaille  <demaille@gostai.com>

	svn merge -r 970:979 https://svn.gostai.com/svn/kernel1/branches/1.0

	2007-03-06  Jean-Christophe Baillie  <baillie@gostai.com>

	This flag enforces the business decision described here:
	https://core.gostai.com/projects/business/wiki/ProductOfferStrategy

	It allows to build an URBI Engine that will reject any remote UObject
	'external' request, effectively disabling UNotifyChange,
	UBindFunction, etc, which makes this remote UObject useless.

	A simple -DREMOTE_UOBJECT_DISABLED flag in configure will build this
	crippled version.

	add the REMOTE_UOBJECT_DISABLED flag for the 'free' version
	* src/ucommand.cc: exit from UCommand_BINDER if the
	REMOTE_UOBJECT_DISABLED flag is on.

2007-03-01  Akim Demaille  <demaille@gostai.com>

	Use UString for UCallid
	* src/ucallid.hh, src/ucallid.cc: Append _ to private members.
	* src/ucommand.cc, src/uconnection.cc: Adjust.
	* src/uvariablename.hh, src/uvariablename.cc: Ditto.
	(updateName): Add more flavors.

2007-03-01  Akim Demaille  <demaille@gostai.com>

	* src/uvariablename.cc (resolve_aliases): Add missing const.

2007-03-01  Akim Demaille  <demaille@gostai.com>

	svn merge -r 941:970 https://svn.gostai.com/svn/kernel1/branches/1.0

	2007-02-22  Matthieu Nottale  <nottale@gostai.com>
	Add a parameter to createTCPServer to specify address to bind to
	* src/network/bsdnet/network.cc: Here, propagate in  TCPServerPipe::init.
	* src/network/bsdnet/network.hh: Also here.

	2007-02-22  Akim Demaille  <akim.demaille@free.fr>
	Fix #133
	We focused on the fact that the current code is boggus and
	missed the fact that my proposal was addressing one issue, but
	introducing another one.  We were trading one bug for another,
	the latter having a much bigger impact.

	I suggested to replace

	# define ADDMEM(x)   {usedMemory += ((int)(x*1.15));}
	# define FREEMEM(x)  {usedMemory -= ((int)(x*1.15));}

	which duplicates the computation and fails to parens x
	properly (and there are indeed places where it mattered since
	x was something like a + b), by

	# define ADDMEM(X)   usedMemory += (int) ((X) * 1.15)
	# define FREEMEM(X)  ADDMEM (-(X))

	Unfortunately that fails when X is unsigned (which is the case
	when ADDOBJ and FREEOBJ pass it a sizeof result): FREEMEM
	then negates a size_t, which results in a huge positive size_t.
	But this huge size_t is immediately added to usedMemory, so
	it should nevertheless yield the correct result!

	Enter 1.15 that screws it all, as the following program
	demonstrates

	#include <iostream>
	#include <string>

	#define ECHO(C) std::cout << #C " = " << C << std::endl;

	int main ()
	{
	  char tab[18];
	  ECHO (sizeof tab);
	  ECHO (- (int) (sizeof tab));

	  ECHO ((- sizeof tab));
	  ECHO (+ (- (int) (sizeof tab)));

	  ECHO (1.15 * sizeof tab);
	  ECHO (- (int) (1.15 * sizeof tab));

	  ECHO (1.15 * (- sizeof tab));
	  ECHO (+ (int) (1.15 * (- sizeof tab)));
	}

	which results in:

	sizeof tab = 18
	- (int) (sizeof tab) = -18
	(- sizeof tab) = 4294967278      <== overflow
	+ (- (int) (sizeof tab)) = -18   <== but ok
	1.15 * sizeof tab = 20.7
	- (int) (1.15 * sizeof tab) = -20
	1.15 * (- sizeof tab) = 4.93921e+09     <=== overflow
	+ (int) (1.15 * (- sizeof tab)) = 2147483647  <=== deadly

	* src/utypes.hh (FREEMEM): Avoid negating a posibly unsigned value.

2007-03-01  Akim Demaille  <demaille@gostai.com>

	Less const char*
	* src/uvariablename.cc (resolve_aliases): Work string -> string.

2007-03-01  Akim Demaille  <demaille@gostai.com>

	* configure.ac: Use URBI_PACKAGE_KIND.

2007-03-01  Akim Demaille  <demaille@gostai.com>

	Update externals
	* Makefile.am: sdk no longer exists.

2007-03-01  Akim Demaille  <demaille@gostai.com>

	Use more std::string
	Valgrind finds fishy things around here.  Let's clean and then
	track the problems.
	* src/ustring.hh, src/ustring.cc (prefix, suffix): Work only on
	std::string.
	Add convenient UString alternatives.
	* src/uvariablename.cc: Adjust.

2007-03-01  Akim Demaille  <demaille@gostai.com>

	Don't define TRUE & FALSE
	There are conflicts on Windows.
	* src/parser/bison/ugrammar.y: Inline the uses of TRUE and FALSE.

2007-03-01  Akim Demaille  <akim.demaille@free.fr>

	tagequal
	* src/uvariablename.cc (prefix, suffix): Move to...
	* src/ustring.hh, src/ustring.cc: here.
	(tagequal): Remove, unused.

2007-02-27  Jean-Christophe Baillie  <baillie@gostai.com>

	The .automerge file has been added, with proper initialization.
	Automerge is now usable, it will keep conflicts on ChangeLog, to be
	resolved by hand until some smart trick is found.
	Please, use automerge now to handle merging in a nice and automatic
	way.
	NB: the automerge script is located in common/automerge

	add automerge support.
	* .automerge: New.

2007-02-24  Akim Demaille  <akim.demaille@free.fr>

	Let UString use std::string
	* src/ustring.hh, src/ustring.cc (len_): Remove.
	Adjust ctors to refuse construction from 0.
	(len_): Now a std::string.
	Adjust all the code
	* src/uexpression.cc, src/uvariablename.cc: Adjust.

2007-02-24  Akim Demaille  <akim.demaille@free.fr>

	mem-track.hh
	This is needed because ustring.hh needs to include utypes.hh,
	and conversely.  Of course, it does not work.  And huge *.hh
	files are bad.
	* src/mem-track.hh: New.
	Extracted from...
	* src/utypes.hh: here.
	* src/Makefile.am: Adjust.

2007-02-24  Akim Demaille  <akim.demaille@free.fr>

	Fix uninitialized variable warning
	* src/userver.hh, src/userver.cc (memory): here.
	While we're at it, give this function a proper prototype,
	and useful variable names.

2007-02-24  Akim Demaille  <akim.demaille@free.fr>

	Scope reduction
	* src/userver.cc (memory): Here.

2007-02-24  Akim Demaille  <akim.demaille@free.fr>

	Morph slowly UString into std::string
	* src/ustring.hh, src/ustring.cc (str, len): Rename as...
	(c_str, size): these.
	(setLen): Remove, unused, and frankly, should never have existed.

	* src/parser/bison/ugrammar.y,
	* src/parser/bison/utoken.l,
	* src/parser/uparser.cc,
	* src/ucallid.cc,
	* src/ucallid.hh,
	* src/ucommand.cc,
	* src/uconnection.cc,
	* src/ueventhandler.cc,
	* src/ueventinstance.cc,
	* src/ueventmatch.cc,
	* src/uexpression.cc,
	* src/ufunction.cc,
	* src/ugroup.cc,
	* src/unamedparameters.cc,
	* src/uobj.cc,
	* src/uobject.cc,
	* src/userver.cc,
	* src/uvalue.cc,
	* src/uvar.cc,
	* src/uvariable.cc,
	* src/uvariablename.cc:
	Adjust.
	Also, name ostringstreams as o.

2007-02-22  Akim Demaille  <demaille@gostai.com>

	svn merge -r 860:941 https://svn.gostai.com/svn/kernel1/branches/1.0

	2007-02-21  Akim Demaille  <demaille@gostai.com>
	Do not use -relax-branch
	This option was used to enable long branches in the parser
	generated code.  This was needed because the rules used to use
	long macros which resulted in a huge switch statement.  Passing
	-O0 sufficed to address the issue.  In addition, I changed the
	macros into functions, which made -O0 useless.  Nevertheless
	the use -relax-branch was introduced, hoping that it would
	relieve us.  It actually made GCC produce incorrect code on
	the Aibo, with mysterious crashes.
	Removing the use of this option (and of -O0) solves this.
	Aibo works again.
	* src/parser/bison/bison.mk: Remove the use of PARSER_CXXFLAGS.

2007-02-22  Akim Demaille  <demaille@gostai.com>

	Use libport::mhas
	* src/userver.cc (UServer::work): Here.

2007-02-20  Akim Demaille  <demaille@gostai.com>

	eval_FUNCTION_<arity>
	* src/uexpression.hh, src/uexpression.cc (eval_FUNCTION_0)
	(eval_FUNCTION_1, eval_FUNCTION_2): New.

2007-02-20  Akim Demaille  <demaille@gostai.com>

	Expect no conflicts
	* src/parser/bison/ugrammar.y: here.

2007-02-20  Akim Demaille  <demaille@gostai.com>

	Regen bison++
	* src/parser/bison/bison.mk: Add the missing dependency rules.

2007-02-20  Akim Demaille  <demaille@gostai.com>

	Scope reduction
	* src/uexpression.cc (UExpression::asyncScan): Here.
	Also, spread a few pings.

2007-02-20  Akim Demaille  <demaille@gostai.com>

	Use find0
	* src/ucommand.cc: Here.
	Also, instrument for debugging.

2007-02-20  Akim Demaille  <demaille@gostai.com>

	vecho_key
	* src/userver.hh, src/userver.cc (vecho_key): New.
	(echoKey, error, echo): Use it.

2007-02-20  Akim Demaille  <demaille@gostai.com>

	More UValue ctors
	* src/uvalue.hh, src/uvalue.cc
	(UValue::UValue (dataType, const char*)): New.
	Use it.
	Use other ctors.

2007-02-20  Akim Demaille  <demaille@gostai.com>

	Add spurious .
	* src/uvalue.cc (UValue::add): Remove a spurious dot I introduced
	in [764].

2007-02-20  Akim Demaille  <demaille@gostai.com>

	2007-02-20  Matthieu Nottale  <nottale@gostai.com>
	Fix a double-free problem caused by a missing copy.
	* src/uatcandidate.cc: Copy the UValue passed to UExpression ctor.

	2007-02-20  Matthieu Nottale  <nottale@gostai.com>
	Increase max receive buffer size to 1M on bsd and ghost connections
	* src/network/bsdnet/connection.hh: Here,
	* src/ughostconnection.hh: and here.

	2007-02-20  Akim Demaille  <demaille@gostai.com>
	Missing parens
	* src/uqueue.cc (UQueue::pop): Restore a pair of parens that
	I removed in [501].
	Thanks to MN (and apologies).

2007-02-20  Akim Demaille  <demaille@gostai.com>

	Simplification
	* src/ucommandqueue.hh, src/ucommandqueue.cc (popCommand): Here.

2007-02-20  Akim Demaille  <demaille@gostai.com>

	Tidy uobj.cc
	* src/uobj.cc (remove): New.
	(~UObj): Use it.
	(UWaitCounter): Move its methods...
	* src/utypes.hh: here.
	(UWaitCounter::id): Now an UString.
	(~UWaitCounter): Remove, now useless.
	* src/ucommand.cc: Adjust.

2007-02-20  Akim Demaille  <demaille@gostai.com>

	Racfor buildfullname
	* src/uvariablename.cc: This code is really really hard to
	understand.  There seems to be a call the resolve_aliases
	hidden right afterward these bits, but I'm not sure...

2007-02-20  Akim Demaille  <demaille@gostai.com>

	UCommand::tmp_*
	* src/ucommand.hh, src/ucommand.cc (tmp_phase, tmp_time): remove.

2007-02-20  Akim Demaille  <demaille@gostai.com>

	Use find0
	* src/ucommand.cc (UCommand::scanGroups)
	(UCommand_ASSIGN_VALUE::execute_function_call): here.

2007-02-20  Akim Demaille  <demaille@gostai.com>

	Use find0
	* src/uvariablename.cc (UVariableName::getVariable)
	(UVariableName::getFunction, UVariableName::buildFullname): Here.

2007-02-20  Akim Demaille  <demaille@gostai.com>

	Add missing consts
	Oh my God!  There is so much duplication here :(
	* src/uobj.hh, src/uobj.cc (searchFunction, searchVariable)
	(searchEvent): Here.
	Also, use const_iterators.

2007-02-19  Akim Demaille  <akim.demaille@free.fr>

	Get rid of buffers
	* src/uvariablename.hh (set_fullname): Move to...
	* src/uvariablename.cc: here.
	(resolve_aliases): New.
	This simple function was really hard to extract from the code
	and its lack of documentation...  I hope I have it right.
	Use it.
	Use std::strings instead of buffers.

2007-02-19  Akim Demaille  <akim.demaille@free.fr>

	More UString operators
	* src/ustring.hh (operator!=): New.

2007-02-19  Akim Demaille  <akim.demaille@free.fr>

	Get rid of buffers
	* src/uvariablename.hh, src/uvariablename.cc (build_from_str): New.
	(buildFullname): Use it.
	Don't use static buffers.
	Factor and try to be readable.

2007-02-19  Akim Demaille  <akim.demaille@free.fr>

	Factor a bit UVariableName
	This code is really hard to follow, and Aibo crashes somewhere here
	(apparently, but it is hard to track).
	* src/uvariablename.hh, src/uvariablename.cc (set_fullname): New.
	(prefix, suffix): New.
	Use it.
	Prefer strlcpy to strncpy (I'll worry about portability later).
	Instrument for ECHO etc. but do not activate.
	Shorten some scopes.

2007-02-19  Akim Demaille  <akim.demaille@free.fr>

	update UString
	* src/ustring.hh (update): New.
	Hopefully, should disapear in the future, together with UStrings.

2007-02-19  Akim Demaille  <akim.demaille@free.fr>

	Use libport::m?has
	* src/ucommand.cc, src/uvariablename.cc: Here.

2007-02-18  Akim Demaille  <akim.demaille@free.fr>

	Fix signature
	* src/uvariable.hh: Add missing inline.
	* src/uvariable.cc (UVariable::print): here.

2007-02-18  Akim Demaille  <akim.demaille@free.fr>

	UVariable::print
	* src/uvariable.hh, src/uvariable.cc (UVariable::print)
	(operator<< (ostream, UVariable): New.

2007-02-18  Akim Demaille  <akim.demaille@free.fr>

	unic("PREFIX")
	* src/userver.hh, src/userver.cc (URBI_unicID): Now a static
	variable of...
	(uniq()): this.
	(unic(const char*)): New.
	* src/ucommand.cc: Use it instead of unic().
	(copy): Get rid of the ret temp var when we can.

2007-02-18  Akim Demaille  <akim.demaille@free.fr>

	Factor loops
	* src/uexpression.cc (UExpression::eval_FUNCTION): Factor two
	while loops ending both branches of an if.

2007-02-17  Akim Demaille  <akim.demaille@free.fr>

	* src/uexpression.cc (to_string): New, for UExpression::Type.

2007-02-17  Akim Demaille  <akim.demaille@free.fr>

	Adjust to *maps becoming SingletonPtr
	* src/ucommand.cc, src/uobj.cc, src/userver.cc, src/uvar.cc,
	* src/uvariablename.cc: Catch up with changes in liburbi-cpp
	[426].

2007-02-17  Akim Demaille  <akim.demaille@free.fr>

	uobject-hub-common.cc
	* src/uobject.cc: Remove factored functions.

2007-02-17  Akim Demaille  <akim.demaille@free.fr>

	Update uobject/
	* src/uobject.cc: Remove parts now factored in uobject-common.cc.

2007-02-15  Akim Demaille  <akim@lrde.epita.fr>

	Restore missing parens
	* src/uqueue.cc: Fix a bug reported by MN, introduced by myself
	in 501: the removal of important parens.

2007-02-15  Akim Demaille  <akim.demaille@free.fr>

	UCommand_ASSIGN_VALUE::execute_function_call
	* src/ucommand.hh, src/ucommand.cc (UFALLTHRU): New.
	(UCommand_ASSIGN_VALUE::execute_function_call): New.
	(UCommand_ASSIGN_VALUE::execute_): Use it.

2007-02-14  Akim Demaille  <akim.demaille@free.fr>

	Use &, not *
	* src/uobject.cc: to alias the ghost connection.

2007-02-14  Akim Demaille  <akim.demaille@free.fr>

	Cleaning
	* src/uobject.cc: Spaces, identifiers, scopes.

2007-02-14  Akim Demaille  <akim.demaille@free.fr>

	Respect the tradition
	* src/uobject.cc: For iterator names.

2007-02-14  Akim Demaille  <akim.demaille@free.fr>

	Process doc last
	* Makefile.am (SUBDIRS): here.

2007-02-14  Akim Demaille  <demaille@gostai.com>

	Query replace regexp:
	STREQ *(\(.*?\)->str(), *\([^)]*\)) -> *\1 == \2

2007-02-13  Akim Demaille  <akim.demaille@free.fr>

	Bug fix
	* src/uexpression.cc (UExpression::UExpression): Use t, not type,
	which is not yet defined.

2007-02-13  Akim Demaille  <akim.demaille@free.fr>

	Use operator== for UString
	* src/ucommand.cc: here.

2007-02-13  Akim Demaille  <demaille@gostai.com>

	Let UGroup own their memory
	* src/ugroup.hh, src/ugroup.cc (name): Now an UString.
	Remove the ctor taking char*.
	* src/ucommand.cc, src/uobject.cc:
	Adjust.

2007-02-13  Akim Demaille  <demaille@gostai.com>

	Pretend C++ support assignment operators
	* src/ustring.hh, src/ustring.cc (update): Remove.
	(operator=): New.
	* src/ucommand.cc, src/uconnection.cc, src/uexpression.cc,
	* src/userver.cc, src/uvariable.cc, src/uvariablename.cc:
	Use them.

2007-02-13  Akim Demaille  <demaille@gostai.com>

	/! Dangerous checkin
	* src/memorymanager/blockmemorymanager.hh: Add a placement new
	to please mipsel-linux-g++-3.3.2.
	I'm not used to write placement new operators, and I'm really
	afraid of what is needed for the delete operator...
	I'm have to study books to ensure this is not completely
	fucked up.

2007-02-13  Akim Demaille  <demaille@gostai.com>

	Pretend we program in C++ and use operators
	* src/ustring.hh, src/ustring.cc (equal): Remove, replaced by...
	(operator==): these two.
	* src/ubinder.cc, src/ucommand.cc, src/uconnection.cc,
	* src/ueventhandler.cc, src/uexpression.cc, src/uobj.cc,
	* src/uvariablename.cc: Use them.

2007-02-13  Akim Demaille  <demaille@gostai.com>

	Less new (but not older)
	* src/ubinder.hh, src/ubinder.cc (Monitor::objects): Let it
	be a list of UString, not of UString*.

2007-02-13  Akim Demaille  <demaille@gostai.com>

	Address a bit of the UString mess
	* src/ustring.hh, src/ustring.cc: Start to spread some more &
	instead of *.
	* src/parser/bison/ugrammar.y, src/ubinder.cc, src/ucommand.cc,
	* src/uconnection.cc, src/ueventhandler.cc, src/ugroup.cc,
	* src/uobj.cc, src/userver.cc, src/userver.hh, src/uvalue.cc,
	* src/uvariable.cc: Adjust in the most stupid way: add a *
	to arguments.
	Later passes will improve the code.
	Let's do that bit after bit.

2007-02-13  Akim Demaille  <demaille@gostai.com>

	An iterator has to be named i
	* src/uasyncregister.cc: Unless you have a good reason :).
	Remove useless includes.

2007-02-13  Akim Demaille  <demaille@gostai.com>

	Use LIBPORT_FD_ISSET
	* src/network/bsdnet/network.cc: here.

2007-02-13  Akim Demaille  <demaille@gostai.com>

	Remove UString::(un_)?armor
	* src/ustring.hh, src/ustring.cc (un_armor, armor): Remove.
	* src/uvalue.cc: Just call libport::escape here.

2007-02-13  Akim Demaille  <demaille@gostai.com>

	svn merge -r 857:860 https://svn.gostai.com/svn/kernel1/branches/1.0

	2007-02-13  Akim Demaille  <demaille@gostai.com>
	Handle escapes in the scanner itself
	* src/parser/bison/utoken.l: Do that.
	* src/parser/bison/ugrammar.y: Add a std::string field to %union.
	* src/ustring.cc (armor): Use hex escapes.

	2007-02-13  Akim Demaille  <demaille@gostai.com>
	Rename ugrammar's str as ustr
	* src/parser/bison/ugrammar.y,
	* src/parser/bison/utoken.l: Adjust all uses.

2007-02-13  Akim Demaille  <demaille@gostai.com>
	svn merge -r 832:857 https://svn.gostai.com/svn/kernel1/branches/1.0
	2007-02-13  Akim Demaille  <demaille@gostai.com>

	Remove fast_armor support
	It is way too buggy: the flag is sometimes incorrectly preserved,
	and it focused on too few case: \ and ", while there are many more.
	Besides it had an impact on *all* the UStrings, instead of addressing
	only those that need to.
	* src/ustring.hh, src/ustring.cc: here.

2007-02-13  Akim Demaille  <demaille@gostai.com>

	* src/network/bsdnet/connection.cc: Document MSG_NOSIGNAL.
	* src/network/bsdnet/network.cc: Don't rely on SO_NOSIGPIPE
	being defined.

2007-02-13  Akim Demaille  <akim.demaille@free.fr>

	Add debugging traces to network handling
	* src/network/bsdnet/network.hh
	* src/network/bsdnet/network.cc (Pipe::Pipe): Be useful.
	(Pipe::print, operator<<(ostream, Pipe)): New.
	* src/network/bsdnet/connection.hh,
	* src/network/bsdnet/connection.cc (~Connection): Don't test
	for a null fd: we actually use -1 to this end.
	(Connection::print): New.
	(closeConnection): Do nothing if the fd is -1.
	(doRead, effectiveSend): Use perror.
	Can someone tell me why notifyRead calls doRead instead of
	being doRead?
	(TCPServerPipe::print): New.
	(TCPServerPipe::init): Ask for errno instead of a signal for
	broken pipes.

2007-02-12  Akim Demaille  <akim.demaille@free.fr>

	Debugging traces
	* src/utypes.hh: For UErrorValue.

2007-02-12  Akim Demaille  <akim.demaille@free.fr>

	Pretend C++ is a scoped language
	* src/uconnection.cc: And reuse the identifiers.

2007-02-12  Akim Demaille  <akim.demaille@free.fr>

	Revert debug traces
	I checked in bits I didn't mean to check in, for I forgot -N.
	The following describes the previous patch, not what it
	reverses.
	* src/network/bsdnet/network.cc: Add even more perror calls
	on failures.

2007-02-10  Akim Demaille  <akim.demaille@free.fr>

	Use libport::escape
	* src/ustring.cc (armor): here.
	* src/Makefile.am: Compile the libport_sources.

2007-02-10  Akim Demaille  <akim.demaille@free.fr>

	* src/flavorable.hh (libport/assert.hh): Include it.

2007-02-10  Akim Demaille  <akim.demaille@free.fr>

	svn merge -r 826:832 https://svn.gostai.com/svn/kernel1/branches/1.0
	2007-02-09  Matthieu Nottale  <nottale@gostai.com>

	Fix armor/unarmor.
	* src/ustring.cc: Armor \n, \t and character not in 32-127
	range. Unarmor \n \t \<anychar> and \number.
			 More efficient unarmor implementation.

	2007-02-07  Matthieu Nottale  <nottale@gostai.com>

	Add the 'functions' keyword, send the list of functions (as 'vars').
	* src/parser/bison/utoken.l: Here,
	* src/ucommand.cc: and here.

2007-02-06  Akim Demaille  <demaille@gostai.com>

	Fix include
	* src/ucomplaints.cc (libport/assert.hh): Include it.

2007-02-06  Akim Demaille  <demaille@gostai.com>

	svn merge -r 800:825 https://svn.gostai.com/svn/kernel1/branches/1.0
	Also, use more pabort than abort.

	2007-02-06  Matthieu Nottale  <nottale@gostai.com>

	Fix a bug when copying a binary with no header. Replace aborts
	with asserts to differenciate between them should they trigger.
	* src/uexpression.cc: Here.

	2007-02-02  Akim Demaille  <akim@lrde.epita.fr>

	* configure.ac: Let URBI_PROG_CXX do it.

	2007-02-02  Akim Demaille  <akim@lrde.epita.fr>

	* src/utypes.hh (TagInfo::TagInfo): New copy ctor..

2007-02-06  Akim Demaille  <demaille@gostai.com>

	Restore weird loop
	Reported by MN.
	* src/network/bsdnet/network.cc (notify): Use two iterators
	to walk that list.
	(pipes_type): New.
	Use it.

2007-02-01  Akim Demaille  <akim@lrde.epita.fr>

	Bug fix: copy-ctor for TagInfo.
	* src/tag-info.hh, src/tag-info.cc: Add a copy constructor.
	Rewrite the code to make it a bit clearer.

2007-02-01  Akim Demaille  <akim@lrde.epita.fr>

	Fix the previous checkin.
	* src/Makefile.am: Add tag-info.* where needed.
	* src/tag-info.hh, src/tag-info.cc: Add missing includes.
	Remove implementations from the header.

2007-02-01  Akim Demaille  <akim@lrde.epita.fr>

	tag-info.*.
	* src/tag-info.hh, src/tag-info.cc: New.
	Built by taking pieces from...
	* src/utypes.hh, src/ucommand.cc, src/userver.hh: these files.

2007-02-01  Akim Demaille  <akim.demaille@free.fr>

	Get rid of casts
	* src/ucommand.hh, src/ucommand.cc (UCommand_BINDER): Use UBindType,
	instead of a stupid int.
	Remove many casts.
	Convert others to C++ style.
	* src/parser/bison/ugrammar.y: Adjust.

2007-02-01  Akim Demaille  <akim.demaille@free.fr>

	Remove some casts using tmp vars
	* src/ucommand.cc: here.
	* src/uobject/: Update.

2007-02-01  Akim Demaille  <akim.demaille@free.fr>

	C++ casts, enums
	* uqueue.hh: here, as usual.
	The declaration of enums could be done by style.

2007-02-01  Akim Demaille  <akim.demaille@free.fr>

	C++ Casts
	* utypes.hh: here.

2007-02-01  Akim Demaille  <akim.demaille@free.fr>

	C cast
	* src/ughostconnection.cc: Make it C++.

2007-02-01  Akim Demaille  <akim.demaille@free.fr>

	Remove C casts
	* src/memorymanager/memorymanager.cc: here.

2007-01-30  Akim Demaille  <demaille@gostai.com>

	Add missing include
	* src/uvariable.cc: here.

2007-01-30  Akim Demaille  <demaille@gostai.com>

	Use passert, not assert
	* src/uvariable.cc: here.

2007-01-30  Akim Demaille  <demaille@gostai.com>

	svn merge -r 737:799 https://svn.gostai.com/svn/kernel1/branches/1.0

	2007-01-27  Jean-Christophe Baillie  <baillie@gostai.com>

	revert email that fails in mailto property.

	2007-01-27  Jean-Christophe Baillie  <baillie@gostai.com>

	change mailto.

	2007-01-27  Jean-Christophe Baillie  <baillie@gostai.com>

	fix BIN problem in grammar.y
	* src/parser/bison/ugrammar.y: replace "BIN" by TOK_BIN.

	2007-01-27  SIGOURE Benoit  <tsuna@lrde.epita.fr>

	Catch up with recent stuff in common.
	* src/console.cc: utime is now in the libport namespace.
	* src/parser/bison/utoken.l: Handle conflicting CPP defines.
	* src/uexpression.cc (ECHO, PING): Now provided by libport.

	2007-01-26  POTHIER Benoit  <pothier@gostai.com>

	Dummy change to test buildfarm.
	* AUTHORS: Change Copyright date.

	2007-01-25  Matthieu Nottale  <nottale@gostai.com>

	Remove unjustified abort, replace abort by assert
	* src/uvariable.cc: Add missing break in the data_void
	case. Remove abort for data_void case in 2nd switch.

2007-01-30  Akim Demaille  <demaille@gostai.com>

	DEBUG
	* src/userver.cc (DEBUG): Move to...
	* src/userver.hh: here.
	* src/network/bsdnet/connection.cc (UError): Rename as...
	(uerror_): this.
	* src/uconnection.cc, src/uconnection.hh, src/uexpression.cc,
	* src/ughostconnection.cc: Adjust.

2007-01-30  Akim Demaille  <demaille@gostai.com>

	Don't hard code values, use sizeof
	* src/ughostconnection.cc (UGhostConnection::effectiveSend): here.
	Add "tmp" is about the most useless word to include in an
	identifier.

2007-01-30  Akim Demaille  <demaille@gostai.com>

	check-html
	* Makefile.am (check-html): New.

2007-01-30  Akim Demaille  <demaille@gostai.com>

	Add DEBUG traces in the server start up
	* src/userver.cc: here.

2007-01-30  Akim Demaille  <demaille@gostai.com>

	No static definitions in headers
	* src/userver.hh: Use enums.

2007-01-30  Akim Demaille  <demaille@gostai.com>

	Routine permutation
	* src/userver.cc: here.
	No real change.

2007-01-30  Akim Demaille  <demaille@gostai.com>

	Remove C casts
	* src/userver.cc: Remove some useless C casts.
	Indentation changes.
	Add scopes.
	* src/userver.hh: White space changes.
	* src/userver.hh, src/userver.cc, src/console.cc (initialization):
	Rename as...
	(initialize): this.

2007-01-30  Akim Demaille  <demaille@gostai.com>

	Use libport/unistd.h
	* src/network/bsdnet/network.cc: here.

2007-01-29  SIGOURE Benoit  <tsuna@lrde.epita.fr>

	Fix includes.
	* src/network/bsdnet/network.cc: Include unistd.h to get the
	  definition of close(2).

2007-01-28  Akim Demaille  <akim@lrde.epita.fr>

	One less UString pointer
	* src/userver.hh, src/userver.cc (mainName): Remove the indirection,
	and rename as...
	(mainName_): this, private.
	Adjust uses.
	Put the documentation in the header.

2007-01-28  Akim Demaille  <akim@lrde.epita.fr>

	Simplifications
	* src/network/bsdnet/network.cc (notify): Simplify the for loop,
	which had complications whose purpose I do not understand.
	(selectAndProcess): Reorder the if's, and use else if.
	(trigger): Remove useless this->.

2007-01-27  Jean-Christophe Baillie  <baillie@gostai.com>

	revert email that fails in mailto property.

2007-01-27  Jean-Christophe Baillie  <baillie@gostai.com>

	fix mailto property.

2007-01-26  Akim Demaille  <akim@lrde.epita.fr>

	fwd.hh
	* src/utypes.hh (TagInfo): move to.
	* src/fwd.hh: here.

2007-01-26  Akim Demaille  <akim.demaille@free.fr>

	Coding style
	* src/uproperty.hh, src/uproperty.cc: Use C++ ctors.

2007-01-25  Akim Demaille  <demaille@gostai.com>

	Alpha conversion
	* src/ucommand.cc: here.
	Mostly to flush the mails from my laptop.

2007-01-25  Akim Demaille  <demaille@gostai.com>

	Less buffer
	* src/uconnection.cc, src/uobj.cc: And more ostringstream, you
	know the drill now.

2007-01-25  Akim Demaille  <demaille@gostai.com>

	I can't do any better
	* src/uvariablename.cc: Shorten some scopes.
	But I give up, this file is a nightmare.

2007-01-25  Akim Demaille  <demaille@gostai.com>

	More ostringstream
	* src/uvariablename.cc: Here.
	This file has tricky uses of a buffer on thousands of lines
	of distance.  It sucks.

2007-01-25  Akim Demaille  <demaille@gostai.com>

	Less buffers
	* src/uconnection.cc, src/uobj.cc, src/uvalue.cc: More ostringstreams.

2007-01-25  Akim Demaille  <demaille@gostai.com>

	Less buffers
	* src/uconnection.cc: More ostringstream.

2007-01-25  Akim Demaille  <demaille@gostai.com>

	Less static buffers
	* src/userver.cc: Use ostringstreams.

2007-01-25  Akim Demaille  <demaille@gostai.com>

	Use ostringstream
	* src/uexpression.cc: here. Kill C.

2007-01-25  Akim Demaille  <demaille@gostai.com>

	More std::ostringstream
	* src/ucommand.cc: Stop using static buffers.

2007-01-25  Akim Demaille  <demaille@gostai.com>

	Stop using large buffers to please the Aibo (and C++ programmers)
	* src/ucallid.hh, src/ucallid.cc: Now its ctor takes std::strings
	instead of const char*.
	* src/ucommand.cc (buffer_t, NOT_ON_AIBO): Remove.
	Replace all their uses with ostringstreams.
	Also, from time to time, make better use of the dynamic casted
	variables to avoid yet another cast.

2007-01-25  Akim Demaille  <demaille@gostai.com>

	Fix include
	* src/uexpression.cc (libport/assert.hh): include it for most
	recent libport.

2007-01-25  Akim Demaille  <demaille@gostai.com>

	Coding style changes
	* src/userver.cc: here.

2007-01-25  Akim Demaille  <demaille@gostai.com>

	Handle URBI_PATH
	* src/console.cc: in the constructor rather than in the main.

2007-01-25  Akim Demaille  <demaille@gostai.com>

	More passert
	* src/uexpression.cc: here.
	Also, remove debugging code.

2007-01-25  Akim Demaille  <demaille@gostai.com>

	Factor the parsing of "at"
	* src/ucommand.hh, src/ucommand.cc: Rename AT_FLAVOR as AT.
	* src/parser/bison/ugrammar.y (and.opt): New.
	Use it to factor the parsing of at.

2007-01-25  Akim Demaille  <demaille@gostai.com>

	UCommand_AT is Flavorable
	* src/uasynccommand.hh (UCommand_AT): Derive from flavorable.
	* src/ucommand.cc: Adjust its implementation.
	* src/ucommand.hh (AT, AT_AND): Remove.
	(AT_FLAVOR): New, temporary.
	* src/parser/bison/ugrammar.y: Adjust.

2007-01-25  Akim Demaille  <demaille@gostai.com>

	* src/ucommand.cc, src/uconnection.cc, src/uexpression.cc,
	* src/userver.cc: Use passert.
	Fix two incorrect assertions of dynamic_cast.

2007-01-25  Akim Demaille  <demaille@gostai.com>

	Use passert
	* src/parser/bison/bison.mk: Pass -s to flex so that it does not
	generate a default rule using its own ECHO which does not have the
	same signature as ours.
	* src/uexpression.cc: Use passert for fun.

2007-01-25  Akim Demaille  <demaille@gostai.com>

	Factoring
	* src/uvariablename.hh, src/uvariablename.cc (update_array_mangling):
	New.
	Use it.

2007-01-25  Akim Demaille  <demaille@gostai.com>

	Simplifications
	* src/parser/bison/ugrammar.y: Use ? :.
	* src/uvariablename.cc (UVariableName::buildFullname): Shorten
	scopes.

2007-01-25  Akim Demaille  <demaille@gostai.com>

	Fix "bin" parsing
	* src/parser/bison/ugrammar.y: The alias is "bin", not "BIN".

2007-01-25  Akim Demaille  <demaille@gostai.com>

	Merge 697:736 from the branch "1.0".
	2007-01-24  Jean-Christophe Baillie  <baillie@gostai.com>

	fix ticket #73 (illegal void operations)
	* src/uexpression.cc: done.

	2007-01-24  Jean-Christophe Baillie  <baillie@gostai.com>

	remove spaces.
	* src/uvariable.hh: done.

	2007-01-24  Jean-Christophe Baillie  <baillie@gostai.com>

	Since the major event mechanism rewriting in r265, test lazzy
	evaluation had been broken on purpose, because we wanted the following
	code to ping twice:

	(1):

	at (a || b) ping;
	emit a & emit b;

	So we had to eval the right side of || even if the left side was
	already true (same thing with &&).
	This led to a series of serious problems where programmers commonly
	took for granted that things like that should work:

	if (!isdef(x) || x...) // trigger a runtime error on x when unknown!

	It also impacted the autogenerated code of 'new', which made the
	command fail in some cases.

	So I have reestablished the lazzy test evaluation for the moment.
	There is a serious question on how to mix events and expressions eval in
	tests and this will be tackled later. Bearclaw suggests that the
	simple | bitwise operator could be used to have the same effect as ||
	but without lazzy evaluation, giving a convenient way to programmers
	to enforce the behavior of (1).

	Note: | for tests will obviously conflict with | for commands, I see no
	workaround.

	rehabilitate test lazzy evaluation.
	* src/uexpression.cc: add test lazzy evaluation.

	2007-01-24  Jean-Christophe Baillie  <baillie@gostai.com>

	update NEWS file.
	* NEWS: add UOwned and function redefinition.

	2007-01-23  Matthieu Nottale  <nottale@gostai.com>

	Do not put big buffers on the stack for aibo
	* src/ucommand.cc: Use a global buffer instead of on the stack
	ones for aibo.

	2007-01-23  Jean-Christophe Baillie  <baillie@gostai.com>

	This FIXME was relative to an old comment that made no sense, because
	it was copy-pasted from somewhere else a long time ago. Just ignore
	the whole thing.

	remove unecessary comments.
	* src/uvariable.cc: done.

	2007-01-23  Jean-Christophe Baillie  <baillie@gostai.com>

	fix bug on 'random', ticket #100.
	* src/uexpression.cc: check if arg is non zero.

	2007-01-23  Jean-Christophe Baillie  <baillie@gostai.com>

	update externals for tests.

	2007-01-22  Jean-Christophe Baillie  <baillie@gostai.com>

	The fact that functions could not be redefined without first deleting
	them was a design flaw leading to tons of "delete myfun" at the
	beginning of any .u file. This is fixed now, but function redefinition
	can still trigger a warning in strict mode.

	Note: what strict mode does or does not do should be "selectable", like
	Warning flags in gcc. This calls for a bit of brainstorming on how to
	best do it in URBI.

	allow redefinition of functions, warning in strict mode.
	* src/ucommand.cc: delete function def upon redefinition.

	2007-01-22  Jean-Christophe Baillie  <baillie@gostai.com>

	update to match latest urbi-sdk uobject.hh (with automatic USync)
	* src/uobject.cc: support dummy UObject constructor and remove
	unecessary USync method content.

	2007-01-22  Jean-Christophe Baillie  <baillie@gostai.com>

	add support for 'remote' attribute and fix uninitialized attributes
	* src/uobject.cc: done.

	2007-01-20  Jean-Christophe Baillie  <baillie@gostai.com>

	change mailto property to kernel1@gostai.com

	2007-01-19  Matthieu Nottale  <nottale@gostai.com>

	branch 1.0: fix a segv when deleting a variable with function scope
	* src/ucallid.cc: Implement:
	* src/ucallid.hh: Add a remove function to remove uvariables from list. This function does nothing as soon as dtor has been called.
	* src/uvariable.hh: Hold a ucallid* , non null if var is of function scope. call its remove function when deleted.

	2007-01-19  Matthieu Nottale  <nottale@gostai.com>

	branch 1.0: Add missing mutex lock in custom memory manager
	* src/memorymanager/blockmemorymanager.hh,
	* src/memorymanager/memorymanager.cc: Do it.

2007-01-24  Akim Demaille  <demaille@gostai.com>

	alpha conversion
	* src/userver.cc (UServer::initialization): Rename some vars.

2007-01-23  Akim Demaille  <demaille@gostai.com>

	Factor the flavors in the parser.
	* src/parser/bison/ugrammar.y (TOK_SEMICOLON, TOK_COMMA, TOK_AND)
	(TOK_PIPE): They now have the flavor type.
	Adjust uses.
	(flavor.opt, pipe.opt): New.
	Use them to factor family of constructs (e.g., while and while|).
	* src/parser/bison/utoken.l (RETURN_FLAVOR): New.
	Use it for these four tokens.
	* src/parser/uparser.hh: Include flavorable.hh.

2007-01-23  Akim Demaille  <demaille@gostai.com>

	Use more literals in the parser.
	* src/parser/bison/ugrammar.y: Replace uses of TOK_OBJECT, TOK_POINT,
	and TOK_COPY.

2007-01-23  Jean-Christophe Baillie  <baillie@gostai.com>

	fix mailto property.

2007-01-23  Akim Demaille  <demaille@gostai.com>

	Network clean up
	* src/network/bsdnet/connection.hh: Remove useless includes.
	* src/network/bsdnet/connection.cc: Shorten scopes.
	* src/network/bsdnet/network.hh: Remove useless includes.
	Use a more recent libport.
	* src/network/bsdnet/network.cc (TCPServerPipe::~TCPServerPipe):
	Call shutdown before close.
	(TCPServerPipe::notifyRead): Shorten scopes.
	Remove the client_info variable, unused.

2007-01-23  Akim Demaille  <demaille@gostai.com>

	Dead cpp code
	* src/network/bsdnet/network.hh (YYTOKENTYPE): Remove this pseudo
	definition.

2007-01-23  Akim Demaille  <demaille@gostai.com>

	|
	* src/uexpression.cc: Use ||, not |, for Booleans.

2007-01-20  Akim Demaille  <demaille@gostai.com>

	Coding style
	* src/network/bsdnet/network.cc: Use a more tradional reading
	of error values.
	(TCPServerPipe::~TCPServerPipe): close the fd when exiting to
	free the port asap.

2007-01-20  Akim Demaille  <demaille@gostai.com>

	Use perror
	* src/network/bsdnet/network.cc: Use perror where there are syscall
	failures.
	Shorten scopes.

2007-01-20  Akim Demaille  <demaille@gostai.com>

	Update libport
	* src/console.cc: .

2007-01-20  Akim Demaille  <demaille@gostai.com>

	Fix UValue constructions
	* src/uexpression.cc: here.

2007-01-20  Akim Demaille  <demaille@gostai.com>

	More UValue ctor uses
	* src/uexpression.cc: here.

2007-01-20  Akim Demaille  <demaille@gostai.com>

	Use ctors
	* src/uvalue.hh: Comment changes.
	* src/uexpression.cc (UExpression::eval): Use the ctors instead
	of constructing by hand, and without telling the object...

2007-01-20  Akim Demaille  <demaille@gostai.com>

	Scope shortening
	* src/uexpression.cc: here.
	Use ?:.

2007-01-20  Akim Demaille  <demaille@gostai.com>

	No longer alias urbi::UBlendType, just use it
	* src/utypes.hh: No longer alias it and its members.
	* src/ucommand.cc, src/userver.cc, src/uvariable.cc,
	* src/uvariable.hh: Adjust.

2007-01-20  Akim Demaille  <demaille@gostai.com>

	Coding style
	* src/uexpression.cc: Use shorten argument names that don't
	conflict with the member names.
	Simplify accordingly.
	Translate comments into asserts.
	Simplify the logic of the bin expression case.

2007-01-19  Akim Demaille  <demaille@gostai.com>

	-Werror
	* configure.ac: Now handled by URBI_PROG_CXX.

2007-01-19  Matthieu Nottale  <nottale@gostai.com>

	Add missing lock in block memory manager. Fix a double delete when a variable with function scope is deleted. Replace some ustring by std::string
	* src/memorymanager/blockmemorymanager.hh: BlockMemoryManager now inherits lockable.
	* src/memorymanager/memorymanager.cc: Lock all calls.
	* src/ucallid.cc: Register the ucallid to the variables in his list. Add a remove call
	* src/ucallid.hh: Idem.
	* src/ucommand.cc: Fix for uvariable/uvariablename modifications.
	* src/uconnection.cc: Fix for uvariable/uvariablename modifications.
	* src/uexpression.cc: Fix for uvariable/uvariablename modifications.
	* src/uobj.cc: Fix for uvariable/uvariablename modifications.
	* src/ustring.hh: Add a ctor taking a std::string.
	* src/uvalue.cc: Move some fields to private scope, add accessors.
	* src/uvalue.hh: Idem.
	* src/uvariable.cc: Move some fields to private scope, add accessors. Call remove of the owner ucallid in dtor.
	* src/uvariable.hh: Idem.

2007-01-18  Akim Demaille  <demaille@gostai.com>

	Change a cast for portability
	* src/network/bsdnet/connection.cc: Fix a warning.

2007-01-18  Akim Demaille  <demaille@gostai.com>

	Fix a load bug
	* src/ucommand.cc: Add the same exception to load as to exec.

2007-01-18  Akim Demaille  <demaille@gostai.com>

	Formatting changes
	* src/ucommand.hh: here.

2007-01-18  Akim Demaille  <demaille@gostai.com>

	Clean up
	* src/parser/bison/ugrammar.y: Remove a cast.

2007-01-18  Akim Demaille  <demaille@gostai.com>

	Add debugging help
	* src/uexpression.cc: here.
	Should be in libport/compiler eventually.

2007-01-18  Akim Demaille  <demaille@gostai.com>

	Use string literals in the parser
	* src/parser/bison/ugrammar.y: here.

2007-01-18  Akim Demaille  <demaille@gostai.com>

	to_string for Status
	* src/ucommand.hh, src/ucommand.cc (KIND): Rename as...
	(CASE): this.
	(to_string): New.
	(UCommand::print): Use it to display the status.
	(UCommand_NOOP::print): No longer display the status.

2007-01-18  Akim Demaille  <demaille@gostai.com>

	Use std::string for file names
	* src/parser/uparser.hh, src/parser/uparser.cc
	(UParser::process): Take a string.
	* src/uexpression.cc: Adjust.

2007-01-18  Akim Demaille  <demaille@gostai.com>

	White space changes
	* src/ucommand.hh: here.

2007-01-18  Akim Demaille  <demaille@gostai.com>

	eval_FUNCTION_EXEC_OR_LOAD
	* src/uexpression.hh, src/uexpression.cc
	(UExpression::eval_FUNCTION_EXEC_OR_LOAD): New.
	Use it.

2007-01-18  Akim Demaille  <demaille@gostai.com>

	Scope reduction
	* src/uexpression.cc (UExpression::eval_FUNCTION): here.

2007-01-18  Akim Demaille  <demaille@gostai.com>

	Fix vdebug use
	* src/ucommand.hh, src/ucommand.cc (send_error): Rename the va_list
	one as...
	(vsend_error): this.
	Call va_end.
	(tab, debug, vdebug): Move to...
	* src/userver.hh, src/userver.cc: here.
	Fix a genuine bug: be sure to call UServer::vdebug, not debug.
	Use where appropriate.
	* src/uexpression.hh, src/uexpression.cc (UExpression::print): Now
	takes an indentation level.
	* src/unamedparameters.cc: Adjust.

2007-01-18  Akim Demaille  <demaille@gostai.com>

	Sanitize casts
	They trigger warnings.
	* src/parser/uparser.cc, src/parser/uparser.hh (process): Take
	a const ubyte*, not a ubyte*.
	* src/uexpression.cc: Adjust.

2007-01-18  Akim Demaille  <demaille@gostai.com>

	Address cast warning
	* src/uvalue.cc: Use a reinterpret_cast, not a C cast.

2007-01-18  Akim Demaille  <demaille@gostai.com>

	Fix creation of groups
	Fixes groups.chk.
	* src/uexpression.cc: Weaken preconditions in ctors.
	Avoid identifier collisions between members and variables.

2007-01-18  Type Your Name Here  <your.mail.here@FIXME.com>

	More format checking
	* src/uexpression.cc (send_error): here.

2007-01-18  Type Your Name Here  <your.mail.here@FIXME.com>

	Fix warning
	* src/ucommand.cc: Remove casts that drop constness.
	Rather, preserve constness.

2007-01-18  Akim Demaille  <demaille@gostai.com>

	More warnings
	* configure.ac: Activate more G++ warnings.
	Don't pass -Werror to VC++.

2007-01-18  Akim Demaille  <demaille@gostai.com>

	Handle FD_SET portability issues
	* src/network/bsdnet/network.cc (LIBPORT_FD_SET): New.
	Use it to address a warning on Windows.

2007-01-18  Jean-Christophe Baillie  <baillie@gostai.com>

	update externals

2007-01-18  Jean-Christophe Baillie  <baillie@gostai.com>

	small restyling (spaces)
	* src/ubinder.cc: done.
	* src/ubinder.hh: done.
	* src/uvar.cc: done.

2007-01-18  Jean-Christophe Baillie  <baillie@gostai.com>

	This should go into the 'unstable' branch
	fix backward compatibility issue.
	* src/uobject.cc: revert.
	* src/uvalue.cc: revert.
	* src/uvar.cc: revert.

2007-01-18  Jean-Christophe Baillie  <baillie@gostai.com>

	update externals.

2007-01-18  Jean-Christophe Baillie  <baillie@gostai.com>

	Doing a simple obj.x=7; command was triggering UNotifyAccess on x. In
	the more general case of controlled assignment, like "obj.x=7
	time:1s", this call to UVariable::get is necessary to know where to
	start from. In the case of a simple instantaneous assignment, the call
	must be avoided for optimization purposes.

	fix a bug in assignment triggering a non necessary call to UVariable::get()
	* src/ucommand.cc: set controlled and use it in processModifiers as
	well.
	* src/ucommand.hh: moves 'controlled' from local to the call to object
	attribute (to be seen by all subsequent method calls).

2007-01-18  Jean-Christophe Baillie  <baillie@gostai.com>

	UOwned UVar which are UNotifyAccess'd and UNotifyChange'd in the same
	UObject should not trigger a loop of calls to UNotifyAccess.

	fix loop UNotifyChange/Access on UOwned UVar inside the same UObject
	* src/userver.cc: use special call to get for the
	notify_access_and_change loop.
	* src/uvariable.cc: add support for autoloop in get.
	* src/uvariable.hh: add new prototype of get.

2007-01-17  Akim Demaille  <demaille@gostai.com>

	Check printf-like functions
	* src/ucommand.cc, src/ucommand.hh, src/ucommandqueue.cc,
	* src/uconnection.cc, src/uexpression.cc, src/userver.hh:
	Use GCC's features to check them.

2007-01-17  Jean-Christophe Baillie  <baillie@gostai.com>

	There was several flaw in the way UNotifyChange was working on
	USensor-tagged UVar. Also, the interaction between UNotifyChange and
	UNotifyAccess was not working properly in remote mode (you could have
	a UNotifyChange remote and a UNotifyAccess plugged without any effect,
	while this should loop the Access).

	I have fixed these problems and will clarify the rationale behind
	USensor in a wiki page. By the way, USensor will be renamed in the
	next commit (*with backward compatibility of course*).

	fix ticket #112 (UNotifyChange with USensor)
	* NEWS: Explain the above and the inherits name change.
	* src/ucommand.cc: add access_and_change_varlist support for remote
	UVar doing a UNotifyChange on a variable that is already
	UNotifyAccess'ed from a plugged object.
	* src/uvar.cc: force update in any case, with a specific flag for the
	case of an update coming from a UVar operator= assignement (done in a
	UObject, vs done in the language).
	* src/uvariable.cc: do not trigger UNotifyChange on a USensor plugged
	Var when the change comes from UVar operator=.
	* src/uvariable.hh: add new prototype of updated.

2007-01-17  Akim Demaille  <demaille@gostai.com>

	Warning fixes.
	* src/network/bsdnet/network.cc: Don't use static, use the
	anonymous namespace.
	Use enum to define constants.
	(controlPipe): Don't define on windows, as it is not used there.

2007-01-17  Akim Demaille  <demaille@gostai.com>

	More location initialization.
	* src/parser/uparser.cc (UParser::UParser): here.

2007-01-17  Akim Demaille  <demaille@gostai.com>

	First column is column 1.
	This code can be simplified when Bison 2.4 is out.
	* src/parser/uparser.cc (process): Enforce this.
	* src/parser/bison/utoken.l (LINES): New.
	Use it.

2007-01-17  Matthieu Nottale  <nottale@gostai.com>

	Fix a bug when printing strings containing % in the ghostconnection and a potential send bug in userver
	* src/ughostconnection.cc: Do not pass string to print in the format field. pass ("%s", str) instead.
	* src/userver.cc: Add missing call to va_end.
	* src/userver.hh: Rename overloaded send(va_args) to vsend as the wrong one might be called.

2007-01-16  Akim Demaille  <demaille@gostai.com>

	Add missing ;.
	* src/parser/bison/ugrammar.y: here.
	Newer Bisons no longer add this default semicolon.

2007-01-16  Jean-Christophe Baillie  <baillie@gostai.com>

	The bug was an uninitialized attribute of UParser in the constructor.

	fix ticket #113
	* src/parser/uparser.cc: add init of commandTree to 0.
	* src/uconnection.cc: remove Tsuna temporary fix.

2007-01-14  Jean-Christophe Baillie  <baillie@gostai.com>

	update externals

2007-01-14  Akim Demaille  <demaille@gostai.com>

	Catch up with UValue::Type.
	* src/uobject.cc, src/uvalue.cc, src/uvar.cc: Prepend UValue::
	where needed.

2007-01-14  Jean-Christophe Baillie  <baillie@gostai.com>

	Kernel side of the API Change made to UObject had to be fixed.

	revert UObject API change.
	* src/uvalue.cc: done.

2007-01-14  Jean-Christophe Baillie  <baillie@gostai.com>

	update uobject externals to r363

2007-01-12  Akim Demaille  <demaille@gostai.com>

	Update uobject
	To get Matthieu's fix on scanf use.

2007-01-12  Akim Demaille  <demaille@gostai.com>

	cpp fix
	* src/ucommand.cc: Fix an #undef.

2007-01-11  Akim Demaille  <demaille@gostai.com>

	-Werror
	* configure.ac: Pass it.

2007-01-11  Akim Demaille  <demaille@gostai.com>

	Shorten scopes, fix warnings
	* src/uvalue.cc (UValue::copy): Make it clear which missing
	cases are valid (e.g., DATA_VOID), and which are to reject.
	Possibly some cases are missing, and will have to be added,
	but the test suite passes.

2007-01-11  Akim Demaille  <demaille@gostai.com>

	renaming
	(This is to split the following patch.)
	* src/uvalue.cc: ret -> res.

2007-01-11  Akim Demaille  <demaille@gostai.com>

	Fix warnings
	* src/uvariable.cc: Die on impossible switch cases.

2007-01-11  Akim Demaille  <demaille@gostai.com>

	Update uobject
	* src/uvalue.cc: Adjust.

2007-01-11  Matthieu Nottale  <nottale@gostai.com>

	Add missing variable initialisation
	* src/parser/uparser.cc: Initialise filename_ in ctor.

2007-01-11  Akim Demaille  <demaille@gostai.com>

	Coding style
	* src/ueventmatch.cc, src/ueventmatch.hh: Improve the coding
	style: scopes, ctors, for loops, useless braces and parens.
	The usual stuff.

2007-01-11  Akim Demaille  <demaille@gostai.com>

	UEventCompoundType
	* src/utypes.hh (UEventCompoundType): Move to.
	* src/ueventcompound.hh (UEventCompound::Type): here.
	* src/ueventcompound.cc: Adjust.
	Also, use switch when that's more appropriate.
	And SHORTEN THE SCOPES!
	* src/uexpression.cc: Adjust.

2007-01-11  Akim Demaille  <demaille@gostai.com>

	simplify (UCommand_TREE)
	* src/uconnection.cc (simplify): New.
	(UConnection::execute): Use it.

2007-01-11  Akim Demaille  <demaille@gostai.com>

	Coding style
	* src/ucommandqueue.cc: Shorten scopes.
	Use switch where appropriate.
	Use array notations where more appropriate than pointers.

2007-01-11  Akim Demaille  <demaille@gostai.com>

	libport up
	* src/uconnection.cc, src/uconnection.hh,
	* src/userver.cc, src/userver.hh: Adjust.

2006-12-29  SIGOURE Benoit  <sigoure.benoit@lrde.epita.fr>

	Fix includes.
	* src/ucommand.hh: include cstdarg.

2006-12-29  Akim Demaille  <demaille@gostai.com>

	Nuke two warnings
	* src/uexpression.cc: Provide defaults to two switches.

2006-12-29  Akim Demaille  <demaille@gostai.com>

	Use abort to please gcc
	* src/ucomplaints.cc: instead of continuing the execution.

2006-12-29  Akim Demaille  <demaille@gostai.com>

	More send_error
	None of these are exercised by the test suite...
	* src/ucommand.hh (send_error): Now exported.
	* src/ucommand.cc: Adjust.
	* src/uvariablename.cc: Use it.

2006-12-29  Akim Demaille  <demaille@gostai.com>

	UVariableName::UDeriveType
	* src/utypes.hh (UDeriveType): Move to...
	* src/uvariablename.hh: here.
	Adjust all uses.
	* src/parser/bison/ugrammar.y (TOK_NORM): Use the same
	string in the parser as it is in the scanner.
	Use more string reprensentation for symbols.

2006-12-29  Akim Demaille  <demaille@gostai.com>

	Display the expression locations in errors
	* src/uexpression.hh, src/uexpression.cc (eval_LIST, eval_GROUP):
	New, extracted from...
	(eval): here.
	(send_error): New.
	Use it instead of snprintf + send dark incantations.

2006-12-29  Akim Demaille  <demaille@gostai.com>

	Put UDefType in its class
	* src/utypes.hh (UDefType): Move to...
	* src/ucommand.hh (UCommand_DEF::UDefType): here.
	Adjust all uses.
	* src/uvariablename.hh (id_type): Remove, unused.
	Adjust all "uses" (that were useless).

2006-12-29  Akim Demaille  <demaille@gostai.com>

	Attach locations to UExpressions
	* src/uexpression.hh, src/uexpression.cc (UExpression): Derive
	from UAst.
	Adjust all uses.

2006-12-29  Akim Demaille  <demaille@gostai.com>

	Remove useless prefix
	* src/ucommand.hh: No need to specify UCommand:: where we're in it.
	Besides, it actually comes from UAst.

2006-12-29  Akim Demaille  <demaille@gostai.com>

	Fix location tracking
	When load is executed, we must preserve the current location.
	* src/parser/uparser.cc (UParser::process_): When loading a file
	backup the current location and restore it to keep track of
	the location in the input.

2006-12-27  Akim Demaille  <demaille@gostai.com>

	Add location to command errors
	* src/uast.hh (loc): New.
	* src/ucommand.cc (send_error): Also report the location of
	the broken command.

2006-12-27  Akim Demaille  <demaille@gostai.com>

	On second thought, pass the command to send_error
	* src/ucommand.cc (send_error): Instead of taking a tag,
	take a command and use its tag.
	And use an string stream for the format.

2006-12-27  Akim Demaille  <demaille@gostai.com>

	send_error
	* src/ucommand.cc (send_error): New.
	Use it instead of open coded error strings.
	It could be part of UCommand, I'm not sure.

2006-12-27  Akim Demaille  <demaille@gostai.com>

	execute_
	* src/utypes.hh (UCommandStatus): Move to...
	* src/ucommand.hh (UCommand::Status): here.
	(execute): Be = 0!!!
	(execute_): New.
	Let all the heirs implement it instead of execute.
	Simplify a bazillion of "return status =".
	Adjust all dependencies.

2006-12-27  Akim Demaille  <demaille@gostai.com>

	Style changes
	* src/ucommand.cc: Use if where switch was not so appropriate.

2006-12-27  Akim Demaille  <demaille@gostai.com>

	Factor print, and add consts
	* src/uasynccommand.cc, src/uasynccommand.hh, src/ubinary.cc,
	* src/ubinary.hh, src/ucommand.cc, src/ucommand.hh,
	* src/uconnection.cc, src/ucopy.hh, src/uexpression.cc,
	* src/uexpression.hh, src/unamedparameters.cc,
	* src/unamedparameters.hh, src/uvalue.hh, src/uvariablelist.cc,
	* src/uvariablelist.hh, src/uvariablename.cc, src/uvariablename.hh:
	(print, copy): these are const methods.
	Adjust all uses.
	Also, remove some useless includes.
	* src/ucommand.cc, src/ucommand.hh (UCommand::copy): This is
	= 0 for God sakes!
	(UCommand::print_): New.
	(UCommand::print): Adjust to using it.
	* src/uvalue.cc: Stop using ucopy here, more care is needed.

2006-12-27  Akim Demaille  <demaille@gostai.com>

	More DEBUG_ATTR
	* src/ucommand.cc: here.

2006-12-27  Akim Demaille  <demaille@gostai.com>

	Shorten scopes
	* src/uconnection.cc: here.

2006-12-27  SIGOURE Benoit  <sigoure.benoit@lrde.epita.fr>

	Restyle.
	* src/memorymanager/memorymanager.cc,
	* src/network/bsdnet/network.cc,
	* src/parser/bison/flex-lexer.hh,
	* src/uasynccommand.cc,
	* src/uasyncregister.cc,
	* src/ucommand.cc,
	* src/ueventcompound.cc,
	* src/ueventhandler.cc,
	* src/ueventinstance.cc,
	* src/ueventmatch.cc,
	* src/uexpression.cc,
	* src/userver.cc,
	* src/ustring.cc,
	* src/utypes.hh,
	* src/uvalue.cc,
	* src/uvar.cc: Formatting changes.

2006-12-26  SIGOURE Benoit  <sigoure.benoit@lrde.epita.fr>

	Restyle.
	* src/memorymanager/memorymanager.cc,
	* src/network/bsdnet/network.cc,
	* src/ucommand.cc,
	* src/uconnection.cc,
	* src/uexpression.cc: Here.

2006-12-26  Akim Demaille  <demaille@gostai.com>

	Comment changes
	* src/uvariablename.hh: here.

2006-12-26  Akim Demaille  <demaille@gostai.com>

	s/_FLAVORS//
	* src/ucommand.hh (WHILE_FLAVORS, LOOPN_FLAVORS, FOREACH_FLAVORS)
	(FOR_FLAVORS, TREE_FLAVORS): Rename as...
	(WHILE, LOOPN, FOREACH, FOR, TREE): these.
	These names were just to ease the transition of semantics of
	these symbols.
	Adjust all uses.

	* src/uconnection.cc: Use a brand new C++ instruction: for.

2006-12-26  Akim Demaille  <demaille@gostai.com>

	Factor the command flavors
	* src/utypes.hh (UNodeType): Move to...
	* src/flavorable.hh (Flavorable::UNodeType): this new class.
	* src/ucommand.hh, src/ucommand.cc (U
	(to_string, kind, nodetype): Remove, now useless.
	(WHILE, WHILE_AND, WHILE_PIPE): Remove, replaced with...
	(WHILE_FLAVORS): this.
	(LOOPN, LOOPN_AND, LOOPN_PIPE): Remove, replaced with...
	(LOOPN_FLAVORS): this.
	(FOREACH, FOREACH_AND, FOREACH_PIPE): Remove, replaced with...
	(FOREACH_FLAVORS): this.
	(FOR, FOR_AND, FOR_PIPE): Remove, replaced with...
	(FOR_FLAVORS): this.
	(TREE): Rename as...
	(TREE_FLAVORS): this.
	(UCommand_TREE, UCommand_WHILE, UCommand_LOOPN, UCommand_FOREACH)
	(UCommand_FOR): Inherit from Flavorable.
	Adjust ctors and copy.
	(UCommand_TREE::node): Remove, duplicate flavor_.
	Adjust all uses.

2006-12-26  Akim Demaille  <demaille@gostai.com>

	Restyling
	* src/uvariablename.cc: Shorten scopes.
	Use Boolean expressions instead of statements.
	Use less useless variables.

2006-12-26  SIGOURE Benoit  <sigoure.benoit@lrde.epita.fr>

	Restyle.
	* src/uasynccommand.cc,
	* src/uasyncregister.cc,
	* src/ubinder.cc,
	* src/ucommand.cc,
	* src/ucommand.hh,
	* src/ucommandqueue.cc,
	* src/uconnection.cc,
	* src/ueventcompound.cc,
	* src/ueventhandler.cc,
	* src/ueventinstance.cc,
	* src/ueventmatch.cc,
	* src/uexpression.cc,
	* src/ugroup.cc,
	* src/uobj.cc,
	* src/uobject.cc,
	* src/uqueue.cc,
	* src/userver.cc,
	* src/userver.hh,
	* src/ustring.cc,
	* src/uvalue.cc,
	* src/uvar.cc,
	* src/uvariable.cc,
	* src/uvariablename.hh: Formatting changes.

2006-12-26  Akim Demaille  <demaille@gostai.com>

	More DEBUG_ATTR
	* src/ucommand.cc (DEBUG_ATTR_I): New.
	Use it, and use DEBUG_ATTR also more widely.

2006-12-26  Akim Demaille  <demaille@gostai.com>

	Shorten scopes
	* src/ucommand.cc (UCommand_AT::execute): here.

2006-12-26  Akim Demaille  <demaille@gostai.com>

	Pass tags as std::string
	* src/ucommand.cc, src/uvariablename.cc: here.

2006-12-26  Akim Demaille  <demaille@gostai.com>

	Move the doc where it belongs: the header file.
	* src/uconnection.hh, src/uconnection.cc: here.

2006-12-26  Akim Demaille  <demaille@gostai.com>

	Local restyling
	* src/uvariablename.cc: here.
	Shorten and cut var scopes.
	Compute booleans as expressions instead of using statements.

2006-12-26  Akim Demaille  <demaille@gostai.com>

	if for -> for
	* src/uvariable.cc: Iterate over empty structures just as on
	non-empty ones.
	And use useful identifiers.

2006-12-26  Akim Demaille  <demaille@gostai.com>

	Use #if 0 to comment out code
	* src/ugroup.cc: here.

2006-12-26  Akim Demaille  <demaille@gostai.com>

	UVariable::UVarSet
	* src/utypes.hh (UVarSet): Move to...
	* src/uvariable.hh (UVariable::UVarSet): here.
	Adjust all uses.
	Remove tautologic (and incorrect) documentation.
	(setName): Move the implementations into the *.cc file.
	(uvalue.hh, ustring.hh): Remove the includes.
	Adjust all users that did not properly include uvalue.hh.
	* src/userver.cc (UServer::work): Remove the useless variable
	selfError. That frees us from additional includes.

2006-12-26  Akim Demaille  <demaille@gostai.com>

	s/CMD_//
	* src/ucommand.hh (Type): Remove the CMD_ prefix.
	Adjust all uses.

	* src/parser/bison/ugrammar.y: More "tag" uses.

2006-12-26  SIGOURE Benoit  <sigoure.benoit@lrde.epita.fr>

	More restyling.
	* src/ucommand.cc,
	* src/ucommandqueue.cc,
	* src/uexpression.cc,
	* src/uobj.cc,
	* src/uvalue.cc,
	* src/uvar.cc,
	* src/uvariablename.cc: Restyle. Formatting changes. Some potentially
	  dangerous default cases were removed. If they were intended, rewrite
	  them as:
	  default: /* skip */
	    break;
	  Meanwhile we have more compiler warnings about cases not handled in
	  switch.

2006-12-25  SIGOURE Benoit  <sigoure.benoit@lrde.epita.fr>

	Restyle.
	* src/ucommand.cc,
	* src/ucommandqueue.cc,
	* src/uconnection.cc,
	* src/ueventhandler.cc,
	* src/ueventmatch.cc,
	* src/uexpression.cc,
	* src/ugroup.cc,
	* src/uobj.cc,
	* src/uobject.cc,
	* src/uqueue.cc,
	* src/uvalue.cc,
	* src/uvar.cc,
	* src/uvariable.cc,
	* src/uvariablename.cc,
	* src/uvariablename.hh: Here. Formating changes.

2006-12-25  SIGOURE Benoit  <sigoure.benoit@lrde.epita.fr>

	This should have been done much sooner...
	change 'inherit' to 'inherits'
	* src/parser/bison/ugrammar.y: done.
	* src/parser/bison/utoken.l: done.

2006-12-25  SIGOURE Benoit  <sigoure.benoit@lrde.epita.fr>

	change email notification to kernel1@gostai.com
	* vcs/local.rb: done.

2006-12-25  Akim Demaille  <demaille@gostai.com>

	Factor handling of tags in the grammar
	* src/parser/bison/ugrammar.y (tag): New.

2006-12-25  Akim Demaille  <demaille@gostai.com>

	Factor the handling of flags
	I'd really appreciate if someone could add tests on the use
	of flags...
	* src/parser/bison/ugrammar.y (flags, flags.0.1): Remove.
	(flag, flags.0, flags.1): New.

2006-12-25  Akim Demaille  <demaille@gostai.com>

	Rule permutation
	* src/parser/bison/ugrammar.y: Highlight the similarity bw rules
	using flags.

2006-12-25  Akim Demaille  <demaille@gostai.com>

	Simplifications
	* src/uexpression.hh (UExpression::Type): Remove the EXPR_ prefix.
	Adjust all uses.
	(UExpression::UExpression): Remove the ctor that takes an ufloat*,
	since any it takes a copy.
	Use assert instead of claiming some belief in comments.

	* src/parser/bison/ugrammar.y (take): New.
	Use it to free leaking ufloats.
	There are many more, but the rest of the code must first take
	ufloats by value, not pointer.
	(flags.0.1): New.
	(flags): Use it.
	* src/uatcandidate.cc (trigger): Simplify the control flow logic.

2006-12-24  Akim Demaille  <demaille@gostai.com>

	Reduce code bloat in the parser
	The assembly flags are no longer needed on MIPS to compile
	the parser.  Maybe we can also leave -O2.
	* src/parser/bison/ugrammar.y (NEW_EXP, NEW_BIN, MEMCHECK): Remove
	all these macros, replaced by...
	(new_exp, new_bin, memcheck): these.
	(uparser): Rename as...
	(up): this.
	(TOK_UECHO): Rename as...
	(TOK_ECHO): this.
	Use string instead of token names when possible.
	* src/parser/bison/utoken.l: Adjust.
	* src/parser/uparser.hh, src/parser/uparser.cc (UFlexer):
	Remove, useless.

2006-12-24  SIGOURE Benoit  <sigoure.benoit@lrde.epita.fr>

	Revert former change.
	* src/uexpression.cc: const_cast strstr's return value. It is needed
	  on Windows/VC++ where strstr is overloaded: when one of its
	  arguments is const, both are const and the return value is also
	  const.

2006-12-24  SIGOURE Benoit  <sigoure.benoit@lrde.epita.fr>

	UASyncCommand is an UCommand.
	In my quest to remove evil old-style C casts from the code, I noticed
	that sometimes, an UASyncCommand* gets casted in an UCommand*. This is
	plain wrong since UASyncCommand doesn't inherit UCommand. Worse: the
	resulting UCommand* could be used to call getTag method and this
	method doesn't exist in UASyncCommand. Since only UCommand_AT and
	UCommand_WHENEVER use UASyncCommand and since they used to inherit
	both UCommand and UASyncCommand, I fixed this by making UASyncCommand
	inherit UCommand and by making UCommand_{WHENEVER,AT} inherit only
	UASyncCommand. Now it is safe to use an UASyncCommand in the context
	of an UCommand.

	* src/ucommand.hh: Don't include uasynccommand.hh.
	  (UCommand_AT, UCommand_WHENEVER): Move to...
	* src/uasynccommand.hh: Here.
	  (UASyncCommand): Inherit from UCommand.
	  (UCommand_AT, UCommand_WHENEVER): Inherit from UASyncCommand.

	* src/ucommand.cc,
	* src/uasynccommand.cc: Fix initialization lists accordingly.

	* src/uatcandidate.cc,
	* src/uvariablelist.cc,
	* src/parser/bison/ugrammar.y,
	* src/ufunction.cc,
	* src/uobject.cc,
	* src/uvariable.cc,
	* src/uvariablename.cc: Fix includes.
	* src/uexpression.cc: Ditto + remove formerly invalid (now useless)
	  casts.

	* src/ustring.cc: Remove useless casts.
	* src/uconnection.cc: Ditto + rewrite unsafe upward casts using
	  dynamic_cast and assert when dynamic_cast fails.

	* src/uvariablename.hh,
	* src/ughostconnection.cc: Aesthetic change.

2006-12-24  SIGOURE Benoit  <sigoure.benoit@lrde.epita.fr>

	More restyling.
	* src/ubinary.cc,
	* src/ucommand.cc,
	* src/ughostconnection.cc,
	* src/uqueue.cc,
	* src/ustring.cc,
	* src/usystem.cc,
	* src/uvalue.cc: Use static_cast where possible. static_cast is ugly
	  and makes the code harder to read, but it's safer and it's the price
	  to pay when you deal with unsafe C functions when you should be
	  using high level C++ abstractions.

2006-12-24  SIGOURE Benoit  <sigoure.benoit@lrde.epita.fr>

	Restyle.
	* src/Makefile.am,
	* src/uast.hh,
	* src/ucommand.hh,
	* src/uexpression.cc,
	* src/uvariable.cc,
	* src/ustring.hh: Remove trailing whitespaces.

	* src/ueventinstance.cc,
	* src/uasyncregister.cc,
	* src/uvalue.cc,
	* src/ueventcompound.cc,
	* src/uasynccommand.cc,
	* src/ueventmatch.cc: Use libport/cstdio.

	* src/uvar.cc: Remove unecessary parenthesis.

2006-12-23  Akim Demaille  <demaille@gostai.com>

	Update tests
	* src/uexpression.cc: Simplify error message.

2006-12-23  Akim Demaille  <demaille@gostai.com>

	More specific errors
	* src/uexpression.cc: For "load" and "exec".

2006-12-23  Akim Demaille  <demaille@gostai.com>

	More sendf
	* src/ucommand.cc: Use more sendf than send.

2006-12-23  Akim Demaille  <demaille@gostai.com>

	Fix multiple definitions
	* src/uast.hh (UAst::UAst): inline the implementation.

2006-12-23  Akim Demaille  <demaille@gostai.com>

	Simplify UCommand uses
	* src/ucommand.cc: Don't qualify when used by the definer.
	* src/uconnection.cc: Fix C++ -> C of strings.

2006-12-23  Akim Demaille  <demaille@gostai.com>

	Update UConnection::sendf
	* src/uconnection.hh, src/uconnection.cc (sendf): Take a string, not
	a char*.
	Add one for va_list.
	* src/ucommand.hh, src/ucommand.cc: Adjust.

2006-12-22  Akim Demaille  <demaille@gostai.com>

	Add location to UCommands
	* src/uast.hh: New.
	* src/Makefile.am: Adjust.
	* src/ucommand.hh (UCommand): Derive from UAst.
	Adjust all dependencies.

2006-12-22  Akim Demaille  <demaille@gostai.com>

	Update test framework
	* configure.ac: Adjust.

2006-12-22  Akim Demaille  <demaille@gostai.com>

	Store all the parsed file names
	* src/parser/uparser.hh, src/parser/uparser.cc (files, files_):
	New.
	(filename_): Now a pointer.
	* src/parser/bison/ugrammar.y: Let the locations' file names be
	const.

2006-12-22  Akim Demaille  <demaille@gostai.com>

	Coding style changes
	* src/ucommand.cc: here.
	(kind): New.
	Use it.

2006-12-22  Akim Demaille  <demaille@gostai.com>

	Less headers
	* src/userver.hh: Do not include ubinder.hh to lighten the
	dependencies.
	* src/ucommand.cc, src/uconnection.cc, src/uobj.cc,
	* src/uvariable.cc: do it.

2006-12-22  Akim Demaille  <demaille@gostai.com>

	Update tests
	* Makefile.am: Fix.

2006-12-22  Akim Demaille  <demaille@gostai.com>

	Missing include
	* src/uvariable.cc (ubinary.hh): Include it.

2006-12-22  Akim Demaille  <demaille@gostai.com>

	Prepare for new tests/
	This checkin probably does not work, but is needed to serialize
	complex svn directory changes.
	* tests: Remove.
	Will be replaced by an svn:externals onto urbivalid.
	* configure.ac: tests/ is now a package, not a simple subdir.

2006-12-22  Akim Demaille  <demaille@gostai.com>

	Less includes in headers
	* src/uobj.hh, src/ucommand.hh: Remove several includes.
	* src/parser/bison/ugrammar.y, src/ucommand.cc, src/uconnection.cc,
	* src/uexpression.cc, src/uobj.cc, src/uvalue.cc:
	Add the missing includes.
	Rename iterators.
	Formatting changes.

2006-12-22  Akim Demaille  <demaille@gostai.com>

	Simplifications
	* src/ucommand.hh: Make private most attributes.
	(copybase): Return the modified argument to please the call sites.
	The previous return value was *never* used.
	(nbval): Remove, unused.
	* src/ucommand.cc: Adjust.

2006-12-22  Akim Demaille  <demaille@gostai.com>

	Let variables be variables
	not attributes...
	* src/ucommand.hh, src/ucommand.cc (tmpeval): Remove.
	(v): New local variable in several places.
	Also, factor common code.

2006-12-22  Akim Demaille  <demaille@gostai.com>

	Minor changes
	* src/ucommand.cc, src/uconnection.cc, src/uconnection.hh: here.

2006-12-22  Akim Demaille  <demaille@gostai.com>

	Restyle
	* src/ucommand.cc: here.

2006-12-22  Akim Demaille  <demaille@gostai.com>

	Refactor
	* src/ucommand.cc: A lot of simple by very effective
	simplifications.
	Some are really absurd, reading the patch is encouraged if
	you need a laugh.

2006-12-22  SIGOURE Benoit  <sigoure.benoit@lrde.epita.fr>

	Add some workarounds for bug #114.
	* src/parser/bison/ugrammar.y: Work around the fact that a
	  taggedcommand can be a command, a command can be an instruction, and
	  instruction can be empty (and a NULL pointer). Some NULL pointers
	  in the AST happen to be fatal for the kernel. Report a parse error
	  for those.

2006-12-22  SIGOURE Benoit  <sigoure.benoit@lrde.epita.fr>

	Remove an unsafe cast.
	* src/parser/bison/ugrammar.y: Remove an unsafe cast from UCommand* to
	  UCommand_TREE*. Use dynamic_cast instead.

2006-12-22  SIGOURE Benoit  <sigoure.benoit@lrde.epita.fr>

	Formatting changes.
	* src/parser/bison/ugrammar.y: Clean coding-style. Remove useless C
	 casts excepted where they are necessary to pick up an overload (in
	 this case: Use static_cast instead).

2006-12-22  SIGOURE Benoit  <sigoure.benoit@lrde.epita.fr>

	Leak less memory when adding an alias.
	* src/userver.cc (UServer::addAlias): Leak only a string (char*, not
	  std::string) instead of leaking that string plus an UString.

2006-12-22  SIGOURE Benoit  <sigoure.benoit@lrde.epita.fr>

	Fix initialization order and code cleanup.
	* src/userver.cc (ctor): Fix initialization order.
	  Some code cleanup (including using ++iterator instead of iterator++
	  where possible).

2006-12-22  SIGOURE Benoit  <sigoure.benoit@lrde.epita.fr>

	Fix includes.
	* src/ucommand.hh: Move cstdarg to.
	* src/ucommand.cc: ... Here.
	* src/userver.hh: Include cstdarg.

2006-12-22  Akim Demaille  <demaille@gostai.com>

	Clean up
	* src/ucommand.cc (debug, DEBUG_ATTR, to_string): New.
	(nodeType_foreach, nodeType_for, nodeType_loopn): Merge into...
	(nodetype): this.
	Extend for WHILE.
	Use them all.
	Remove useless parens.
	Rename iterators.
	Shorten scopes.

2006-12-22  Akim Demaille  <demaille@gostai.com>

	Clean up
	* src/ubinder.hh, src/ubinder.cc: Here.
	Use simple iterator names.

2006-12-22  Akim Demaille  <demaille@gostai.com>

	debug (va_list)
	* src/userver.hh, src/userver.cc (debug): One more version,
	taking a va_list.

2006-12-21  SIGOURE Benoit  <sigoure.benoit@lrde.epita.fr>

	Add a dirty workaround for bug #113.
	* src/uconnection.cc (UConnection::received): Here.

2006-12-21  Akim Demaille  <demaille@gostai.com>

	buffer_t
	* src/ucommand.cc (buffer_t): New.
	Use it.
	(tmpbuffer): Rename as...
	(buf): this.
	Let's keep the names short.
	* src/ucommand.hh (MAXSIZE_TMPMESSAGE): Remove.
	Let's keep the headers simple.

2006-12-21  SIGOURE Benoit  <sigoure.benoit@lrde.epita.fr>

	Fix CLEANFILES.
	* Makefile.am,
	* src/Makefile.am (CLEANFILES): Add vc80.pdb (VC++ puts the equivalent
	  of the debug stuff generated by -g in this file).

2006-12-20  Jean-Christophe Baillie  <baillie@gostai.com>

	urbivalid-up.

2006-12-20  Jean-Christophe Baillie  <baillie@gostai.com>

	fix small bug in speed:0 modified assignment.
	* src/ucommand.cc: fix behavior. No more 0=0.0001 ugly stuff.

2006-12-20  Jean-Christophe Baillie  <baillie@gostai.com>

	Fix ticket [111].
	fix synchronous assignment problem with add mode.
	* src/ucommand.cc: use previous value as startvalue to insure that it
	will remain unchanged between several assignments during the same
	cycle.

2006-12-20  Jean-Christophe Baillie  <baillie@gostai.com>

	formatting change
	* src/ucommand.cc: done.

2006-12-20  SIGOURE Benoit  <sigoure.benoit@lrde.epita.fr>

	Use libport/cstdio.
	* src/ucommand.cc,
	* src/uconnection.cc,
	* src/uexpression.cc,
	* src/uobj.cc,
	* src/uobject.cc,
	* src/userver.cc,
	* src/usystem.cc,
	* src/uvariable.cc,
	* src/uvariablename.cc: Here.

2006-12-20  SIGOURE Benoit  <sigoure.benoit@lrde.epita.fr>

	Fix include.
	* src/uvalue.hh: Fix typo.

2006-12-20  SIGOURE Benoit  <sigoure.benoit@lrde.epita.fr>

	Add missing include.
	* src/uvalue.hh: include ref-pt.hh from libport.

2006-12-20  Akim Demaille  <demaille@gostai.com>

	Include cstdarg
	* src/uconnection.cc: here.

2006-12-19  Akim Demaille  <demaille@gostai.com>

	UConnection::sendf
	* src/uconnection.hh, src/uconnection.cc (UConnection::sendf): New.
	* src/ucommand.cc, src/userver.cc, src/uvariablename.cc:
	perl -0 -pi -e 's/char (\w+)\[([^\]]+)\];
	\s*snprintf\s*\(\1,\s*\2,\s* (.*?)\);
	(\s*connection->send)\(\1,\s*(.*?)\);/$4f ($5, $3);/gms' src/*c
	Plus fixes by hand when it matched too well.

2006-12-19  Akim Demaille  <demaille@gostai.com>

	Simplifications
	* src/userver.cc: Use C++ like ctors.
	Someone will have to clean the warnings.
	And maybe continue to improve this ctor.
	Also, use simple iterator variable names (e.g., i).

2006-12-19  Akim Demaille  <demaille@gostai.com>

	Use an impossible name for removeFunction
	* src/userver.cc (UServer::UServer): here.

2006-12-19  Akim Demaille  <demaille@gostai.com>

	Put back the old definition of FREEMEM
	* src/utypes.hh: here.
	The test timed out on Windows.

2006-12-19  Akim Demaille  <demaille@gostai.com>

	Restore the newest definition of FREEMEM
	* src/utypes.hh: Here.
	Up till now we had 13/22 errors on Windows.  I suspect we
	still do after this patch.  Then we'll have to study the uses
	of ADDMEM, that will be the only remaining culprit.

2006-12-19  Akim Demaille  <demaille@gostai.com>

	Functions own their name
	* src/ufunction.cc, src/ufunction.hh (funname): Now an UString.
	Private.
	* src/ucommand.cc, src/userver.cc: Adjust.

2006-12-19  Akim Demaille  <demaille@gostai.com>

	Formatting and parens changes
	* src/ufunction.hh, src/userver.cc: here.

2006-12-19  Akim Demaille  <demaille@gostai.com>

	Restore the newest LIBERATE/ADDOBJ/FREEOBJ
	* src/utypes.hh: here.
	The problem (early failures on Aibo and Windows) is probably
	with the definition of ADDMEM and FREEMEM, not these.

2006-12-19  Akim Demaille  <demaille@gostai.com>

	Remove old GCC 2 hacks
	* src/ucommand.cc, src/uvalue.cc: here.

2006-12-19  Akim Demaille  <demaille@gostai.com>

	Formatting changes
	* src/uqueue.cc: here.

2006-12-19  Akim Demaille  <demaille@gostai.com>

	Use libport/ref-pt.hh
	* src/fwd.hh: Complete.
	* src/parser/bison/ugrammar.y: Adjust.
	* src/ucallid.cc,
	* src/ucallid.hh,
	* src/ucommand.cc,
	* src/ucommand.hh,
	* src/uconnection.cc,
	* src/ueventcompound.hh,
	* src/uexpression.cc,
	* src/unamedparameters.cc,
	* src/uobj.cc,
	* src/uobject.cc,
	* src/userver.cc,
	* src/utypes.hh,
	* src/uvalue.cc,
	* src/uvalue.hh,
	* src/uvariable.cc,
	* src/uvariablelist.cc:
	Ditto.
	Remove includes from the hh files, sort those in cc files.

2006-12-19  Akim Demaille  <demaille@gostai.com>

	Restore old ADDMEM macros
	* src/utypes.hh: here.

2006-12-19  Akim Demaille  <demaille@gostai.com>

	ucomplaints.*
	* src/ucomplaints.cc, src/ucomplaints.hh: New.
	* src/ucommand.cc, src/uconnection.cc, src/uconnection.hh,
	* src/utypes.hh, src/Makefile.am: Adjust.

2006-12-19  SIGOURE Benoit  <sigoure.benoit@lrde.epita.fr>

	Code clean-up.
	* src/ucommand.cc: Remove useless casts. Replace unsafe casts by
	  dynamic_cast.

2006-12-19  Akim Demaille  <demaille@gostai.com>

	Don't define tmpbuffer globally
	* src/ucommand.hh, src/ucommand.cc: Define it where used.
	* src/uvariablename.cc: Adjust.

2006-12-19  Akim Demaille  <demaille@gostai.com>

	Update uobject

2006-12-19  Akim Demaille  <demaille@gostai.com>

	Shorten scopes
	* src/ucommand.cc (UCommand_ASSIGN_VALUE::execute): here.

2006-12-19  SIGOURE Benoit  <sigoure.benoit@lrde.epita.fr>

	Don't fail if valgrind was requested but can't be found.
	* tests/check-file: .

2006-12-19  Akim Demaille  <demaille@gostai.com>

	Warn about memory instead of corruptions
	* src/uconnection.cc (received): Use a more appropriate warning here.

2006-12-19  SIGOURE Benoit  <sigoure.benoit@lrde.epita.fr>

	Fix test suite.
	* tests/check-file: Add missing `eval's.

2006-12-19  Akim Demaille  <demaille@gostai.com>

	Remove THESERVER
	* src/network/bsdnet/connection.cc,
	* src/network/bsdnet/network.cc: Use ::urbiserver.

2006-12-19  SIGOURE Benoit  <sigoure.benoit@lrde.epita.fr>

	Add support for Valgrind.
	* Makefile.am (maintainer-check, valgrind-check): New.
	* tests/check-file: Run valgrind if USE_VALGRIND or WITH_VALGRIND is a
	  non empty environment variable.

2006-12-19  Akim Demaille  <demaille@gostai.com>

	Adjust to libport::hash_map_type
	* src/utypes.hh: here.

2006-12-19  Akim Demaille  <demaille@gostai.com>

	Remove Wno-effc++
	* configure.ac: here.

2006-12-19  Jean-Christophe Baillie  <baillie@gostai.com>

	update uobject externals

2006-12-19  Jean-Christophe Baillie  <baillie@gostai.com>

	strMorph(s) will morph the UCommand into the command written
	in s, using 'exec' as an intermediary to handle s.

	code factoring
	* src/ucommand.cc: use strMorph to factor string->command code.

2006-12-19  Jean-Christophe Baillie  <baillie@gostai.com>

	Support for kernel system messages has been added through the USystem
	class that uobjects can inherit. This USystem class is a generic proxy
	to kernel informatio and kernel messages, only usable in pluggin mode.

	Read the documentation in usystem.hh for application on the
	NEW_CHANNEL kernel message channel and usage in UCommand_NEW to catch
	failed 'new' attempts (modif added for mefyl).

	Add support for kernel system messages with USystem, application to
	* src/Makefile.am: add usystem to the build process.
	* src/fwd.hh: declare USystem.
	* src/ucommand.cc: add support for NEW_CHANNEL messages and add
	factoring code with 'strMorph'.
	* src/ucommand.hh: add strMoprh and sysCall flag.
	* src/userver.cc: init 'systemObjects', vector of registered USystem
	objects lists. The vector index is the message channel.
	* src/userver.hh: add systemObjects.
	* src/usystem.cc: New.

2006-12-15  SIGOURE Benoit  <sigoure.benoit@lrde.epita.fr>

	Remove extra qualification.
	* src/uexpression.hh (eval_EXPR_FUNCTION): Don't declare with the
	 'UExpression::' qualification because it chokes on g++ 4.1.

2006-12-15  Akim Demaille  <demaille@gostai.com>

	eval_EXPR_FUNCTION
	* src/uexpression.hh, src/uexpression.cc (eval): Extract
	the handling of EXPR_FUNCTIONs to...
	(eval_EXPR_FUNCTION): here.
	No other changes (in spite of what the diff may look like).

2006-12-15  Akim Demaille  <demaille@gostai.com>

	EVAL_EXPR_BIN_BOOLEAN
	* src/uexpression.cc: New.
	Use it

2006-12-15  Akim Demaille  <demaille@gostai.com>

	More scope reduction
	* src/uexpression.cc: Here.

2006-12-15  Akim Demaille  <demaille@gostai.com>

	Shorten scopes
	* src/uexpression.cc: Here.

2006-12-14  Akim Demaille  <demaille@gostai.com>

	Shorten scopes
	* src/uexpression.cc: here.

2006-12-14  Akim Demaille  <demaille@gostai.com>

	Shorten scopes
	* src/uexpression.cc: here.

2006-12-14  Akim Demaille  <demaille@gostai.com>

	reuse name from UBlendType
	* src/uexpression.cc: here.
	* src/ucommand.cc: Formatting changes.

2006-12-14  Akim Demaille  <demaille@gostai.com>

	Put UCommandType in UCommand
	* src/utypes.hh (UCommandType): Rename as...
	* src/ucommand.hh (UCommand::Type): this.
	Adjust all callers.

2006-12-14  Akim Demaille  <demaille@gostai.com>

	Shorten scopes
	* src/uexpression.cc: here.

2006-12-14  Akim Demaille  <demaille@gostai.com>

	Shorten scopes
	* src/uexpression.cc: here.

2006-12-14  Akim Demaille  <demaille@gostai.com>

	Factor binaries
	* src/uexpression.cc: here.

2006-12-14  Akim Demaille  <demaille@gostai.com>

	Do not allow string order-comparison
	* src/uexpression.cc: Here.

2006-12-14  Akim Demaille  <demaille@gostai.com>

	Upgrade ENSURE_COMPARISON
	* src/uexpression.cc (ENSURE_COMPARISON): Be given e1 and e2.
	Adjust callers.

2006-12-14  Akim Demaille  <demaille@gostai.com>

	EVAL_EXPR_COMPARISON
	* src/uexpression.cc: New.
	Use it.
	Shorten scopes.

2006-12-14  Akim Demaille  <demaille@gostai.com>

	eval_EXPR_VARIABLE
	* src/uexpression.hh, src/uexpression.cc (eval_EXPR_VARIABLE): New.
	(eval): Extracted from here.
	(devicename, methodname): Remove, unused.
	(errSize): Remove, used, but useless.
	(errorString): Use a tighter scope.

2006-12-14  Akim Demaille  <demaille@gostai.com>

	Shrink the scope of ret
	* src/uexpression.cc: here.

2006-12-14  Akim Demaille  <demaille@gostai.com>

	Add braces
	* src/uexpression.cc: in this monster.

2006-12-14  Akim Demaille  <demaille@gostai.com>

	Formatting changes
	* src/parser/bison/ugrammar.y: here.

2006-12-14  Akim Demaille  <demaille@gostai.com>

	windows.hh
	* src/console.cc: Adjust.

2006-12-14  Akim Demaille  <demaille@gostai.com>

	Clean UExpressions
	* src/utypes.hh (UExpressionType): Move to...
	* src/uexpression.hh, src/uexpression.cc (UExpression::Type): Here.
	Adjust all dependencies.

2006-12-14  Akim Demaille  <demaille@gostai.com>

	Formatting changes
	* src/ucommandqueue.cc: here.

2006-12-14  Akim Demaille  <demaille@gostai.com>

	Update uobject

2006-12-14  Akim Demaille  <demaille@gostai.com>

	Include cassert
	* src/parser/uparser.cc: here.

2006-12-14  Akim Demaille  <demaille@gostai.com>

	Fix location tracking
	* src/parser/uparser.cc, src/parser/uparser.hh (UParser::loc_):
	New.
	* src/parser/bison/ugrammar.y: Use it.
	Formatting changes.
	Remove useles includes.
	* tests/Makefile.am: One less expected failure.

2006-12-14  Akim Demaille  <demaille@gostai.com>

	Match EOF one by one
	* src/parser/bison/utoken.l: To avoid counting two eol on \n\r for
	instance.

2006-12-14  Akim Demaille  <demaille@gostai.com>

	Update uobject
	* src/Makefile.am: Adjust.
	* src/utypes.hh: Include utypes-common.hh.
	Import UBlendType definitions.
	* src/uvariable.hh: UBlend -> UBlendType.
	* src/uvar.cc: Remove what is done elsewhere.

2006-12-14  Akim Demaille  <demaille@gostai.com>

	Don't declare static const int in declarations
	* src/network/bsdnet/connection.hh: Use enums.

2006-12-14  Akim Demaille  <demaille@gostai.com>

	Remove version.hh.in
	* src/version.hh.in: Remove.
	We use the one in build-aux.

2006-12-13  Akim Demaille  <demaille@gostai.com>

	Report file names in parse errors
	* src/parser/uparser.cc, src/parser/uparser.hh (filename_): New.
	* src/parser/bison/ugrammar.y: Use it to initialize @$.
	* tests/check-file: Normalize the path of included files
	to avoid difference due to builddir, srcdir etc.

2006-12-13  Akim Demaille  <demaille@gostai.com>

	Nuke a few useless includes
	I have a small computer, and I'm tired of wasted cycles.
	* src/fwd.hh: Complete and sort.
	* src/parser/bison/ugrammar.y, src/ucommand.cc, src/uconnection.hh,
	* src/ueventhandler.cc, src/uexpression.cc, src/ughostconnection.cc,
	* src/uobj.cc, src/userver.cc, src/userver.hh:
	Remove a few includes from userver.hh, since it's included by
	virtually all the files.
	Adjust the missing dependencies in *.cc files.

2006-12-13  Akim Demaille  <demaille@gostai.com>

	Minor parser cleanups
	* src/parser/uparser.cc, src/parser/uparser.hh (parser_type): New.
	Use it.
	(uflexer_): Rename as...
	(scanner_): this.
	(scan): Remove.
	* src/parser/bison/ugrammar.y: Adjust: directly use the UParser's
	scanner.

2006-12-13  Akim Demaille  <demaille@gostai.com>

	More %printer
	* src/parser/bison/ugrammar.y: For <val>.

2006-12-13  Akim Demaille  <demaille@gostai.com>

	More concrete tokens
	* src/parser/bison/ugrammar.y: here.

2006-12-13  Akim Demaille  <demaille@gostai.com>

	Add tests for load
	* src/console.cc: Support URBI_PATH.
	* src/userver.cc (loadFile): Reduce scopes.
	* tests/Makefile.am (TEST_ENVIRONMENT): New.
	* tests/check-file: Also accept XXXXXXX "prompts".
	Pass URBI_PATH to find files to load.

2006-12-12  Akim Demaille  <demaille@gostai.com>

	Remove UCommand_LOAD
	* src/ucommand.cc, src/ucommand.hh: It has been obsoleted by the
	previous patch.

2006-12-12  Akim Demaille  <demaille@gostai.com>

	Merge load into exec
	* src/uexpression.cc: Merge the handling of load into that of exec.

2006-12-12  Akim Demaille  <demaille@gostai.com>

	UServer::path
	* src/userver.cc, src/userver.hh (path_type, path, find_file):
	New.
	(loadFile): No longer pure virtual, provide an effective default
	version.
	* src/console.cc (loadFile): Remove, this version is now in the
	kernel.

2006-12-12  Akim Demaille  <demaille@gostai.com>

	include fstream
	* src/parser/uparser.cc: here.

2006-12-12  Akim Demaille  <demaille@gostai.com>

	Add file parsing
	* src/parser/uparser.cc, src/parser/uparser.hh (parse_): New.
	(process): Use it.
	Add an overloaded version meant to parse file, not a loaded buffer.

2006-12-12  Akim Demaille  <demaille@gostai.com>

	UParsers know their UConnection
	* src/parser/uparser.cc, src/parser/uparser.hh (UParser::connection):
	New.
	(UParser::UParser, UParser::process): Adjust.
	* src/ucommand.cc, src/uexpression.cc, src/userver.cc: Adjust.
	* src/uconnection.cc, src/uconnection.hh: Pass the connection
	to the parser ctor.

2006-12-12  Akim Demaille  <demaille@gostai.com>

	Formatting changes
	* src/ucommand.hh, src/userver.cc: here.

2006-12-12  Akim Demaille  <demaille@gostai.com>

	White space changes
	* src/ucommand.cc: here.

2006-12-12  Akim Demaille  <demaille@gostai.com>

	UDEBUG_EXPR
	* src/uexpression.cc: New.
	(UExpression::print): Use it.
	Should be used more widely.

2006-12-12  Akim Demaille  <demaille@gostai.com>

	One parser per connection
	* src/userver.cc, src/userver.hh: No longer aggregate a parser.
	* src/uconnection.cc, src/uconnection.hh (parser_, parser): New.
	(lastloc): Move to...
	* src/parser/uparser.hh: here.
	* src/parser/bison/ugrammar.y: Adjust.
	* src/ucommand.cc, src/uexpression.cc: Adjust to find the connection's
	parser, not the server's.

2006-12-12  Akim Demaille  <demaille@gostai.com>

	Add printers for strings in the parser
	* src/ustring.hh (operator<< (ostream, UString)): New.
	* src/parser/bison/ugrammar.y: Add %printer for UString value.

2006-12-12  Akim Demaille  <demaille@gostai.com>

	Formatting changes
	* src/uconnection.cc: here.

2006-12-12  Akim Demaille  <demaille@gostai.com>

	Return access to members by reference, not pointers
	* src/uconnection.hh (recvQueue): Return a reference, to make
	it clear the ownership is not given away.
	* src/console.cc, src/userver.cc: Adjust.

2006-12-12  Akim Demaille  <demaille@gostai.com>

	Fix the previous checkin
	* src/uconnection.cc: Propagate the fact that queues are no
	longer pointers.
	* src/uvalue.cc: Ditto.

2006-12-12  Akim Demaille  <demaille@gostai.com>

	Aggregate UQueues in UConnection
	* src/uconnection.cc, src/uconnection.hh: Here.
	Adjust ctor and dtor.

2006-12-12  Akim Demaille  <demaille@gostai.com>

	message for warnings
	* src/uconnection.cc (error_message): Rename as...
	(message): this.
	(message): New overloaded version for warnings.
	(UConnection::warning): Use it.

2006-12-12  Akim Demaille  <demaille@gostai.com>

	error_message
	* src/uconnection.cc (error_message): New.
	Handle UERROR_MEMORY_WARNING.
	(UConnection::error): Use it, it was extracted from here.
	Simplify.

2006-12-12  Akim Demaille  <demaille@gostai.com>

	Formatting changes
	* src/uconnection.cc, src/uobject.cc: Here.

2006-12-12  Razik Yousfi  <yousfi@gostai.com>

	Remove useless attributes.
	* src/uvariablename.hh: Remove useless attributes.
	* src/uvariablename.cc: Use local variables.

2006-12-12  Akim Demaille  <demaille@gostai.com>

	Don't be afraid to pass static strings to send
	* src/uexpression.cc: here, instead of first saving them
	in errorString.
	Remove one definition of errorString that is now useless.

2006-12-12  Akim Demaille  <demaille@gostai.com>

	Formatting changes
	* src/uexpression.cc: Also, reduce some scopes.

2006-12-12  Akim Demaille  <demaille@gostai.com>

	Remove unused attribute
	* src/ucommand.hh (hmi): Remove.

2006-12-12  Akim Demaille  <demaille@gostai.com>

	Simplify the logic of UCommand_LOAD::execute
	* src/ucommand.cc: here.

2006-12-12  Akim Demaille  <demaille@gostai.com>

	UParser::*_type
	* src/parser/uparser.hh (token_type, semantic_type)
	(location_type): New.
	Use them.

2006-12-12  Akim Demaille  <demaille@gostai.com>

	Prefix (some of) the tokens
	The token "in" was mapped to IN which is used somewhere on
	Windows.  Rather than fighting against this, use names that
	are less dangerous by prefixing then with TOK_.
	More should be needed, but at least that fixes the portability
	issue for now.
	* src/parser/bison/ugrammar.y: here.
	Use concrete names rather than abstract token names.
	More propagation is needed.
	* src/parser/bison/utoken.l: Adjust.

2006-12-12  Akim Demaille  <demaille@gostai.com>

	Simplify some piece of crap
	I thought I had seen it all checking student code at EPITA...
	* src/uvariablename.cc, src/uvariablename.hh (hmi2): Don't
	make it a class member, since it's only used as a local variable.
	(getVariable): Simplify.

2006-12-12  Akim Demaille  <demaille@gostai.com>

	Simplify scanGroups
	* src/ucommand.cc: here, using variable aliases.
	It should be noted that the test suite does not seem to
	exercise this part.  Someone should write some tests for it.
	* src/uvariablename.cc: Reduce variable scope.

2006-12-12  Akim Demaille  <demaille@gostai.com>

	Sort tokens
	* src/parser/bison/utoken.l, src/parser/bison/ugrammar.y:
	Sort tokens.

2006-12-12  Akim Demaille  <demaille@gostai.com>

	UParser::result
	* src/parser/uparser.cc, src/parser/uparser.hh: Remove, unused.
	(IN): Remove this #undef coming out of the blue.

2006-12-12  Akim Demaille  <demaille@gostai.com>

	UParser::errorMessage
	* src/parser/uparser.cc, src/parser/uparser.hh,
	* src/ucommand.cc, src/uconnection.cc,
	* src/uconnection.hh, src/uexpression.cc:
	(errorMessage): Move to...
	(UParser::errorMessage): here.
	(UParser::process): Simplify.
	Don't use new when there is no reason to.
	Remove initialization perfomed both by process and its callers.
	Using "private" might help in the future...
	Introduce variable shortcuts to improve the readability.

2006-12-08  Razik Yousfi  <yousfi@gostai.com>

	Remove dead code.
	* src/uasynccommand.hh: Remove dead code.
	* src/uasyncregister.hh: Idem.

2006-12-07  SIGOURE Benoit  <sigoure.benoit@lrde.epita.fr>

	Only MS VC++ doesn't have snprintf.
	But MinGW has it.
	* src/ucommand.cc: Fix accordingly.

2006-12-07  SIGOURE Benoit  <sigoure.benoit@lrde.epita.fr>

	snprintf doesn't seem to exist on Win32.
	* src/ucommand.cc: But there is a _snprintf... so use it instead.

2006-12-07  SIGOURE Benoit  <sigoure.benoit@lrde.epita.fr>

	Fixes for Windows.
	* src/network/bsdnet/connection.cc: Use libport's windows.h.
	* src/console.cc: Ditto.
	* src/network/bsdnet/connection.hh: Aesthetic change.
	* src/network/bsdnet/network.hh: Use libport's network.h.
	* src/network/bsdnet/network.cc: Fix includes.
	* src/uconnection.cc: Fix initialization order.

2006-12-07  Razik Yousfi  <yousfi@gostai.com>

	Use ucopy in copy methods.
	* src/uexpression.hh: Add new constructor.
	* src/uexpression.cc,
	* src/uvalue.cc,
	* src/uvariablelist.cc: Use ucopy.
	* vcs/local.rb: Add yousfi@gostai.com.

2006-12-05  Akim Demaille  <demaille@gostai.com>

	Some cleanup
	This code is truly depressing, as soon as one wants to improve
	something, the impedance is so high that everything either falls
	apart, or require immediate care.  Believe it or not, I was
	working on error messages from the parser!
	* src/ucommand.cc, src/ucommand.hh, src/uconnection.cc,
	* src/uexpression.cc, src/ughostconnection.hh: Several
	changes I no longer feel like documenting, which is bad.
	Just as the code.

2006-12-05  Akim Demaille  <demaille@gostai.com>

	uvar-common.cc
	* src/uvar.cc: Remove the code now in uvar-common.cc.

2006-12-05  Akim Demaille  <demaille@gostai.com>

	Clean the scanner
	Now the scanner is tracking location accurately when
	there are C comments.
	* src/parser/bison/utoken.l (SET_VALP_STR, RETURN_STR_TOKEN)
	(RETURN_VAL_TOKEN, RETURN_NUM, RETURN_FLAG, RETURN_FLAGTIME)
	(RETURN_TIMEVALUE): New.
	Use them to factor and improve the code.
	(SC_C_COMMENT): New, use it to handle C comments.
	(EOL, BLANKS): New abbrev, use them.
	Put quotes around patterns, to improve readability and
	pretty-printing.
	As usual, remove useless braces and parens.

2006-12-05  Akim Demaille  <demaille@gostai.com>

	UVar::invariant
	* src/uvar.cc: Implement it, and use it.

2006-12-05  Akim Demaille  <demaille@gostai.com>

	Formatting
	* src/uvalue.cc: here.
	And use case instead of if.

2006-12-05  Akim Demaille  <demaille@gostai.com>

	Kill more useless parens
	* src/console.cc,
	* src/ubinder.cc,
	* src/ucommand.cc,
	* src/ufunction.cc,
	* src/uobject.cc,
	* src/uqueue.cc,
	* src/ustring.cc,
	* src/ustring.hh,
	* src/uvalue.cc,
	* src/uvariable.cc: Remove useless parens.

2006-12-05  Akim Demaille  <demaille@gostai.com>

	update externals
	* Makefile.am (ACLOCAL_AMFLAGS, SVN_EXTERNALS): Add sdk.

2006-12-05  Akim Demaille  <demaille@gostai.com>

	Simplify UBinder
	* src/ubinder.hh, src/ubinder.cc: Use C++ style ctors.
	(id): A UString, not a pointer.
	(monitors_type): New, use it.
	Change almost all signatures to pass const UString& instead of
	UString*.

2006-12-05  Akim Demaille  <demaille@gostai.com>

	Formatting changes
	* src/parser/bison/ugrammar.y: here.

2006-12-05  Akim Demaille  <demaille@gostai.com>

	Fix LIBERATE
	* src/utypes.hh: Restore the original test.

2006-12-05  Akim Demaille  <demaille@gostai.com>

	Fix deep_clear issues
	* src/ucallid.cc: Swap mem initializers to silent a warning.
	* src/ueventcompound.cc, src/ueventhandler.cc: Fix/clean the
	uses of deep_clear.

2006-12-05  Akim Demaille  <demaille@gostai.com>

	use libport::deep_clear
	* src/ubinder.cc, src/ubinder.hh, src/ucommand.cc,
	* src/uconnection.cc, src/ueventcompound.cc, src/ueventhandler.cc,
	* src/ueventinstance.cc, src/ueventmatch.cc, src/uobj.cc,
	* src/uobject.cc, src/userver.cc:
	here.
	And run restyle.

2006-12-05  Akim Demaille  <demaille@gostai.com>

	Formatting changes
	* src/uatcandidate.cc: here.
	Shorten scopes.

2006-12-05  Akim Demaille  <demaille@gostai.com>

	Clean UCallid
	* src/ucallid.hh, src/ucallid.cc (fun_id, self_id): Be real
	UString instead of pointers.
	(stack, fun_id, self_id, root): Private.
	Formatting changes.
	Use libport::deep_clear.
	Modernize ctor.

2006-12-05  Akim Demaille  <demaille@gostai.com>

	Formatting changes
	* src/ucommand.cc: Here.

2006-12-05  Akim Demaille  <demaille@gostai.com>

	Formatting changes
	* src/utypes.hh: Make it cuter and more factored.

2006-12-05  Akim Demaille  <demaille@gostai.com>

	Cleanup UStrings
	A *lot* more is needed.  For instance it is still unclear
	whether str_ can be equal to 0 or not.
	* src/ustring.hh, src/ustring.cc: Add const where appropriate.
	Add more construtors, including from std::string and copy ctor.
	Simplify the code.
	(unArmor, fastArmor): Rename as...
	(un_armor, fast_armor): these.
	Declare the private functions are private.
	* src/parser/bison/utoken.l: Adjust.

2006-12-05  Akim Demaille  <demaille@gostai.com>

	Fix distcheck for Windows
	* src/parser/bison/bison.mk: Remove the unexpected back up copy.

2006-12-05  Akim Demaille  <demaille@gostai.com>

	Simplifications
	* src/uatcandidate.cc,
	* src/ucommand.cc,
	* src/uexpression.cc,
	* src/ufunction.hh,
	* src/userver.cc,
	* src/utypes.hh,
	* src/uvariablelist.cc,
	* src/uvariablename.cc:
	Formatting changes.
	No need to cast 0, it has all the pointer types.

2006-12-05  Akim Demaille  <demaille@gostai.com>

	ucopy.hh, formatting changes.
	* src/ucopy.hh: New.
	* src/Makefile.am: Adjust.
	* src/ucommand.cc, src/uvariablename.cc: Ditto.

	* src/uatcandidate.cc, src/ucommand.hh, src/uconnection.cc,
	* src/uexpression.cc, src/ufunction.hh, src/unamedparameters.cc,
	* src/unamedparameters.hh, src/uobject.cc, src/uqueue.cc:
	Formatting changes.

	* src/uobject.cc: Fix a warning by not naming useless arguments.

2006-11-28  Matthieu Nottale  <nottale@gostai.com>

	uobject up

2006-11-27  SIGOURE Benoit  <sigoure.benoit@lrde.epita.fr>

	Fixes for win32/MSVC++.
	* src/network/bsdnet/network.hh,
	* src/network/bsdnet/network.cc,
	* src/network/bsdnet/connection.cc: Include config.h. Define
	  _WIN32_WINNT before including winsock2.h.

	* src/parser/bison/bison.mk: Fix the output generated by flex: Do not
	  include unistd.h if WIN32 is defined. This requires to include
	  config.h but we can't do it from utoken.l since config.h must be
	  included before we attempt to include unistd.h and this occurs
	  at the very beginning of the file, where we don't have control.

2006-11-27  Jean-Christophe Baillie  <baillie@gostai.com>

	fix ticket #77
	* src/ucommand.cc: add missing event deletion in UCommand_EMIT
	destructor + code refactoring.
	* src/ucommand.hh: add removeEvent method.
	* src/utypes.hh: nothing.

2006-11-25  Matthieu Nottale  <nottale@gostai.com>

	Bugfix <TITLE> uobject up
	* src/ucommand.cc: Fix a bug in ucommand_assign::execute.
	* src/uobject.cc: Implement new "cast" overload to const char *.

2006-11-24  SIGOURE Benoit  <sigoure.benoit@lrde.epita.fr>

	Fix CLEANFILES.
	* tests/Makefile.am: Use '+=' because it's already initialized.

2006-11-24  SIGOURE Benoit  <sigoure.benoit@lrde.epita.fr>

	Fix distcheck.
	* Makefile.am (dist-hook): New: remove remaining .svn files.
	* tests/Makefile.am (check-TESTS): Fix the case where srcdir ==
	  buildir.
	  (EXTRA_DIST, CLEANFILES): New.

2006-11-24  SIGOURE Benoit  <sigoure.benoit@lrde.epita.fr>

	List the tests that fail in XFAIL_TESTS.
	* tests/Makefile.am: Here.

2006-11-23  SIGOURE Benoit  <sigoure.benoit@lrde.epita.fr>

	Fix bug #84.
	* src/parser/bison/ugrammar.y: Raise parse errors in cases where the
	  then-part of an if-else or the at-part of an at-onleave is empty.
	  eg: if (true) else whatever;
	      at (true) onleave whatever;
	* vcs/local.rb: Add myself.

2006-11-23  Matthieu Nottale  <nottale@gostai.com>

	Fix timeout command behavior.
	* src/ucommand.cc: Fix timeout command morphing: command can last less than timeout.

2006-11-23  Matthieu Nottale  <nottale@gostai.com>

	Fix incorrect bin header conversion
	* src/uvalue.cc: Fix empty stream check.

2006-11-23  Matthieu Nottale  <nottale@gostai.com>

	Fix a segfault(assert fail) in uconnection.cc
	* src/ucommand.cc: Add missing initialisation of runlevel1 in UCOMMAND_TREE ctor.

2006-11-23  SIGOURE Benoit  <sigoure.benoit@lrde.epita.fr>

	Fix calls to usleep for Windows.
	* src/console.cc: Because 1/1000 = 0 and Sleep(0) might not work.

2006-11-23  SIGOURE Benoit  <sigoure.benoit@lrde.epita.fr>

	Install version.hh.
	This will be extremely helpful in order to know which version is
	installed (especially for the buildfarm so that it knows which version
	of the kernel it's using when compiling an engine/core/sdk/you name
	it).
	* src/Makefile.am: Here.

2006-11-22  SIGOURE Benoit  <sigoure.benoit@lrde.epita.fr>

	Use Sleep on Windows.
	* src/console.cc: Here.

2006-11-22  SIGOURE Benoit  <sigoure.benoit@lrde.epita.fr>

	Fix includes.
	* src/console.cc: include unistd.h for usleep.

2006-11-22  SIGOURE Benoit  <sigoure.benoit@lrde.epita.fr>

	Fix initialization orders in ctors.
	* src/ucommand.cc,
	* src/uvalue.cc,
	* src/uvariablename.cc: Here.

2006-11-21  Akim Demaille  <demaille@gostai.com>

	Simplify
	* src/uvalue.cc (echo): The code for void.

2006-11-21  Akim Demaille  <demaille@gostai.com>

	Restyle pointers
	* src/uatcandidate.cc,
	* src/ucommand.cc,
	* src/ueventhandler.cc,
	* src/uexpression.cc,
	* src/uobject.cc,
	* src/uvalue.cc:
	Use build-aux/reindent.
	* src/uvalue.cc (echo): Deeper overhaul: use switch, for God
	sake!

2006-11-21  Akim Demaille  <demaille@gostai.com>

	Return style.
	* src/uqueue.hh, src/utypes.hh, src/uvariablename.hh: here.

2006-11-21  Akim Demaille  <demaille@gostai.com>

	Normalize returns
	* src/ubinder.cc,
	* src/ucommand.cc,
	* src/ucommandqueue.cc,
	* src/uexpression.cc,
	* src/ufunction.cc,
	* src/ughostconnection.cc,
	* src/unamedparameters.cc,
	* src/uvalue.cc,
	* src/uvar.cc,
	* src/uvariable.cc,
	* src/uvariablelist.cc,
	* src/uvariablename.cc: Run build-aux/reindent.

2006-11-21  Akim Demaille  <demaille@gostai.com>

	Coding style
	* src/ucommand.cc, src/uconnection.cc, src/uexpression.cc: here.

2006-11-21  Akim Demaille  <demaille@gostai.com>

	:) :) :)
	* src/console.cc: This is C++, not Perl or sh.

2006-11-21  Akim Demaille  <demaille@gostai.com>

	Let uconsole accept args
	* src/console.cc: Use argv[1] if given.
	* tests/check-file: Feed uconsole directly, not via stdin,
	since it behaves weirdly on Tsuna's machine.

2006-11-21  SIGOURE Benoit  <sigoure.benoit@lrde.epita.fr>

	Add a sanity check.
	* src/uconnection.cc: Make sure that stack isn't empty before popping
	  it. Some code cleanup.

2006-11-21  Akim Demaille  <demaille@gostai.com>

	Update libport

2006-11-21  Akim Demaille  <demaille@gostai.com>

	Formatting changes
	* src/memorymanager/memorymanager.cc: here.

2006-11-21  Akim Demaille  <demaille@gostai.com>

	Coding style changes
	* src/network/bsdnet/connection.cc,
	* src/network/bsdnet/network.cc: Run reindent.

2006-11-21  Akim Demaille  <demaille@gostai.com>

	Update externals
	* Makefile.am: Include init.mk.
	* tests/Makefile.am: Use SVN_EXTERNALS_PROXY.

2006-11-21  Akim Demaille  <demaille@gostai.com>

	More code formatting changes
	* src/ucommand.cc, src/uconnection.cc, src/uexpression.cc,
	* src/userver.cc, src/uvalue.cc, src/uvariable.cc: Here.

2006-11-21  Akim Demaille  <demaille@gostai.com>

	Run reindent
	* src/ucommand.cc, src/uexpression.cc, src/unamedparameters.cc,
	* src/uqueue.cc, src/uqueue.hh, src/uvalue.cc: Formatting changes.

2006-11-20  Akim Demaille  <akim.demaille@gmail.com>

	Use svn-externals.mk
	* Makefile.am, src/Makefile.am, tests/Makefile.am: here.

2006-11-20  Akim Demaille  <akim.demaille@gmail.com>

	Formatting changes
	* src/ubinary.hh, src/ucommand.hh: here.

2006-11-20  Akim Demaille  <akim.demaille@gmail.com>

	Coding style changes
	* src/ubinary.cc, src/ucommand.cc, src/ucommandqueue.cc,
	* src/uconnection.cc, src/ufunction.cc,
	* src/ughostconnection.cc, src/unamedparameters.cc,
	* src/uobj.cc, src/uqueue.cc, src/userver.cc, src/uvalue.cc,
	* src/uvariable.cc, src/uvariablelist.cc,
	* src/uvariablename.cc:
	White space changes.
	Initialize members a la C++.

2006-11-18  Jean-Christophe Baillie  <baillie@gostai.com>
	rewrite UConnection sending mechanism.

	UConnection::flush is introduced to be able to delay the effective
	sending of the buffer into the connection. Functions like 'sendc' do not
	flush the buffer, whereas 'send' does.

	'sendPrefix" now puts a marker in the circular buffer before the
	prefix and if anything goes wrong in the subsequent sending, the
	circular buffer queue can "revert" to this marker. This will allow now
	to have atomic message sending, preventing partial sending of a
	header and then failure of the body (large binary for example). The
	body failure will trigger a call to 'revert' and cancel the whole
	message out of the circular buffer (and also lock the queue with
	locked_ so that next attempts will also fail, until we cross another
	'sendPrefix'). Since the above flush-based mecanism ensures than nothing
	has been sent through the network yet, this cancelation is valid. Both
	flushing and marker+reverting features fix the bugs reported in
	ticket #25 and #47.

	Proper testing on Aibo should be done to make sure the tickets are
	closed (not possible for the moment due to compile pbs)

	* src/network/bsdnet/connection.cc: remove the call to block(). It is
	not clear why this call was made and why it did not impact the
	performances of the previous versions.
	* src/ucommand.cc: support for the flushing mecanism.
	* src/uconnection.cc: add sendc and flush.
	* src/uconnection.hh: define sendc and flush.
	* src/uqueue.cc: add revert/mark.
	* src/uqueue.hh: define revert and mark + mark_ and locked_.
	* src/uvalue.cc: fix proper usage of sendc vs send.
	* src/uvariable.cc: idem.

2006-11-18  Jean-Christophe Baillie  <baillie@gostai.com>

	rename system.arg into system.args.
	* src/userver.cc: done.

2006-11-18  Jean-Christophe Baillie  <baillie@gostai.com>
	The system variable 'system.arg' now gives access to a list
	corresponding to the argv[] list of the server execution command line.
	This feature is necessary for webots.

	add support for system.arg (ticket #69).
	* src/userver.cc: add UServer::main.
	* src/userver.hh: declare UServer::main.

2006-11-18  Jean-Christophe Baillie  <baillie@gostai.com>

	add support for var-prefixed args in function prototypes (#74).
	* src/parser/bison/ugrammar.y: done.

2006-11-18  Jean-Christophe Baillie  <baillie@gostai.com>

	cleanup of unnecessary parenthesis.
	* src/ucommand.cc: done.
	* src/uexpression.cc: done.
	* src/uobj.cc: done.
	* src/userver.cc: done.
	* src/uvariable.cc: done.
	* src/uvariablename.cc: done.

2006-11-17  SIGOURE Benoit  <sigoure.benoit@lrde.epita.fr>

	Fix typos.
	* ChangeLog: Here.
	* configure.ac: And here.

2006-11-16  Akim Demaille  <demaille@gostai.com>

	Use banners in the tests.
	* tests/check-file: here.

2006-11-16  Akim Demaille  <akim.demaille@gmail.com>

	Formatting changes
	* src/ucommand.cc: Also, prefer for to while when advisable.
	Remove spurious parens.

2006-11-15  Jean-Christophe Baillie  <baillie@gostai.com>

	fix ticket #70 on nameresolution with remote uobjects methods.
	* src/ucommand.cc: fix code backward compat.
	* src/ufunction.cc: define kernel::remoteFunction.
	* src/ufunction.hh: declare kernel::remoteFunction.
	* src/uobj.cc: fix searchFunction.
	* src/userver.cc: init remoteFunction.

2006-11-15  Jean-Christophe Baillie  <baillie@gostai.com>

	remove unnecessary parenthesis in tests.
	* src/uvariable.cc: done.

2006-11-15  Jean-Christophe Baillie  <baillie@gostai.com>

	fix unnecessary high level scoping in variables
	* src/uobj.cc: fix scoping.

2006-11-15  Akim Demaille  <akim.demaille@gmail.com>

	*.h -> *.hh
	* src/memorymanager/blockmemorymanager.h: Rename as...
	* src/memorymanager/blockmemorymanager.hh: this.
	* src/memorymanager/memorymanager.h: Rename as...
	* src/memorymanager/memorymanager.hh: this.
	* src/parser/uparser.h: Rename as...
	* src/parser/uparser.hh: this.
	* src/uasynccommand.h: Rename as...
	* src/uasynccommand.hh: this.
	* src/uasyncregister.h: Rename as...
	* src/uasyncregister.hh: this.
	* src/uatcandidate.h: Rename as...
	* src/uatcandidate.hh: this.
	* src/ubinary.h: Rename as...
	* src/ubinary.hh: this.
	* src/ubinder.h: Rename as...
	* src/ubinder.hh: this.
	* src/ucallid.h: Rename as...
	* src/ucallid.hh: this.
	* src/ucommand.h: Rename as...
	* src/ucommand.hh: this.
	* src/ucommandqueue.h: Rename as...
	* src/ucommandqueue.hh: this.
	* src/uconnection.h: Rename as...
	* src/uconnection.hh: this.
	* src/ueventcompound.h: Rename as...
	* src/ueventcompound.hh: this.
	* src/ueventhandler.h: Rename as...
	* src/ueventhandler.hh: this.
	* src/ueventinstance.h: Rename as...
	* src/ueventinstance.hh: this.
	* src/ueventmatch.h: Rename as...
	* src/ueventmatch.hh: this.
	* src/uexpression.h: Rename as...
	* src/uexpression.hh: this.
	* src/ufunction.h: Rename as...
	* src/ufunction.hh: this.
	* src/ughostconnection.h: Rename as...
	* src/ughostconnection.hh: this.
	* src/ugroup.h: Rename as...
	* src/ugroup.hh: this.
	* src/unamedparameters.h: Rename as...
	* src/unamedparameters.hh: this.
	* src/uobj.h: Rename as...
	* src/uobj.hh: this.
	* src/uproperty.h: Rename as...
	* src/uproperty.hh: this.
	* src/uqueue.h: Rename as...
	* src/uqueue.hh: this.
	* src/userver.h: Rename as...
	* src/userver.hh: this.
	* src/ustring.h: Rename as...
	* src/ustring.hh: this.
	* src/utypes.h: Rename as...
	* src/utypes.hh: this.
	* src/uvalue.h: Rename as...
	* src/uvalue.hh: this.
	* src/uvariable.h: Rename as...
	* src/uvariable.hh: this.
	* src/uvariablelist.h: Rename as...
	* src/uvariablelist.hh: this.
	* src/uvariablename.h: Rename as...
	* src/uvariablename.hh: this.

	* src/Makefile.am, src/parser/bison/bison.mk,
	* src/parser/bison/flex-lexer.hh, src/parser/bison/ugrammar.y: Adjust.

	* src/console.cc, src/memorymanager/memorymanager.cc,
	* src/parser/uparser.cc, src/uasynccommand.cc,
	* src/uasyncregister.cc, src/uatcandidate.cc, src/ubanner.cc,
	* src/ubinary.cc, src/ubinder.cc, src/ucallid.cc,
	* src/ucommand.cc, src/ucommandqueue.cc, src/uconnection.cc,
	* src/ueventcompound.cc, src/ueventhandler.cc,
	* src/ueventinstance.cc, src/ueventmatch.cc,
	* src/uexpression.cc, src/ufunction.cc,
	* src/ughostconnection.cc, src/ugroup.cc,
	* src/unamedparameters.cc, src/uobj.cc, src/uobject.cc,
	* src/uproperty.cc, src/uqueue.cc, src/userver.cc,
	* src/ustring.cc, src/uvalue.cc, src/uvar.cc,
	* src/uvariable.cc, src/uvariablelist.cc, src/uvariablename.cc:
	Adjust.

2006-11-15  Akim Demaille  <akim.demaille@gmail.com>

	Use reindent
	* src/uasynccommand.cc, src/uasynccommand.h,
	* src/uasyncregister.cc, src/uatcandidate.cc,
	* src/uatcandidate.h, src/ubinary.cc, src/ubinary.h,
	* src/ucommand.cc, src/ucommand.h, src/ucommandqueue.cc,
	* src/uconnection.cc, src/ueventcompound.cc,
	* src/ueventcompound.h, src/ueventhandler.cc,
	* src/ueventhandler.h, src/ueventinstance.cc,
	* src/ueventinstance.h, src/ueventmatch.cc, src/ueventmatch.h,
	* src/uexpression.cc, src/ufunction.cc, src/ufunction.h,
	* src/ughostconnection.cc, src/ugroup.cc,
	* src/unamedparameters.cc, src/uobj.cc, src/uobject.cc,
	* src/uproperty.h, src/uqueue.cc, src/uqueue.h,
	* src/userver.cc, src/userver.h, src/ustring.cc, src/utypes.h,
	* src/uvalue.cc, src/uvalue.h, src/uvar.cc, src/uvariable.cc,
	* src/uvariablelist.cc, src/uvariablename.cc,
	* src/uvariablename.h:
	Use reindent: space changes, use STREQ, use libport/cstring.

2006-11-15  Akim Demaille  <akim.demaille@gmail.com>

	Small uexpression.cc cleansing
	* src/uexpression.cc: Use reindent.
	Remove some useless parens.
	* src/ustring.h: Use appropriate C++ headers.

2006-11-13  Akim Demaille  <demaille@gostai.com>

	Use uconsole to check the kernel
	To run the test, run "make check" (-j accepted).
	To read the logs, see _build/linux/tests/test-suite.log.
	* tests/Makefile.am, tests/check-file: New.
	* Makefile.am, README, configure.ac: Adjust.

2006-11-13  Akim Demaille  <demaille@gostai.com>

	Use istream::read
	* src/console.cc: Use read.

2006-11-13  Akim Demaille  <demaille@gostai.com>

	Factoring
	* src/uexpression.cc (ENSURE_TYPES_1, ENSURE_TYPES_2)
	(ENSURE_TYPES_3, ENSURE_COMPARISON): New.
	Use them.
	Various formatting changes.

2006-11-13  Akim Demaille  <demaille@gostai.com>

	Proprify console.cc
	* src/console.cc: Finish the partial rewriting into C++.
	Unfortunately that does not make it interactive.

2006-11-13  Akim Demaille  <demaille@gostai.com>

	Update externals

2006-11-13  Akim Demaille  <demaille@gostai.com>

	Start reworking console.cc
	* src/console.cc: Unfinished work.

2006-11-13  Akim Demaille  <demaille@gostai.com>

	Formatting changes
	* src/parser/uparser.cc, src/parser/bison/ugrammar.y,
	* src/uconnection.cc: Here.

2006-11-12  Jean-Christophe Baillie  <baillie@gostai.com>

	fix ticket #62 (wrong tags in 'if' command)
	* src/ucommand.cc: done.

2006-11-12  Jean-Christophe Baillie  <baillie@gostai.com>

	fix ticket #41, not accesschange on object attributes
	* src/uvariable.cc: add a call to UVariable::get for each attribute of
	the object.

2006-11-12  Jean-Christophe Baillie  <baillie@gostai.com>

It is now possible to redefine a remote or plugged C++ method from within URBI
itself, while still accessing the old definition. Example:

myobj = new remoteobj;
function myobj.foo(x)
{
  remoteobj::foo(x);
  ...
};

Since local redefinitions of functions override remote/plugged definitions, the
local 'myobj.foo' will always be called, bypassing the remote version (only
accessible now via the :: construct).

	extend support of :: to uobjects
	* src/ucommand.cc: add support for :: with remote/plugged uobjects.

2006-11-12  Jean-Christophe Baillie  <baillie@gostai.com>

Native local functions must override plugins and remote functions definition
when a name conflict occurs.
This means that it is possible to redefine a remote function written in C++
by redefining the method in URBI (and possibly redirect it to another C++
method).

	change functions evaluation priority to: native, plugged, remote
	* src/ucommand.cc: swap order of evaluation for possible function name
	match.

2006-11-12  Jean-Christophe Baillie  <baillie@gostai.com>

	add support for :: in assignments
	* src/ucommand.cc: add same support of :: for UCommand_ASSIGN_VALUE.

2006-11-12  Jean-Christophe Baillie  <baillie@gostai.com>

The idea is to be able to call parent methods inside redefined children
methods (see NEWS and ticket #65).

	add support for :: construct (ticket #65)
	* NEWS: add description of recent changes.
	* src/parser/bison/ugrammar.y: add parsing of :: construct.
	* src/parser/bison/utoken.l: add :: token.
	* src/ucommand.cc: add support for simple method call (no uobject, no
	function. Will be done in next commit).
	* src/uvariablename.cc: add doublecolon.
	* src/uvariablename.h: add doublecolon.

2006-11-12  Jean-Christophe Baillie  <baillie@gostai.com>

	fix string armor problem (related to ticket #63
	* src/ustring.cc: add armor() function, with optimization (fastArmor).
	* src/ustring.h: add armor, fastArmor.
	* src/uvalue.cc: use armor in UValue::echo.

2006-11-12  Jean-Christophe Baillie  <baillie@gostai.com>

A big change in this commit. The use of 'return' in a function will return and
destroy all commands still in progress in the function. The proper way to exit
a function which should keep running commands (like 'at') is to avoid using
'return' (in fact, the function does not return, since it's still running.
Logical).

This is new because in C++ this distinction wouldn't make any sense: there is
no such things as "still running background instructions" and when the end of
the function is reached, it is guaranteed that all instructions within the
function body are terminated, so putting 'return' or not doesn't change anything.
Not in URBI.

The difference is visible only in functions containing 'at' commands for
example:

function f()
{
  at (test) ping;
};

function f2()
{
  at (test) ping;
  return;
}

f2() will kill the 'at', f() will not. This is indeed very useful if the
'return' instruction is conditioned by some test. It has the same effect as a
kind of 'stop function_tag'.

	rewrite return mechanism for functions.
	* src/parser/bison/ugrammar.y: remove automatic return.
	* src/ucallid.cc: add returnVar to store the return container.
	* src/ucallid.h: add returnVar and accessor.
	* src/ucommand.cc: fix return mechanism.
	* src/uconnection.cc: fix return mechanism.

2006-11-12  Jean-Christophe Baillie  <baillie@gostai.com>

	Formatting changes.
	* src/unamedparameters.cc: done.
	* src/unamedparameters.h: done.

2006-11-12  Jean-Christophe Baillie  <baillie@gostai.com>

	indent
	* src/uconnection.cc: done.

2006-11-12  Jean-Christophe Baillie  <baillie@gostai.com>

	add disinherit
	* src/parser/bison/ugrammar.y: fix bug in call to UCommand_INHERIT
	constructor with disinherit, should send the 'true' flag for
	'eraseit'.
	* src/ucommand.cc: add eraseit==true case.

2006-11-12  Jean-Christophe Baillie  <baillie@gostai.com>

	fix bug in multiple inheritance
	* src/uobj.cc: done.

2006-11-12  Jean-Christophe Baillie  <baillie@gostai.com>

	add 'inherit'/'disinherit' keyword, implement inherit
	* src/parser/bison/ugrammar.y: add syntax.
	* src/parser/bison/utoken.l: add keywords.
	* src/ucommand.cc: add class UCommand_INHERIT.
	* src/ucommand.h: add class UCommand_INHERIT.
	* src/utypes.h: add CMD_INHERIT.

2006-11-11  Jean-Christophe Baillie  <baillie@gostai.com>

access_and_change_varlist in UServer keeps track of variable that have both a
notifyChange and notifyAccess record. The destructor of UVariable cleans it,
UServer::work calls UVariable::get for each of the listed variables.

	add *untested* resolution for ticket #40. Cannot test as long as
	* src/uobject.cc: done.
	* src/userver.cc: done.
	* src/userver.h: done.
	* src/uvariable.cc: done.
	* src/uvariable.h: done.

2006-11-11  Jean-Christophe Baillie  <baillie@gostai.com>

	Formatting changes.
	* src/uobject.cc: done.
	* src/userver.h: done.

2006-11-11  Jean-Christophe Baillie  <baillie@gostai.com>

	fix ticket #61: $() behavior
	* src/ucommand.cc: resolve name before testing it.
	* src/uvariablename.cc: simplify $(s) construct and fix bug.

2006-11-11  Jean-Christophe Baillie  <baillie@gostai.com>

	fix ticket #54 and bugs in name resolution
	* src/uobj.cc: fix a bug in iterator value.
	* src/uvariablename.cc: check now for all possible name spaces all the
	time, not only according to id_type.

2006-11-11  Jean-Christophe Baillie  <baillie@gostai.com>

Remote uobjects couldn't be newed anymore because a test was double checking
the object existence, triggering an error of "object already existing".

	fix remote uobject new
	* src/ucommand.cc: fixed.

2006-11-07  Akim Demaille  <demaille@gostai.com>

	urbi/uobject.hh
	* src/ucommand.cc, src/uobject.cc, src/uvalue.cc, src/uvariable.cc,
	* src/uvar.cc, src/userver.cc, src/uobj.cc, src/uvariablename.cc:
	Adjust the path to uobject.hh.
	* src/Makefile.am: Don't ship uobject files, uobject.mk does it.
	Use $(uobject_hh).

2006-11-07  Akim Demaille  <demaille@gostai.com>

	install libport
	As discussed with Matthieu.
	* Makefile.am: Include libport.mk.

2006-11-07  Akim Demaille  <demaille@gostai.com>

	Upgrade dependencies
	* src/console.cc: Include config.h.
	* configure.ac (URBI_BUILD_AUX): Use it.
	Use nostdinc.
	* src/Makefile.am (AM_CPPFLAGS): Adjust.
	(uobj-help, uobj-ci, uobj-up): Remove, now in uobject.mk.

2006-11-07  Matthieu Nottale  <nottale@gostai.com>

	Fix ticket #60: Bug in hierarchical tags
	* src/ucommand.cc: Fix incorrect substr use.

2006-11-05  Jean-Christophe Baillie  <baillie@gostai.com>

	fix bug in assignment that fails and put void in the assigned variable.
	* src/ucommand.cc: remove useless comments.
	* src/uexpression.cc: in case of error eval returns 0, not DATA_VOID.

2006-11-05  Jean-Christophe Baillie  <baillie@gostai.com>

	fix typo in one error message.
	* src/ucommand.cc: done.

2006-11-05  Jean-Christophe Baillie  <baillie@gostai.com>

class toto { var x; };
tata = new toto;
at (tata.x) ping;
[00007013:notag] !!! Pure virtual variables not allowed in asynchronous tests.
[00007013:notag] !!! Invalid name resolution in test. Did you define all events and variables?

=> tata.x must exist for 'at' to be able to put a hook on it for caching
purposes.

	forbid usage of virtual attributes in asynchronous test expressions
	* src/uexpression.cc: done.

2006-11-05  Jean-Christophe Baillie  <baillie@gostai.com>

	fix error statement: must start with an upper case
	* src/ucommand.cc: change 'invalid' to 'Invalid'.

2006-11-05  Jean-Christophe Baillie  <baillie@gostai.com>

	fix 'vars' command
	* src/ucommand.cc: add support for VOID, LIST and OBJ types.

2006-11-05  Jean-Christophe Baillie  <baillie@gostai.com>

Calling 'new' several times for the same object will now fail:

class x;
class y;
a = new x; // OK
a = new y; // FAIL

The proper way of doing it will be in the future:

a = new x;
a inherits y; // from this point on, any call to init would fail because it
	      // would be ambiguous between x.init and y.init
	      // Conflicts should be notified in warning and generate errors
	      // only if effective usage is attempted.

	Temporarily prohibits multiple inheritance.
	* src/ucommand.cc: done.

2006-11-05  Jean-Christophe Baillie  <baillie@gostai.com>

Trying to put objects in lists or have functions that return objects now
triggers an error message.

	add proper error messages for common objects misusages in kernel 1
	* src/ucommand.cc: dito.
	* src/uexpression.cc: dito.

2006-11-05  Jean-Christophe Baillie  <baillie@gostai.com>

	fix indentation
	* src/uexpression.cc: dito.

2006-11-05  Jean-Christophe Baillie  <baillie@gostai.com>

	fix ticket #52
	* src/ucommand.cc: fix bug in name eval checking inside NEW.

2006-11-05  Jean-Christophe Baillie  <baillie@gostai.com>

	fix bug on 'at' tests containing core functions
	* src/uexpression.cc: fix bug.

2006-11-05  Jean-Christophe Baillie  <baillie@gostai.com>

	Indentation reformatting.
	* src/utypes.h: doit.

2006-11-05  Jean-Christophe Baillie  <baillie@gostai.com>

The grammar has been hacked again to support tags of the form <id>(.<id>)*
In 1.5, when name resolution will be set properly, we will submit tags to the
same resolution algorithm, giving immediate benefits like "programmable tags":

a="hello";
$(a): ping;
[00012123:hello] pong

	fix bug in parsing hierarchical tags with more than 2 levels of
	* src/parser/bison/utoken.l: add the TAG token.
	* src/parser/bison/ugrammar.y: extend parsing of tags to include the
	TAG token.

2006-11-05  Jean-Christophe Baillie  <baillie@gostai.com>

	fix bug in hash+list name resolution
	* src/uexpression.cc: fix.

2006-11-05  Jean-Christophe Baillie  <baillie@gostai.com>

For many critical applications where URBI has to handle "lists" of objects
created at runtime (like bots in a video game), it is necessary to be able to
have objects referred to by names containing variable parts. This feature is
added via the hash map mechanism already existing:

class x;
obj[1] = new x;
obj["myname"] = new x;
obj[45]["hello"] = new x;

The way it is done is again via a hack in the nameresolution function and the
parser. In k1.5, this will be fixed with a generic nameresolution algorithm.

NB: obj[1] is not referring to an underlying ulist of objects, and evaluating
obj alone without the array index will fail.

	add support for objects hash table
	* src/parser/bison/utoken.l: add POINT token ('.').
	* src/parser/bison/ugrammar.y: add support for prefix[...].suffix[...]
	constructs in grammar (should be generalized in 1.5).
	* src/uvariablename.cc: extend buildFullname function and fix bugs in
	name resolution algorithm.
	* src/uvariablename.h: add index_obj array.

2006-11-04  Jean-Christophe Baillie  <baillie@gostai.com>

	fix ticket #35: notifyaccess when list elements are viewed
	* src/uexpression.cc: add a call to UVariable::get().

2006-11-04  Jean-Christophe Baillie  <baillie@gostai.com>

	fix bug accessing array of array in lists
	* src/uexpression.cc: a quick hack. This *must* be fixed in k1.5.

2006-11-04  Jean-Christophe Baillie  <baillie@gostai.com>

	update NEWS
	* NEWS: update.

2006-11-04  Jean-Christophe Baillie  <baillie@gostai.com>

The simple code "event b" was creating both an event b[0] and a variable b.
This is now fixed.

	fix bug in declaration of events without parameters
	* src/ucommand.cc: add the "events" keyword that can be used to list
	declared events (like vars for variables).
	* src/parser/bison/utoken.l: add events keyword.
	* src/ueventhandler.h: add a nbarg accessor.
	* src/ueventhandler.cc: idem.

2006-11-04  Jean-Christophe Baillie  <baillie@gostai.com>

	fix speedmax bug
	* src/ucommand.cc: enforce speedmax on instantaneous assignments like
	x=<value> and display a warning message when the +error flag is set.

2006-11-04  Jean-Christophe Baillie  <baillie@gostai.com>

	change 'modificator' to 'modifier'
	* src/ucommand.cc: change error messages to display 'modifier' instead
	of 'modificator'.

2006-11-04  Jean-Christophe Baillie  <baillie@gostai.com>

	fix string unarmor bug
	* src/parser/bison/utoken.l: STRING token now calls UString::unArmor().
	* src/ustring.cc: add unArmor/armor (armor not implemented yet).
	* src/ustring.h: add defs.
	* src/uvalue.cc: change UValue::echo for DATA_STRING; no processing
	required anymore.

2006-11-04  Akim Demaille  <demaille@gostai.com>

	Automake 1.10 compatibility
	* src/Makefile.am: Use init.mk.
	Use newer svn-externals.
	* configure.ac: Automake 1.10 includes $(SHELL) in $(install_sh),
	so do not add another.

2006-11-03  Jean-Christophe Baillie  <baillie@gostai.com>

	whenever support add, fix bug in at (forgot to call normalForm)

	* src/ucommand.cc: add support for whenever.
	* src/ucommand.h: add support for whenever.
	* src/userver.cc: remove unecessary debug ouput.

2006-11-01  Akim Demaille  <demaille@gostai.com>

	Use URBI_LIBPORT
	* configure.ac: Here.

2006-11-01  Jean-Christophe Baillie  <baillie@gostai.com>

	fix "exec" bug

	* src/parser/bison/utoken.l: fix UString lenght with STRING
	token.
	* src/uexpression.cc: nothing.
	* src/ustring.cc: formating changes.
	* src/ustring.h: add setLen, used by utoken.l to adjust the
	length of the UString.

2006-11-01  Jean-Christophe Baillie  <baillie@gostai.com>

	Formatting changes.

	* src/ucommand.cc: indent.
	* src/parser/bison/ugrammar.y: remove comments.

2006-11-01  Jean-Christophe Baillie  <baillie@gostai.com>

	Remove obsolete 'eventid' attribute in UValue

	* src/uvalue.cc: do it.

2006-11-01  Jean-Christophe Baillie  <baillie@gostai.com>

	Code reindent and force coding style

	* src/ucommand.cc: do it.
	* src/uvalue.h: do it.
	* src/ucommand.h: do it.
	* src/parser/bison/ugrammar.y: do it.
	* src/uexpression.cc: do it.
	* src/uvalue.cc: do it.
	* src/uvariable.cc: do it.
	* src/userver.cc: do it.
	* src/uobj.cc: do it.
	* src/uvariablename.cc: do it.
	* src/uvariable.h: do it.
	* src/uvariablename.h: do it.
	* src/uconnection.cc: do it.

2006-10-31  Matthieu Nottale  <nottale@gostai.com>

	Rename Connection* to connection*

	* src/network/bsdnet/Connection.cc: Remove.
	* src/network/bsdnet/connection.cc: New.
	* src/network/bsdnet/Connection.h: Remove.
	* src/network/bsdnet/bsdnet.mk: .
	* src/network/bsdnet/network.cc: .
	* src/network/bsdnet/connection.hh: New.

2006-10-31  Akim Demaille  <demaille@gostai.com>

	Depend on uobject/ not liburbi
	* src/ucommand.cc, src/uexpression.h, src/uexpression.cc,
	* src/uobject.cc, src/uvalue.cc, src/network/bsdnet/Connection.cc,
	* src/uvariable.cc, src/uvar.cc, src/userver.cc, src/uobj.cc,
	* src/uvariablename.cc: Adjust: use uobject/uobject.hh.

	* src/Makefile.am, configure.ac, Makefile.am: Adjust.

2006-10-31  Jean-Christophe Baillie  <baillie@gostai.com>

	Add multievent support (whenever still not working)
	* src/ucommand.cc: adjust UCommand_EMIT and UCommand_AT.
	* src/ucommand.h: add inheritance from UASyncCommand.
	* src/uatcandidate.cc: New.
	* src/uexpression.h: change UExpression::eval prototype.
	* src/utypes.h: add UEventCompoundType.
	* src/ueventinstance.cc: New.
	* src/ueventinstance.h: New.
	* src/uasynccommand.h: New.
	* src/uasyncregister.cc: New.
	* src/uasyncregister.h: New.
	* src/uexpression.cc: change UExpression::eval and add
	UExpression::asyncScan.
	* src/uatcandidate.h: New.
	* src/ueventhandler.h: New.
	* src/uvariable.cc: add support for UAsyncRegister.
	* src/ueventcompound.cc: New.
	* src/ueventcompound.h: New.
	* src/userver.cc: replace eventtab by emittab.
	* src/userver.h: replace eventtab by emittab.
	* src/uobj.cc: update searchEvent function.
	* src/uasynccommand.cc: New.
	* src/uobj.h: update searchEvent prototype.
	* src/ueventhandler.cc: New.
	* src/uvariablename.cc: fixed name resolution for events
	with new UEventHandler approach.
	* src/uvariable.h: add support for UASyncRegister.
	* src/ueventmatch.cc: New.
	* src/ueventmatch.h: New.
	* src/Makefile.am: add new files.
	* src/fwd.hh: add new classes.

2006-10-31  Jean-Christophe Baillie  <baillie@gostai.com>

	Formatting changes
	* uvalue.h: here.

2006-10-31  Jean-Christophe Baillie  <baillie@gostai.com>

	Remove commented code
	* src/parser/bison/ugrammar.y: here.

2006-10-31  Jean-Christophe Baillie  <baillie@gostai.com>

	Fix UString copy ctor
	* src/ustring.cc: Do it.

2006-10-31  Akim Demaille  <demaille@gostai.com>

	Adjust to the changes in liburbi
	* src/Makefile.am: Adjust file names.

2006-10-31  Akim Demaille  <demaille@gostai.com>

	Dead line
	* src/Makefile.am: No longer pass -DFLOAT_DOUBLE, this is
	driven by configure now.

2006-10-31  Akim Demaille  <demaille@gostai.com>

	Update dependencies
	* Makefile.am: Tidy.
	More aliases for JCB.
	* scheduler: Remove.

2006-10-31  Akim Demaille  <demaille@gostai.com>

	Formatting changes
	* src/ustring.cc: here.
	* src/memorymanager/blockmemorymanager.h: here.
	* src/memorymanager/memorymanager.cc: here.
	* src/ubinder.cc: and here.
	* src/Makefile.am: Formatting change.

2006-10-31  Akim Demaille  <demaille@gostai.com>

	Formatting changes
	* src/parser/bison/ugrammar.y (NEW_BIN_1): New.
	Use it.

2006-10-25  Matthieu Nottale  <nottale@gostai.com>

	r256: Fix a parse error (gcc 4.1.2) and missing pthread flags

	* src/parser/uparser.h: Remove extra UFlexer:: in in-class method declaration.
	* src/Makefile.am: Add pthread-related flags to uconsole build.

2006-10-24  Akim Demaille  <demaille@gostai.com>

	Use libport/ufloat.h
	* src/ufloat.h: Remove.
	* src/uvalue.h, src/utypes.h: Adjust.

2006-10-24  Akim Demaille  <demaille@gostai.com>

	Use libport's ufloat.hh.
	* src/ufloat.h: Wrap libport/ufloat.hh.
	To be removed eventually (or moved into libport under some
	form).
	* src/ufloat.cc: Remove.
	* src/utypes.h: Adjust.

2006-10-24  Akim Demaille  <demaille@gostai.com>

	Remove AIBO connection code
	* src/network/OPENR: Remove.
	* src/network/OPENR/aiboconnection.h: Remove.
	* src/network/OPENR/openr.mk: Remove.
	* src/network/OPENR/aiboconnection.cc: Remove.

2006-10-24  Akim Demaille  <demaille@gostai.com>

	Adjust to libport installation
	* src/Makefile.am: No longer install libport bits.
	(AM_CXXFLAGS): Point to uobject/.

2006-10-24  Akim Demaille  <demaille@gostai.com>

	Formatting changes
	* src/uvar.cc: Make it more alike its peer.

2006-10-22  Akim Demaille  <demaille@gostai.com>

	Stop using symlinks, Matthieu dislikes them
	* src/uobject/uobject.cc, src/uobject/uvar.cc: Move to...
	* src/uobject.cc, src/uvar.cc: here.
	* src/uobject/uobject.h, src/uobject/uext.h,
	* src/uobject/common_uvalue.cc: Remove.
	* src/Makefile.am (liburbi_srcdir, uobject_srcdir): New.
	Use them to use the copies shipped by the enbedded liburbi.

2006-10-22  Akim Demaille  <demaille@gostai.com>

	Fix parser compilation under Aibo
	* src/parser/bison/bison.mk: Include an explicit compilation
	rule for ugrammar.cc which uses PARSER_CXXFLAGS.
	This rule was copied from Automake 1.9.6's output.
	* src/Makefile.am: Don't compile console for aibo.
	(libkernel_la_CPPFLAGS): Don't define it, it makes the object
	file names longer for no good reason.
	Just let AM_CPPFLAGS do its job.
	* configure.ac: Don't define NETWORK_OPENR, OPENR suffices.

2006-10-21  Akim Demaille  <demaille@gostai.com>

	Prepare aibo
	* src/console.cc: Use libport/utime.hh.
	* src/parser/bison/bison.mk: Compile the parser in a separate
	library, in a failed attempt to avoid -O2.
	* src/Makefile.am: Do not compile the Aibo connection kit.
	Will probably be removed later.

2006-10-21  Akim Demaille  <demaille@gostai.com>

	ChangeLog issues

2006-10-20  Matthieu Nottale  <nottale@gostai.com>

	Upped libport and liburbi, small fix as a consequence

	* src/uvalue.cc: cast char*->unsigned char*.

2006-10-18  Akim Demaille  <demaille@gostai.com>

	Fix distdir issue
	* src/network/OPENR/aiboconnection.h,
	* src/network/OPENR/aiboconnection.cc: Formatting changes.
	* src/utypes.h: Use libport.hh.
	* src/Makefile.am: Move some EXTRA_DISTs to...
	* Makefile.am: here.
	* configure.ac: Use tar-ustar.

2006-10-17  Matthieu Nottale  <nottale@gostai.com>

	Replace install-sh, fix header path

	* src/parser/uparser.cc: Fix ugrammar.hh inclusion path.
	* configure.ac: Fix install-sh.

2006-10-17  Akim Demaille  <demaille@gostai.com>

	Look for pthread.h, install parts of libport.
	* src/Makefile.am: install bit of libport, since userver.h includes
	it, and is installed.  That sucks.
	* configure.ac: Use URBI_PTHREAD.

2006-10-17  Akim Demaille  <demaille@gostai.com>

	Fix path.
	* src/parser/bison/FlexLexer.h: Rename as...
	* src/parser/bison/flex-lexer.hh: this to avoid being caught
	by the installed one.
	* src/parser/uparser.h: Adjust.
	* src/parser/bison/bison.mk: Adjust.
	* src/Makefile.am: Adjust.
	lockable.h -> lockable.hh.

2006-10-17  Akim Demaille  <demaille@gostai.com>

	Update libport use.
	* src/uconnection.h: Use the new files.
	* src/userver.h: Ditto.
	* src/parser/uparser.h: Fix include path.
	Reported by Matthieu.
	* src/uconnection.cc: idem.
	* src/Makefile.am: Adjust.

2006-10-17  Akim Demaille  <demaille@gostai.com>

	Use libport/lockable.hh.
	* src/lockable.h: Remove.
	* src/uconnection.h, src/userver.cc, src/userver.h,
	* src/uconnection.cc: Adjust.
	* src/Makefile.am: Ditto.

2006-10-17  Akim Demaille  <demaille@gostai.com>

	Formatting changes.
	* src/lockable.h: Do that.
	* src/userver.cc: Idem.

2006-10-16  Akim Demaille  <demaille@gostai.com>

	Use install-sh -C for headers.
	* configure.ac (INSTALL_HEADER): Define.
	This fixes the symptoms of a weird issue: when running
	"make install" in the kernel, when install goes into
	liburbi the headers are installed with fresh timestamps, and
	therefore, when install arrives back in the kernel's
	directory, it recompiles again.
	Now the timestamps are no longer updated.
	But in the first place, when should not depend on
	installed headers, but on our shipped headers.

2006-10-16  Akim Demaille  <demaille@gostai.com>

	Tidy.
	Move all the sources into src.
	Use the latest liburbi-c++.
	* configure.ac: Create config.h.
	* Makefile.am: Put bits into...
	* src/Makefile.am: this new file.
	* src/parser/bison/bison.mk: Adjust.
	* src/uvalue.cc, src/network/bsdnet/network.cc,
	* src/userver.cc, src/uobject/uobject.cc,
	* src/uobject/uobject.h, src/uobject/uext.h,
	* src/uobject/common_uvalue.cc: Don't name unused arguments.

	* src/ubanner.cc: Include config.h.

2006-10-15  Akim Demaille  <demaille@gostai.com>

	Fix some warnings.
	* ucommand.cc: No longer name unused arguments.
	* ucommand.h: Idem.
	* ueventhandler.h: Idem.
	* uconnection.h: Idem.
	* ueventhandler.cc: Idem.
	* uconnection.cc: Idem.

2006-10-15  Akim Demaille  <demaille@gostai.com>

	Upgrade build-aux.
	* configure.ac: Don't use -Weffc++ yet.
	* ustring.cc: Use C++ headers.
	Formatting changes.
	* ustring.h: Formatting changes.
	* memorymanager/blockmemorymanager.h: Idem.
	(BlockPool::BlockPool): New.
	* memorymanager/memorymanager.cc: Implement it.
	And use it.
	* ucommand.h: Formatting changes.
	* console.cc: Idem.
	* liburbi-c++/src/liburbi/uabstractclient.cpp: Idem.

2006-10-15  Matthieu Nottale  <nottale@gostai.com>

	FIX: ugrammar was unsaved in my IDE. Sorry

	* parser/bison/ugrammar.y: Fix conflict.

2006-10-15  Matthieu Nottale  <nottale@gostai.com>

	Optimization: tag subsystem rewrite, memory manager rewrite

	* ucommand.cc: .
	* ucommand.h: .
	* utypes.h: .
	* parser/bison/ugrammar.y: .
	* ufunction.cc: .
	* uexpression.cc: .
	* ufunction.h: .
	* userver.cc: .
	* userver.h: .
	* uvariablename.cc: .
	* memorymanager/blockmemorymanager.h: .
	* memorymanager/memorymanager.cc: .
	* memorymanager/memorymanager.h: .
	* uconnection.cc: .

2006-10-15  BAILLIE Jean-Christophe  <baillie@gostai.com>

	Fix indentation problems

	Indentation problems fixed in some files (using Akim's convention:
	to be debated)
	NB: vi option to add =>  :set tabstop=8

	* ucommand.cc: .
	* parser/bison/ugrammar.y: .
	* uexpression.cc: .
	* userver.cc: .
	* uvariablename.cc: .

2006-10-13  Matthieu Nottale  <nottale@gostai.com>

	Optimisation.

	* utypes.h: Remove eqStr (leftover).
	* uconnection.cc: Remove 4(half) useless hash map searches in execute.
	* liburbi-c++/src/liburbi/uobject/uext.h: Tsuna:BUG: this is an
	external item.

2006-10-12  matthieu nottale  <nottale@gostai.com>

	Fix invalid iterator use.

	* network/bsdnet/network.cc: Fixed for good.

2006-10-12  matthieu nottale  <nottale@gostai.com>

	Lock fix.

	* parser/uparser.cc: Remove unnecessary &*.
	* lockable.h: Lock is now a recursive mutex.
	* userver.cc: Lock server in work.
	* userver.h: UServer inherits Lockable .
	* console.cc: Add missing headers.
	* uconnection.cc: Lock server in parse.

2006-10-12  Matthieu Nottale  <nottale@gostai.com>

	Add a much needed try/catch

	* network/bsdnet/network.cc: Add a try/catch, so that when a
	connection is destroyed in its notifyread, the call to notifyWrite
	on the deleted object does not bring the ship down.
	* lockable.h: Add a temporary #error in the aibo case to ensure
	locks are enabled.
	* console.cc: Add missing includes time.h and sys/time.h in
	!windows case.

2006-10-10  matthieu nottale  <nottale@gostai.com>

	Env defaults to engine. Add build dependency on bison.mk

	* configure.ac: Default env is engine.
	* parser/bison/bison.mk: Add dependency on bison.mk.

2006-10-10  Akim Demaille  <demaille@gostai.com>

	More robustness against flex 2.5.4.

	* parser/bison/bison.mk: std::ostream.
	Include iostream, not istream, since ostreams are used.
	* liburbi-c++/src/liburbi/uabstractclient.cpp: Instantiate
	in the same order as the declaration.

2006-10-10  Akim Demaille  <demaille@gostai.com>

	Formatting changes.
	* userver.cc: Do it.
	* console.cc: Idem.
	* ughostconnection.cc: Idem.
	* liburbi-c++/src/liburbi/uabstractclient.cpp: Idem.

2006-10-10  Akim Demaille  <demaille@gostai.com>

	console.
	* console.cc: New.
	* Makefile.am: Compile it.

2006-10-10  Akim Demaille  <demaille@gostai.com>

	Hook liburbi to SUBDIRS.
	* Makefile.am (liburbi-ci): New .

2006-10-10  Akim Demaille  <demaille@gostai.com>

	Install fwd.hh.
	* Makefile.am: Do it.

2006-10-10  Akim Demaille  <demaille@gostai.com>

	Use liburbi as an svn:externals.
	* configure.ac: Configure the subpackage liburbi-c++.
	* uobject/uobject.h, uobject/uext.h, uobject/common_uvalue.cc:
	Point to the local version of liburbi-c++.
	* Makefile.am (liburbi-up): New.
	To be used to upgrade the version of liburbi used.

2006-10-10  Akim Demaille  <demaille@gostai.com>

	fwd.hh.
	* fwd.hh: New.
	* unamedparameters.h, uvalue.h, ucommand.h, uexpression.h,
	* utypes.h, ucommandqueue.h, ugroup.h, ughostconnection.h,
	* ueventhandler.h, uvariablelist.h, ufunction.h,
	* uconnection.h, ubinder.h, userver.cc, userver.h, uobj.h,
	* uvariable.h, uvariablename.h, ucallid.h:
	Use it.
	* Makefile.am: Adjust.

2006-10-10  Akim Demaille  <demaille@gostai.com>

	uobject.cc in urbi::.
	* uobject/uobject.cc:  Define in urbi:: the entities declared in it.

2006-10-10  Akim Demaille  <demaille@gostai.com>

	uparse.cc.
	* parser/uparser.cc: New.
	* parser/uparser.h, Makefile.am: Adjust.

2006-10-10  Akim Demaille  <demaille@gostai.com>

	* network/bsdnet/network.h, network/bsdnet/network.cc,
	* uconnection.cc, ucommand.cc: Formatting changes.

2006-10-09  Akim Demaille  <demaille@gostai.com>

	pin baux.
	* Makefile.am: And include build-aux.mk.

2006-10-08  JC Baillie  <baillie@gostai.com>

	first stage of object arrays (can create)

	The goal is be able to do things like:

	myobj[1] = new stuff;
	myobj[1].val = 4;

	For the moment, only the first stage is possible with this commit.
	To reach the second stage (which requires a modification of the
	grammar), you can do this:

	myobj__1.val = 4; //or
	$("myobj__"+string(index)+".val") = 4;


	* ucommand.cc: tweak UCommand_NEW to support any object name.
	* ucommand.h: change constructor.
	* parser/bison/ugrammar.y: update with new UCommand_NEW constructor.

2006-10-08  JC Baillie  <baillie@gostai.com>

	Prepare for multievent handling

	Multievent handling needs a new class UEventHandler.

	* ucommand.cc: include uventhandler.h.
	* utypes.h: nothing.
	* ueventhandler.h: New.
	* ueventhandler.cc: New.
	* Makefile.am: add .cc and .h for ueventhandler.

2006-10-08  JC Baillie  <baillie@gostai.com>

	fix 'new' behavior when no init is present and no parameters are given

	When invoking new with no parameters, the default "empty"
	constructor is now called, even if the init function has not been
	explicitly declared.

	* ucommand.cc: fix UCommand_NEW behavior when new has no param and
	no init is defined.

2006-10-08  JC Baillie  <baillie@gostai.com>

	no recursive inheritance

	* ucommand.cc: fix a=new a; this is not permitted.

2006-10-08  Jean-Christophe Baillie  <baillie@gostai.com>

	Name resolution fix in object methods + akim bug in booleval reverted

	Some cleanup of warning messages during compile.
	Fix a name resolution bug in object methods when attributes are
	defined in the origin class and not in the child class.
	Akim removed a "if (freeme)" before a delete in booleval. Reverted.

	* ucommand.cc: cleanup warnings.
	* parser/bison/ugrammar.y: cleanup of unnecessary comments.
	* uexpression.cc: cleanup warnings, fix indent.
	* uvalue.cc: remove booleval bug, fix indent.
	* uvariable.cc: cleanup warnings, fix indent.
	* INSTALL: remove old install notes.
	* userver.cc: cleanup warnings.
	* uobj.cc: add searchEvent function.
	* uobj.h: add searchEvent definition.
	* uvariablename.cc: fix name resolution in object methods with
	inheritance.
	* LICENSE-URBI-LANGUAGE: Remove.

2006-10-06  Akim Demaille  <demaille@gostai.com>

	Bison and Flex output are no longer shipped.
	Therefore they are now in the build tree.
	* parser/bison/bison.mk: Implement these changes.
	* Makefile.am (CLEANFILES): Initialize.
	* configure.ac: Require exactly Flex 2.5.4.
	Require at least Bison 2.2.

2006-10-06  Akim Demaille  <demaille@gostai.com>

	Fix Perl invocation.
	* parser/bison/bison.mk: Beware that perl needs the file to
	process after the -e.
	* parser/bison/ugrammar.y: Sugar.

2006-10-06  Akim Demaille  <demaille@gostai.com>

	Sugar the parser.
	* parser/bison/ugrammar.y (NEW_EXP_2): New.
	Use it.

2006-10-06  Akim Demaille  <demaille@gostai.com>

	Fix install/uninstall issues.
	distcheck passes.
	* Makefile.am: Use DESTDIR.
	(uninstall-local): New.

2006-10-06  Akim Demaille  <demaille@gostai.com>

	Fix build != src issue.
	* parser/bison/bison.mk: Don't rely on an existing
	builddir/parser/bison.
	Reported by Matthieu.

2006-10-06  matthieu nottale  <nottale@gostai.com>

	COMMA and SEMICOLON priority changed

	* parser/bison/ugrammar.y: Fix priority between COMMA and
	SEMICOLON in grammar.

2006-10-06  Akim Demaille  <demaille@gostai.com>

	Enable debug traces in the parser.
	* parser/uparser.h: Do that.
	* parser/bison/ugrammar.y: use %debug.
	delete 0 is valid c++.

2006-10-04  Akim Demaille  <demaille@gostai.com>

	Simplify delete invocations.

	* ucommand.cc: "delete(\(.*?\))" -> "delete \1".
	"if *(\(.*?\)) *\(delete \1\)" -> "\2".
	* utypes.h: Ditto.
	* uvariablelist.cc: Ditto.
	* ufunction.cc: Ditto.
	* ucallid.cc: Ditto.
	* uexpression.cc: Ditto.
	* unamedparameters.cc: Ditto.
	* uvalue.cc: Ditto.
	* ubinary.cc: Ditto.
	* uproperty.cc: Ditto.
	* uvariable.cc: Ditto.
	* uobj.cc: Ditto.
	* ugroup.cc: Ditto.
	* uconnection.cc: Ditto.

2006-10-03  Akim Demaille  <demaille@gostai.com>

	inline ucopy.
	* ucommand.cc: Do it.
	* uvariablename.cc: Use it.
	This should fix some memory leak: before we were making copies
	that are not always used.
	delete 0 is valid C++.

2006-10-03  Akim Demaille  <demaille@gostai.com>

	Formatting changes.
	* uvariablename.cc, uvalue.cc: Do that.

2006-10-03  Akim Demaille  <demaille@gostai.com>

	Clean up.
	* ucommand.cc: Lots of formatting changes.
	Don't abuse of parens, know your precedences.
	delete 0 is valid C++.
	(ucopy): New.
	Use it.

2006-10-03  Akim Demaille  <demaille@gostai.com>

	Formatting changes.
	* uobject/uobject.cc: Do that.

2006-10-03  Akim Demaille  <demaille@gostai.com>

	Catch up with uobject.h.
	* ucommand.cc, uobject/uobject.cc, uobject/uvar.cc:
	Various indentation fixes.
	Various warning fixes.
	Catch up with const-ref uses for std::string in uobject.h.

2006-10-03  Akim Demaille  <demaille@gostai.com>

	Use URBI_*.
	* configure.ac: Use URBI_PROG_CXX, and URBI_DOC.
	Use AC_ENABLE_SHARED.

2006-10-03  Akim Demaille  <demaille@gostai.com>

	* build-aux, bootstrap: Remove.
	Now replaced with svn:externals.

2006-10-03  matthieu nottale  <nottale@gostai.com>

	New nonfree banner. Fix leak.

	* ubanner.cc: New message that doesn't say urbikernel is free.
	* uobject/uvar.cc: Fix a leak: delete vardata in uvar dtor.

2006-09-29  Matthieu Nottale  <nottale@gostai.com>

	Fix bison.mk incorrect path

	* parser/bison/bison.mk: Fix utoken.cc path.

2006-09-28  matthieu nottale  <nottale@gostai.com>

	Fixes for sdk generation

	* network/OPENR/openr.mk: replaced CPPFLAGS= with CPPFLAGS +=.
	* Makefile.am: Hack libkernel.lai and install locations to pretend
	the lib is not installed.
	We have to do it in order to include libkernel in an other library.

2006-09-27  matthieu nottale  <nottale@gostai.com>

	Makefile.am fixes

	* Makefile.am: Add missing uext.h.
	Add libkernel_la_CPPFLAGS because AM_CPPFLAGS is ignored
	(libkernel_la_CPPFLAGS written in openr.mk).

2006-09-26  Akim Demaille  <demaille@gostai.com>

	White space changes.
	* uconnection.cc: White space changes.

2006-09-26  Akim Demaille  <demaille@gostai.com>

	* uconnection.cc: Include ubanner.hh.
	* userver.cc: Remove declarations that are now in ubanner.hh.

2006-09-26  Akim Demaille  <demaille@gostai.com>

	Update to URBI_DIRS.

	* configure.ac (NETWORK_BSDNET): No longer define it.
	* parser/bison/Makefile.defs: Rename as...
	* parser/bison/bison.mk: this.
	And adjust dir names.
	* network/bsdnet/Makefile.defs: Rename as...
	* network/bsdnet/bsdnet.mk: this.
	And adjust dir names.
	* network/OPENR/Makefile.defs: Rename as...
	* network/OPENR/openr.mk: this.
	And adjust dir names.
	* build-aux/urbi-dirs.m4: Also define kernelincludedir.
	* build-aux/urbi-openr.m4: Formatting changes.
	* README: New.

2006-09-26  Akim Demaille  <demaille@gostai.com>

	Introduce ubanner.cc.
	* ubanner.hh, ubanner.cc: New.
	* userver.cc, userver.h: Use it.
	(UServer::display (const char **)): New.
	Use it.
	* Makefile.am: Adjust.

2006-09-26  Akim Demaille  <demaille@gostai.com>

	Update URBI_DIRS.
	* build-aux/urbi-dirs.m4: Update from liburbi-cpp.
	* configure.ac: Use it.
	* Makefile.am (AM_CPPFLAGS): Remove useless ones, add missing ones.
	Ship uext.h.

2006-09-26  matthieu nottale  <nottale@gostai.com>

	Include path fix

	* utypes.h: Fix uobject.h include path, add uext.h include.
	* uvalue.cc: idem.
	* userver.cc: idem.
	* uobject/uext.h: New. Symlink from liburbi.

2006-09-26  Akim Demaille  <demaille@gostai.com>

	* uobject/uobject.cc: Add missing std::.

2006-09-26  Akim Demaille  <demaille@gostai.com>

	* uobject/uobject.cc (cleanTable): Cleanup.
	* Makefile.am: Formatting changes.

2006-09-26  Akim Demaille  <demaille@gostai.com>

	* build-aux/urbi-openr.m4: New.
	* configure.ac: Use it.

2006-09-26  Akim Demaille  <demaille@gostai.com>

	* parser/bison/Makefile.defs: Install the header files.
	* network/bsdnet/Makefile.defs,
	* network/OPENR/Makefile.defs,
	* network/OPENR/Makefile.defs,
	* Makefile.am: Ditto.

	* userver.h: Reorder includes.
	* memorymanager/memorymanager.h: Formatting changes.

2006-09-26  Akim Demaille  <demaille@gostai.com>

	namespace cleanups.
	* ucommand.cc: Don't "using" things from std::.
	Catch up with liburbi being in urbi::.
	* ucommand.h: Ditto.
	* uexpression.h: Ditto.
	* ufloat.h: Ditto.
	* ucallid.cc: Ditto.
	* ugroup.h: Ditto.
	* uexpression.cc: Ditto.
	* uvariable.cc: Ditto.
	* uconnection.h: Ditto.
	* ubinder.h: Ditto.
	* userver.cc: Ditto.
	* userver.h: Ditto.
	* uobj.cc: Ditto.
	* uobj.h: Ditto.
	* uobject/uvar.cc: Ditto.
	* uvariablename.cc: Ditto.
	* uvariable.h: Ditto.
	* uvariablename.h: Ditto.
	* ucallid.h: Ditto.
	* uconnection.cc: Ditto.
	* ubinder.cc: Ditto.

2006-09-25  Akim Demaille  <demaille@gostai.com>

	Use URBI_DIRS.
	* build-aux/urbi-dirs.m4: New.
	* configure.ac: Use it.

2006-09-25  Akim Demaille  <demaille@gostai.com>

	distcheck fixes.
	* build-aux/doxygen.mk: Update.
	* build-aux/revision.mk: Clean version..hh.

2006-09-25  Akim Demaille  <demaille@gostai.com>

	Portability fixes.
	* parser/bison/Makefile.defs: use Perl, not sed, since alternation
	is not portable (and OSX is a loser in this regard).
	Also cover cin, cout, cerr, and widen the pattern.

2006-09-25  Akim Demaille  <demaille@gostai.com>

	Prepend std:: to istream.

	* parser/bison/Makefile.defs: For Linux.

2006-09-25  Akim Demaille  <demaille@gostai.com>

	VC++ issues.

	* ucommand.cc: .Formatting changes.
	* parser/bison/Makefile.defs (utoken.cc): Fix lack of std::.

2006-09-25  Akim Demaille  <demaille@gostai.com>

	Fixes and details.

	* ucommand.cc: Indent properly.
	* utypes.h: Comment changes.
	* parser/bison/ugrammar.y (NEW_BIN): New.
	Use it.
	Don't use parens for delete.
	"Delete 0" is valid C++.
	* parser/bison/Makefile.defs: Ship FlexLexer.h.

2006-09-25  Akim Demaille  <demaille@gostai.com>

	Fixes.

	* build-aux/move-if-change: New.
	* Makefile.am: Ship bison++.in.

2006-09-25  Akim Demaille  <demaille@gostai.com>

	Dos2unix.
	* ucommand.cc, utypes.h, uvariablelist.cc, ucallid.cc
	* unamedparameters.cc, uvalue.cc, ubinary.cc, uproperty.cc: .
	* CHANGELOG-Kernel, uobject/common_uvalue.cc, ugroup.cc: .
	* ubinder.cc: Use Unix-style end of lines.

	* uobject/uvar.cc: Namespace fixes.

2006-09-25  Akim Demaille  <demaille@gostai.com>

	Autoconfiscate.
	* ChangeLog, bootstrap: New.
	* build-aux/bison++.in, build-aux/revision.mk,
	* build-aux/urbi-var-progs.m4: New.
	* configure.ac: Use them.
	* build-aux/doxygen.mk, doc/Makefile.am, doc/Doxyfile.in: New.

	* Makefile: Rename as...
	* Makefile.am: this.

	* configure.ac (OS): New.
	* version.hh.in: New.
	* Makefile.am: Use it.

	* lockable.h: Simplify.
	* network/OPENR/Makefile.defs: Update to match Automake use.
	* network/bsdnet/Makefile.defs: Ditto.
	* parser/bison/Makefile.defs: Ditto.
	* parser/bison/FlexLexer.h: Formatting changes.
	* parser/uparser.h: Formatting changes.
	(ugrammar.hh, FlexLexer.h, location.hh): Include them.
	Use parser::token_type instead of Bison pre-2.2 names.
	Don't use using.
	Let Emacs know this file is C++.
	* parser/bison/utoken.l: Formatting changes.
	No using.
	* parser/bison/ugrammar.y: Require Bison 2.2.
	No using.
	Formatting changes.
	Don't use "../" in includes.
	* parser/bison/Makefile.defs: Use bison++ to save cycles.

	* version.h: Replace by...
	* version.hh.in: this.
	* Makefile.am: Use it.

	* userver.cc: Use C++ headers, use version.hh.
	Formatting changes.
	* userver.h: Formatting changes.
	* uobj.cc: Specify the path to uobject.h.
	* uobject/uvar.cc: Formatting changes.
	* uvariable.h: Ditto.
	* uconnection.cc: Ditto.

Local Variables:
ispell-local-dictionary: "american"
End:

$Rev$
$Id$
$Date$<|MERGE_RESOLUTION|>--- conflicted
+++ resolved
@@ -1,15 +1,13 @@
-<<<<<<< HEAD
 2007-11-06  Thomas Moulard  <thomas@moulard.net>
-=======
-2007-08-30  Guillaume Deslandes  <deslandes@gostai.com>
-
+
+	merge -r 1421:1450 https://svn.gostai.com/svn/kernel1/trunk.
+	2007-08-30  Guillaume Deslandes  <deslandes@gostai.com>
 	Add missing call fixes for UConnection stream version.
 	* src/network/bsdnet/connection.cc: UConnection::received.
 	* src/uconnection.cc: UConnection::errorSignal_set.
 	* src/ughostconnection.cc: UConnection::send.
 
-2007-07-29  Benoit Sigoure  <tsuna@lrde.epita.fr>
->>>>>>> e7a0c152
+2007-11-06  Thomas Moulard  <thomas@moulard.net>
 
 	merge -r 1388:1421 https://svn.gostai.com/svn/kernel1/trunk.
 	2007-07-29  Benoit Sigoure  <tsuna@lrde.epita.fr>
