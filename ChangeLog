--- conflicted
+++ resolved
@@ -1,178 +1,8 @@
-<<<<<<< HEAD
-2007-01-11  SIGOURE Benoit  <sigoure.benoit@lrde.epita.fr>
-
-	fix typos in yml format 
-	* ast/ast.yml: fixed.
-
-2006-12-31  Jean-Christophe Baillie  <baillie@gostai.com>
-
-	commit of the current stage of progress. 
-	* dev/ast-fwd-gen (exp_pair_type, exp_pairs_type, vardecs_type,
-	decs_type) : add a few useful types.
-	* src/ast/ast.yml: design a first and incomplete draft of the ast.
-
-2006-12-30  Jean-Christophe Baillie  <baillie@gostai.com>
-
-	add default-visitor 
-	* src/ast/Makefile.am: add all.hh and default-visitor.h*.
-	* src/ast/all.hh: New.
-	* src/ast/default-visitor.hh: New.
-	* src/ast/default-visitor.hxx: New.
-
-2006-12-30  Jean-Christophe Baillie  <baillie@gostai.com>
-
-	Regenerate the tree, fix Makefile.am files and proper svn:ignore
-	fix the build process
-	* src/Makefile.am: add misc directory.
-	* src/ast/Makefile.am: add loc.hh and -I directives to look for
-	src/location.hh.
-	* src/ast/assign-exp.cc: regenerated.
-	* src/ast/assign-exp.hh: regenerated.
-	* src/ast/ast.cc: regenerated.
-	* src/ast/ast.hh: regenerated.
-	* src/ast/ast.hxx: regenerated.
-	* src/ast/ast.yml: change location type to loc.
-	* src/ast/exp.cc: regenerated.
-	* src/ast/exp.hh: regenerated.
-	* src/ast/fwd.hh: regenerated. 
-	* src/ast/generate: remove doublon ast-fwd-gen.
-	* src/ast/int-exp.cc: regenerated.
-	* src/ast/int-exp.hh: regenerated.
-	* src/ast/var.cc: regenerated.
-	* src/ast/var.hh: regenerated.
-	* src/ast/visitor.hh: regenerated.
-
-2006-12-30  Jean-Christophe Baillie  <baillie@gostai.com>
-
-	Generation files where tailored for tiger and added some currently
-	unecessary or prematured features blocking the compilation process.
-	fix generation process 
-	* dev/ast-fwd-gen: remove xalloc include.
-	* dev/ast-visitor-gen: remove *Dec class entry points.
-
-2006-12-30  Jean-Christophe Baillie  <baillie@gostai.com>
-
-	add missing visitor.hxx 
-	* src/ast/visitor.hxx: New.
-
-2006-12-30  Jean-Christophe Baillie  <baillie@gostai.com>
-
-	add misc namespace and misc/fwd.hh 
-	* src/misc/fwd.hh: New.
-
-2006-12-30  Jean-Christophe Baillie  <baillie@gostai.com>
-
-	add *.stamp files 
-	* src/ast/ast-fwd-gen.stamp: New.
-	* src/ast/ast-nodes-gen.stamp: New.
-	* src/ast/ast-visitor-gen.stamp: New.
-
-2006-12-30  Jean-Christophe Baillie  <baillie@gostai.com>
-
-	The was tricky problems because there is also a location.hh in
-	$(builddir) and I didn't find anything more clever than renaming it
-	since ast/location.hh was including... location.hh (which turned out
-	to be itself). If someone knows a better way, feel free to "fix" this.
-
-	rename ast/location.hh into ast/loc.hh 
-	* src/ast/loc.hh: New.
-	* src/ast/location.hh: Remove.
-
-2006-12-29  Jean-Christophe Baillie  <baillie@gostai.com>
-
-	Ignore the .cc/.hh/.hxx changes, they are the result of 'generate'.
-	The build process is bOrken, need fix.
-
-	attempt to include ast in the build process. Fail
-	* Makefile.am: add src/ast to SUBDIRS.
-	* configure.ac: add src/ast Makefile.
-	* src/ast/Makefile.am: New.
-	* src/ast/assign-exp.cc: New.
-	* src/ast/assign-exp.hh: New.
-	* src/ast/assign-exp.hxx: New.
-	* src/ast/ast-nodes.mk: New.
-	* src/ast/ast.cc: New.
-	* src/ast/ast.hh: New.
-	* src/ast/ast.hxx: New.
-	* src/ast/ast.yml: minor changes.
-	* src/ast/clean: Remove.
-	* src/ast/exp.cc: New.
-	* src/ast/exp.hh: New.
-	* src/ast/exp.hxx: New.
-	* src/ast/fwd.hh: New.
-	* src/ast/generate: add generation of ast-nodes.mk.
-	* src/ast/int-exp.cc: New.
-	* src/ast/int-exp.hh: New.
-	* src/ast/int-exp.hxx: New.
-	* src/ast/location.hh: New.
-	* src/ast/var.cc: New.
-	* src/ast/var.hh: New.
-	* src/ast/var.hxx: New.
-	* src/ast/visitor.hh: New.
-
-2006-12-29  Jean-Christophe Baillie  <baillie@gostai.com>
-
-	add misc namespace for const selectors
-	* misc/select-const.hh: New.
-	* misc: New.
-
-2006-12-29  Jean-Christophe Baillie  <baillie@gostai.com>
-
-	Add ast generator from tiger. NB: the content of ast.yml is currently
-	irrelevant, will be fixed in next commit.
-	add AST generator machinery from tiger lrde project. 
-	* dev/ast-clone-visitor-gen: New.
-	* dev/ast-fwd-gen: New.
-	* dev/ast-graph-gen: New.
-	* dev/ast-nodes-gen: New.
-	* dev/ast-nodes-mk-gen: New.
-	* dev/ast-readme-gen: New.
-	* dev/ast-visitor-gen: New.
-	* dev/ast.py: New.
-	* dev/ast.pyc: New.
-	* dev/count-fixme-lines: New.
-	* dev/cut-bison-actions: New.
-	* dev/diff-r: New.
-	* dev/tools.py: New.
-	* dev/tools.pyc: New.
-	* dev: New.
-	* src/ast/ast.yml: New.
-	* src/ast/clean: New.
-	* src/ast/generate: New.
-	* src/ast: New.
-
-2006-12-27  Jean-Christophe Baillie  <baillie@gostai.com>
-
-	port up to r597 from trunk
-	* src/Makefile.am: .
-	* src/flavorable.hh: New.
-	* src/memorymanager/memorymanager.cc: .
-	* src/network/bsdnet/network.cc: .
-	* src/parser/bison/flex-lexer.hh: .
-	* src/parser/bison/ugrammar.y: .
-	* src/parser/bison/utoken.l: .
-	* src/uasynccommand.cc: .
-	* src/uasyncregister.cc: .
-	* src/uatcandidate.cc: .
-	* src/ubinder.cc: .
-	* src/ucommand.cc: .
-	* src/ucommand.hh: .
-	* src/ucommandqueue.cc: .
-	* src/uconnection.cc: .
-	* src/uconnection.hh: .
-	* src/ueventcompound.cc: .
-	* src/ueventhandler.cc: .
-	* src/ueventinstance.cc: .
-	* src/ueventmatch.cc: .
-	* src/uexpression.cc: .
-	* src/ugroup.cc: .
-	* src/uobj.cc: .
-	* src/uobject.cc: .
-	* src/uqueue.cc: .
-	* src/userver.cc: .
-	* src/userver.hh: .
-	* src/ustring.cc: .
-=======
+2007-10-02  Thomas Moulard  <thomas@moulard.net>
+
+	Create 1.5 branch.
+	* .automerge: New.
+
 2007-10-01  Guillaume Deslandes  <deslandes@gostai.com>
 
 	Fix timeout stoping background commands
@@ -214,26 +44,11 @@
 	* src/uobject.cc: .
 	* src/userver.cc: .
 	* src/userver.hh: .
->>>>>>> 10fd57ea
 	* src/utypes.hh: .
 	* src/uvalue.cc: .
 	* src/uvar.cc: .
 	* src/uvariable.cc: .
 	* src/uvariable.hh: .
-<<<<<<< HEAD
-	* src/uvariablename.cc: .
-	* src/uvariablename.hh: .
-
-2006-12-25  SIGOURE Benoit  <sigoure.benoit@lrde.epita.fr>
-
-	porting r571 (use of kernel1@gostai.com) from trunk 
-	* ChangeLog: done.
-	* vcs/local.rb: done.
-
-2006-12-25  SIGOURE Benoit  <sigoure.benoit@lrde.epita.fr>
-
-	change email notification to kernel1@gostai.com 
-=======
 	* tests-local.mk: .
 	* vcs/local.rb: .
 
@@ -1826,7 +1641,6 @@
 2006-12-25  SIGOURE Benoit  <sigoure.benoit@lrde.epita.fr>
 
 	change email notification to kernel1@gostai.com
->>>>>>> 10fd57ea
 	* vcs/local.rb: done.
 
 2006-12-25  Akim Demaille  <akim.demaille@free.fr>
