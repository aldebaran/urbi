--- conflicted
+++ resolved
@@ -1,6 +1,21 @@
 2007-07-17  Akim Demaille  <demaille@gostai.com>
 
-<<<<<<< HEAD
+	merge -r 1320:1332 https://svn.gostai.com/svn/kernel1/trunk
+
+	2007-07-17  Akim Demaille  <demaille@gostai.com>
+	Clean up some UConnection::send
+	* src/ucommand.cc: Show what I'd like to write.
+	* src/uconnection.cc (sendPrefix): Factor.
+
+	2007-07-17  Akim Demaille  <demaille@gostai.com>
+	* src/ucommand.hh, src/ucommand.cc
+	(UCommand_EXPR::execute_function_call): New.
+	Extracted from...
+	(UCommand_EXPR::execute_): here.
+	Scope reduction.
+
+2007-07-17  Akim Demaille  <demaille@gostai.com>
+
 	Hook to the regular input mechanism
 	* include/kernel/fwd.hh (ast::Ast): New.
 	* include/kernel/uconnection.hh, src/uconnection.cc: No longer
@@ -92,18 +107,6 @@
 2007-07-16  Guillaume Deslandes  <deslandes@gostai.com>
 
 	* src/kernel.mk: Add include dir for UObject headers.
-=======
-	Clean up some UConnection::send
-	* src/ucommand.cc: Show what I'd like to write.
-	* src/uconnection.cc (sendPrefix): Factor.
-
-2007-07-17  Akim Demaille  <demaille@gostai.com>
-
-	* src/ucommand.hh, src/ucommand.cc (UCommand_EXPR::execute_function_call): New.
-	Extracted from...
-	(UCommand_EXPR::execute_): here.
-	Scope reduction.
->>>>>>> 361564d7
 
 2007-07-16  Akim Demaille  <demaille@gostai.com>
 
