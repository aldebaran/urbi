--- conflicted
+++ resolved
@@ -1,7 +1,7 @@
 2007-07-12  mefyl  <mefyl@lrde.epita.fr>
-<<<<<<< HEAD
-=======
-
+
+	merge -r 1259:1266 https://svn.gostai.com/svn/kernel1/branches/1.0
+	2007-07-12  mefyl  <mefyl@lrde.epita.fr>
 	Warn on use of operator ^. Add operator **.
 	* src/parser/uparser.cc,
 	* src/parser/uparser.hh: Add a mehod to emit warnings.
@@ -11,12 +11,6 @@
 	* src/uexpression.cc: Report warnings through the connection.
 
 2007-07-12  mefyl  <mefyl@lrde.epita.fr>
-
-	Fix logic operators precedence.
-	* src/parser/bison/ugrammar.y: Here.
-
-2007-07-01  Jean-Christophe Baillie  <baillie@gostai.com>
->>>>>>> 269a76fd
 
 	Fix previous patch: use automerge.
 	* .automerge: Update.
