--- conflicted
+++ resolved
@@ -1,22 +1,8 @@
 2007-07-17  Akim Demaille  <demaille@gostai.com>
 
-<<<<<<< HEAD
-	"Return" results
-	* src/parser/bison/ugrammar.y: Set up.commandTree.
-	* src/uconnection.cc (execute): Send back the result for
-	floats only at the moment.
-
-2007-07-17  Akim Demaille  <demaille@gostai.com>
-
-	AX_*
-	* configure.ac: Catch them.
-
-2007-07-17  Akim Demaille  <demaille@gostai.com>
-
-	merge -r 1320:1332 https://svn.gostai.com/svn/kernel1/trunk
+	merge -r 1332:1336 https://svn.gostai.com/svn/kernel1/trunk
 
 	2007-07-17  Akim Demaille  <demaille@gostai.com>
-=======
 	Fix warning output
 	* src/uconnection.cc (received): Process the warnings similarly
 	to the errors.
@@ -25,7 +11,21 @@
 
 2007-07-17  Akim Demaille  <demaille@gostai.com>
 
->>>>>>> 3eb32048
+	"Return" results
+	* src/parser/bison/ugrammar.y: Set up.commandTree.
+	* src/uconnection.cc (execute): Send back the result for
+	floats only at the moment.
+
+2007-07-17  Akim Demaille  <demaille@gostai.com>
+
+	AX_*
+	* configure.ac: Catch them.
+
+2007-07-17  Akim Demaille  <demaille@gostai.com>
+
+	merge -r 1320:1332 https://svn.gostai.com/svn/kernel1/trunk
+
+	2007-07-17  Akim Demaille  <demaille@gostai.com>
 	Clean up some UConnection::send
 	* src/ucommand.cc: Show what I'd like to write.
 	* src/uconnection.cc (sendPrefix): Factor.
