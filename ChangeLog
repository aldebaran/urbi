--- conflicted
+++ resolved
@@ -1,15 +1,14 @@
-<<<<<<< HEAD
 2007-11-06  Thomas Moulard  <thomas@moulard.net>
-=======
-2007-07-24  Guillaume Deslandes  <deslandes@gostai.com>
-
+
+	merge -r 1376:1385 https://svn.gostai.com/svn/kernel1/trunk.
+
+	2007-07-24  Guillaume Deslandes  <deslandes@gostai.com>
 	* include/kernel/uconnection.hh: Patch to fix read errors.
 	Not complete
 	* src/ucommand.cc: Remove extra debug info.
 	* src/uconnection.cc: Idem uconnection.hh.
 
-2007-07-24  Thomas Moulard  <thomas.moulard@gmail.com>
->>>>>>> 87688886
+2007-11-06  Thomas Moulard  <thomas@moulard.net>
 
 	merge -r 1336:1376 https://svn.gostai.com/svn/kernel1/trunk.
 
