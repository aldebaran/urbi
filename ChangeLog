<<<<<<< HEAD
2007-10-19  Akim Demaille  <akim@lrde.epita.fr>

	Fix, again, externals.
	Something is going wrong: sometimes when updating the externals,
	I actually lost some subscriptions.

2007-10-19  Akim Demaille  <akim@lrde.epita.fr>

	Update tests.
	* tests-local.mk: Adjust.

2007-10-19  Akim Demaille  <akim@lrde.epita.fr>

	Sort lines.
	* share/urbi/urbi.u: here.

2007-10-19  Akim Demaille  <akim@lrde.epita.fr>

	Remove dependencies on ucommand.hh.
	* src/ucommand.hh, src/ucommand.cc (initializeTagInfos)
	(systemTagInfo, notagTagInfo): Move to...
	* include/kernel/tag-info.hh, src/tag-info.cc: here.
	Adjust dependencies.
	* src/uconnection.cc: No longer include ucommand.hh.
	* src/userver.cc: No longer include ucommand.hh.
	(UServer::mark): Comment out the body, for the time being.

2007-10-19  Akim Demaille  <demaille@gostai.com>

	Update precedence.
	* src/parser/ugrammar.y: from 1.x.
	Should have been done by Quentin Hocquet.

2007-10-16  Akim Demaille  <akim@lrde.epita.fr>

	No longer export float functions.
	* src/object/float-class.hh: here, since we no longer have
	direct tests on them, they are tested via Urbi.

2007-10-16  Akim Demaille  <akim@lrde.epita.fr>

	dev/ update.
	* ast-clone-visitor-gen: Rename as...
	* ast-cloner-gen: this.
	Update.

2007-10-16  Akim Demaille  <demaille@gostai.com>

	Fix Flex warning.
	* src/parser/utoken.l: Catch stray chars in all start conditions.

2007-10-16  Akim Demaille  <demaille@gostai.com>

	Formatting changes.
	* src/parser/ugrammar.y: here.

2007-10-16  Thomas Moulard  <thomas@moulard.net>

	Fix float implementation.
	* share/urbi/urbi.u: Add Math wrapper.
	* src/object/float-class.cc: Fix implementation.

2007-10-15  Akim Demaille  <demaille@gostai.com>

	Update tests.
	* tests-local.mk: Adjust.

2007-10-15  Akim Demaille  <demaille@gostai.com>

	Update test suite.
	* tests-local.mk: now we must specify the directory of the failed
	tests.

2007-10-15  Akim Demaille  <demaille@gostai.com>

	Prefer expr to stmt.
	* src/parser/ugrammar.y: The inherits and disinherits keywords
	are now proper binary operators returning expressions.
	So is "class foo { stmts }".

2007-10-15  Akim Demaille  <demaille@gostai.com>

	do.
	* src/ast/ast.yml (Scope::target): New.
	* share/urbi/urbi.u: Use it to declare the String and Float features.
	* src/parser/ugrammar.y, src/parser/utoken.l (TOK_DO): New.
	(do expr { stmts }): Generalization of scope.
	Adjust scope uses.
	* src/runner/runner.cc (Scope): Adjust.
	* tests-local.mk: We no longer pass class-definition.chk which is
	really a stupid test case that we should get rid of.

2007-10-15  Akim Demaille  <demaille@gostai.com>

	Sort rules.
	* src/parser/ugrammar.y: Here.

2007-10-15  Akim Demaille  <demaille@gostai.com>

	Declaration order change.
	* src/parser/ugrammar.y: Here.

2007-10-15  Akim Demaille  <demaille@gostai.com>

	Fix arg count check.
	* src/runner/runner.cc: here.
	The code used to be right, I shouldn't have changed it.

2007-10-15  Akim Demaille  <demaille@gostai.com>

	Fix arity check.
	* src/object/primitives.hh: Comment changes.
	* src/object/urbi-exception.hxx: Fix error message.

2007-10-15  Akim Demaille  <demaille@gostai.com>

	Sanitize Urbi exceptions.
	* src/object/urbi-exception.cc, src/object/urbi-exception.hh,
	* src/object/urbi-exception.hxx:
	Pass strings by const ref.
	Pass first the formal argument type/number, then the effective
	one.
	I think the previous code had it wrong, but it was not tested
	(for builtins).
	(UrbiException::fun_): New.
	With a new ctor.
	(UrbiException::what): Adjust.
	* src/object/primitives.hh: Adjust dependencies, and pass
	the __PRETTY_FUNCTION__ when we can.
	(TYPE_CHECK): Make it a decent macro.
	* src/runner/runner.cc: Adjust.
	* src/object/float-class.cc: Adjust.
	(float_class_clone): New.

2007-10-15  Akim Demaille  <demaille@gostai.com>

	shared_type.
	* src/object/object.hh, src/object/atom.hh (shared_type): New.
	* src/object/atom.hh, src/object/atom.hxx (clone): New.

2007-10-15  Akim Demaille  <demaille@gostai.com>

	++ etc. are expressions bw expressions.
	* src/parser/ugrammar.y: Don't require lvalues for ++, += etc.
	And don't return lvalues either (bw, even in C ++ does not
	return an lvalue, it doesn't make sense).
	Give precedences to them.

2007-10-13  Akim Demaille  <akim.demaille@free.fr>

	src/ast/Makefile.in no longer exists.
	* dev/ast-ignores-gen: Remove it from ignores.

2007-10-13  Akim Demaille  <akim.demaille@free.fr>

	This is not k1.
	* configure.ac: Fix AC_INIT invocation.

2007-10-13  Akim Demaille  <akim.demaille@free.fr>

	Remove debug code.
	* src/parser/ugrammar.y (implicit): Here.
	Reported by Benoit Sigoure.

2007-10-13  Akim Demaille  <akim.demaille@free.fr>

	mv src/parser/bison/* src/parser.
	* src/parser/bison/bison.mk, src/parser/bison/flex-lexer.hh,
	* src/parser/bison/ugrammar.y, src/parser/bison/utoken.l:
	Rename as....
	* src/parser/parser.mk, src/parser/flex-lexer.hh,
	* src/parser/ugrammar.y, src/parser/utoken.l:
	this.
	Adjust dependencies.
	* src/Makefile.am, src/parser/uparser.hh: Adjust.

2007-10-12  Akim Demaille  <akim.demaille@free.fr>

	Warn about implicit noops.
	* src/ast/ast.yml (Noop::implicit): New.
	* src/parser/bison/ugrammar.y (warn, warn_implicit, implicit): New.
	Use them.
	* tests-local.mk: Update XFAILS.

2007-10-12  Akim Demaille  <akim.demaille@free.fr>

	Fix ++.
	We need to override clone (in the C++ world) for Atoms.
	* share/urbi/urbi.u (Float.++, Float.--): Rewrite.
	* tests-local.mk: k2-inplace.chk passes.

2007-10-10  Akim Demaille  <akim.demaille@free.fr>

	++ is incorrect.
	* share/urbi/urbi.u (Float.++, Float.--): Try to fix them...
	* tests-local.mk: but acknowledge we failed.

2007-10-10  Akim Demaille  <akim.demaille@free.fr>

	String comparison.
	* share/urbi/urbi.u (String.<=, String.>, String.>=): New.

2007-10-10  Akim Demaille  <akim.demaille@free.fr>

	Makefile.am simplification.
	* src/ast/ast.mk: Fuse two variable increments.

2007-10-10  Akim Demaille  <akim.demaille@free.fr>

	Return floats.
	* src/object/string-class.cc: Do not return Integers, k2 is
	not ready for them.

2007-10-10  Akim Demaille  <akim.demaille@free.fr>

	Missing lval.
	* src/parser/bison/utoken.l: != is expected to have a semantic value.

2007-10-10  Akim Demaille  <akim.demaille@free.fr>

	Fix the priorities.
	* src/parser/bison/ugrammar.y: Strictly follow the C precedence
	rules, except, of course, those for &, |, ;, and ,.

2007-10-10  Benoit Sigoure  <tsuna@lrde.epita.fr>

	Adjust a Makefile.
	* src/ast/ast.mk: Use dist_libkernel_la_SOURCES instead of
	libkernel_la_SOURCES.

2007-10-10  Benoit Sigoure  <tsuna@lrde.epita.fr>

	Simplify the distribution of generated files.
	* src/ast/ast.mk: Put BUILT_SOURCES_ast in libkernel_la_SOURCES
	instead of EXTRA_DIST and nodist_libkernel_la_SOURCES.

2007-10-10  Benoit Sigoure  <tsuna@lrde.epita.fr>

	Distribute urbi.u.
	* Makefile.am: Here.

2007-10-10  Benoit Sigoure  <tsuna@lrde.epita.fr>

	Properly distribute generated AST files.
	* src/ast/ast.mk (EXTRA_DIST): Add BUILT_SOURCES_ast.

2007-10-10  Benoit Sigoure  <tsuna@lrde.epita.fr>

	Fix (again) dependencies in ast.mk.
	* src/ast/ast.mk: Here.

2007-10-10  Benoit Sigoure  <tsuna@lrde.epita.fr>

	Fix compilation dependencies for uconsole.
	* src/Makefile.am: Remove the remaining traces of libast.
	(uconsole_LDADD): Fix.

2007-10-10  Benoit Sigoure  <tsuna@lrde.epita.fr>

	More dependency fixes in ast.mk.
	* src/ast/ast.mk: Fix dependencies for all.hh, ignores and fwd.hh.

2007-10-10  Benoit Sigoure  <tsuna@lrde.epita.fr>

	Fix the non-recursive Makefile.
	* dev/ast-nodes-mk-gen: Prefix the paths to the files listed in the
	piece of Makefile by `ast/'.
	* src/ast/ast.mk: Be nicer to automake by enabling it to include the
	pieces of Makefile and properly resolve the dependencies.  Fix the
	names of several targets because now, file paths must be prefixed by
	`ast/'.

2007-10-09  Akim Demaille  <akim.demaille@free.fr>

	echo.
	* src/object/object-class.cc (object_class_echo): Issue to ***.

2007-10-09  Akim Demaille  <akim.demaille@free.fr>

	Operators are identifiers.
	* src/parser/bison/ugrammar.y (id): New.
	* src/parser/bison/ugrammar.y, src/parser/bison/utoken.l
	(TOK_STAR_ASSIGN, TOK_DIV_ASSIGN): New.
	(TOK_MINUSMINUS, TOK_PLUSPLUS, TOK_PLUSASSIGN, TOK_MINUSASSIGN):
	Rename as...
	(TOK_MINUS_MINUS, TOK_PLUS_PLUS, TOK_PLUS_ASSIGN, TOK_MINUS_ASSIGN):
	these.
	* share/urbi/urbi.u: Use these new symbols to define these
	operators.

2007-10-09  Akim Demaille  <akim.demaille@free.fr>

	Simplify ast/ast.mk.
	* src/ast/ast.mk: It is no longer needed to handle the special
	case of location.hh which is now a regular dependency.

2007-10-09  Akim Demaille  <demaille@gostai.com>

	ast/ast.mk.
	* src/ast/Makefile.am: Rename as...
	* src/ast/ast.mk: this.
	Adjust to work as a file included by src/Makefile.am.
	* configure.ac, src/Makefile.am: Adjust.

2007-10-09  Akim Demaille  <demaille@gostai.com>

	Float.set.
	* src/object/float-class.cc (float_class_set): New.
	Remove support for in place arithmetics as primitives.
	* share/urbi/urbi.u (Float.+=, Float.-=, Float.*=)
	(Float./=): New.

2007-10-09  Akim Demaille  <demaille@gostai.com>

	!.
	* src/object/object.hxx: Add missing !.

2007-10-09  Akim Demaille  <demaille@gostai.com>

	Atom::traits_type.
	* src/object/atom.hh (kind): New.
	(traits_type): Remove.
	Adjust dependencies.
	* src/object/object.hxx: Use libport::has.

2007-10-09  Akim Demaille  <demaille@gostai.com>

	Atom typedef.
	* src/object/atom.hh, src/object/atom.hxx (traits): Rename as...
	(traits_type): this.
	Adjust uses.
	(value_type, value_ref_type, value_set): New.
	Use it.
	* src/object/list-class.cc, src/object/object.hxx,
	* src/object/primitives.hh: Adjust.

2007-10-09  Akim Demaille  <akim.demaille@free.fr>

	for loops.
	* src/parser/bison/ugrammar.y (new_flavor, for_loop): New.
	(for): Use it.
	* tests-local.mk: We pass for-loop from k1.

2007-10-09  Akim Demaille  <akim.demaille@free.fr>

	Don't expect Call& to always have a value.
	We need some Void.
	* src/runner/runner.cc (Call&): Don't assert current_.

2007-10-09  Akim Demaille  <demaille@gostai.com>

	++.
	* src/object/float-class.cc: Support +=, -=, *= and /=.
	* share/urbi/urbi.u (Float.++, Float.--): New.
	* src/parser/bison/ugrammar.y, src/parser/bison/utoken.l
	(+=, -=, *=, /=): They now have a Symbol value.

2007-10-09  Akim Demaille  <akim.demaille@free.fr>

	Use __PRETTY_FUNCTION__.
	* src/userver.cc: here.

2007-10-09  Akim Demaille  <akim.demaille@free.fr>

	|-loops do not exist.
	* src/parser/bison/ugrammar.y (flavor.opt): Remove.
	Use pipe.opt instead.

2007-10-09  Akim Demaille  <demaille@gostai.com>

	Fix tests.
	Update tests.
	* share/urbi/urbi.u: Remove debug instructions.

2007-10-09  Akim Demaille  <demaille@gostai.com>

	urbi.u is born.
	* src/object/object-class.cc (object_class_init): No longer
	create inherit and disinherit messages.
	* share/urbi/urbi.u (Object.slotCopy): New.
	(Object.inherit, Object.disinherit): New.

2007-10-09  Akim Demaille  <demaille@gostai.com>

	More doxumentation.
	* src/parser/uparser.hh: here.

2007-10-09  Akim Demaille  <demaille@gostai.com>

	Comment changes.
	* src/uconnection.cc: Move some doxumentation to...
	* include/kernel/uconnection.hh: here.

2007-10-08  Akim Demaille  <demaille@gostai.com>

	.
	* include/kernel/userver.hh, src/userver.cc (load_init_file): New.

2007-10-08  Akim Demaille  <demaille@gostai.com>

	: in URBI_PATH.
	If someone can do more elegantly, I buy.
	* src/console.cc (ConsoleServer::ConsoleServer): Split the URBI_PATH.

2007-10-08  Akim Demaille  <demaille@gostai.com>

	slot_get in depth.
	* src/object/object.hh, src/object/object.cc, src/object/object.hxx
	(lookup): Rename as...
	(slot_get): this.
	* src/object/object-class.cc (object_class_getSlot): Use it.
	* src/runner/runner.cc: Adjust.
	Add a couple of assertions.

	* Makefile.am: Ship and install urbi.u.

2007-10-08  Akim Demaille  <demaille@gostai.com>

	urbi.u.
	* share/urbi/urbi.u: New.
	* src/userver.cc (initialize): Load it.
	(find_file): More traces.
	For some reason, failures are ignored: calls to "error"
	here go to void.  This is annoying.  To be fixed.
	(URBI_BUFSIZ): Useless.

2007-10-08  Akim Demaille  <demaille@gostai.com>

	Learn the alphabet.
	* src/runner/runner.cc: I is after F.

2007-10-08  Akim Demaille  <demaille@gostai.com>

	Cleanup.
	* src/runner/runner.cc: Sort functions.

2007-10-08  Akim Demaille  <demaille@gostai.com>

	Tests suite failures.
	* tests-local.mk: Pass -k2 to uconsole-check.

2007-10-08  Akim Demaille  <demaille@gostai.com>

	Kill Matthieu Notag.
	* include/kernel/uconnection.hh: Move inline functions...
	* include/kernel/uconnection.hxx: in this new file.
	* src/uconnection.cc: Move some doxumentation to...
	* include/kernel/uconnection.hh: here.
	* include/kernel/uconnection.hh, include/kernel/uconnection.hxx
	(sendc): Another one for std::string.
	* include/kernel/uconnection.hh, include/kernel/uconnection.cc
	(sendPrefix): Use it.
	Don't use static C buffers, let play C++.
	* Makefile.am: Adjust.

2007-10-08  Akim Demaille  <demaille@gostai.com>

	Nary pretty print.
	* src/ast/ast.yml (Nary::printer): Use iendl as a separator.

2007-10-08  Akim Demaille  <demaille@gostai.com>

	Spare compilation cycles.
	Suggested by Benoit Sigoure too.
	* src/object/Makefile.am, src/runner/Makefile.am: Rename as...
	* src/object/object.mk, src/runner/runner.mk: these.
	Adjust to be includable by...
	* src/Makefile.am: this.
	* configure.ac: Adjust.

2007-10-08  Akim Demaille  <demaille@gostai.com>

	k2 inherits k1 (poor little guy, so young and yet so old).
	* src/parser/bison/ugrammar.y: Support inherits/disinherits.

2007-10-08  Akim Demaille  <demaille@gostai.com>

	tests/ sync.
	* tests-local.mk: stopif fails.

2007-10-08  Akim Demaille  <demaille@gostai.com>

	More Object features.
	* src/object/object-class.cc (CHANGE_SLOT): Rename as...
	(SLOT_CHANGE): this, for consistency.
	(DECLARE): Rename as...
	(DECLARE1): this.
	(object_class_removeSlot, DECLARE2): New.
	* tests-local.mk: k2-closure fails.

2007-10-07  Benoit Sigoure  <tsuna@lrde.epita.fr>

	Workaround a bug in MSVC 2005 SP1.
	See:
	http://forums.microsoft.com/msdn/showpost.aspx?postid=987536
	http://support.microsoft.com/kb/930198 */
	* dev/ast-default-visitor-gen,
	* dev/ast-visitor-gen: Add typedef to work around a bug in MSVC 2005
	SP1.
	* src/ast/visitor.hxx: Adjust to use the workaround typedef.

2007-10-04  Benoit Sigoure  <tsuna@lrde.epita.fr>

	Simplify the way the `current_' value is handled.
	* src/runner/runner.cc (operator()(If)): Don't deal with current_
	anymore.  This reverts the change done 15 revisions ago (8 patches
	ago).
	(operator()(Call)): Use boost::shared_ptr::reset instead of `= 0'.
	(operator()(Nary)): Reset the `current_' value before starting to
	evaluate a new child of the Nary.
	(operator()(Noop)): Reset the `current_' value.
	(operator()(While)): Simplify.  `while' doesn't return a value.

2007-10-04  Benoit Sigoure  <tsuna@lrde.epita.fr>

	Properly clean the build tree.
	* src/parser/bison/bison.mk (CLEANFILES): Add the HTML file produced
	by output-to-html.

2007-10-03  Benoit Sigoure  <tsuna@lrde.epita.fr>

	Use the replacement implementation of `round' if needed.
	* src/object/float-class.cc [!HAVE_ROUND]: Use the replacement
	implementation of libport.

2007-10-03  Benoit Sigoure  <tsuna@lrde.epita.fr>

	Partial fix of distcheck.
	* Makefile.am (EXTRA_DIST): Adjust properly: distribute required
	stuff from build-aux and remove (deprecated) Windows stuff.
	* configure.ac (AM_INIT_AUTOMAKE): Don't generate .zip distribution
	as we don't need it at this stage of development, it's a waste of time.
	* src/ast/Makefile.am (EXTRA_DIST): Distribute missing witness files.
	* src/object/Makefile.am (libobject_la_SOURCES): Properly list all
	sources.

2007-10-03  Benoit Sigoure  <tsuna@lrde.epita.fr>

	Remove the networking from the kernel.
	* src/Makefile.am: Adjust.
	* src/network/bsdnet/bsdnet.mk: Remove.
	* src/network/bsdnet/connection.cc: Remove.
	* src/network/bsdnet/connection.hh: Remove.
	* src/network/bsdnet/network.cc: Remove.
	* src/network/bsdnet/network.hh: Remove.

2007-10-03  Benoit Sigoure  <tsuna@lrde.epita.fr>

	Use a real exception hierarchy.
	* src/object/urbi-exception.hh (UrbiException): Remove the static
	methods lookupFailed, redefinition, primitiveError,
	wrongArgumentType and wrongArgumentCount.
	(LookupError, RedefinitionError, PrimitiveError, WrongArgumentType)
	(WrongArgumentCount): New exception classes.
	Adjust various Doxygen comments.
	* src/object/urbi-exception.cc (location_get, location_set): Move...
	* src/object/urbi-exception.hxx: ... here.
	Implement various inline constructors.
	* src/object/fwd.hh: Add new forward declarations.
	* src/object/object.cc,
	* src/object/primitives.hh,
	* src/object/float-class.cc: Adjust.

2007-10-03  Benoit Sigoure  <tsuna@lrde.epita.fr>

	Remove old object-related tests.
	* src/object/Makefile.am: Adjust.
	* src/object/object-test-lookup.cc: Remove.
	* src/object/object-test-parent.cc: Remove.
	* src/object/object-test-primitives.cc: Remove.
	* src/object/object-test-slot.cc: Remove.
	* src/object/object-test.cc: Remove.
	* src/object/object-test.hh: Remove.

2007-10-03  Benoit Sigoure  <tsuna@lrde.epita.fr>

	Disable hard errors.
	* configure.ac (ENABLE_HARD_ERRORS): New.  Set to false.
	* tests-local.mk (XFAIL_TESTS): Adjust.

2007-10-02  Benoit Sigoure  <tsuna@lrde.epita.fr>

	Don't add unecessary `Noop' in the AST.
	* src/ast/ast.yml (Nary::back_flavor_set): New method.
	* src/ast/flavor.cc (operator<<(flavor_type)): Print "???" for
	flavor_none.
	* src/parser/bison/ugrammar.y (stmts): Prevent Noop to be added in
	Nary.
	* src/runner/runner.cc:
	(operator()(If)): Don't let the condition leak from the `if'.
	(operator()(Nary)): Remove an invalid passert.
	(operator()(While)): Don't let the condition leak from the `while'

2007-10-02  Benoit Sigoure  <tsuna@lrde.epita.fr>

	Fix an invalid assert.
	* src/runner/runner.cc (operator(Nary)): Here.

2007-10-02  Benoit Sigoure  <tsuna@lrde.epita.fr>

	Change the way results are returned to the connection.
	* src/ast/ast.yml (Nary): Add a new `toplevel' attribute.
	* src/runner/runner.hh (emit_result): Remove.
	* src/runner/runner.cc (raise_error_): Drop the `current_' value.
	(finished): Fetch the `current_' value from the coroutine that
	finished.
	(operator(Nary)): Adjust: return values to the connection if this
	Nary is at the toplevel.
	(operator(Noop)): Do not reset the current_ value.
	(operator(Pipe)): Adjust.
	* src/uconnection.cc (execute): Properly set the toplevel Nary
	nodes.

2007-10-02  Akim Demaille  <demaille@gostai.com>

	Object.addParent, removeParent.
	* src/object/atom.hxx: Use pabort.
	* src/object/object-class.cc (CHANGE_PARENTS): New.
	(object_class_addParents, object_class_removeParents): New.
	Bind them.

2007-10-02  Akim Demaille  <demaille@gostai.com>

	parent_type is rObject only.
	* src/object/object.cc, src/object/object.hh, src/object/object.hxx
	(parent_type): Remove.

2007-10-02  Akim Demaille  <demaille@gostai.com>

	List.size.
	* src/object/list-class.cc (tail, insert, sort): Fix return type.
	(size): New.
	Bind it.

2007-10-02  Akim Demaille  <demaille@gostai.com>

	ast::Flavorable.
	* src/ast/ast.yml (Flavorable): New.
	(While): Derive from it.
	* src/parser/bison/ugrammar.y: Adjust to build "while|" too.
	* src/runner/runner.cc: Adjust.

2007-10-02  Akim Demaille  <demaille@gostai.com>

	ast::flavor_type.
	Replaces former Flavorable and execution_kind.
	* src/ast/flavor.hh, src/ast/flavor.cc: New.
	* dev/ast_params.py: Use it.
	* src/ast/ast.yml (Nary): Use it.
	(Nary::execution_kind): Remove.
	* src/ast/Makefile.am: Compile it.
	* src/parser/bison/ugrammar.y: Adjust.
	* src/parser/bison/utoken.l: Adjust.
	* src/runner/runner.cc: Adjust.

2007-10-02  Akim Demaille  <demaille@gostai.com>

	Slot redefinition.
	* src/object/urbi-exception.hh, src/object/urbi-exception.cc,
	* src/object/urbi-exception.hxx:
	Move the error messages to where they are used instead of using
	variables.
	(redefinition): New.
	(lookupFailed): Take a symbol, since that's what it's about.
	Adjust uses.
	* src/object/object.hxx (slot_set): Move to...
	* src/object/object.cc (slot_set): here.
	Catch redefinition.

2007-10-02  Akim Demaille  <demaille@gostai.com>

	Assignment depends on the container.
	"=" must update the value, not set it.
	Unless the object is a local variable container.
	* src/object/object.hh, src/object/object.cc, src/object/object.hxx
	(locals_, locals_set, locals_get): New.
	(lookup_set_type): Rename as...
	(objects_type): this.
	(which): New.
	(lookup, slot_set, update_slot): Use it.
	(operator[]): Remove: its semantics is unclear since now the
	lookup depends whether we want to read or to write.
	(own_slot_get): New.
	* src/runner/runner.cc, src/runner/runner.hxx: Adjust to
	declare locals objects as such.

	* src/parser/bison/ugrammar.y: Documentation changes.

2007-10-02  Akim Demaille  <demaille@gostai.com>

	Complete UCONSOLE_MODE.
	* src/parser/bison/utoken.l: Also catch [:] continuation lines.

2007-10-02  Benoit Sigoure  <tsuna@lrde.epita.fr>

	Fix a debugging message.
	* src/runner/runner.cc (operator(ast::While)): Properly print the
	body.

2007-09-27  Thomas Moulard  <thomas@moulard.net>

	Add locations to run-time errors.
	* src/object/urbi-exception.cc: Add getter and setter for location.
	* src/object/urbi-exception.hh: Add location, getter and setter.
	* src/runner/runner.cc: Add locations to run-time errors and display it.

2007-09-27  Thomas Moulard  <thomas@moulard.net>

	Sort primitive is not in place.
	* src/object/list-class.cc: Here.

2007-09-23  mefyl  <mefyl@lrde.epita.fr>

	Revert patch 1151 and 1152.
	* src/runner/runner.cc,
	* src/runner/runner.hxx: Handle context as a lobby slot instead of
	a special message.

2007-09-20  Akim Demaille  <akim.demaille@free.fr>

	string escapes
	* src/object/atom.hxx: Sort.
	Tidy.
	Clean.
	(Atom<String>::print): Use libport::escape.
	* tests-local.mk: Adjust to tests renaming.

2007-09-20  Akim Demaille  <akim.demaille@free.fr>

	Missing include
	* src/parser/bison/ugrammar.y: separator.hh is now needed.
	It used to "leak" from pretty-printer.hh.

2007-09-20  Akim Demaille  <akim.demaille@free.fr>

	Escape ast strings
	Reported by Benoit Sigoure.
	* src/ast/ast.yml (String::printer): Use escape.

2007-09-20  Akim Demaille  <akim.demaille@free.fr>

	Don't lose the UCONSOLE_MODE when BEGIN is called
	When we use BEGIN (e.g. for strings), we come back to INITIAL
	instead of coming back to UCONSOLE_MODE.
	* src/parser/bison/utoken.l (first_run): Replace with...
	(sc_default): this.
	Compute appropriately.
	(UCONSOLE_MODE): Rename as...
	(SC_UCONSOLE): this.

2007-09-20  Akim Demaille  <akim.demaille@free.fr>

	Use libport::escape in the pretty printer
	* dev/ast_params.py (printer_cc_prologue): New.
	* dev/ast-pretty-printer-gen: Use it.
	Move includes used in the implementation into the CC file, not the HH.
	Remove useless imports.

2007-09-20  Akim Demaille  <demaille@gostai.com>

	= is sugar for setSlot
	We need updateSlot, but this implements exactly the (incorrect)
	semantics we have until now.
	* src/ast/ast.yml, src/runner/runner.hh, src/runner/runner.cc
	(Assign): remove.
	* src/object/object-class.cc (object_class_updateSlot): New.
	(object_class_setSlot): Return the pseudo rhs.
	* src/parser/bison/ugrammar.y (call): Yet another one, with 2 args.
	(assign): New.
	Use it to replace ast::Assign.

2007-09-20  Akim Demaille  <demaille@gostai.com>

	while
	* src/ast/ast.yml: Remove dead comments.
	(While): New.
	* src/parser/bison/ugrammar.y: Use it.
	* src/object/object.hh (IS_TRUE): New.
	* src/runner/runner.hh, src/runner/runner.cc (If): Use IS_TRUE.
	Remove spurious YIELD.
	(While): New.

2007-09-20  Akim Demaille  <demaille@gostai.com>

	Function arity, echo & print
	* src/object/code-class.cc (code_class_echo): Remove, it is
	unclear why it was there, not to mention that it subscribed itself
	in context_class, not code_class.
	So move it to...
	* src/object/object-class.cc (object_class_echo): here.
	Reimplement using...
	(object_class_print): this.
	Reimplement it to issue the pretty-printed output, not the detailed
	debug output.

	* src/object/urbi-exception.cc: Simplify error msg..
	* src/object/urbi-exception.hh, src/object/urbi-exception.hxx
	(check_arg_count): New.
	* src/object/primitives.hh: Use it.
	* src/runner/runner.cc: Ditto.

	* tests-local.mk: All the k2 tests pass.

2007-09-20  Akim Demaille  <demaille@gostai.com>

	Even more debugging
	* src/runner/runner.cc, src/runner/runner.hxx: More
	ECHOs.
	Simplify a couple of ones.

2007-09-20  Akim Demaille  <demaille@gostai.com>

	String::+
	* src/object/object.hh (VALUE): New.
	Bad name, agreed.  Please, make it clearer.
	* src/object/float-class.cc: Use it.
	* src/object/primitives.hh: Ditto.
	* src/object/string-class.cc (PRIMITIVE_OP_STRING): Don't work
	on symbols, but on std::string.
	(String::add): New.

2007-09-20  Akim Demaille  <demaille@gostai.com>

	String::print
	* src/ast/ast.yml: Implement it.

2007-09-20  Akim Demaille  <demaille@gostai.com>

	if then else
	* src/ast/ast.yml (If): New.
	* src/parser/bison/ugrammar.y: Build it.
	* src/runner/runner.hh, src/runner/runner.cc: Handle it.
	(AST, JECHO): New macros.  Use them.

2007-09-20  Akim Demaille  <demaille@gostai.com>

	Object::type_is
	* src/object/object.hh (object::kind_is,  object::type_is): New.
	* src/object/object.hxx: implement them.
	* src/object/primitives.hh (TYPE_CHECK): New.
	Use it.
	Extracted from...
	(FETCH_ARG): here.

2007-09-20  Akim Demaille  <demaille@gostai.com>

	CPP Fixes
	* src/object/atom.cc: Remove, unused.
	* src/object/atom.hh: Fix guards.

2007-09-19  Benoit Sigoure  <tsuna@lrde.epita.fr>

	Simplify the parser.
	Patch by Akim Demaille.
	* src/parser/bison/ugrammar.y (root): Simplify the way stmts are
	handled.

2007-09-19  Benoit Sigoure  <tsuna@lrde.epita.fr>

	Be nice to non-SVN users.
	* src/ast/Makefile.am (ignores.stamp): Set svn:ignores only when SVN
	is used.

2007-09-18  Akim Demaille  <demaille@gostai.com>

	Method look up in the object itself
	* src/runner/runner.cc (Call): The parent of the call's local
	object is the target (self).

2007-09-18  Akim Demaille  <demaille@gostai.com>

	Tidy the grammar
	* src/parser/bison/ugrammar.y: Classify stmt rules.
	Reactivate some of the rules.

2007-09-18  Akim Demaille  <demaille@gostai.com>

	Propagate k1_id
	* src/parser/bison/ugrammar.y (name): Remove, replaced by k1_id.

2007-09-18  Akim Demaille  <demaille@gostai.com>

	Dead code
	* src/parser/bison/ugrammar.y: Remove it, to avoid confusion
	with disabled code.

2007-09-18  Akim Demaille  <demaille@gostai.com>

	Accept x.f().g()
	This change was quite tough, and I finally decided to disable
	most of the grammar to have it work.  It is really difficult
	to blend what JC names "C++ syntax" with the generalization
	of the concept of name.
	Maybe we should get rid of the latter (complex names), and
	see the assignment as just another message sent to some expression.
	A` la Self.
	* src/parser/bison/ugrammar.y (k1_id): New.
	(call): One more.
	("."): Set its priority to high.
	(message): New.
	(call): New.
	(expr, lvalue): Use it.

2007-09-18  Akim Demaille  <demaille@gostai.com>

	Space changes
	* src/parser/bison/ugrammar.y: here.

2007-09-18  Akim Demaille  <demaille@gostai.com>

	Disable derives in the scanner
	* src/parser/bison/utoken.l: Do it.

2007-09-18  Akim Demaille  <demaille@gostai.com>

	Disable var { a; b }
	* src/parser/bison/ugrammar.y: Do it.

2007-09-18  Akim Demaille  <demaille@gostai.com>

	Disable derives
	* src/parser/bison/ugrammar.y: Disable them, it is yet unclear
	what's valid on their lhs.

2007-09-18  Akim Demaille  <demaille@gostai.com>

	Get rid of "names"
	* src/parser/bison/ugrammar.y (names): Remove, use
	identifiers instead.

2007-09-18  Akim Demaille  <demaille@gostai.com>

	Braces are mandatory for functions
	Otherwise we have nasty issues: "function foo (a)" looks
	like "fn foo() { (a) }" and "function foo(a) { a }".  The
	parser does not like this.
	* src/parser/bison/ugrammar.y: Do that.

2007-09-18  Akim Demaille  <demaille@gostai.com>

	Simplify the grammar
	* src/parser/bison/ugrammar.y (class_declaration): There
	is no reason to accept composite names here.

2007-09-18  Akim Demaille  <demaille@gostai.com>

	Unary -
	* src/object/float-class.cc (float_class_sub): Support 1- and 2-ary.
	* src/parser/bison/ugrammar.y (copy): Now has a symbol value.
	(NEG): Rename as...
	(UNARY): this.
	Instead of creating a NegOp, pass the message "-()" to the target.
	Support "copy expr" as some dummy sugar for "expr.copy".
	* src/parser/bison/utoken.l: Adjust.
	* src/ast/ast.yml (NegOp): Remove.
	* src/runner/runner.hh, src/runner/runner.cc: Adjust.

2007-09-18  Akim Demaille  <demaille@gostai.com>

	new_exp -> call
	* src/parser/bison/ugrammar.y (new_exp): Rename as...
	(call): this, it is more logical.

2007-09-18  Akim Demaille  <demaille@gostai.com>

	s/\BExp//g
	* src/ast/ast.yml: Remove all the suffixes "Exp".
	* src/parser/bison/ugrammar.y, src/runner/runner.cc,
	* src/runner/runner.hh: Adjust.

	* src/ast/Makefile.am: Set the svn:ignore property automatically.

2007-09-18  Akim Demaille  <demaille@gostai.com>

	Fix function's scope handling
	"function () exp" is sugar for "function() { exp }".
	* src/parser/bison/ugrammar.y (scope): New.
	Use it instead of always creating scopes, possibly unnecessary.
	Add one missing scope creation for function bodies.
	(formal_arguments): Rename as...
	(formal_args): this.
	* src/ast/ast.yml: Don't print braces for functions, let the body
	do it.

2007-09-18  Akim Demaille  <demaille@gostai.com>

	* src/ast/ast.yml (Nary::push_back): New.
	* src/parser/bison/ugrammar.y: Use it.
	As a side effect, when there is a single expression,
	it is flagged with execution_none, no longer with execution_foreground
	as Benoit Sigoure changed recently with his introduction of
	push_Nary_exp.
	(push_Nary_exp): Remove.

2007-09-16  Benoit Sigoure  <tsuna@lrde.epita.fr>

	Add assertions.
	* src/parser/bison/ugrammar.y (new_exp, take): Here.

2007-09-16  Benoit Sigoure  <tsuna@lrde.epita.fr>

	Do not abort when there is a runtime error.
	* src/runner/runner.cc (operator()(AssignExp)): Handle the
	shared_ptr-to-NULL case.
	(operator()(CallExp)): Don't abort, handle error cases more
	gracefully.
	(operator()(Nary)): When there is an error, go on with the next
	Nary.  This may or may not be correct :)

2007-09-15  Benoit Sigoure  <tsuna@lrde.epita.fr>

	Abort the execution of the Runner on runtime errors.
	* src/runner/runner.hh (raise_error_): New.
	* src/runner/runner.cc (raise_error_): Implement.
	(operator()(CallExp)): Abort the call if the target of the call is
	not available (most probably due to a lookup error).  Catch lookup
	failures and raise an error before aborting when they occur.
	(operator()(Nary)): Use raise_error_.

2007-09-15  Benoit Sigoure  <tsuna@lrde.epita.fr>

	Coroutines can abort their execution.
	* src/runner/coroutine.hh (abort): New.
	(CORO_CALL_INTERNAL_): Handle aborts.
	(CORO_END_): Fix a double delete that occured when the coroutine was
	terminated by an exception.
	* src/runner/coroutine.hxx (abort): Implement.
	* src/runner/scheduler.cc (schedule_immediately): Handle aborts.

2007-09-15  Benoit Sigoure  <tsuna@lrde.epita.fr>

	Make a hierarchy of coroutine exceptions.
	* src/runner/coroutine-yield.hh (CoroutineYield): Rename as
	CoroutineException.
	(CoroutineYield, CoroutineAbort): New exception classes.
	* src/runner/fwd.hh: Forward declare the new classes.

2007-09-15  Benoit Sigoure  <tsuna@lrde.epita.fr>

	Have less SEGV because of un-implemented features.
	* src/parser/bison/ugrammar.y (root, cstmt, lvalue): Adjust the
	rules to avoid SEGVs.
	* src/runner/runner.hh (operator()(TagExp)): Override.
	* src/runner/runner.cc (operator()(TagExp)): Add a dummy
	implementation.
	* src/uconnection.cc (received): Raise an error if the parser
	returns a NULL AST and did not have a parse error.
	* tests-local.mk (XFAIL_TESTS): Remove class-definition.chk (I
	wonder whether this test is of any use to any branch).

2007-09-14  Benoit Sigoure  <tsuna@lrde.epita.fr>

	Remove an invalid assert.
	* src/parser/bison/ugrammar.y (push_Nary_exp): Here.

2007-09-14  Benoit Sigoure  <tsuna@lrde.epita.fr>

	Remove dead code.
	* src/parser/bison/ugrammar.y (push_Nary_exp): Remove an unused
	overload.

2007-09-14  Benoit Sigoure  <tsuna@lrde.epita.fr>

	Fix the grammar.
	* src/parser/bison/ugrammar.y (push_Nary_exp): New helper.
	(root rule): Expect the top-level command to be ;-terminated or
	,-terminated.
	(stmts rule): Use it.
	* tests-local.mk (XFAIL_TESTS): k2-functions should now pass.

2007-09-14  Benoit Sigoure  <tsuna@lrde.epita.fr>

	Add a UCONSOLE_MODE to the scanner.
	* src/parser/bison/utoken.l [NDEBUG]: When the UCONSOLE_MODE
	environment variable is set, add a couple of rules to ignore the
	typical things we can find a .chk file.  This will (hopefully)
	simplify uconsole-check and make it easier to debug a .chk file
	directly within gdb.

2007-09-14  Benoit Sigoure  <tsuna@lrde.epita.fr>

	* src/uconnection.cc,
	* src/userver.cc: Fix includes.

2007-09-13  Akim Demaille  <demaille@gostai.com>

	Sort
	* src/runner/runner.cc (Nary): Move to where it belongs.

2007-09-13  Akim Demaille  <demaille@gostai.com>

	Introduce Nary
	* dev/ast-fwd-gen: Support fwd_hh_prologue.
	* dev/ast_params.py: Define it.
	Indentation changes.

	* src/ast/ast.yml (BinaryExp): Rename as...
	(Binary): this.
	(SemicolonExp, CommaExp): Remove, replaced by...
	(Nary): this.
	* src/ast/all.hh: Regen.
	* src/parser/bison/ugrammar.y (cstmt): New, used to handle
	| and &.
	(stmts): Now produce Nary.
	Handle , and ;.
	* src/runner/runner.hh, src/runner/runner.cc (SemicolonExp):
	Remove its support, replaced by...
	(Nary): this new one.
	(Noop): Set the current_ result to 0 instead of leaking the
	previous value.
	* include/kernel/uconnection.hh (active_command_): Be an
	Nary.
	* src/uconnection.cc: Adjust.
	(received): Instead of having a growing and shrinking tree,
	work on a single Nary by pushing into it the commands as they
	arrive.
	* src/userver.cc (UServer::work_handle_connections_): Comment out
	code that made sense only in k1 with a growing/shrinking tree.
	* tests-local.mk: Two more failures related to emit_result.

2007-09-13  Akim Demaille  <demaille@gostai.com>

	* src/runner/coroutine.cc: Use passert

2007-09-13  Akim Demaille  <demaille@gostai.com>

	Insert code after the includes
	* dev/ast-nodes-gen: Insert the prologue after the
	first includes so that the added bits can use entities
	declared in the headers.

2007-09-13  Akim Demaille  <demaille@gostai.com>

	Use foreach
	* src/userver.cc (work_handle_connections_)
	(work_handle_stopall_): here.

2007-09-13  Thomas Moulard  <thomas@moulard.net>

	Prevent runner from emitting a result after an error.
	* src/runner/runner.cc: Here.
	* tests-local.mk: Enable test.

2007-09-13  Thomas Moulard  <thomas@moulard.net>

	Fix typo.
	* tests-local.mk: Here.

2007-09-13  Akim Demaille  <demaille@gostai.com>

	Formatting changes
	* dev/ast-nodes-gen: Empty line bw accept implementations.

2007-09-13  Benoit Sigoure  <tsuna@lrde.epita.fr>

	Finally merge Thomas' work on exception handling.
	* src/runner/coroutine.hh (CORO_CALL_CATCH): New.
	(CORO_CALL_): Rename as CORO_CALL_INTERNAL_.
	(CORO_CALL_): New.
	(CORO_CALL): Use CORO_CALL_.
	* src/runner/runner.cc (operator()(SemicolonExp)): Use
	CORO_CALL_CATCH to handle exceptions.

2007-09-13  Akim Demaille  <demaille@gostai.com>

	* src/object/atom.hh, src/object/atom.hxx (code_traits::type):
	Now ast::Function.
	* src/runner/runner.cc (operator()(Function)): Adjust.
	(operator()(CallExp)): Adjust.
	Handle Urbi function calls with arguments.

2007-09-13  Akim Demaille  <demaille@gostai.com>

	Make handling of "context" more local
	* src/runner/runner.cc: here.
	Group the handling of the message name.

2007-09-13  mefyl  <mefyl@lrde.epita.fr>

	Handle the 'context' special message.
	* src/runner/runner.cc: Catch and handle the message.
	* src/runner/runner.hxx: Remove obsolete 'context' slot.
	* src/object/atom.hxx: Print out context, for test purpose.

2007-09-13  Thomas Moulard  <thomas@moulard.net>

	Add string primitives.
	* src/object/string-class.cc: Here.

2007-09-13  Akim Demaille  <demaille@gostai.com>

	Disable "autostringification"
	* src/parser/bison/utoken.l: For the time being, do not
	allow automatic stringification of add, cancel etc.  Another,
	hopefully cleaner, solution will be found when needed.

2007-09-12  Thomas Moulard  <thomas@moulard.net>

	Make URBI strings symbols.
	* src/object/atom.hh: Here.
	* src/object/object-class.cc: Remove useless symbol construction.

2007-09-12  Thomas Moulard  <thomas@moulard.net>

	Revert r1505.
	* src/object/object-class.cc: Don't sort.

2007-09-12  Thomas Moulard  <thomas@moulard.net>

	Sort slotNames output.
	* src/object/object-class.cc: Here.

2007-09-12  Thomas Moulard  <thomas@moulard.net>

	Add sort primitive.
	* src/object/atom.hh: Add comparison operator.
	* src/object/atom.hxx: Idem.
	* src/object/list-class.cc: Add sort primitive.
	* src/object/object.cc: Add comparison operator.
	* src/object/object.hh: Idem.

2007-09-10  Thomas Moulard  <thomas.moulard@gmail.com>

	Fix slotNames.
	* src/object/atom.hxx: Fix FIXME's.
	* src/object/object-class.cc: Fix slotNames returned values.

2007-09-10  Thomas Moulard  <thomas.moulard@gmail.com>

	Check argument's count in object's primitives.
	* src/object/object-class.cc: Check argument's count.
	* src/object/object-test-lookup.cc: Catch exceptions by reference.
	* src/runner/runner.cc: Add "!!!" before errors.

2007-09-09  Thomas Moulard  <thomas.moulard@gmail.com>

	Check argument's count and handle lookup failure.
	* src/object/Makefile.am: Add urbi-exception.hxx.
	* src/object/float-class.cc: Check argument's count.
	* src/object/object-test-lookup.cc: Use UrbiException
	instead of std::exception.
	* src/object/object.cc: Handle lookup failure.
	* src/object/primitives.hh: Check argument's count.
	* src/object/urbi-exception.cc: Add error messsages text.
	* src/object/urbi-exception.hh: Add named constructors.
	* src/object/urbi-exception.hxx: Implement named constructors. New.

2007-09-09  Benoit Sigoure  <tsuna@lrde.epita.fr>

	Remove useless file.
	* buildnumber.php: Remove.

2007-09-09  Benoit Sigoure  <tsuna@lrde.epita.fr>

	Minor changes.
	* AUTHORS,
	* NEWS,
	* README: Adjust.

2007-09-09  Benoit Sigoure  <tsuna@lrde.epita.fr>

	Minor changes.
	* configure.ac: Aesthetic changes.
	* src/runner/coroutine.cc,
	* src/runner/coroutine.hh: Disable debug traces.
	* src/uconnection.cc: Print debug message only with
	ENABLE_DEBUG_TRACES.

2007-09-09  mefyl  <mefyl@gruntech.net>

	Remove coroutines debug traces.
	* src/console.cc,
	* src/runner/scheduler.cc,
	* src/uconnection.cc: Here.
	* src/runner/runner.hh: Remove trailing whitespace.

2007-09-08  Thomas Moulard  <thomas.moulard@gmail.com>

	Add introspection functions.
	* src/object/atom.hxx: Fix code/primitive printing.
	* src/object/code-class.cc: Send endline after echo.
	* src/object/object-class.cc: Add slotNames, parents, getSlot, setSlot.
	* src/object/object.hh: Add accessor for parents and slots.
	* src/object/object.hxx: Idem.

2007-09-07  Thomas Moulard  <thomas.moulard@gmail.com>

	Handle run-time URBI errors.
	* src/object/float-class.cc: Primitives now throw errors.
	* src/object/urbi-exception.cc: Fix error format.
	* src/runner/runner.cc: Catch run-time errors.

2007-09-05  Benoit Sigoure  <tsuna@lrde.epita.fr>

	Fix the test suite.
	* src/object/object-test-primitives.cc: Adjust to match the new
	prototypes (pass a NULL context to float_class_mul and
	float_class_add).
	* tests-local.mk (XFAIL_TESTS): Adjust (sort and add
	parse-errors.chk since a k2-specific version of this test will be
	added).

2007-09-04  mefyl  <mefyl@lrde.epita.fr>

	Add list insertion functions.
	* src/object/atom.hh,
	* src/object/atom.hxx: Add a non-const accessor to the held value.
	* src/object/primitives.hh: Add macro for primitive taking objects
	as argument.
	* src/object/list-class.cc,
	* src/object/list-class.hh: Add insertion function.

2007-09-04  Akim Demaille  <demaille@gostai.com>

	Don't yield for Scope
	* src/runner/runner.cc (YIELD): Take no arg, it is very misleading:
	it looks like we yield a result.
	(Scope): Don't yield here, we do nothing.

2007-09-04  Akim Demaille  <demaille@gostai.com>

	Fix scopes handling
	* src/ast/ast.yml: Implement default visitor.
	* src/runner/runner.cc: Fix Scope processing.

2007-09-04  Akim Demaille  <demaille@gostai.com>

	Start scopes implementation
	* src/ast/ast.yml (Scope): New.
	* src/parser/bison/ugrammar.y: Support it.
	* src/runner/runner.hh, src/runner/runner.hxx,
	* src/runner/runner.cc: Ditto.
	(locals_): New.

2007-09-04  Akim Demaille  <demaille@gostai.com>

	k2-check
	* tests-local.mk (K2_TESTS, k2-check): New.

2007-09-04  Akim Demaille  <demaille@gostai.com>

	Let primitives access the context
	* src/object/fwd.hh (primitive_type): Takes an rContext
	as 1st arg.
	* src/object/code-class.cc, src/object/float-class.cc,
	* src/object/float-class.hh, src/object/list-class.cc,
	* src/object/list-class.hh, src/object/object-class.cc,
	* src/object/primitive-class.hh, src/object/primitives.hh,
	* src/runner/runner.cc:
	Adjust.

2007-09-04  Akim Demaille  <demaille@gostai.com>

	Use Boost PP
	* src/runner/runner.hh: To factor op() declarations.

2007-09-04  Akim Demaille  <demaille@gostai.com>

	Disable "def" instead of "var"
	* src/parser/bison/ugrammar.y: here.

2007-09-04  Akim Demaille  <demaille@gostai.com>

	Fix Bison use
	Apparently I didn't know that <TYPE> anotations
	were applied to all the following tokens...
	* src/parser/bison/ugrammar.y: Fix <types>.
	Factor them.

2007-09-04  Akim Demaille  <demaille@gostai.com>

	Use regular idiom for unused values
	* dev/ast-pretty-printer-gen: Don't use a fake function,
	cast to void.

2007-09-04  Akim Demaille  <demaille@gostai.com>

	More automatic generation
	* dev/ast-all-gen: New.
	* dev/ast-ignores-gen: New.
	* dev/ast-visitor-gen: Use Boost PP library.
	* src/ast/Makefile.am: Adjust to use the new generators.
	* src/ast/all.hh: Now generated (should be removed from repo).
	* src/ast/ast.yml (ScopeExp): Rename as...
	(Scope): this.

2007-09-04  Akim Demaille  <demaille@gostai.com>

	We need ReturnExp
	* src/ast/ast.yml (ReturnExp): Decomment it.
	Implement its printer.

2007-09-04  Akim Demaille  <demaille@gostai.com>

	object::State
	* src/object/state.hh, src/object/state.cc: New.
	* src/object/Makefile.am: Adjust.
	* src/object/atom.hh, src/object/atom.hxx: Context now
	holds a State, not a UConnection&.
	* src/object/code-class.cc: Adjust.
	* src/object/context-class.hh: Adjust.
	* src/object/fwd.hh: Declare State.
	* src/runner/runner.cc: Adjust.
	* src/uconnection.cc: Adjust.

2007-08-28  Benoit Sigoure  <tsuna@lrde.epita.fr>

	Adjust a comment.
	* src/runner/coroutine.hh: It's `throw (foo);' that doesn't work
	with GCC <= 3.3.

2007-08-28  Akim Demaille  <akim@lrde.epita.fr>

	Minor changes
	* src/runner/coroutine.hh (line): protected so that we can use
	it in the macros.

2007-08-28  Benoit Sigoure  <tsuna@lrde.epita.fr>

	Minor code enhancements.
	* src/runner/coroutine.hh (context_number): Rename as context_count.
	* src/runner/runner.hh (emit_result): Accept NULL ref-counted
	pointers and ignore them.
	* src/runner/coroutine.hxx,
	* src/runner/runner.cc: Adjust all callers of context_number and
	emit_result.
	* src/runner/scheduler.cc (kill_job): Simplify with libport.

2007-08-28  Benoit Sigoure  <tsuna@lrde.epita.fr>

	Code cleanup.
	* src/runner/coroutine.hh (CORO_SAVE_BEGIN_): Drop the unused
	argument.

2007-08-09  Benoit Sigoure  <tsuna@lrde.epita.fr>

	Compilation fix.
	* src/runner/runner.cc: Declare variables in a local scope so that
	they are not crossed by case labels.

2007-08-09  Benoit Sigoure  <tsuna@lrde.epita.fr>

	Do not generate case statements for calls in background.
	* src/runner/coroutine.hh (CORO_CALL_): Add an argument.  Do not
	always invoke CORO_SAVE_END_ as it generates useless `case'
	statements for calls in background.
	(CORO_CALL, CORO_CALL_IN_BACKGROUND): Adjust.

2007-08-09  Benoit Sigoure  <tsuna@lrde.epita.fr>

	Enhance usability of coroutines.
	This patch greatly improves usability of coroutines by injecting the
	context in the current scope.  The code used to be clobbered with
	calls to CORO_CTX which was both ugly and tedious.  Now the context
	needs to be declared with a Boost CPP array so that thanks to the
	Boost preprocessor library, the context is injected in the current
	scope by declaring references that alias members of the context.
	Credits go Roland Levillain for his help to use the Boost
	preprocessor library.

	* src/runner/coroutine.hh: Use the Boost preprocessor library.
	Do not use names starting with an underscore.  Suffix these names
	with `__' instead.
	(CORO_DECL_, CORO_USE_): New internal helpers.
	(CORO_CTX_ADD, CORO_CTX_START, CORO_START, CORO_INIT_WITHOUT_CTX):
	Remove.
	(CORO_CTX_VARS_): New.  Injects the variables of the context in the
	current scope.
	(CORO_CTX_VARS, CORO_WITHOUT_CTX): New.
	(CORO_INIT_WITH_[123]SLOT_CTX): Rename as CORO_WITH_[123]SLOT_CTX
	and adjust.
	(CORO_SAVE_END_): Don't restore the context, this is already done if
	necessary by CORO_CTX_VARS_.
	* src/runner/runner.cc: Adjust.  Remove all the explicit accesses to
	the context.

2007-08-07  Benoit Sigoure  <tsuna@lrde.epita.fr>

	Minor build fixes.
	* src/console.cc: Add missing include.
	* src/kernel.mk: Put BOOST_CPPFLAGS in AM_CPPFLAGS not AM_CXXFLAGS.
	* src/network/bsdnet/network.cc (processNetwork): Add a return
	statement (gcc4 complains with -03).

2007-08-07  Benoit Sigoure  <tsuna@lrde.epita.fr>

	Tie the Coroutine class with the Scheduler.
	Before this patch, Coroutine was a standalone class.  The Runner
	inherited Job (to be schedulable by the Scheduler) and Coroutine.
	Now a Coroutine is-a Job and Runner simply inherits Coroutine.  This
	makes the Coroutine aware of the Scheduler and simplifies some
	aspects of the implementation.  The Scheduler was already aware of
	the CoroutineYield exception anyways.
	Thanks to this patch, noop are correctly handled (they used to leak
	Jobs which could never end).  A couple of bugs in the internals of
	the Coroutine are also fixed.

	* src/runner/Makefile.am: Add the new file.
	* src/runner/coroutine-yield.hh: New.  The exception CoroutineYield
	now contains a reference to the coroutine that yielded.
	* src/runner/coroutine.cc (dtor): Emit the `finished' signal.
	(cr_signal_finished_): Cleanup the list of coroutines signaled so
	that the signal is delivered only once.
	* src/runner/coroutine.hh: The class Coroutine is-a Job.
	(ctor): Adjust: take a Scheduler in argument.
	(cr_waiting_for_, cr_waited_by_): New internal helpers.
	(CORO_CHK_WAITING_): Reschedule jobs to be deleted.
	(CORO_CHECK_WAITING_AND_SAVE_): Simplify.
	(CORO_YIELD_): Reschedule the job that yields.
	(CORO_CLEANUP_): Adjust.
	* src/runner/coroutine.hxx: Adjust various methods.
	(cr_waiting_for_, cr_waited_by_): Implement.
	* src/runner/fwd.hh: Forward declare CoroutineYield.
	* src/runner/job.hxx: Remove debugging code.
	* src/runner/runner.cc: Adjust.
	(operator()(Noop)): Implement.
	* src/runner/runner.hh: Remove useless includes.  No longer inherit
	Job, inheriting Coroutine is now enough.
	(operator()(Noop)): New.
	* src/runner/runner.hxx (ctor): Adjust.
	* src/runner/scheduler.hxx (add_job): Move ...
	* src/runner/scheduler.cc: ... here.
	(schedule_immediately): Adjust.
	Add a couple of CPP guards so that the code compiles when debugging
	is disabled.

2007-08-06  Benoit Sigoure  <tsuna@lrde.epita.fr>

	Add a rule to generate the documentation.
	* Makefile.am (doc): New.

2007-08-06  Benoit Sigoure  <tsuna@lrde.epita.fr>

	* include/kernel/fwd.hh,
	* include/kernel/uasyncregister.hh,
	* include/kernel/userver.hh,
	* include/kernel/uvalue.hh,
	* src/network/bsdnet/connection.hh,
	* src/parser/uparser.hh,
	* src/uatcandidate.hh,
	* src/ucommand.cc,
	* src/ucommandqueue.hh,
	* src/uconnection.cc,
	* src/userver.cc: Fix the Doxygen comments.

2007-08-06  Benoit Sigoure  <tsuna@lrde.epita.fr>

	Add documentation.
	* src/runner/coroutine.hh: Document everything.
	(cr_line_): New internal method.
	(CORO_CHK_WAITING_, CORO_CHECK_WAITING_)
	(CORO_CHECK_WAITING_AND_SAVE_): New internal macros.
	* src/runner/coroutine.hxx (cr_line_): Implement.

2007-08-04  Benoit Sigoure  <tsuna@lrde.epita.fr>

	Don't create unecessary contexts.
	* src/runner/coroutine.hh (CORO_START): Make a macro-function (to
	uniformize with other CORO_* macros).
	(CORO_START_WITHOUT_CTX): New.
	(CORO_INIT_WITHOUT_CTX): Use CORO_START_WITHOUT_CTX.
	* src/runner/runner.cc: Adjust.

2007-08-03  Benoit Sigoure  <tsuna@lrde.epita.fr>

	Implement the "|"-operator.  Fix the ";"-operator.
	* src/runner/runner.hh (operator()(PipeExp)): New.
	* src/runner/runner.cc (operator()(SemicolonExp)): Fix to strictly
	follow the URBI semantics.
	(operator()(PipeExp)): Implement.

2007-08-03  Benoit Sigoure  <tsuna@lrde.epita.fr>

	Finish the implementation of AndExp.
	This patch adds a CORO_JOIN feature (a coroutine can wait for a
	given set of other coroutines to terminate).  This way, the
	execution of AndExp is suspend until both its LHS and RHS have
	finished.  When either of these finished, they signal the AndExp
	which can fetch their result and send it to the context.  Results
	are thus printed as soon as they are available.
	* src/runner/coroutine.hh (finished): New.
	(cr_signal_finished_): New internal helper.
	(CORO_START): Adjust: prevent coroutines to be rescheduled if
	they're waiting for other coroutines to terminate.
	(CORO_RET_, CORO_END_): Prevent a coroutine from returning if it's
	waiting for other coroutines to terminate.
	(CORO_JOIN): New.
	* src/runner/coroutine.hxx (started): Adjust.
	(finished): Provide a default implementation.
	* src/runner/coroutine.cc (cr_signal_finished_): Implement.
	* src/runner/runner.hh (finished): Override the virtual method.
	* src/runner/runner.cc (finished): Implement.
	(operator()(AndExp)): Use CORO_JOIN.
	* src/runner/scheduler.cc (work): Fix the cycle number printed.

2007-07-31  Benoit Sigoure  <tsuna@lrde.epita.fr>

	Automatically delete the coroutines when they are finished.
	This patch also ensures the server terminates properly with the
	builtin `shutdown'.
	* src/console.cc (shutdown): Invoke UServer::shutdown.
	* src/runner/Makefile.am: Add the new file.
	* src/runner/coroutine.cc: New.
	* src/runner/coroutine.hh: Document the public interface.
	(reset, wait_for): New.
	(CORO_CLEANUP_): New macro to properly delete the coroutine when it
	has finished.
	* src/runner/coroutine.hxx [!NDEBUG]: Track the number of coroutines
	alive in order to make sure they have all been destroyed when the
	program finishes.
	* src/runner/runner.hh (stop): New.
	* src/runner/runner.cc (stop): Implement.
	(operator()(AndExp)): Fix the code to match the URBI semantics of
	the "&"-operator.
	* src/runner/scheduler.hh (killall_jobs, kill_job): New.
	* src/runner/scheduler.cc (work): Exit after 5 consecutive cycles of
	doing nothing.  Very useful when debugging.
	(killall_jobs, kill_job): Implement.
	* src/runner/scheduler.hxx (ctor): Adjust.
	* src/userver.cc (shutdown): Tell the Scheduler to kill all jobs.

2007-07-31  Benoit Sigoure  <tsuna@lrde.epita.fr>

	Add the first version of the "&"-operator.
	* src/runner/coroutine.hh (CoroCtx): New internal class.
	(cr_save_, cr_restore_, cr_drop_stack_): New internal methods.
	Contexts now inherit CoroCtx.
	(CORO_SAVE_BEGIN_): Take an argument and use cr_save_.
	(CORO_SAVE_END_): Use cr_restore_.
	(CORO_CALL_): New internal helper to implement one coroutine calling
	another.
	(CORO_CALL, CORO_CALL_IN_BACKGROUND): Implement with CORO_CALL_.
	(CORO_RET_): Fix a bug (don't pop the context since it's not in the
	stack anyway!).
	* src/runner/coroutine.hxx (cr_save_, cr_restore_, cr_drop_stack_):
	Implement.
	* src/runner/runner.hh (Runner): Be a DefaultVisitor not a
	DefaultConstVisitor.  Adjust methods accordingly.
	* src/runner/runner.hxx: Adjust methods accordingly.
	* src/runner/runner.cc: Ditto.
	(operator()(AndExp)): Almost correct implementation.
	* src/runner/scheduler.cc (work): Print the number of jobs as they
	are executed.
	* src/userver.cc (work_handle_connections_): Keep the CPU Overload
	warning quiet.  I run make -j5 on my machines and sometimes it
	triggers the warning.  Maybe we should ignore this one in
	uconsole-check.

2007-07-31  Benoit Sigoure  <tsuna@lrde.epita.fr>

	A Runner is not a const visitor.
	The Runner needs to modify (actually destroy) bits of AST that have
	been executed (and can safely be discarded unlike function bodies).
	* dev/ast-default-visitor-gen (GenDefaultVisitor): Allow non-const
	visitors.
	* src/ast/ast.yml (BinaryExp): Add non-const accessors.
	* src/object/atom.hh (value_get): Add a non-const version.
	(code_traits):  Hold a non-const reference to the AST.
	* src/object/atom.hxx (value_get): Implement the non-const version.

2007-07-31  Benoit Sigoure  <tsuna@lrde.epita.fr>

	Finally get k2.0 to work with coroutines.
	* src/runner/coroutine.hh (context_number): New.
	(CORO_INIT_WITHOUT_CTX, CORO_INIT_WITH_1SLOT_CTX)
	(CORO_INIT_WITH_2SLOTS_CTX, CORO_INIT_WITH_3SLOTS_CTX): New.
	(CORO_CALL): Properly restore the call stack.  We save the call
	stack only if needed (that is, if the sub-coroutine or a deeper
	child did a yield).
	* src/runner/coroutine.hxx (context_number: Implement.
	* src/runner/job.hxx (run): Aesthetic change.
	* src/runner/runner.hh (ctor): Take the AST as a 3rd argument.  Hide
	most of the methods (visiting operators and eval) in a protected
	section.  They must only be called by `work'.
	* src/runner/runner.hxx (ctor): Adjust.
	* src/runner/runner.cc (YIELD): Do not call Job::yield.  This sounds
	weird but CORO_YIELD is enough to reschedule the job.
	(work): Always restart the evaluation from the topmost AST node to
	ensure the entire call stack is restored.
	Various implementation fixes in the rest of the file.
	* src/runner/scheduler.hh (schedule_immediately): New.
	* src/runner/scheduler.cc (schedule_immediately): Implement.
	(work): Use schedule_immediately.
	* src/runner/scheduler.hxx (add_job): Add a safety assertion.
	* src/uconnection.cc (execute): Pass the new Runner to
	schedule_immediately instead of trying to execute it manually.
	* src/userver.cc (work): Add some dead code convenient for debugging.

2007-07-29  Benoit Sigoure  <tsuna@lrde.epita.fr>

	Pretty-print tagged expressions.
	* src/ast/ast.yml (TagExp): Add a printer.
	* src/parser/bison/ugrammar.y (new_bin): Add assert to prevent NULL
	operands.

2007-07-29  Benoit Sigoure  <tsuna@lrde.epita.fr>

	Ensure that no invalid AST is executed.
	* src/parser/uparser.cc (command_tree_get): Don't return the AST if
	there was a parse error.

2007-07-29  Benoit Sigoure  <tsuna@lrde.epita.fr>

	Properly build the AST and return values from the Runner.

	This patch does two things:
	  1. The connection no longer prints results from the Runner.  It's
	     the runner that sends the result to the context (which happens
	     to be the connection for now).
	  2. UConnection::execute was implemented quick'n'dirty: once it had
	     something to execute, it executed it and discarded the AST.
	     For instance, in "1;2;", since the input is chunked at ";" and
	     ",", it got "1;noop" and "2;noop" and executed them both.  Now
	     it builds "1;2;noop" and starts the execution only once.

	Because of the 1st point, and since our only form of context for now
	is the UConnection, intermediate results in functions are printed in
	the console.

	Because of the 2nd point, it frequently happens that parse errors
	appear before the result of the correct code preceding them.  This
	is because if you have, say, "1;*;2;" and the connection receives
	the 3 hunks ("1;" and "*;" and "2;") at the same time, it will
	attempt to build the AST.  But since the 2nd hunk is invalid, a
	parse error is issued and this hunk is discarded.  Then the
	resulting AST ("1;2;noop") is evaluated.  That's why the parse error
	will appear before the result of "1;" (well, it will most likely do
	in the console, but it might not over the network, this is non
	deterministic, it depends on timing issues).

	* include/kernel/uconnection.hh (execute): Don't take any argument.
	(has_pending_command, drop_pending_commands): New.
	Remove some attributes from the public visibility.
	(append): Remove.
	* include/kernel/userver.hh: Aesthetic change.
	* src/ast/ast.yml (BinaryExp): Equip lhs and rhs with setters.
	* src/object/fwd.hh: Clarify the code with comments.
	* src/runner/runner.hh (emit_result): New.
	(result) Remove.
	* src/runner/runner.cc (emit_result): Implement.
	(operator() (SemicolonExp)): Emit results to the context.
	* src/runner/runner.hxx (result): Remove.
	* src/uconnection.cc (ctor, dtor): Adjust.
	(has_pending_command, drop_pending_commands): Implement.
	(received): Properly store and build the AST so that only one call
	to execute is made per cycle.
	(simplify): Remove (unused).
	(execute): Adjust.  Don't print anything.  The result is printed by
	the Runner with emit_result.
	(append): Remove.
	* src/userver.cc: Adjust.

2007-07-28  Benoit Sigoure  <tsuna@lrde.epita.fr>

	Properly restore the call stack of coroutines.
	* src/runner/coroutine.hh: Use a list instead of a stack to hold the
	stack of calls.  When yielding, the execution is saved right before
	the call.  New contexts are pushed at the end of the list.  This
	way, when a coroutine is resumed, the stack frame is properly
	restored (which leads to much more natural programming and makes it
	possible to return values from one coroutine to another).
	* src/runner/coroutine.hxx: Adjust.
	* src/runner/runner.cc: Compilation fix.

2007-07-28  Benoit Sigoure  <tsuna@lrde.epita.fr>

	First attempt to implement parallelism with coroutines.
	* src/runner/Makefile.am: Add new files.
	* src/runner/coroutine.hh: New.
	* src/runner/coroutine.hxx: New.
	* src/runner/fwd.hh: New.
	* src/runner/job.hh (yield): New.
	* src/runner/job.hxx (yield): Implement.
	* src/runner/runner.cc: Complete rewrite with coroutines.  AndExp
	doesn't work.
	* src/runner/runner.hh (Runner): Inherit from Coroutine.
	* src/runner/runner.hxx: Adjust.
	* src/runner/scheduler.cc: New.
	* src/runner/scheduler.hh: Adjust.
	* src/runner/scheduler.hxx (add_job): Implement.
	* src/uconnection.cc (execute): Adjust.
	* src/userver.cc (work): Invoke the Scheduler.

2007-07-28  Benoit Sigoure  <tsuna@lrde.epita.fr>

	Code cleanup (use C++ instead of C).
	* src/parser/uparser.hh (process): Use a std::string instead of a
	ubyte*+int.
	(process): Rename as process_file (using overloads to do something
	different is evil, a small kitten died because of this one).
	* src/parser/uparser.cc (process): Adjust.
	(process(std::string)): Rename as process_file.
	* src/ucommandqueue.hh (popCommand): Return a std::string instead of
	a ubyte* (and don't take an int-reference to return the length).
	* src/ucommandqueue.cc (popCommand),
	* src/uconnection.cc (received),
	* src/uexpression.cc (eval_FUNCTION_EXEC_OR_LOAD): Adjust.

2007-07-28  Benoit Sigoure  <tsuna@lrde.epita.fr>

	Code cleanup.
	* include/kernel/uconnection.hh (execute): Argument is now a
	const reference (BinaryExp) instead of a reference-to-pointer (Ast).
	* src/parser/uparser.hh (commandTree): No longer a public attribute.
	(command_tree_get, command_tree_set): New accessors.
	* src/parser/uparser.cc: Adjust, implement new accessors.
	* src/parser/bison/ugrammar.y,
	* src/uconnection.cc,
	* src/uexpression.cc,
	* src/userver.cc: Adjust.

2007-07-28  Benoit Sigoure  <tsuna@lrde.epita.fr>

	Remove dead code.
	* src/uconnection.cc: Remove all the hunks between #if 0 ... #endif.
	* src/userver.cc: Aesthetic change.

2007-07-27  mefyl  <mefyl@lrde.epita.fr>

	Improve primitive-generation macros. Add list primitives.
	* src/object/primitives.hh: Macro now can act whether on Urbi object,
	  whether on C++ values.
	* src/object/float-class.cc: Use new macros.
	* src/object/list-class.cc: Add head, tail, front and back primitives.

2007-07-27  mefyl  <mefyl@lrde.epita.fr>

	Generalize and document primitive-generation macros.
	* src/object/atom.hh: Add an access to the traits, for macros.
	* src/object/primitives.hh: Add generic macros for
	  primitives generation,.
	* src/object/float-class.cc: Remove float-dedicated macros
	  and use generic ones.
	* src/object/list-class.cc: Use macros.

2007-07-27  Thomas Moulard  <thomas.moulard@gmail.com>

	Fix minor problems in UrbiException.
	* src/object/urbi-exception.cc: Aesthetic change.
	* src/object/urbi-exception.hh:
	Remove superfluous prototype specification.

2007-07-27  Thomas Moulard  <thomas.moulard@gmail.com>

	Add UrbiException class, handle some maths errors.
	* src/object/Makefile.am: Add urbi-exception to libobject sources.
	* src/object/float-class.cc: Handle /0 and %0 errors.
	* src/object/fwd.hh: Add UrbiException.
	* src/object/urbi-exception.cc: New.
	* src/object/urbi-exception.hh: New.

2007-07-27  Thomas Moulard  <thomas.moulard@gmail.com>

	Split primitices.cc.
	* src/object/Makefile.am: Add new files to libobject sources.
	* src/object/code-class.cc: New.
	* src/object/code-class.hh: New.
	* src/object/context-class.cc: New.
	* src/object/context-class.hh: New.
	* src/object/float-class.cc: New.
	* src/object/float-class.hh: New.
	* src/object/integer-class.cc: New.
	* src/object/integer-class.hh: New.
	* src/object/list-class.cc: New.
	* src/object/list-class.hh: New.
	* src/object/object-class.cc: New.
	* src/object/object-class.hh: New.
	* src/object/object.hxx: Call root_classes_initialize function.
	* src/object/primitive-class.cc: New.
	* src/object/primitive-class.hh: New.
	* src/object/primitives.cc:
	Remove moved code and fix static initialization problem.
	* src/object/primitives.hh: Add root_classes_initialize prototype.
	* src/object/string-class.cc: New.
	* src/object/string-class.hh: New.

2007-07-27  mefyl  <mefyl@lrde.epita.fr>

	Temporarily remove %destructor to fix memory errors.
	* src/parser/bison/ugrammar.y: Here.

2007-07-27  mefyl  <mefyl@lrde.epita.fr>

	Add concatenation operator on lists.
	* src/object/primitives.cc: Here.
	* src/object/atom.hh,
	* src/object/atom.hxx,
	* src/object/fwd.hh: Aesthetic changes and coding-style fixes.

2007-07-27  Benoit Sigoure  <tsuna@lrde.epita.fr>

	Coding style changes.
	* src/runner/job.hh (setScheduler): Rename as scheduler_set.
	(getScheduler) Rename as scheduler_get.
	* src/runner/job.hxx: Adjust.
	* src/runner/runner.hh: Aesthetic change.

2007-07-27  Benoit Sigoure  <tsuna@lrde.epita.fr>

	Start to integrate the Scheduler in the UServer.
	* include/kernel/userver.hh (getScheduler): New.
	* include/kernel/userver.hxx (getScheduler): Implement.
	* src/runner/job.hh: A Job is copyable.  Change the interface:
	(ctor): Take a Scheduler in argument.
	(setScheduler, getScheduler): New.
	(run): No longer virtual, calls a protected pure virtual `work'
	instead.
	(work, terminate): New.
	(start, stop): Become protected.
	* src/runner/job.hxx: Add lots of assert.
	(setScheduler, getScheduler, run, terminate, start, stop): Implement.
	* src/runner/runner.hh,
	* src/runner/runner.hxx: Adjust accordingly.
	* src/runner/scheduler.hxx: New.
	* src/runner/scheduler.hh: Include the .hxx file.
	* src/uconnection.cc (execute): Give the Scheduler to the Runner.
	* src/userver.cc: Adjust.
	* src/runner/Makefile.am: Add the new file.

2007-07-27  Benoit Sigoure  <tsuna@lrde.epita.fr>

	Add new classes for the Scheduler.
	The Scheduler itself is not yet used.
	* src/runner/job.hh: New.
	* src/runner/job.hxx: New.
	* src/runner/runner.hh: Runner is-a Job.
	* src/runner/runner.hxx (Runner::run): New.
	* src/runner/scheduler.hh: New.
	* src/runner/Makefile.am: Add new files.

2007-07-26  Benoit Sigoure  <tsuna@lrde.epita.fr>

	Use characters instead of strings, wherever possible.
	* src/object/atom.hxx,
	* src/object/object.cc,
	* src/parser/uparser.cc,
	* src/ucommand.cc,
	* src/uconnection.cc,
	* src/ueventcompound.hh,
	* src/ueventhandler.cc,
	* src/ueventinstance.hh,
	* src/uexpression.cc,
	* src/userver.cc,
	* src/ustring.cc,
	* src/uvalue.cc,
	* src/uvariablename.cc: Here.

2007-07-26  Benoit Sigoure  <tsuna@lrde.epita.fr>

	Split the UServer::work method.
	* include/kernel/userver.hh (work_exec_timers_,
	work_access_and_change_, work_handle_connections_,
	work_handle_stopall_, work_blend_values_, work_execute_hub_updater_,
	work_test_cpuoverload_, work_reset_if_needed_): New.
	(reseting): Rename as `resetting'.
	* src/userver.cc: Implement.
	* src/ucommand.cc: Adjust.

2007-07-26  Benoit Sigoure  <tsuna@lrde.epita.fr>

	More memory-tracking-related clean up.
	* include/kernel/ucomplaints.hh,
	* src/ucomplaints.cc,
	* src/userver.cc: Remove UERROR_MEMORY_OVERFLOW and
	UERROR_MEMORY_WARNING.

2007-07-26  Benoit Sigoure  <tsuna@lrde.epita.fr>

	Remove the memory tracking related code.
	* include/kernel/mem-track.hh: Remove.
	* Makefile.am,
	* include/kernel/uconnection.hh,
	* include/kernel/ustring.hh,
	* include/kernel/utypes.hh,
	* src/ubinary.cc,
	* src/ucommand.cc,
	* src/ucommandqueue.cc,
	* src/ueventhandler.cc,
	* src/uexpression.cc,
	* src/ufunction.cc,
	* src/ughostconnection.cc,
	* src/unamedparameters.cc,
	* src/uqueue.cc,
	* src/userver.cc,
	* src/ustring.cc,
	* src/uvalue.cc,
	* src/uvariable.cc,
	* src/uvariablelist.cc,
	* src/uvariablename.cc: Adjust.

2007-07-26  Thomas Moulard  <thomas.moulard@gmail.com>

	Handle unary negation.
	* src/object/atom.hh: Fix documentation.
	* src/runner/runner.cc,
	* src/runner/runner.hh: Handle unary negation.
	* src/runner/runner.hxx: Remove buggy include.

2007-07-26  mefyl  <mefyl@lrde.epita.fr>

	Handle literal strings.
	* src/runner/runner.cc,
	* src/runner/runner.hh: Here.

2007-07-26  mefyl  <mefyl@lrde.epita.fr>

	Handle literal lists.
	* src/object/fwd.hh: Add `list' to the primitive list.
	* src/uconnection.cc: Result printing moved ...
	* src/object/atom.hh,
	* src/object/atom.hxx: ... here, inside the new `print' method.
	* src/object/object.cc,
	* src/object/object.hh: Add the `print' method.
	* src/object/primitives.cc,
	* src/object/primitives.hh: Add list declaration and initialization.
	* src/runner/runner.cc,
	* src/runner/runner.hh: Handle literal lists.

2007-07-25  Akim Demaille  <akim@lrde.epita.fr>
	Clean a bit
	* src/object/atom.hh, src/object/atom.hxx (Atom::Atom): Don't take
	the arg as ref, as it prevents the type of the arg from being a ref.
	(value_get): Remove the non-const one.
	(code_traits, context_traits): Take a ref, not a pointer.
	(context_traits): Doesn't need to be const.
	* src/object/fwd.hh
	(APPLY_ON_ALL_PRIMITIVES_BUT_OBJECT, APPLY_ON_ALL_PRIMITIVES):
	Remove.
	(APPLY_ON_GLOBAL_PRIMITIVES_BUT_OBJECT)
	(APPLY_ON_GLOBAL_PRIMITIVES): Rename back as...
	(APPLY_ON_ALL_PRIMITIVES_BUT_OBJECT, APPLY_ON_ALL_PRIMITIVES):
	these, since we do not need the others
	* src/object/primitives.cc: Use cast instead of safe_cast + assert.
	Fix indentation and semicolon use.
	Comment changes.
	* src/runner/runner.cc: Adjust.
	* src/uconnection.cc: Ditto.

2007-07-24  Benoit Sigoure  <tsuna@lrde.epita.fr>

	Remove dead code.
	* src/userver.cc (work): #if 0 ... #endif.

2007-07-24  Benoit Sigoure  <tsuna@lrde.epita.fr>

	Code clean up in UServer.
	Remove useless memory checks.  Attempt to use accessors instead of
	public attributes.
	* include/kernel/userver.hh: Move inline code to the .hxx file.
	(ctor): Remove the 2nd argument
	(freeMemory).
	(initialization): Remove the objsolete method.
	(find_file, loadFile, saveFile): Use std::string.
	(memoryCheck): Remove.
	(addConnection, removeConnection, addAlias): Use references instead
	of pointers (because NULL pointers are unexpected there).
	(isRunningSystemCommands, setSystemCommand, getTag, getGroupTab,
	getFunctionTab, getObjTab, getFunctionBinderTab, getAliasTab,
	isDefChecking, setDefCheck, getObjWaitTab, getAliasTab,
	getVariableTab, getFunctionDefTab, getEventBinderTab,
	hasSomethingToDelete): New accessors.
	(unic): Rename as unique.
	* include/kernel/userver.hxx: New.
	* Makefile.am: Add new file.
	* src/object/Makefile.am: Use libkernel.la to build the tests
	(needed on my machine because UConnection::send is used).
	* src/object/object-test.hh: Don't declare a global UServer since
	libkernel.la provides one.
	* src/console.cc,
	* src/network/bsdnet/network.cc,
	* src/ucommand.cc,
	* src/uconnection.cc,
	* src/ueventhandler.cc,
	* src/uexpression.cc,
	* src/uobj.cc,
	* src/uobject.cc,
	* src/userver.cc,
	* src/uvalue.cc,
	* src/uvar.cc,
	* src/uvariable.cc,
	* src/uvariablename.cc: Adjust accordingly (use new accessors etc).

2007-07-24  Akim Demaille  <demaille@gostai.com>

	Implement echo
	* src/object/atom.hh, src/object/atom.hxx (value_get): Duplicate
	const and non const.
	* src/object/primitives.cc (context_class_echo): New.

2007-07-24  Akim Demaille  <demaille@gostai.com>

	echo as a symbol
	* src/parser/bison/utoken.l (echo): Use RETURN_OP.
	* src/parser/bison/ugrammar.y: Adjust.

2007-07-24  Benoit Sigoure  <tsuna@lrde.epita.fr>

	Prepare to handle AndExp.
	* src/parser/uparser.cc (parse_): Don't even look at YYDEBUG if
	ENABLE_DEBUG_TRACES is defined.
	* src/runner/runner.hh (operator()): Override for AndExp.
	* src/runner/runner.cc: Dummy (empty) implementation.
	* src/uqueue.hh (ctor),
	* src/ucommandqueue.hh (ctor): Mark as explicit.
	* src/userver.cc: Fix some comments.

2007-07-24  Akim Demaille  <demaille@gostai.com>

	Context is per connection
	Each connection must store its own rContext, otherwise we
	create it for each evaluation of a command, therefore keep the
	same one for all the connection life.
	* include/kernel/uconnection.hh (context_): New.
	* src/runner/runner.hh, src/runner/runner.hxx (context_): Take
	it as an rContext.
	* src/uconnection.cc (execute): Adjust.

2007-07-24  Akim Demaille  <demaille@gostai.com>

	Give details on failures
	* src/object/object.cc (lookup): Send a readable exception.

2007-07-24  mefyl  <mefyl@lrde.epita.fr>

	Build and pretty-print ListExp ast nodes.
	* dev/ast-pretty-printer-gen: Don't warn about unused variables.
	* src/ast/ast.yml: Add printer for ListExp.
	* src/parser/bison/ugrammar.y: Build ListExp ast node.

2007-07-24  Akim Demaille  <demaille@gostai.com>

	rContext
	* src/object/fwd.hh (APPLY_ON_ALL_PRIMITIVES_BUT_OBJECT)
	(APPLY_ON_ALL_PRIMITIVES): New.
	* src/object/atom.hh, src/object/atom.hxx (kernel/fwd.hh):
	Include to get UConnection.
	(context_traits): New.
	Fix Doc.
	(op<<(UConnection)): New.
	* src/object/object.hh, src/object/object.cc: Handle ALL
	primitives, not just GLOBAL.
	* src/object/primitives.cc (context_class_initialize): New.
	(root_classes_initialize): Call it.
	Use APPLY_ON_ALL_PRIMITIVES_*, since Context is to handle too.
	* src/runner/runner.hh, src/runner/runner.hxx (Runner::Runner):
	Take a UConnection as arg.
	(context_): New.
	(target): Use it.
	(rContext): New typedef.
	* src/uconnection.cc: Adjust Runner construction.

2007-07-24  Benoit Sigoure  <tsuna@lrde.epita.fr>

	Update externals.
	* configure.ac: List kernelteam@gostai.com.

2007-07-24  Akim Demaille  <demaille@gostai.com>

	ALL => GLOBAL
	* src/object/atom.hxx, src/object/fwd.hh, src/object/object.cc,
	* src/object/object.hh, src/object/primitives.cc
	(APPLY_ON_ALL_PRIMITIVES_BUT_OBJECT, APPLY_ON_ALL_PRIMITIVES):
	Rename as...
	(APPLY_ON_GLOBAL_PRIMITIVES_BUT_OBJECT, APPLY_ON_GLOBAL_PRIMITIVES):
	these.

2007-07-24  mefyl  <mefyl@lrde.epita.fr>

	Reduce code duplication. Use strings instead of char*.
	* src/parser/uparser.cc,
	* src/parser/uparser.hh: Use std::string instead of char*.
	  Add accessors for errors and warnings handling.
	* src/uconnection.cc,
	* src/uexpression.cc: Use the new interface for
	  errors and warnings handling.

2007-07-24  Akim Demaille  <demaille@gostai.com>

	Add k2 tests
	* tests-local.mk (TESTS): Extend it.

2007-07-24  mefyl  <mefyl@lrde.epita.fr>

	Report "^" as "**" in the scanner.
	* src/parser/bison/utoken.l: Here.

2007-07-24  Guillaume Deslandes  <deslandes@gostai.com>

	* src/object/object-test-primitives.cc: Remove extra arg.
	* src/object/primitives.cc: Restore argument indexes.

2007-07-23  Guillaume Deslandes  <deslandes@gostai.com>

	Fix argument index for method calls in objects
	* src/object/object-test-primitives.cc: Here.
	* src/object/primitives.cc: Add target.

2007-07-23  Thomas Moulard  <thomas.moulard@gmail.com>

	Add math primitives.
	* src/object/primitives.cc: Here.

2007-07-20  Akim Demaille  <demaille@gostai.com>

	function name args body
	* src/parser/bison/ugrammar.y: Recognize it.
	* tests-local.mk, Makefile.am: Reactivate the tests.
	IT DOES NOT WORK WELL, because recent changes in tests/
	made it less robust.

2007-07-20  Akim Demaille  <demaille@gostai.com>

	"Support" wait & noop
	* src/ast/ast.yml (YieldExp): Rename as...
	(Noop): this.
	* src/ast/all.hh: Adjust.
	* src/object/primitives.cc (object_class_wait): New.
	* src/parser/bison/ugrammar.y, src/parser/bison/utoken.l
	(wait): Store its symbol.
	Use it to implement it as a CallExp.
	Remove useless code.
	* src/uconnection.cc (execute): Display something only if there
	is something to display.

2007-07-20  Akim Demaille  <demaille@gostai.com>

	Fix again ast-nodes.mk generation
	* src/ast/Makefile.am: Use always the same name, with $(srcdir),
	so that Make realizes it must update it.

2007-07-20  Akim Demaille  <demaille@gostai.com>

	Fix make check
	* src/object/Makefile.am (LDADD): Add libast.
	* src/object/object-test.hh (urbiserver): New.

2007-07-20  Akim Demaille  <demaille@gostai.com>

	Activate function calls
	* src/parser/bison/ugrammar.y: Generalize the function call syntax.
	Delete lists that have been spliced.
	(new_exp): Return type is CallExp.
	(name): Type is CallExp.

2007-07-20  Akim Demaille  <demaille@gostai.com>

	Remove debug scafolding
	Thanks to Ted and Julian (Valgrind).
	* src/parser/bison/ugrammar.y: Activate dtors.
	* src/runner/runner.cc: Remove debug traces.
	* src/uconnection.cc (UConnection::execute): Deactivate delete.

2007-07-20  Guillaume Deslandes  <deslandes@gostai.com>

	Remove extra delete in uconnection.cc (execute)
	* src/uconnection.cc: here.

2007-07-20  Akim Demaille  <demaille@gostai.com>

	Warning: does not work!
	* src/object/atom.hxx (ast/pretty-printer.hh): Include.
	* src/parser/bison/ugrammar.y: Deactivate dtors.
	* src/runner/runner.cc: Add debug scafolding.
	* src/uconnection.cc, src/uexpression.cc: Do not free the Ast.

2007-07-20  Akim Demaille  <demaille@gostai.com>

	Prettify
	* src/ast/ast.yml (CallExp::printer): Don't display useless parens.
	* src/object/Makefile.am: Don't compile atom.cc, it's empty.
	* src/runner/runner.cc (CallExp): Initial attempt to call a Code.

2007-07-20  Akim Demaille  <demaille@gostai.com>

	Support function (but not yet calls)
	* src/ast/all.hh (function.hh): Include.
	* src/ast/ast.yml (AssignExp::printer): New.
	(FunctionDec): Rename as...
	(Function): this.
	Derive from Exp, not Dec: it does not have a name.
	Remove the "result" attribute, we are not typed.
	Add printer description.

	* src/object/fwd.hh: Tidy.
	(APPLY_ON_ALL_PRIMITIVES_BUT_OBJECT): Add code/Code.
	* src/object/atom.cc: Empty.
	* src/object/atom.hh, src/object/atom.hxx (code_traits): New.
	Use APPLY_ON_ALL_PRIMITIVES_BUT_OBJECT.
	(special_slots_dump): Use libport::deref since code is actually
	a pointer.
	* src/object/primitives.hh, src/object/primitives.cc
	(code_class, code_class_initialize): New.
	* src/parser/bison/ugrammar.y: Sort things together.
	(<symbols>): New type.
	Use it.
	(function <id> <args> { <expr> }): New.

	* src/runner/runner.hh, src/runner/runner.cc (Function):
	Preliminary support.

2007-07-20  Akim Demaille  <demaille@gostai.com>

	shutil.rm does not exist
	* dev/tools.py: Use os.remove.

2007-07-20  Akim Demaille  <demaille@gostai.com>

	Clean up
	* dev/ast_params.py: Support symbols_type.
	* dev/ast-clone-visitor-gen: Use tools.banner.
	* dev/ast-default-visitor-gen: Fix ctor layout.
	* dev/ast-nodes-gen: Use tools.lazy_install.

2007-07-20  Akim Demaille  <demaille@gostai.com>

	Fix lazy_overwrite
	* dev/tools.py (warning): Simplify.
	(lazy_overwrite): Do not recreate the file if it is not
	needed!

2007-07-20  Akim Demaille  <demaille@gostai.com>

	Fix dependency on ast-nodes.mk
	* src/ast/Makefile.am: Depend on nodes-mk.stamp since the
	generator is ast-nodes-mk-gen.

2007-07-20  Akim Demaille  <demaille@gostai.com>

	Improve ast-fwd-gen
	* dev/ast_params.py (fwd_hh_epilogue): New.
	* dev/ast-fwd-gen: Use it.
	Modernize.

2007-07-20  Akim Demaille  <demaille@gostai.com>

	Let all the classes be accessible
	* src/object/primitives.cc (root_classes_initialize): Register
	the root classes in Object.
	* src/parser/bison/ugrammar.y (new id): Properly clone the base
	class, not the Context.

2007-07-17  Akim Demaille  <demaille@gostai.com>

	new Object
	* src/object/primitives.cc (object_class_print)
	(object_class_clone, object_class_init): New.
	(object_class_initialize): Bind them.
	* src/parser/bison/ugrammar.y (new "id"): Run clone and init.

2007-07-17  Akim Demaille  <demaille@gostai.com>

	Connetion -> Context to please JC
	* src/object/primitives.cc, src/object/primitives.hh,
	* src/parser/bison/ugrammar.y, src/runner/runner.hxx: Do it.

2007-07-17  Akim Demaille  <demaille@gostai.com>

	merge -r 1332:1336 https://svn.gostai.com/svn/kernel1/trunk

	2007-07-17  Akim Demaille  <demaille@gostai.com>
	Fix warning output
	* src/uconnection.cc (received): Process the warnings similarly
	to the errors.
	Add a few PINGs.
	(UConnection::processCommand::morphed): Reduce its scope.

2007-07-17  Akim Demaille  <demaille@gostai.com>

	"Return" results
	* src/parser/bison/ugrammar.y: Set up.commandTree.
	* src/uconnection.cc (execute): Send back the result for
	floats only at the moment.

2007-07-17  Akim Demaille  <demaille@gostai.com>

	AX_*
	* configure.ac: Catch them.

2007-07-17  Akim Demaille  <demaille@gostai.com>

	merge -r 1320:1332 https://svn.gostai.com/svn/kernel1/trunk

	2007-07-17  Akim Demaille  <demaille@gostai.com>
	Clean up some UConnection::send
	* src/ucommand.cc: Show what I'd like to write.
	* src/uconnection.cc (sendPrefix): Factor.

	2007-07-17  Akim Demaille  <demaille@gostai.com>
	* src/ucommand.hh, src/ucommand.cc
	(UCommand_EXPR::execute_function_call): New.
	Extracted from...
	(UCommand_EXPR::execute_): here.
	Scope reduction.

2007-07-17  Akim Demaille  <demaille@gostai.com>

	Hook to the regular input mechanism
	* include/kernel/fwd.hh (ast::Ast): New.
	* include/kernel/uconnection.hh, src/uconnection.cc: No longer
	use UCommand, but rather ast::Ast.
	Adjust dependencies.
	Comment out obsolete code.
	(processCommand): Remove.
	(execute): Update to use the Ast.
	Comment the code for "binary commands".
	Fix the handling of warnings.
	* src/parser/uparser.hh (commandTree): Now an AST.
	* src/ucommand.cc: Comment out code that no longer makes sense.
	* src/uexpression.cc: Ditto.
	* src/userver.cc: Ditto.

2007-07-17  Akim Demaille  <demaille@gostai.com>

	* src/parser/bison/ugrammar.y (EVALUATE): Simplify.

2007-07-17  Akim Demaille  <demaille@gostai.com>

	We do use bison 2.3a+
	* src/parser/bison/flex-lexer.hh: Remove useless includes.

2007-07-17  Akim Demaille  <demaille@gostai.com>

	Initial support for assignment
	* src/ast/ast.yml (AssignExp): Rename members.
	* src/parser/bison/ugrammar.y: An lvalue has 1 argument: the
	current object.
	* src/runner/runner.hh, src/runner/runner.hxx (target): New.
	* src/runner/runner.hh, src/runner/runner.cc (AssignExp): New.
	(CallExp): Activate only if it has to be activated.

2007-07-17  Guillaume Deslandes  <deslandes@gostai.com>

	Put Target as first arg for CallExp
	* src/ast/ast.yml (CallExp): remove target.
	* src/parser/bison/ugrammar.y (CallExp): use target as arg[0].
	* src/runner/runner.cc: use aeg[0] as target.

2007-07-17  Akim Demaille  <demaille@gostai.com>

	Revamp the handling of lvalues
	The current grammar is way too hard to transform to support
	several kinds of lvalues, including with messages.  The following
	shows the problem:

	%%
	target: /* empty */
	      | expr "."

	name: target "identifier"

	expr: name
	    | target "identifier" "(" ")"
	    | "%" name

	This grammar has a reduce/reduce conflict: on "% id .", the
	parser does not know whether it will read "% id . id", in
	which case it should reduce "name -> expr" to "% _expr ._ id"
	-> "% _target id_" -> "_% var_" -> "expr", or read "_% name_ . id ()"
	-> "_expr ._ id ()" -> "_target id ()_" -> expr.  The grammar is
	not ambiguous, but it is not LR.  Of course GLR would do, but
	we try to avoid it.

	So it is decided that lvalue will be basically *parsed* as
	any kind of expr, but a run time check during the parsing
	(in the action) will select only those that we consider as
	value lvalues.

	* src/ast/ast.yml (AssignExp): The lhs is a CallExp.
	* src/parser/bison/ugrammar.y (rvalue): Remove, use only expr.
	(libport::deref): Use it to print pointers, so that even if they
	are null, we don't dump core.
	Use lexical_cast.
	(lvalue): Now a CallExp.
	Assign all its former rules to expr, introduce a new one that
	filters Expr* that are correct.

2007-07-17  Akim Demaille  <demaille@gostai.com>

	Grammar clean up
	* src/parser/bison/ugrammar.y: Let foreach use a single identifier,
	not a complex name.
	Group derive stuff together.
	Remove dead comment.

2007-07-16  Guillaume Deslandes  <deslandes@gostai.com>

	* src/kernel.mk: Add include dir for UObject headers.

2007-07-16  Akim Demaille  <demaille@gostai.com>

	merge -r 1298:1320 https://svn.gostai.com/svn/kernel1/trunk

	2007-07-16  Akim Demaille  <demaille@gostai.com>
	Nuke keywords that are not used
	* src/parser/bison/ugrammar.y, src/parser/bison/utoken.l: Remove
	keyword that are scanned at all, or not used anywhere in the
	grammar.
	Some (e.g., "stop" and "switch") actually used to be specific
	terminals, but they are now part of a wider family (OPERATOR_ID,
	TOK_NUMBER).

	2007-07-16  Akim Demaille  <demaille@gostai.com>
	Remove dead keyword
	* configure.ac: Set version.
	* src/parser/bison/ugrammar.y (TOK_EXPRBLOCK): Remove, useless.
	* src/uconnection.cc: Space changes.

	2007-07-13  Akim Demaille  <demaille@gostai.com>
	merge -r 1266:1300 https://svn.gostai.com/svn/kernel1/branches/1.0

	2007-07-13  Akim Demaille  <demaille@gostai.com>
	Fix ''d
	* src/parser/bison/ugrammar.y: Actually, it's 'dd.

2007-07-16  Akim Demaille  <demaille@gostai.com>

	Use includes
	* src/parser/bison/ugrammar.y: Remove useless includes.
	(''d): Actually it's named...
	('dd): this.

2007-07-16  Akim Demaille  <demaille@gostai.com>

	Remove debug scafolding
	* src/parser/bison/ugrammar.y (new_bin): Here.

2007-07-16  Akim Demaille  <demaille@gostai.com>

	Fix and simplification
	* src/parser/bison/ugrammar.y (<exprs>): Fix its printer.
	(expr.opt): Use it for emit.

2007-07-16  Akim Demaille  <demaille@gostai.com>

	Factor effective arguments
	* src/parser/bison/ugrammar.y (args): New.
	Use it where it factors the grammar without changing it.

2007-07-16  Akim Demaille  <demaille@gostai.com>

	Class instantiations are regular expressions
	* src/parser/bison/ugrammar.y (stmt): Move the special
	"class" instantiation to...
	(expr): here.
	The actions are still to write.

2007-07-16  Akim Demaille  <demaille@gostai.com>

	Bind shutdown and reboot
	* src/object/primitives.hh, src/object/primitives.cc
	(connection_class): New.
	(object_class_initialize): Bind to Object, not Float.
	* src/parser/bison/utoken.l (reboot, shutdown): No longer special.
	* src/parser/bison/ugrammar.y (expr): The printer should not
	evaluate.
	(stmt, lvalue, rvalue, expr): Pass the $1 where appropriate.
	* src/runner/runner.cc (CallExp): Default target is Connection.

2007-07-16  Akim Demaille  <demaille@gostai.com>

	Factor
	* src/parser/bison/ugrammar.y (new_exp): Factor the two
	implementations.

2007-07-16  Akim Demaille  <demaille@gostai.com>

	Avoid undefined values
	* src/parser/bison/ugrammar.y: Actions not defined should set
	the result to 0 to avoid stupid debugging sessions.
	(OPERATOR, OPERATOR_ID, OPERATOR_ID_PARAM, OPERATOR_VAR)
	(BINDER): Now use a Symbol for them.
	* src/parser/bison/utoken.l: Adjust their scanning.

2007-07-16  Akim Demaille  <demaille@gostai.com>

	Make first compilation easier
	* src/ast/Makefile.am: If location.hh is not generated, ask for it.
	* src/parser/bison/bison.mk (generate-parser): New, a hook for
	the previous Makefile.

2007-07-13  Akim Demaille  <demaille@gostai.com>

	libport/Makefile.am
	* Makefile.am: Use it.

2007-07-13  Akim Demaille  <demaille@gostai.com>

	merge -r 1269:1298 https://svn.gostai.com/svn/kernel1/trunk

	2007-07-13  Akim Demaille  <demaille@gostai.com>
	Remove incorrect nonterminal aliases
	* src/urbi/trunk/kernel1/src/parser/bison/ugrammar.y: Remove
	explicit strings that were made to be aliases for terminals,
	but it is not accepted but Bison like this, it believes they
	are fresh tokens.

2007-07-13  Akim Demaille  <demaille@gostai.com>

	Tidy grammar
	* src/parser/bison/ugrammar.y: Reorder some rules.
	Remove the strings that Bison interprets as tokens, not aliases
	for nonterminals.

2007-07-13  Akim Demaille  <demaille@gostai.com>

	More primitives
	* src/object/primitives.cc: Add shutdown and reboot primitives.
	Unfortunately not yet callable.

2007-07-13  Akim Demaille  <demaille@gostai.com>

	Upgrade grammar
	* src/parser/bison/ugrammar.y: Remove all types, use <expr> instead.
	(new_exp): Activate and use it.

2007-07-13  Guillaume Deslandes  <deslandes@gostai.com>

	Add primitives for floats
	* src/object/primitives.cc: Add operators and base functions.

2007-07-13  Guillaume Deslandes  <deslandes@gostai.com>

	* all.hh: Remove include of ast/op-exp.hh.

2007-07-13  Akim Demaille  <demaille@gostai.com>

	operator<< for slot_type
	* src/object/object.hh (slot_type): Define directly instead of
	asking slots_type::value_type.
	(operator<<): New one for slot_type.
	* src/object/object.hxx: Implement it.
	* src/object/object.cc: Use it.

2007-07-13  Akim Demaille  <demaille@gostai.com>

	Remove OpExp
	* src/ast/ast.yml (OpExp):
	Remove, handled by CallExp now.
	* src/object/atom.hxx, src/object/object.cc,
	* src/runner/runner.cc:
	Space changes.
	Use `=' to report slots.

2007-07-13  Akim Demaille  <demaille@gostai.com>

	Runner::CallExp
	* src/runner/runner.cc (CallExp): Actually call the primitive.

2007-07-13  Akim Demaille  <demaille@gostai.com>

	Fix the definition of the slots of the primitive classes
	Here's the catch: I was using the operator[] to define the
	type of each base class, but operator[] updates the slots, i.e.,
	it first looks for the slot in the hierarchy, and then updates
	it!  As a result, it was only the version of Object that was
	changed several times, and every other class was pointing to it.
	* src/object/fwd.hh: Simplify.

	* src/object/object.cc, src/object/object.hh, src/object/object.hxx
	(set_slot, update_slot, remove_slot): Rename as...
	(slot_set, slot_update, slot_remove): these.
	Use BOOST_FOREACH.
	* src/object/primitives.cc: Don't put in the anonymous namespace
	what must be visible from other compilation units.
	Use slot_set.
	* src/object/object-test-primitives.cc: Add missing dereferencing.
	* src/object/object-test-slot.cc: Adjust.

2007-07-13  Akim Demaille  <demaille@gostai.com>

	Improve primitive support
	* src/object/fwd.hh (APPLY_ON_ALL_PRIMITIVES_BUT_OBJECT)
	(APPLY_ON_ALL_PRIMITIVES, objects_type, primitive_type): New.
	Use these macros where possible to factor the list of primitives.
	(primitive): A new kind of Atom.
	* src/object/atom.cc, src/object/atom.hh, src/object/atom.hxx:
	Move the declaration of the float_class primitives to...
	* src/object/primitives.hh, src/object/primitives.cc: Here.
	(primitive_traits): New.
	* src/object/object.cc, src/object/object.hh: Adjust.
	* src/object/object-test-primitives.cc: Ditto.

2007-07-13  Akim Demaille  <demaille@gostai.com>

	Fix the initialization of the base class objects
	* src/object/primitives.hh, src/object/primitives.cc: New, taken
	from...
	* src/object/object.cc, src/object/object.hh, src/object/object.hxx:
	Here.
	* src/object/Makefile.am: Adjust.
	* src/object/primitives.hh, src/object/primitives.cc
	(root_classes_initialize, root_classes_initialized): New.
	* src/object/object.cc, src/object/object.hh, src/object/object.hxx:
	Use some assertions.
	More is needed.
	Use BOOST_FOREACH (it's cool!).
	(id_dump): Use directly the String value instead on relying on the
	behavior of operator<<.
	* src/object/atom.hxx (primitives.hh): Include.

2007-07-13  Akim Demaille  <demaille@gostai.com>

	Don't run the tests
	K2 is far from being ready for it.
	* Makefile.am (SUBDIRS): Remove tests for the time being.

2007-07-13  Akim Demaille  <demaille@gostai.com>

	* src/ast/ast.yml (CallExp::printer): Fix it.

2007-07-12  Akim Demaille  <akim.demaille@gmail.com>

	Fix pretty printing of CallExp
	* src/ast/ast.yml: Do not output the '.' when there is no target.

2007-07-12  mefyl  <mefyl@lrde.epita.fr>

	Test pointers before dereferencing them in pretty-printer generator.
	* dev/ast-pretty-printer-gen: Here.
	* src/ast/ast.yml: Replace now useless hack.

2007-07-12  Akim Demaille  <akim.demaille@gmail.com>

	Use "type" just as IO does
	* src/object/object.hh, src/object/object.cc (lookup_set_type): Now
	const.
	(lookup): Now const too.
	(lookup): New, not const.
	(id_lookup): New.
	Use "type", not "name".
	* src/object/object-test-lookup.cc, src/object/object-test-parent.cc,
	* src/object/object-test-slot.cc, src/object/object-test.cc:
	Use "type", not "name".

2007-07-12  mefyl  <mefyl@lrde.epita.fr>

		merge -r 1261:1269 https://svn.gostai.com/svn/kernel1/trunk
	2007-07-12  mefyl  <mefyl@lrde.epita.fr>
	Update the test suite external.

	2007-07-12  mefyl  <mefyl@lrde.epita.fr>
	merge -r 1259:1266 https://svn.gostai.com/svn/kernel1/branches/1.0

	2007-07-12  mefyl  <mefyl@lrde.epita.fr>
	Warn on use of operator ^. Add operator **.
	* src/parser/uparser.cc,
	* src/parser/uparser.hh: Add a mehod to emit warnings.
	* src/parser/bison/utoken.l: Emit warnings on ^.
	Scan ** as exponent operator.
	* src/uconnection.cc,
	* src/uexpression.cc: Report warnings through the connection.

2007-07-12  Akim Demaille  <akim.demaille@gmail.com>

	CallExp::printer
	* src/ast/ast.yml (CallExp::printer): Output the target.
	* src/object/atom.hh: Space changes.

2007-07-12  Akim Demaille  <akim.demaille@gmail.com>

	Add some primitives for Floats
	* src/object/fwd.hh (float_traits, Float, rFloat, integer_traits)
	(Integer, rInteger, string_traits, String, rString): Fwd decl
	or declare them.
	* src/object/atom.cc, src/object/atom.hh, src/object/atom.hxx:
	(kind_type, string_of): New.
	(kind_get): Now return the kind, not a string.
	* src/object/object.cc, src/object/object.hh, src/object/object.hxx:
	(float_class_add, float_class_div, float_class_mul, float_class_sub):
	New.

	* src/object/object-test-primitives.cc: New.
	* src/object/Makefile.am: Adjust.

2007-07-12  mefyl  <mefyl@lrde.epita.fr>

	merge -r 1216:1261 https://svn.gostai.com/svn/kernel1/trunk
	2007-07-12  mefyl  <mefyl@lrde.epita.fr>
	Fix previous patch: use automerge.
	* .automerge: Update.

	2007-07-12  mefyl  <mefyl@lrde.epita.fr>
	Fix logic operators precedence.
	* src/parser/bison/ugrammar.y: Here.

2007-07-12  Akim Demaille  <akim.demaille@gmail.com>

	clone
	* src/object/object-test-parent.cc: Try using clone.
	* src/object/object.hh, src/object/object.hxx,
	* src/object/object.cc (clone): New.
	(new_object_class, new_float_class): New.
	(object_class, float_class): New.
	Unused for the time being.

2007-07-12  mefyl  <mefyl@lrde.epita.fr>

	Handle pointer attributes and blocks of code insertion in pretty-printer generator.
	* dev/ast-pretty-printer-gen: Here.
	* src/ast/ast.yml: Document.
	* dev/ast.py: Add method to lookup a node attribute.
	* src/ast/Makefile.am: Fix filename error.

2007-07-12  Akim Demaille  <akim.demaille@gmail.com>

	CallExp: optional target
	* src/ast/ast.yml: The CallExp can have an empty target.
	Disable the printing of the target, as the infrastructure is
	not ready yet.
	* src/parser/bison/ugrammar.y: Adjust.

2007-07-12  Akim Demaille  <akim.demaille@gmail.com>

	Operators are syntactic sugar for method calls
	* dev/ast-pretty-printer-gen: We now use more libport tools.
	* src/ast/ast.yml (CallExp): Provide a printer.
	* src/parser/bison/utoken.l (RETURN_OP): New.
	Use it for binary operators for a start.
	* src/parser/bison/ugrammar.y (take): Move higher to make it
	usable ealier.
	(new_exp): Use CallExp instead of OpExp.
	(TOK_BANG, TOK_PERCENT, TOK_STAR, TOK_PLUS, TOK_MINUS)
	(TOK_DIV, TOK_EXP, TOK_EQU, TOK_GTH, TOK_LEQ, TOK_LTH, TOK_PEQ)
	(TOK_NEQ, TOK_GEQ, TOK_DEQ, TOK_REQ): Use their symbol value.

2007-07-11  Guillaume Deslandes  <deslandes@gostai.com>

	Handle hirarchy loop case
	FIXME: Hierarchy loops induce mem leaks (due to ref counting)
	* object-test-lookup.cc: Test hirarchy loops.
	* object.cc: Add lookup wrapper.
	* object.hh: Idem.

2007-07-11  Akim Demaille  <demaille@gostai.com>

	CallExp
	* src/ast/ast.yml (CallExp): The name called is a Symbol.
	* src/parser/bison/ugrammar.y: Let "(" have precedence over "!".
	Remove dead %union definitions.
	Use exps_type for exprs.
	Add empty actions to silence some Bison warnings.
	Change the syntax of function calls to take a identifier as
	name, not an expression.
	(exprs): Implement.

2007-07-11  Guillaume Deslandes  <deslandes@gostai.com>

	Add slot handling to Object
	* Makefile.am: Add test files and programs.
	* object-test-lookup.cc: New.
	* object-test-parent.cc: New.
	* object-test-slot.cc: New.
	* object-test.cc: Split into several files.
	* object-test.hh: New.
	Some useful macros for testing
	* object.cc (lookup): return rObject, add catch if not found.
	* object.hh: Add slot handling methods.
	* object.hxx (operator[]): Use lookup. Create slot if needed.
	(update_slot): New. Use lookup.
	(set_slot): New. Use local slot. Create slot if needed.
	(remove_slot): New. Remove local slot.

2007-07-11  Akim Demaille  <demaille@gostai.com>

	Clean and update
	* dev/ast-fwd-gen: Remove dead code.
	Use tools.
	Remove useless imports.

2007-07-11  Akim Demaille  <demaille@gostai.com>

	Start running
	* src/parser/bison/ugrammar.y (EVALUATE): Scafolding to run
	the runner.
	Use it in a couple of places.
	* src/runner/runner.cc, src/runner/runner.hh (eval): New.
	(result, operator()): New.
	* src/runner/runner.hxx: Fix missing inlines.

2007-07-11  Akim Demaille  <demaille@gostai.com>

	Add missing inline
	* src/ast/ast.yml: For inline code.

2007-07-11  Akim Demaille  <demaille@gostai.com>

	* dev/ast-default-visitor-gen: Do not output default visits for abstract nodes.
	* dev/ast-nodes-gen: Comment changes.

2007-07-11  Akim Demaille  <demaille@gostai.com>

	Minor improvements
	* dev/ast-visitor-gen: Use C++ comments.
	Use lazy_install and banner.

2007-07-11  Akim Demaille  <demaille@gostai.com>

	Recurse in src last
	* src/Makefile.am (SUBDIRS): Restore the correct order.
	The issue we are trying to workaround is the fact that libport
	must be compiled first.  This can't be done properly until
	libport features its own Makefile.am, which is what I tried to
	avoid until now to try to save a few autotool cycles.

2007-07-11  Akim Demaille  <demaille@gostai.com>

	Factor default-visitor generation
	* dev/ast-default-visitor-gen: Use newer routines from tools.
	Fix some Doxygen tags.

2007-07-11  Guillaume Deslandes  <deslandes@gostai.com>

	* bootstrap: Fix python call for ast generation..

2007-07-11  Akim Demaille  <demaille@gostai.com>

	Pretty-print an OpExp
	* src/ast/ast.yml (OpExp): Implement the pretty-printer.

2007-07-11  Akim Demaille  <demaille@gostai.com>

	Improve dev/ framework
	* dev/tools.py (lazy_install): New.
	* dev/ast-clone-visitor-gen, dev/ast-default-visitor-gen,
	* dev/ast-fwd-gen, dev/ast-graph-gen, dev/ast-nodes-gen,
	* dev/ast-pretty-printer-gen, dev/ast-visitor-gen: Use it.
	Use tools.error to issues errors.
	* dev/ast-nodes-mk-gen: Be like the others: create the file,
	don't output on stdout
	* src/ast/Makefile.am: Adjust.
	Now there is also the stamp system that prevents useless Automake
	invocations.

2007-07-11  Akim Demaille  <demaille@gostai.com>

	Improve messages
	* dev/ast.py: Improve warnings and errors.

2007-07-11  Akim Demaille  <demaille@gostai.com>

	Fix identification
	* configure.ac: .

2007-07-10  Guillaume Deslandes  <deslandes@gostai.com>

	Add parent list and lookup method
	* object-test.cc: Test new features.
	* object.cc (lookup) : New, depth first version.
	(special_slots_dump) : Print parents.
	* object.hh: Add typedefs and methods for parents.
	Add method for lookup.
	* object.hxx (parent_add) : New, add parent to object
	(parent_remove) : New, remove parent from object.

2007-07-09  Akim Demaille  <demaille@gostai.com>

	Make debug traces more io like
	* src/object/object.cc (dump): Include the address.

2007-07-09  Guillaume Deslandes  <deslandes@gostai.com>

	* fwd.hh: Add undef for DECLARE.

2007-07-09  Guillaume Deslandes  <deslandes@gostai.com>

	Reorder subdirs in src/Makefile.am
	* Makefile.am: Reorder subdirs, '.' comes firt.

2007-07-09  Akim Demaille  <demaille@gostai.com>

	More object-test
	* src/object/object-test.cc: Strengthen.

2007-07-09  Akim Demaille  <demaille@gostai.com>

	Factor print and rename it as dump
	* src/object/atom.cc, src/object/atom.hh, src/object/atom.hxx,
	* src/object/object.cc, src/object/object.hh, src/object/object.hxx
	(print): Rename as...
	(dump): this, to avoid SWIG problems.
	Call special_slots_dump and kind_get
	(special_slots_dump, kind_get): New.
	(prefix): Rename as...
	(kind): this.
	* src/object/object-test.cc: Strengthen.

2007-07-09  Akim Demaille  <demaille@gostai.com>

	object::Object
	* src/object/atom.cc, src/object/atom.hh, src/object/atom.hxx: New.
	* src/object/fwd.hh: Adjust.
	* src/kernel.mk, src/object/Makefile.am: Adjust.
	* src/Makefile.am: Adjust.
	* src/object/object-test.cc: New.
	* src/object/object.hxx: Add missing inlines.
	(print): Move from here, to...
	* src/object/object.cc: here.

2007-07-09  Guillaume Deslandes  <deslandes@gostai.com>

	Fix ast.yml type error on TagOpExp, update svn:ignore
	* src/ast/ast.yml: 'tag' attribute of TagOpExp is
	of type Exp* not Tag*.

2007-07-09  Akim Demaille  <demaille@gostai.com>

	object::Object
	* configure.ac: Automake 1.10.
	(src/object): New directory.
	* src/Makefile.am: Ditto.
	* src/object/Makefile.am, src/object/fwd.hh, src/object/object.cc,
	* src/object/object.hh, src/object/object.hxx: New.
	* src/runner/runner.hh: Remove useless includes.
=======
2007-07-24  Thomas Moulard  <thomas.moulard@gmail.com>

	Restore crushed modifications.
        (crushed while merging boost-thread branch into trunk in r1341)
	* configure.ac,
	* include/kernel/uvariable.hh,
	* src/Makefile.am,
	* src/parser/bison/ugrammar.y,
	* src/parser/bison/utoken.l,
	* src/ucommand.cc,
	* src/ucommand.hh,
	* src/uconnection.cc,
	* src/uexpression.cc: Here.

2007-07-24  Guillaume Deslandes  <deslandes@gostai.com>

	merge -r 1362:1367 https://svn.gostai.com/svn/kernel1/branches/1.0

2007-07-23  Guillaume Deslandes  <deslandes@gostai.com>

	Use UConnection as a stream
	This still needs cleaning.
	It will be done after more intensibve testing.
	* include/kernel/ucomplaints.hh (message): New. Unify functions for
	error and warning messages.
	* include/kernel/uconnection.hh: .
	* src/network/bsdnet/connection.cc: Fixed prototypes.
	(endline): Moved implementation from UConnection here.
	* Src/network/bsdnet/connection.hh: Idem.
	* src/parser/bison/ugrammar.y: Fixed calls.
	* src/ucommand.cc: .
	* src/ucomplaints.cc (messages): New. Static array for messages.
	(message): New. Unified function.
	* src/uconnection.cc: Fixed calls.
	* src/uexpression.cc: Fixed calls.
	* src/ughostconnection.cc: Fixed prototypes.
	(endline): Moved implementation from UConnection here.
	* src/ughostconnection.hh: Idem.
	* src/uobj.cc: Fixed calls.
	* src/uobject.cc: Fixed calls.
	* src/userver.cc: Fixed calls.
	* src/uvalue.cc: Fixed prototypes and calls.
	* src/uvariable.cc: Fixed calls.

2007-07-23  mefyl  <mefyl@lrde.epita.fr>

	merge -r 1340:1362 https://svn.gostai.com/svn/kernel1/branches/1.0

	2007-07-23  mefyl  <mefyl@lrde.epita.fr>
	Use '**' instead of '^'. Update tests external.
	* src/parser/bison/ugrammar.y: Use '**' instead of '^' in the grammar.
	* tests-local.mk: Do not check new tests from trunk which fail.

2007-07-19  Thomas Moulard  <thomas.moulard@gmail.com>

	Merge boost-thread, 1.0 into trunk.
	* .automerge: Update revision.
	* ChangeLog,
	* Makefile.am,
	* configure.ac,
	* include/kernel/blockmemorymanager.hh,
	* include/kernel/uconnection.hh,
	* include/kernel/userver.hh,
	* include/kernel/uvariable.hh,
	* src/Makefile.am,
	* src/memorymanager/memorymanager.cc,
	* src/network/bsdnet/network.cc,
	* src/parser/bison/ugrammar.y,
	* src/parser/bison/utoken.l,
	* src/ucommand.cc,
	* src/ucommand.hh,
	* src/uconnection.cc,
	* src/uexpression.cc,
	* src/userver.cc: Import branches.

	Automerge: svn merge -r 1186:1340 https://svn.gostai.com/svn/kernel1/branches/1.0

	2007-07-13  Akim Demaille  <demaille@gostai.com>

	Fix ''d
	* src/parser/bison/ugrammar.y: Actually, it's 'dd.

	2007-07-12  mefyl  <mefyl@lrde.epita.fr>

	Warn on use of operator ^. Add operator **.
	* src/parser/uparser.cc,
	* src/parser/uparser.hh: Add a mehod to emit warnings.
	* src/parser/bison/utoken.l: Emit warnings on ^.
		Scan ** as exponent operator.
	* src/uconnection.cc,
	* src/uexpression.cc: Report warnings through the connection.

	2007-07-12  mefyl  <mefyl@lrde.epita.fr>
>>>>>>> cf92060d

2007-07-09  Akim Demaille  <demaille@gostai.com>

	Fix kernel.mk
	* src/kernel.mk (AM_CPPFLAGS): $(uobject_srcdir) is defined
	in src/Makefile.am only, although kernel.mk is used in several
	places, so open code its value here.
	A better and longer implementation might add a new uobject/*.mk
	file just to define this variable.  Probably overkill.

2007-07-09  Akim Demaille  <demaille@gostai.com>

	Upgrade pretty-print generation
	* dev/ast-nodes-gen (print_guard_open, print_guard_close)
	(print_banner): Take the file as argument.
	Don't change the current stdout.
	* dev/ast-pretty-printer-gen: Use them.
	Create an hxx file.
	* dev/tools.py (banner): New.
	(print_banner): Use it.
	* src/ast/Makefile.am: Adjust.

<<<<<<< HEAD
2007-07-09  Akim Demaille  <demaille@gostai.com>

	merge -r 1189:1216 https://svn.gostai.com/svn/kernel1/trunk

	2007-07-09  Akim Demaille  <demaille@gostai.com>
	merge -r 1186:1213 https://svn.gostai.com/svn/kernel1/branches/1.0

=======
>>>>>>> cf92060d
	2007-07-01  Jean-Christophe Baillie  <baillie@gostai.com>

	This time, we use a cache mechanism to hold the current cycle variable
	value.

	Fix ticket #111 (again).
	* src/ucommand.cc: use cyclevalue with a cache mechanism to initialize
	startval.
	* src/uvariable.cc: init cycleBeginTime to an impossible value (-1).
	* src/uvariable.hh: declare cycleBeginTime and cyclevalue.

	2007-07-01  Jean-Christophe Baillie  <baillie@gostai.com>

	This is a backward move that reintroduces ticket 111, but it will fix
	a much bigger problem where Aldeb is currently stuck. A future better
	fix of 111 is on the way.

	Fix bug aldeb before robocup.
	* src/ucommand.cc: reset old code.

	2007-07-01  Jean-Christophe Baillie  <baillie@gostai.com>

	UVar::reset can be used to set both the value and the previousval of a
	UVariable, which does a "deep" reset of this value.

	add support for UVar::reset.
	* src/uvar.cc: done.

<<<<<<< HEAD
	2007-07-06  Akim Demaille  <demaille@gostai.com>
=======
2007-07-13  Thomas Moulard  <thomas.moulard@gmail.com>

	Fix compilation flags.
	* src/Makefile.am: Remove pthreads flags.
	* src/network/bsdnet/network.cc: Fix return type.

2007-07-13  Thomas Moulard  <thomas.moulard@gmail.com>

	Fix mutex in UServer.
	* include/kernel/userver.hh: Change mutex into recursive_mutex.
	* src/uconnection.cc: Idem.
	* src/userver.cc: Idem.

2007-07-12  Thomas Moulard  <thomas.moulard@gmail.com>

	Fix mutex order.
	* src/uconnection.cc: Here.

2007-07-12  Thomas Moulard  <thomas.moulard@gmail.com>

	Replace mutexes in UConnection.
	* include/kernel/uconnection.hh: Replace treeLock by treeMutex.
	* src/uconnection.cc: Idem.
	* src/userver.cc: Idem.

2007-07-12  Thomas Moulard  <thomas.moulard@gmail.com>

	Fix missing mutex.
	* include/kernel/uconnection.hh: Remove obsolete mutexes.
	* src/uconnection.cc: Add missing mutex.

2007-07-12  Thomas Moulard  <thomas.moulard@gmail.com>

	Replace mutexes in memory manager.
	* include/kernel/blockmemorymanager.hh: Here.
	* src/memorymanager/memorymanager.cc: Here.
	* include/kernel/uconnection.hh: Fix missing include.

2007-07-12  Thomas Moulard  <thomas.moulard@gmail.com>

	Fix mutexes.
	* include/kernel/uconnection.hh: Add mutex.
	* include/kernel/userver.hh: Idem.
	* src/uconnection.cc:
	Use mutexes defined in the classes UConnection and UServer.

2007-07-12  Thomas Moulard  <thomas.moulard@gmail.com>

	Replace libport locks by boost mutexes.
	* include/kernel/uconnection.hh: Remove inheritance from Lockable.
	* src/uconnection.cc:
	Replace libport's BlockLocks by boost's scopedLocks.

2007-07-10  Thomas Moulard  <thomas.moulard@gmail.com>

	Remove dead code.
	* src/network/bsdnet/network.cc: Here.

2007-07-10  Thomas Moulard  <thomas.moulard@gmail.com>

	Use Boost.Thread in network.
	* src/network/bsdnet/network.cc: Here.
	* src/Makefile.am: Add boost parameters into
			   CXXFLAGS and LDFLAGS.

2007-07-10  Thomas Moulard  <thomas.moulard@gmail.com>

	Check that Boost.Thread is available
	* configure.ac: Add Boost.Thread check.

2007-07-06  Akim Demaille  <demaille@gostai.com>

>>>>>>> cf92060d
	* include/kernel/utypes.hh: Use libport::hash_map.

	2007-07-06  Akim Demaille  <demaille@gostai.com>
	Formatting changes
	* src/ucommand.cc: here.

	2007-07-06  Akim Demaille  <demaille@gostai.com>
	Coding style
	* src/ucommand.cc: Prefer for to while.
	Reduce scopes.
	Formatting changes.

	2007-06-26  Akim Demaille  <demaille@gostai.com>
	Var scope
	* src/userver.cc (globalDelete): Move to...
	* src/parser/bison/ugrammar.y: here, as static.

2007-07-09  Akim Demaille  <demaille@gostai.com>

	Add Runner framework
	* src/runner/Makefile.am, src/runner/runner.cc,
	* src/runner/runner.hh, src/runner/runner.hxx: New.
	* configure.ac, src/Makefile.am: Adjust.

2007-07-06  Akim Demaille  <demaille@gostai.com>

	Less includes
	* dev/ast-pretty-printer-gen: Optimize the includes.

2007-07-06  Akim Demaille  <demaille@gostai.com>

	Fix Semicolon pretty printing
	* src/ast/ast.yml: here.

2007-07-06  Akim Demaille  <demaille@gostai.com>

	Fix pretty-printer generator
	* dev/ast-pretty-printer-gen: Do not declare a formal arg name
	if you don't use it.
	Use a shorter name.

2007-06-26  mefyl  <mefyl@lrde.epita.fr>

	Fix pretty-printer generator.
	* src/ast/ast.yml: Document. Use Yaml list instead of
	semicolon-separated list.
	* dev/ast-pretty-printer-gen: Adapt.

2007-06-26  Akim Demaille  <demaille@gostai.com>

	YieldExp
	* src/ast/ast.yml (YieldExp): New.
	Complete a few printers.
	* src/ast/all.hh: Adjust.
	* src/parser/bison/ugrammar.y: Use it.

2007-06-26  Akim Demaille  <demaille@gostai.com>

	Fix dependencies
	* src/ast/Makefile.am (ast.stamp): Rename as...
	(nodes.stamp): this, to match the generator name.

2007-06-26  Akim Demaille  <demaille@gostai.com>

	Fix operator << generation
	* dev/ast-pretty-printer-gen: Put it in the ast namespace.

2007-06-26  Akim Demaille  <demaille@gostai.com>

	Fix warnings
	* dev/ast.py: "default" is a valid Node attribute.

2007-06-26  Akim Demaille  <demaille@gostai.com>

	Finish the pretty printer
	* dev/ast-pretty-printer-gen: Provide a ctor and dtor.
	(PrettyPrinter::ostr_): Let it be a reference.

2007-06-26  Akim Demaille  <demaille@gostai.com>

	More AST generation
	* dev/ast-default-visitor-gen: New.
	* dev/ast-pretty-printer-gen: Fix some errors.
	Don't output a pretty printing rule if there is none.
	Derive from the default visitor rather than the (empty) visitor.
	Provide an operator<<.
	* src/ast/Makefile.am: Factor the generation rules using %-rules.
	* src/ast/all.hh: Include pretty-printer.hh.
	* src/ast/ast.yml: More doc.
	* src/ast/default-visitor.hh, src/ast/default-visitor.hxx: Remove.
	Now generated.

2007-06-26  Akim Demaille  <demaille@gostai.com>

	delete globalDelete
	* src/userver.cc, src/parser/bison/ugrammar.y (globalDelete):
	Remove.
	Also, comment changes.

2007-06-26  Akim Demaille  <demaille@gostai.com>

	Merge command and statement into stmt
	* src/parser/bison/ugrammar.y (statement, command): Merge into...
	(stmt): this.
	(commands): Rename as...
	(stmts): this.
	(TOK_EXPRBLOCK, EXPRBLOCK): Remove, unused.

2007-06-26  Akim Demaille  <demaille@gostai.com>

	merge -r 1187:1189 https://svn.gostai.com/svn/kernel1/trunk

	2007-06-26  Akim Demaille  <demaille@gostai.com>
	Remove dead token
	* src/parser/bison/ugrammar.y (TOK_CMDBLOCK): Remove.

2007-06-26  Akim Demaille  <demaille@gostai.com>

	merge -r 1149:1187 https://svn.gostai.com/svn/kernel1/trunk

	2007-06-26  Akim Demaille  <demaille@gostai.com>
	merge -r 1157:1186 https://svn.gostai.com/svn/kernel1/branches/1.0

	2007-06-26  Akim Demaille  <demaille@gostai.com>
	* src/parser/bison/ugrammar.y (variables): Rename as...
	(names): this.

	2007-06-22  Akim Demaille  <demaille@gostai.com>
	purevariable|variable -> name
	* src/parser/bison/ugrammar.y (variable, purevariable): Fuse
	into...
	(name): this.

	2007-06-22  Akim Demaille  <demaille@gostai.com>
	lvalue
	* src/parser/bison/ugrammar.y (lvalue): New.
	Use where appropriate (assignments).
	(rvalue): "static" belongs to here.
	(variable): Adjust.

	2007-06-22  Akim Demaille  <demaille@gostai.com>
	* src/parser/bison/ugrammar.y (derive): New.
	(ravlue): New.
	(variable): Adjust.
	* src/parser/bison/flex-lexer.hh, src/parser/uparser.cc,
	* src/parser/uparser.hh: Adjust includes.

	2007-06-22  Akim Demaille  <demaille@gostai.com>
	class-definition.chk
	* src/parser/bison/ugrammar.y: Comment a weakness.
	* src/uexpression.cc: Formatting changes.

	2007-06-22  Akim Demaille  <demaille@gostai.com>
	Simplify class defs
	* src/parser/bison/ugrammar.y (formal_arguments): New.
	(class_declaration): Use it to factor.

	2007-06-22  Akim Demaille  <demaille@gostai.com>
	Fix list of identifiers handling
	* src/parser/bison/ugrammar.y (var.opt, identifiers.1): New.
	(identifiers): Use them.

	2007-06-18  Jean-Christophe Baillie  <baillie@gostai.com>
	update externals (tests).

<<<<<<< HEAD
	2007-06-18  Jean-Christophe Baillie  <baillie@gostai.com>
=======
2007-06-18  Jean-Christophe Baillie  <baillie@gostai.com>

>>>>>>> cf92060d
	The +freeze flag notifies when the command gets frozen/unfrozen.

	add support for +freeze flag.
	* src/parser/bison/ugrammar.y: add the same optim like for +end.
	* src/parser/bison/utoken.l: add +freeze (and +stop at the same time).
	* src/ucommand.cc: handle the notification.
	* src/unamedparameters.cc: add notifyFreeze boolean to fasten
	treatment.
	* src/unamedparameters.hh: define notifyFreeze.

	2007-06-14  Akim Demaille  <demaille@gostai.com>
	merge -r 1138:1157 https://svn.gostai.com/svn/kernel1/branches/1.0
	Space changes only.

	2007-06-14  Akim Demaille  <demaille@gostai.com>
	* src/uexpression.cc: Use for instead of while.

	2007-06-14  Akim Demaille  <demaille@gostai.com>
	Readability
	* src/ucommand.cc: Formatting changes.
	* src/uexpression.cc (UExpression::eval_VARIABLE): Improve the
	readability of the code handle derives.

<<<<<<< HEAD
	2007-06-10  Jean-Christophe Baillie  <baillie@gostai.com>
=======
2007-06-10  Jean-Christophe Baillie  <baillie@gostai.com>

>>>>>>> cf92060d
	Until now, freezing a time controlled command (like wait or a modified
	assignement) did not freeze the internal time of the command, which
	resulted in an abrupt reajustement when the command was unfrozen. This
	patch fixes the problem on wait and assignments, and the corresponding
	tests has been added.
	add a first attempt in "time freezing" capabilities.
	* src/ucommand.cc: the WAIT and ASSIGN_VALUE commands now store the
	'lastExec' time and a flag when they have been frozen. Upon
	unfreezing, the internal time-oriented variables are adjusted based on
	the difference between the current time and lastExec..
	* src/ucommand.hh: add lastExec and the 'frozen' flag.

	2007-06-04  Akim Demaille  <demaille@gostai.com>
	Finish broken merge
	merge -r 1038:1078 failed to include the modifications for
	uconnection.cc.
	* src/uconnection.cc: Import the changes documented in 2007-06-04.

	2007-06-04  Akim Demaille  <demaille@gostai.com>
	Formatting changes
	* src/ueventhandler.cc: Sort commutable lines.
	Promote for over while.

2007-06-26  Akim Demaille  <demaille@gostai.com>

	variable -> lvalue
	* src/parser/bison/ugrammar.y (variable): Rename as...
	(lvalue): this.
	Beware that some uses are now "name" uses.
	We sticked to the grammar of the trunk.

2007-06-26  Akim Demaille  <demaille@gostai.com>

	names, rvalue
	Get closer to the current trunk's grammar.
	* src/parser/bison/ugrammar.y (variable): Extract...
	(rvalue): this.
	(variables): Rename as...
	(names): this.
	And be actually a list of "name"s, not of "variable"s.

2007-06-22  Akim Demaille  <demaille@gostai.com>

	* src/parser/bison/ugrammar.y: Remove an empty mid-rule action.

2007-06-22  Akim Demaille  <demaille@gostai.com>

	taggedcommands -> commands.
	* src/parser/bison/ugrammar.y (taggedcommands): Rename as...
	(commands): this.

2007-06-22  Akim Demaille  <demaille@gostai.com>

	taggedcommand == command
	* src/parser/bison/ugrammar.y (taggedcommand): Remove, use only
	command.

2007-06-22  Akim Demaille  <demaille@gostai.com>

	Merge name and purevariable
	* src/parser/bison/ugrammar.y (name): Accept what purevariable
	used to accept.
	(purevariable): Remove.
	All users changed to use name instead.

2007-06-22  Akim Demaille  <demaille@gostai.com>

	* src/parser/bison/ugrammar.y: Formatting changes.

2007-06-22  Akim Demaille  <demaille@gostai.com>

	* src/parser/bison/ugrammar.y: Formatting changes.

2007-06-22  Akim Demaille  <demaille@gostai.com>

	Simplify raw_arguments handling
	* src/parser/bison/ugrammar.y (raw_argument): New.
	(rawargument): Rename as...
	(raw_arguments): this.
	Now accept no raw_argument at all.
	Adjust uses.

2007-06-22  Akim Demaille  <demaille@gostai.com>

	* src/parser/bison/ugrammar.y (class_declaration): Accept complex var names.

2007-06-22  Akim Demaille  <demaille@gostai.com>

	* src/parser/bison/ugrammar.y: Throw the parser actions away.
	They clutter the file.

2007-06-22  Akim Demaille  <demaille@gostai.com>

	Fix previous fix checkin
	* src/parser/bison/ugrammar.y (identifiers): Accept "var" where
	appropriate...

2007-06-22  Akim Demaille  <demaille@gostai.com>

	Fix and comment
	* src/parser/bison/ugrammar.y (identifiers): More comments.
	Always accept "var".

2007-06-22  Akim Demaille  <demaille@gostai.com>

	parser: name, identifiers
	* src/parser/bison/ugrammar.y (identifiers): Fix its definition
	that allowed trailing commas.
	(var.opt, identifiers.1): New.
	(name, formal_arguments): New.
	Use them to factor function and event declarations/definitions.
	Note that we break backward compatibility here, since now
	formal_arguments can no longer be empty.  This is because it
	simplifies the task for now.

2007-06-22  Akim Demaille  <demaille@gostai.com>

	Renamings
	* src/parser/bison/ugrammar.y (ustring): Remove, useless currently.
	(arguments, argument_list): Rename as...
	(exprs.1, exprs): these.

2007-06-22  Akim Demaille  <demaille@gostai.com>

	* src/parser/bison/ugrammar.y: Remove "def" support for functions.

2007-06-14  Akim Demaille  <demaille@gostai.com>

	* src/parser/bison/ugrammar.y: Formatting changes.

2007-06-14  Akim Demaille  <demaille@gostai.com>

	Fix communication bw scanner and parser
	* src/parser/bison/ugrammar.y: The scanner no longer uses
	UStrings.

2007-06-04  Akim Demaille  <demaille@gostai.com>

	merge -r 1088:1149 https://svn.gostai.com/svn/kernel1/trunk

	2007-06-04  Akim Demaille  <demaille@gostai.com>
	Finish broken merge
	merge -r 1038:1078 failed to include the modifications for
	uconnection.cc.
	* src/uconnection.cc: Import the changes documented in 2007-06-04.

	2007-06-04  Akim Demaille  <demaille@gostai.com>
	Formatting changes
	* src/ueventhandler.cc: Sort commutable lines.
	Promote for over while.

	2007-06-04  Akim Demaille  <demaille@gostai.com>
	The attribute UVariableName::rooted is not removed (that was
	the effect of the "only" keyword) because it appears to be
	set and checked in other places.
	* src/parser/bison/utoken.l, src/parser/bison/ugrammar.y: Remove
	the "only" keyword.
	This was validated by JCB.
	(refvariable): Remove, use variable instead.
	(refvariables): Rename as...
	(variables): this.

	2007-06-04  Akim Demaille  <demaille@gostai.com>
	merge -r 1078:1138 https://svn.gostai.com/svn/kernel1/branches/1.0
	Note that, again, I had to apply some of the changes by hand,
	since some files were moved in include/kernel.
	Also, I had to fill properly Matthieu's ChangeLog entries.

	2007-05-31  Matthieu Nottale  <nottale@gostai.com>
	Fix a bug in timeout command
	* src/ucommand.cc: in UCommand_TIMEOUT::execute: setTag on
	intermediate nodes instead of morphed node.

	2007-05-29  Guillaume Deslandes  <deslandes@gostai.com>
	Wrong token definition for derivations
	* ugrammar.y: Fixed definition for first and second derivation.

	2007-05-29  Matthieu Nottale  <nottale@gostai.com>
	Add the 'runningcommands' keyword, fix a bug in tag mechanism.
	* parser/bison/utoken.l: Add the runningcommands keyword.
	* ucommand.cc: Implement runningcommands.
	Add missing unsetTag call in optimised implementations of setTag.

	2007-05-28  Matthieu Nottale  <nottale@gostai.com>
	Optimisation: replace sprintfs with strcpy.
	* src/uobj.cc: Use UString::makeName where possible.
	* src/ustring.hh: Add two static inline functions to form a "a.b"
	name from two UString/char* optimising the implementation.
	* src/uvariablename.cc: Use UString::makeName where possible.

	2007-05-25  Matthieu Nottale  <nottale@gostai.com>
	Fix critical bug in previous patch, optimize more.
	* ueventhandler.cc: use the char* in unForgedName to insert
	into emit2tab in UEventHandler ctor.
	* ueventhandler.hh: Remove unused emit2 attribute.
	* uobj.cc: use eventSymbolDefined in searchEvent intead of iterating.
	* uobj.hh: Change prototype of searchEvent to return a bool,
	nobody uses the return value except for !0 check.

	2007-05-25  Matthieu Nottale  <nottale@gostai.com>
	Optimize kernel::eventSymbolDefined
	* ueventhandler.cc: kernel::eventSymbolDefined now performs a find
	on urbiserver::emit2tab. An entry in this hash is added if not
	present in  UEventHandler ctor.
	Additionaly, the entry in emit2tab is a counter on the number of
	active events with this name
	* ueventhandler.hh: .
	* userver.hh,
	* utypes.hh: Defines a new hash_map type and an instance in
	userver: emit2tab.

	2007-05-23  Matthieu Nottale  <nottale@gostai.com>
	Fix leak in foreach command.
	* src/ucommand.cc,
	* src/ucommand.hh: Add a 'list' field containing the result of the
	evaluation of 'expression', delete it in dtor.

	2007-05-10  Matthieu Nottale  <nottale@gostai.com>
	Fix bug: adaptive modifier alone did not trigger notifyaccess callbacks
	* src/ucommand.cc: Set 'controlled' to true on UCommand_ASSIGN_VALUE
	when adaptive modifier is found.

	2007-05-07  Matthieu Nottale  <nottale@gostai.com>
	Increase max buffer size to 30M
	* src/network/bsdnet/connection.hh: Here.

	2007-05-05  Jean-Christophe Baillie  <baillie@gostai.com>
	fix bug #155 (+report inconsistant behavior)
	* src/ucommand.cc: donnot report the end of morphed commands.
	* src/uconnection.cc: transmit the connection information during
	morphing.
	* src/unamedparameters.cc: copy notifyEnd when copying flags.
	* src/unamedparameters.hh: adapt ctor to contain notifyEnd.

	2007-05-05  Jean-Christophe Baillie  <baillie@gostai.com>
	update test externals.

	2007-05-05  Jean-Christophe Baillie  <baillie@gostai.com>
	update test externals.

	2007-05-05  Jean-Christophe Baillie  <baillie@gostai.com>
	The bug appeared when a plugged UOwned UVar was notified on change and
	access, and a remote UObject var "notifychanging" it. UOwned was
	preventing the UVar::get call, from the autoloop mechanism used to make
	sure UVar that are both change/access notified are constantly updated.
	This security was not necessary because the UVar = operator was
	already preventing UOwner variable against notifychange calls when a
	notifyaccess was triggered.

	Fix bug in notifychange/access interaction with UOwned UVars.
	* src/userver.cc: change UVariable::get usage.
	* src/uvariable.cc: remove double blocking mechanism, change get.
	* src/uvariable.hh: change UVarialbe::get API.

	2007-05-25  Benoit Sigoure  <tsuna@lrde.epita.fr>
	Partial revert of r1111.
	* src/network/bsdnet/network.cc: Revert another part of r1111 that
	breaks on MinGW.

	2007-05-25  Benoit Sigoure  <tsuna@lrde.epita.fr>
	Partial revert of r1111.
	* src/network/bsdnet/network.cc: Don't try to use `pipe' or pthread
	functions on MinGW.

	2007-05-25  mefyl  <mefyl@lrde.epita.fr>
	Update externals.

	2007-05-25  mefyl  <mefyl@lrde.epita.fr>
	Use Unix networking under MinGW
	* src/network/bsdnet/connection.cc,
	* src/network/bsdnet/network.cc: Here.

2007-06-04  Akim Demaille  <demaille@gostai.com>

	* src/parser/bison/bison.mk (ugrammar.stamp): Depend on output-to-html
	too.

2007-05-31  Akim Demaille  <demaille@gostai.com>

	* dev/ast-pretty-printer-gen: Remove useless import.
	* src/parser/bison/ugrammar.y: Do return the value given to
	"return".

2007-05-31  Akim Demaille  <demaille@gostai.com>

	PrintVisitor -> PrettyPrinter
	* dev/ast-print-visitor-gen: Rename as...
	* dev/ast-pretty-printer-gen: ... this.
	Adjust the output accordingly.
	* src/ast/print-visitor.hh, src/ast/print-visitor.cc: Remove.
	* src/ast/Makefile.am: Adjust.
	Factor some bits.
	Use shorter and simpler stamp file names.

2007-05-31  Akim Demaille  <demaille@gostai.com>

	Tags are expressions
	* src/ast/ast.yml (Tag, StringTag, ExpTag): Remove.
	(TagExp): Now the tag is an Exp*.
	* src/ast/print-visitor.hh, src/ast/print-visitor.cc: Regen.
	* src/parser/bison/ugrammar.y: Implement the action for "tag : exp".

2007-05-31  Akim Demaille  <demaille@gostai.com>

	Fix typo
	* src/parser/bison/ugrammar.y: here.

2007-05-31  Akim Demaille  <demaille@gostai.com>

	Let braces be braces, and brackets be brackets
	* src/parser/bison/utoken.l, src/parser/bison/ugrammar.y
	(TOK_LBRACKET, TOK_RBRACKET, TOK_LSBRACKET, TOK_RSBRACKET):
	Rename as...
	(TOK_LBRACE, TOK_RRACE, TOK_LBRACKET, TOK_RBRACKET): these.

2007-05-31  Akim Demaille  <demaille@gostai.com>

	Clarify the scanning of numbers
	* src/parser/bison/utoken.l (RETURN_STR_TOKEN, RETURN_IVAL_TOKEN)
	(RETURN_FVAL_TOKEN): Rename as...
	(RETURN_STR, RETURN_IVAL, RETURN_FVAL): these.
	(RETURN_NUM, RETURN_FLAG, RETURN_FLAG_TIME): Remove.
	Replace the last two with RETURN_IVAL instead of floats as before.
	(RETURN_VALUE): New, used to implement others.
	* src/parser/bison/ugrammar.y: Be sure to receive the flags as
	integers, not floats.  This is not correct yet, but less incorrect.

2007-05-31  Akim Demaille  <demaille@gostai.com>

	* src/ast/ast.yml: Comment changes.

2007-05-29  Akim Demaille  <demaille@gostai.com>

	* src/parser/bison/utoken.l, src/parser/bison/ugrammar.y:
	Use Symbols for identifiers.

2007-05-29  Akim Demaille  <demaille@gostai.com>

	Remove memcheck from the parser
	* src/parser/bison/ugrammar.y (memcheck): Remove definitions and
	uses.
	Declare private functions as static.
	Comment some of them out, now that the compiler sees they're not used.
	(new_bin): Simplify: the UParser is no longer needed.

2007-05-29  Akim Demaille  <demaille@gostai.com>

	parameter -> argument
	* src/parser/bison/ugrammar.y: Use argument when more appropriate
	than parameter.

2007-05-28  mefyl  <mefyl@lrde.epita.fr>

	Add print-visitor generator.
	* dev/ast-print-visitor-gen: New. Printer generator.
	* dev/ast.py: Accept 'printer' attribute.
	* src/ast/Makefile.am: Add files.
	* src/ast/ast.yml: Add a few printer.
	* src/ast/print-visitor.cc,
	* src/ast/print-visitor.hh: New. Generated files.

2007-05-28  Benoit Sigoure  <tsuna@lrde.epita.fr>

	Compilation fixes.
	* NEWS: Add a slot for changes in 2.0.
	* src/ast/all.hh: Remove a useless include of a non-existent file.
	* src/parser/bison/ugrammar.y: Initialize a pointer that may be
	returned uninitialized otherwise.

2007-05-25  Akim Demaille  <demaille@gostai.com>

	Some more arithmetics
	* src/parser/bison/ugrammar.y: Handle unary - and ().

2007-05-25  Akim Demaille  <demaille@gostai.com>

	Cleanup string scanning
	* src/parser/bison/utoken.l: Let the scanner use only std::string.
	(SET_VALP_STR): Remove, inlined in the single remaining use.
	Use std::string, not UString.
	Add underscores to a few places that need them.
	Adjust to the following token name changes.
	* src/parser/bison/ugrammar.y: Put private functions in the
	anonymous namespace.
	(take): Welcome back.
	(TOK_FALSECONST, TOK_TRUECONST): Rename as...
	(TOK_FALSE, TOK_TRUE): ... these.
	(ustring): New.
	(STRING, IDENTIFIER): Now string.
	* src/ast/ast.yml: Layout changes.

2007-05-25  Akim Demaille  <demaille@gostai.com>

	Remove STRUCT hacks
	* src/parser/bison/utoken.l, src/parser/bison/ugrammar.y
	(STRUCT, TAG, %union structure, array): Remove.
	(purevariable): Handle "." and "[...]".

2007-05-25  Akim Demaille  <demaille@gostai.com>

	Use libport::Symbol for locations
	* src/parser/bison/ugrammar.y: Use Symbol for file names.
	* src/ast/loc.hh: Include libport/symbol.hh.
	* src/parser/uparser.hh, src/parser/uparser.cc: Remove the
	handling of the allocated file names, now handled by Symbol
	(not quite true).

2007-05-25  Akim Demaille  <demaille@gostai.com>

	Minor parser simplifications
	* src/parser/bison/utoken.l, src/parser/bison/ugrammar.y: Rename
	the tokens for the logical and and or.
	Use newer Bison features.

2007-05-25  Akim Demaille  <demaille@gostai.com>

	Clean up a bit the scanning of numbers
	* src/parser/bison/utoken.l, src/parser/bison/ugrammar.y:
	Now scan integers and floats differently.
	Store the semantic values using regular floats or integers.
	A lot of commented code remains to update, but anyway type checking
	will tell.
	(take): Remove, now useless.

2007-05-25  Akim Demaille  <demaille@gostai.com>

	Tidy ugrammar.y
	* src/parser/bison/ugrammar.y: Put flavor stuff together.
	Tidy a bit.

2007-05-25  Akim Demaille  <demaille@gostai.com>

	Token/type more alike
	* src/parser/bison/utoken.l, src/parser/bison/ugrammar.y: Let
	token names be token names instead of operation names, and
	use token names closer to those introduced in the previous
	changeset.

2007-05-25  Akim Demaille  <demaille@gostai.com>

	More OpExp
	* src/ast/ast.yml (OpExp::type): Fix some docs.
	Let them all be 3 characters long, except logical and, land,
	which I don't see how I could name in 3 letters (lnd? lan? lad?).
	* src/parser/bison/ugrammar.y: Use those that were declared.

2007-05-25  Akim Demaille  <demaille@gostai.com>

	Support arithmetics with OpExp
	* src/ast/ast.yml (BinaryExp): Use lhs and rhs, not left and right.
	(OpExp): Derive from BinaryExp.
	Rename "Oper" occurrences as "type".
	* dev/ast_params.py: Adjust.
	* src/parser/bison/ugrammar.y (new_exp): Adjust to using ast::OpExp.

2007-05-22  Akim Demaille  <akim.demaille@free.fr>

	Bind "return"
	* src/ast/all.hh: Include all the *-exp.hh headers.
	* src/parser/bison/ugrammar.y (expr.opt): New.
	Activate the code for "return".
	NUM -> "number".

2007-05-22  Akim Demaille  <akim.demaille@free.fr>

	Activate some rules
	* src/parser/bison/ugrammar.y: <command> -> <expr>.
	instruction -> statement.
	Use new_bin.

2007-05-22  Akim Demaille  <akim.demaille@free.fr>

	Make it linkable
	* src/Makefile.am: Link libast into libkernel.

2007-05-22  Akim Demaille  <akim.demaille@free.fr>

	Make it compilable
	* src/ast/all.hh: Include all the headers we need.
	* src/parser/bison/ugrammar.y: Disable all the actions.
	For the time being, this is still the old grammar, nothing
	was changed.
	Many simplifications are needed.

2007-05-11  Akim Demaille  <demaille@gostai.com>

	Take into account the comment on the ast
	* src/ast/ast.yml (Cmd): Remove, use only Exp.
	Adjust all *Cmd into *Exp.
	(BinaryExp): New, to factor AndExp, SemicolonExp etc.
	* dev/ast_params.py: Adjust.

2007-05-11  Akim Demaille  <demaille@gostai.com>

	Make it compile
	* src/ast/ast.yml (MapExp, ClassDec): Comment out so that it
	compiles.

2007-05-11  Akim Demaille  <demaille@gostai.com>

	Make ast generation more robust, and more alike tc's
	* dev/ast_params.py (deep_clear): New.
	* dev/ast-clone-visitor-gen, dev/ast-graph-gen, dev/ast-nodes-gen,
	* dev/ast-readme-gen, dev/ast-visitor-gen, dev/ast.py, dev/tools.py:
	Use it.
	Update with current version in tc.
	Make it (slightly) more generic.
	(node.final): Rename as...
	(node.concrete): this.

2007-05-11  Akim Demaille  <demaille@gostai.com>

	ast.yml fixes
	* dev/ast_params.py: New.
	Extend it.
	Was extracted from...
	* dev/ast-nodes-gen: here.
	Use it.
	* dev/ast.py: Ditto.
	* src/ast/Makefile.am (ast_gen_deps): Complete.

2007-05-11  Akim Demaille  <demaille@gostai.com>

	Fix typoes
	* src/ast/ast.yml: Don't use the "or" and "and" keywords.
	Remove meaningless comments.

2007-05-11  Akim Demaille  <demaille@gostai.com>

	Various updates and fixes
	* src/kernel.mk: Grow stronger.
	* src/Makefile.am: Use it.
	* configure.ac: .
	* dev/ast-clone-visitor-gen, dev/ast-fwd-gen, dev/ast-nodes-gen,
	* dev/ast-visitor-gen, dev/ast.py, src/ast/ast.yml: Adjust to the
	fact that most of our tools are in libport, not in misc/ or symbol/.

2007-05-11  Akim Demaille  <demaille@gostai.com>

	Update
	* bootstrap: Strengthen.
	* src/Makefile.am, configure.ac: Go into src/ast.
	Most of the following tools are imported from kernel2, but
	have been updated.
	* dev/ast-clone-visitor-gen: New.
	* dev/ast-fwd-gen: New.
	* dev/ast-graph-gen: New.
	* dev/ast-nodes-gen: New.
	* dev/ast-nodes-mk-gen: New.
	* dev/ast-readme-gen: New.
	* dev/ast-visitor-gen: New.
	* dev/ast.py: New.
	* dev/count-fixme-lines: New.
	* dev/cut-bison-actions: New.
	* dev/diff-r: New.
	* dev/tools.py: New.

	* src/ast/Makefile.am: New.
	* src/ast/all.hh: New.
	* src/ast/ast.yml: New.
	* src/ast/default-visitor.hh: New.
	* src/ast/default-visitor.hxx: New.
	* src/ast/loc.hh: New.
	* src/ast/visitor.hxx: New.
	* src/ast: New.
	* src/kernel.mk: New.

2007-05-03  Akim Demaille  <demaille@gostai.com>

	Finish the merge -r 1038:1078
	I guess I ran "svn revert src/ughostconnection.cc" when I meant
	"svn resolved", since Emacs had the right contents, but the
	file on the disk did not have the modifications.
	make check passes again.
	* src/ughostconnection.cc: Apply the changes, but getting rid of
	the useless casts.
	* src/userver.cc: Don't activate debug traces.

2007-05-03  Akim Demaille  <demaille@gostai.com>

	Minor changes to improve the similarity with the code before
	the breaking merge.  Of course, it still does not make check.
	* src/ucommand.cc, src/uobject.cc: Formatting changes.
	Use libport::mhas.
	Scope shortening.

2007-05-03  Akim Demaille  <demaille@gostai.com>

	svn merge -r 1038:1078 https://svn.gostai.com/svn/kernel1/branches/1.0
	NB: Since there are some files which have moved (the exported
	headers are now in include/kernel, not in src/), svn merge failed
	to do it right:
	svn merge -r 1038:1078 https://svn.gostai.com/svn/kernel1/branches/1.0
	C    src/ucommand.cc
	Skipped missing target: 'src/uconnection.hh'
	U    src/parser/bison/utoken.l
	U    src/parser/bison/ugrammar.y
	U    src/ucommand.hh
	C    src/uqueue.hh
	C    src/uobject.cc
	U    src/unamedparameters.cc
	C    src/uvalue.cc
	C    src/uvariable.cc
	U    src/uvar.cc
	C    src/userver.cc
	U    src/unamedparameters.hh
	C    src/uconnection.cc
	Skipped missing target: 'src/uvariable.hh'
	C    src/ughostconnection.cc
	Skipped missing target: 'ChangeLog'
	C    tests-local.mk
	U    NEWS
	 U   .

	So I had to complete the command with the following:
	svn diff -r 1038:1078 https://svn.gostai.com/svn/kernel1/branches/1.0/src/uconnection.hh | patch include/kernel/uconnection.hh
	svn diff -r 1038:1078 https://svn.gostai.com/svn/kernel1/branches/1.0/src/uvariable.hh | patch include/kernel/uvariable.hh

	Note that besides, several other adjustments were needed.  I tried
	not to break anything, but it just... hangs.  I have no idea why.
	So this checkin is fucked up.  And I'm fed up.

	2007-05-01  Jean-Christophe Baillie  <baillie@gostai.com>
	add proper support for adaptive queues (following ticket #92)
	* uconnection.hh: fix accessors, they do something now.
	* uqueue.hh: add accessor for adaptive_.

	2007-05-01  Jean-Christophe Baillie  <baillie@gostai.com>
	update NEWS.
	* NEWS: add note about UObject::send.

	2007-05-01  Jean-Christophe Baillie  <baillie@gostai.com>
	update externals of uobject.

	2007-05-01  Jean-Christophe Baillie  <baillie@gostai.com>
	The problem here was that plugged UObjects were using the
	ghostconnection of URBI.INI, so anything that was initialized via
	urbi::send in the constructor was in fact executed *after* URBI.INI
	code. It was impossible to use the result of a new in URBI.INI if this
	new was introducing some dynamically created code, typically with
	walk.

	Now, every UObject has its own connection (in fact it's activated only
	if you use UObject::send). UObject::send is the method to use if you
	want to send code to URBI, from within a UObject. It works fine in
	plugged and remote mode.

	fix bug #128: now plugged UObjects use a dedicated ghostconnection.
	* src/uconnection.cc: add a comment.
	* src/ughostconnection.cc: add maintenance of connectionList, done
	automatically by UGhostConnection, there was no reason not to do so.
	* src/uobject.cc: implement plugged version of UObject::send,
	initialize gc.
	* src/userver.cc: remove unecessary connectionList registration for
	the main UGhostConnection.

	2007-05-01  Jean-Christophe Baillie  <baillie@gostai.com>
	This prepare the next step which will be to use ghostconnections as
	support for UObject::send method. These "hosting connections" (should
	be named "contexts" in k2 jargon) can be closed and so the closing
	mechanism must be enforced properly.

	add a conservative closing=true for a closing GhostConnection.
	* ughostconnection.cc: add closing=true in the closeConnection method.

	2007-05-01  Jean-Christophe Baillie  <baillie@gostai.com>
	Reformating.
	* src/ughostconnection.cc: done.

	2007-05-01  Jean-Christophe Baillie  <baillie@gostai.com>
	Minor reformat
	* src/ughostconnection.cc: done.

	2007-05-01  Jean-Christophe Baillie  <baillie@gostai.com>
	Deleting a variable on which a UVar was set could result in
	catastrophic server crash, because some plugged UObject will assign
	something to this UVar, using the pointer to the UVariable in cache,
	and the UVariable is not valid anymore.

	This patch add a mechanism to set a UVar in "zombie" mode when it's
	corresponding UVariable is deleted. We should do more (error
	reporting, etc) but this is at least a first step and the server does
	not crash anymore.

	There is also now a ref counter in the UVar that prevent the attached
	UVariable to be deliberately deleted by the user. Now an error
	message is displayed.

	fix bug found in ticket #2.
	* src/ucommand.cc: refuse to delete a variable with UVar on it.
	* src/uvar.cc: handle proper ref counting, and zombie mode.
	* src/uvariable.cc: handle ref counting and zombie mode.
	* src/uvariable.hh: add useCpt counter.

	2007-05-01  Jean-Christophe Baillie  <baillie@gostai.com>
	Improve reset messages.
	* userver.cc: make the series of messages more useful.

	2007-05-01  Jean-Christophe Baillie  <baillie@gostai.com>
	Fix ticket #85
	* src/ucommand.cc: remove dead code.

	2007-05-01  Jean-Christophe Baillie  <baillie@gostai.com>
	make undefall deprecated.
	* src/ucommand.cc: undefall is now deprecated, use reset instead.

	2007-05-01  Jean-Christophe Baillie  <baillie@gostai.com>
	Fix the bug on reset (ticket #21)
	* src/uobject.cc: UHubObjects dtor must release their timers.
	* src/userver.cc: add proper destruction/recreation of hubs.

	2007-05-01  Jean-Christophe Baillie  <baillie@gostai.com>
	Minor reformating.
	* src/userver.cc: done.

	2007-04-30  Matthieu Nottale  <nottale@gostai.com>
	Fix a segfault when reseting.
	* src/userver.cc: Do not clear tagtab when reseting, its content
	is refcounted.

	2007-04-22  Benoit Sigoure  <tsuna@lrde.epita.fr>
	Minor code cleanup.
	* src/ucommand.cc: Formatting changes.

	2007-04-22  Benoit Sigoure  <tsuna@lrde.epita.fr>
	Remove a duplicate include.
	* src/ucommand.cc: Here (sstream).

	2007-04-22  Benoit Sigoure  <tsuna@lrde.epita.fr>
	Remove useless include.
	* src/uvalue.cc: Don't include iomanip.

	2007-04-20  Jean-Christophe Baillie  <baillie@gostai.com>
	That was a request after last years "coupe de robotique" experience.
	I'm pretty sure the syntax will evolve in k2, but we will keep this
	backward compatible and it will be usable right now.

	add a 'taglist' keyword to display the list of currently running tags.
	* NEWS: signal the feature.
	* src/parser/bison/utoken.l: add the keyword.
	* src/ucommand.cc: add the code that does the job.

	2007-04-20  Jean-Christophe Baillie  <baillie@gostai.com>
	remove too restricting ASSERT, fix ticket #136.
	* src/ucommand.cc: change ASSERT in if, for the case when the
	expression evaluation fail (it leads to a legitimate unasserted case).

	2007-04-20  Jean-Christophe Baillie  <baillie@gostai.com>
	revert change from previous commit: std::fixed should not be used.
	* src/uvalue.cc: std::fixed does not behave as it should.

	2007-04-20  Jean-Christophe Baillie  <baillie@gostai.com>
	fix ticket #24
	* src/uvalue.cc: add std::fixed formater.

	2007-04-20  Jean-Christophe Baillie  <baillie@gostai.com>
	This fix partialy solve the problem described in ticket #150.
	Limitations are:

	- Methods that want to benefit from the inhibition mechanism must be
	declared (with UBindFunction) in init, not in the UObject C++
	constructor. Otherwise, since the URBI object hierarchy is not yet
	updated	when the C++ ctor is executed, the inhibition mechanism fails
	to detect the previously defined version of the bound function.

	- The inhibition is performed when 'new' is executed, never after. So
	if you redefine b.refresh after you have newed c, it will fail to
	inhibate the binding. You must keep the order: b = new uBot;redefine
	b.refresh;c = new b;

	This is fragile of course and it's a dirty hack. However, fixing it
	properly would need the introduction of a vtable cache at the object
	level, which is almost impossible to "hack" with k1, knowing
	that k1 does not really know objects... We will fix that in k2 with a
	clean underlying structure.

	partialy fix bug #150 (the feature is usable, but fragile)
	* src/ucommand.cc: add inhibition code when a remote binded function
	is already user-redefined somewhere higher in the object hierarchy.
	* src/uobject.cc: same thing but for plugged uobjects.

	2007-04-19  Jean-Christophe Baillie  <baillie@gostai.com>
	fix bug #137 on invalid prefix resolution.
	* src/uconnection.cc: do not simplify scoping nodes.

	2007-04-19  Jean-Christophe Baillie  <baillie@gostai.com>
	minor reformat.
	* src/uconnection.cc: reduce to 80 col.

	2007-04-17  Matthieu Nottale  <nottale@gostai.com>
	Fix a segfault when 'stop notag'.
	* src/ucommand.cc: Use dummy subtags instead of dummy null
	commands to boost notag and __system__'s TagInfo reference
	counting: fixes a segfault when calling 'stop notag'.

	2007-04-15  Jean-Christophe Baillie  <baillie@gostai.com>
	fix ticket 151, problem with +end flags not triggering properly
	* src/parser/bison/ugrammar.y: add notifyEnd optimization in UCommand
	and the groupOfCommands flag to mark {...} types of commands.
	* src/ucommand.cc: add handling of +end in the dtor of UCommand.
	* src/ucommand.hh: add necessary attributes for notifyEnd and
	groupOfCommands.
	* src/uconnection.cc: remove the handling of +end from the tree
	machinery, it's now handled by UCommand dtor.
	* src/unamedparameters.cc: add an optimization to avoid having to scan
	the whole list of flags to know if +end is there.
	* src/unamedparameters.hh: add .

	2007-04-03  Matthieu Nottale  <nottale@gostai.com>
	Optimise by caching TagInfo structures for 'notag' and '__system__' tag.
	* src/ucommand.cc,
	* src/ucommand.hh: Add two static TagInfo* in UCommand, and a
	static method to initialise them. Use them instead of the tag
	strings "__system__" and "notag".
	* src/userver.cc: Call UCommand::initializeTagInfos in
	UServer::initialization. Replace an assert by code handling the
	condition as it can happen without being a problem.

	2007-04-03  Akim Demaille  <akim.demaille@free.fr>
	From hanging to segv
	* src/ucommand.cc (UCommand_OPERATOR::execute_): Iterate when
	running "undefall".

	2007-04-02  Akim Demaille  <demaille@gostai.com>
	tests-local.mk
	* tests-local.mk: New.

2007-04-02  Akim Demaille  <akim.demaille@free.fr>

	undefall
	* src/ucommand.cc (UCommand_OPERATOR::execute_): When handling
	undefall, iterate instead of staying on begin().
	Currently, it SEGVs (instead of hanging, that's an improvement :).
	* src/uexpression.cc: Formatting changes.

2007-04-02  Akim Demaille  <demaille@gostai.com>

	* src/uexpression.cc: Scope reduction.

2007-04-02  Akim Demaille  <demaille@gostai.com>

	* src/uvariablename.cc (resolve_alias): Introduce a binary version.
	Use to factor some code.

2007-04-02  Akim Demaille  <demaille@gostai.com>

	A for loop
	* src/ucommand.cc (UCommand_ASSIGN_VALUE::execute_): Use a for
	loop instead of a while loop.
	Rename the "target" variable as "rhs" for readability.

2007-04-02  Akim Demaille  <demaille@gostai.com>

	Factoring
	* src/ucommand.cc (has_sinusoidal_modifier): New.
	Use it.
	Reduce a couple of variable scopes.
	* tests-local.mk: New.

2007-04-02  Akim Demaille  <demaille@gostai.com>

	if < switch
	* src/ucommand.cc (UCommand_ASSIGN_VALUE::execute_): Use switch
	to switch, not if.

2007-04-02  Akim Demaille  <demaille@gostai.com>

	Use mhas
	* src/ucommand.cc (UCommand_ASSIGN_VALUE::execute_): here.

2007-04-02  Akim Demaille  <demaille@gostai.com>

	svn merge -r 1011:1038 https://svn.gostai.com/svn/kernel1/branches/1.0
	2007-04-01  Benoit Sigoure  <tsuna@lrde.epita.fr>
	Forevermore solve bug #146 (compilation on ARM/memory alignment).
	* src/network/bsdnet/network.cc: Use memcpy to preserve the byte
	order.

	2007-03-30  SIGOURE Benoit  <tsuna@lrde.epita.fr>
	Fix bug #146 (compilation on ARM): memory alignment.
	* src/network/bsdnet/network.cc (TCPServerPipe::init): Fix dangerous
	usage of the struct hostent returned by gethostbyname.  The code
	expected that sizeof (int) == 4 and wasn't friendly with processors
	subject to alignment issues (ARM, SPARC, among others).
	* src/uvalue.cc (UValue::operator urbi::USound): Declare the local
	`struct wavheader' as __attribute__ __packed__.  A raw buffer of bytes
	is casted in a pointer to struct wavheader, this requires that the
	compiler does not align the members of the structure on word
	boundaries.

	2007-03-29  Akim Demaille  <demaille@gostai.com>
	Fix int/size_t usage
	It's quite to PITA to still be working on the branch.
	Much of this was already done in the trunk.  We're wasting our
	time on this crap of branch 1.0.
	* src/memorymanager/blockmemorymanager.hh,
	* src/memorymanager/memorymanager.cc,
	* src/memorymanager/memorymanager.hh:
	Use appropriate types: size_t and ptrdiff_t, not int.
	This fixes warnings on VC++.

	2007-03-29  Akim Demaille  <demaille@gostai.com>
	Determinize long-identifiers.chk
	It passes on MingW for weird reasons documented in the code.
	* src/uvariablename.cc (buildFullname): Beware of snprintf.

	2007-03-26  POTHIER Benoit  <pothier@gostai.com>
	Revert the 3 previous changes, waiting for a working fix.
	* src/network/bsdnet/network.cc,
	* src/uvalue.cc: Here.

	2007-03-26  SIGOURE Benoit  <tsuna@lrde.epita.fr>
	Fix portability on Win32.
	* src/network/bsdnet/network.cc: Don't use in_addr_t, use uint32_t
	instead.

	2007-03-26  SIGOURE Benoit  <tsuna@lrde.epita.fr>
	Fix a bug introduced in r1014.
	* src/network/bsdnet/network.cc (TCPServerPipe::init): Properly
	transform the IP address returned by gethostbyname into a in_addr_t.

	2007-03-24  SIGOURE Benoit  <tsuna@lrde.epita.fr>
	Fix bug #146 (compilation on ARM): memory alignment and bad code.
	* src/network/bsdnet/network.cc (TCPServerPipe::init): Fix wrong usage
	of the struct hostent returned by gethostbyname: the code was
	converting a char* representing an IP address (eg: "127.0.0.1") in
	int* and then dereferencing this int in hope to get the numerical IP
	address. oO
	* src/uvalue.cc (UValue::operator urbi::USound): Declare the local
	`struct wavheader' as __attribute__ __packed__.  A raw buffer of bytes
	is casted in a pointer to struct wavheader, this requires that the
	compiler does not align the members of the structure on word
	boundaries.

2007-03-23  Akim Demaille  <demaille@gostai.com>

	svn merge -r 1007:1011 https://svn.gostai.com/svn/kernel1/branches/1.0

	2007-03-23  Akim Demaille  <demaille@gostai.com>
	Fix #114 and #141
	* src/ucommand.hh, src/ucommand.cc (UCommand_NOOP::kind)
	(UCommand_NOOP::kind_): New.
	Adjust dependencies.
	* src/parser/bison/ugrammar.y (spontaneous, warn, warn_spontaneous):
	New.
	Use the latter to warn about suspicious empty instructions instead
	of making them hard error.
	No longer create an instruction equal to 0, rather make it a
	spontaneous noop.

2007-03-23  Akim Demaille  <demaille@gostai.com>

	svn merge -r 996:1007 https://svn.gostai.com/svn/kernel1/branches/1.0

	2007-03-23  Akim Demaille  <demaille@gostai.com>
	Fix #144
	* src/parser/uparser.cc: Debug trace changes.
	* src/ucommandqueue.hh, src/ucommandqueue.cc (bracketlevel_)
	(sbracketlevel_, parenlevel_): Remove.  Replaced by...
	(closers_): this new member.
	Let the members be private, not protected.
	(popCommand): When a closing mismatch happens, return the sentence
	to the parser which will report the error.

	* src/userver.cc: Reoder two instructions.

	2007-03-23  Akim Demaille  <demaille@gostai.com>
	More debugging traces
	* src/parser/uparser.cc: Insert debugging traces.
	* src/ucommand.cc: Likewise.
	* src/uexpression.cc: Ditto.
	* src/userver.cc (file_readable): New.
	(find_file): New.
	Report an error when the file is not found.
	(tab): Use a bigger buffer, as I triggered the assertion for
	its previous size...

	2007-03-21  Akim Demaille  <akim.demaille@free.fr>
	* Makefile.am (CLEANFILES): Remove what's handled by init.mk.

	2007-03-21  Akim Demaille  <akim.demaille@free.fr>
	Catch up with the trunk
	No longer make uobject an external of src, let src/uobject be
	an external of ".".
	No longer subscribe to sdk, useless.
	* Makefile.am: Adjust.
	(check-html): Import from the trunk.

	2007-03-21  Akim Demaille  <akim.demaille@free.fr>
	Update externals.
	* configure.ac: Use URBI_TESTS.

2007-03-23  Akim Demaille  <demaille@gostai.com>

	Fix tests invocation
	* configure.ac (URBI_TESTS): Call it.

2007-03-13  Akim Demaille  <akim.demaille@free.fr>

	* src/uobject.cc (algorithm): Include it.

2007-03-13  Akim Demaille  <akim.demaille@free.fr>

	svn merge -r 970:996 https://svn.gostai.com/svn/kernel1/branches/1.0

	2007-03-12  POTHIER Benoit  <pothier@gostai.com>
	Remove space in the banner.
	* src/ubanner.cc: Here.

	2007-03-12  POTHIER Benoit  <pothier@gostai.com>
	Update banner copyright date.
	* src/ubanner.cc: Here.

2007-03-13  Akim Demaille  <akim.demaille@free.fr>

	Change the handling of externals (experimental)
	No longer subscribe to uobject in ./src, subscribe to src/uobject
	in ".".  Several issues seems easier to deal with this way.  If
	it works well, I'll lift the other externals.
	* Makefile.am: src/uobject is now a local external.

2007-03-08  Akim Demaille  <akim.demaille@free.fr>

	This seems to totally confuse cccl, which loses the arguments
	and even produces /I-I.
	* src/Makefile.am: No space bw -I and its arg.

2007-03-08  Akim Demaille  <akim.demaille@free.fr>

	Fix member function declaration
	* include/kernel/uconnection.hh: Remove spurious qualifier.

2007-03-08  Akim Demaille  <akim.demaille@free.fr>

	Install uasyncregister.hh, uvariable.hh and uvalue.hh
	* src/uasyncregister.hh, src/uvariable.hh, src/uvalue.hh:
	Move to...
	* include/kernel/uasyncregister.hh, include/kernel/uvariable.hh,
	* include/kernel/uvalue.hh: here.

	* Makefile.am, src/Makefile.am, src/uasynccommand.cc,
	* src/uasyncregister.cc, src/uatcandidate.cc, src/ubinder.cc,
	* src/ucallid.cc, src/ucommand.cc, src/uconnection.cc,
	* src/ueventcompound.cc, src/ueventhandler.cc, src/ueventhandler.hh,
	* src/ueventinstance.cc, src/ueventmatch.cc, src/uexpression.cc,
	* src/ugroup.cc, src/uobj.cc, src/uobject.cc, src/userver.cc,
	* src/uvalue.cc, src/uvar.cc, src/uvariable.cc, src/uvariablename.cc:
	Adjust.

2007-03-08  Akim Demaille  <demaille@gostai.com>

	Hide UGhostConnection
	So that cores only need uconnection.hh, but not ughostconnection.hh.
	* include/kernel/userver.hh (getGhostConnection): Return a
	UConnection instead of a UGhostConnection, so that we don't need
	the type UGhostConnection (and its header).
	(ghost): Rename as...
	(ghost_): this.
	* src/console.cc, src/uobject.cc, src/userver.cc: Adjust.

2007-03-08  Akim Demaille  <demaille@gostai.com>

	cores need uconnection.hh
	* src/ucomplaints.hh, src/uconnection.hh: Move to...
	* include/kernel/ucomplaints.hh, include/kernel/uconnection.hh: here.

	* Makefile.am, src/Makefile.am,
	* src/network/bsdnet/connection.hh, src/parser/bison/ugrammar.y,
	* src/uasynccommand.cc, src/ucommand.cc, src/ucomplaints.cc,
	* src/uconnection.cc, src/uexpression.cc, src/ughostconnection.hh,
	* src/uobj.cc, src/uobject.cc, src/userver.cc, src/usystem.cc,
	* src/uvalue.cc, src/uvariable.cc, src/uvariablename.cc:
	Adjust.
	And remove the #define private protected trick...

2007-03-08  Akim Demaille  <demaille@gostai.com>

	Kill a few static consts
	* src/uconnection.hh: here.
	* src/ughostconnection.hh: And here.
	Move them...
	* src/ughostconnection.cc: here.

2007-03-08  Akim Demaille  <demaille@gostai.com>

	Move installed headers in include/kernel
	* src/fwd.hh, src/mem-track.hh,
	* src/memorymanager/blockmemorymanager.hh,
	* src/memorymanager/memorymanager.hh,
	* src/tag-info.hh, src/userver.hh, src/ustring.hh,
	* src/utypes.hh:
	Move to...
	* include/kernel/blockmemorymanager.hh,
	* include/kernel/fwd.hh,
	* include/kernel/mem-track.hh,
	* include/kernel/memorymanager.hh,
	* include/kernel/tag-info.hh,
	* include/kernel/userver.hh,
	* include/kernel/ustring.hh,
	* include/kernel/utypes.hh:
	Here.

	* Makefile.am,
	* src/Makefile.am,
	* src/console.cc,
	* src/memorymanager/memorymanager.cc,
	* src/network/bsdnet/connection.cc,
	* src/network/bsdnet/connection.hh,
	* src/network/bsdnet/network.cc,
	* src/parser/bison/ugrammar.y,
	* src/parser/uparser.hh,
	* src/tag-info.cc,
	* src/uasynccommand.cc,
	* src/uasynccommand.hh,
	* src/uasyncregister.hh,
	* src/uatcandidate.hh,
	* src/ubinary.cc,
	* src/ubinary.hh,
	* src/ubinder.cc,
	* src/ubinder.hh,
	* src/ucallid.cc,
	* src/ucallid.hh,
	* src/ucommand.cc,
	* src/ucommand.hh,
	* src/ucommandqueue.cc,
	* src/ucommandqueue.hh,
	* src/uconnection.cc,
	* src/uconnection.hh,
	* src/ueventcompound.cc,
	* src/ueventcompound.hh,
	* src/ueventhandler.cc,
	* src/ueventhandler.hh,
	* src/ueventinstance.cc,
	* src/ueventinstance.hh,
	* src/ueventmatch.cc,
	* src/ueventmatch.hh,
	* src/uexpression.cc,
	* src/uexpression.hh,
	* src/ufunction.cc,
	* src/ufunction.hh,
	* src/ughostconnection.cc,
	* src/ughostconnection.hh,
	* src/ugroup.cc,
	* src/ugroup.hh,
	* src/unamedparameters.cc,
	* src/unamedparameters.hh,
	* src/uobj.cc,
	* src/uobj.hh,
	* src/uobject.cc,
	* src/uproperty.cc,
	* src/uproperty.hh,
	* src/uqueue.cc,
	* src/uqueue.hh,
	* src/userver.cc,
	* src/ustring.cc,
	* src/usystem.cc,
	* src/uvalue.cc,
	* src/uvalue.hh,
	* src/uvar.cc,
	* src/uvariable.cc,
	* src/uvariable.hh,
	* src/uvariablelist.cc,
	* src/uvariablelist.hh,
	* src/uvariablename.cc,
	* src/uvariablename.hh:
	Adjust.
	And beware of some useless inclusions.

2007-03-08  Akim Demaille  <demaille@gostai.com>

	svn merge -r 970:979 https://svn.gostai.com/svn/kernel1/branches/1.0

	2007-03-06  Jean-Christophe Baillie  <baillie@gostai.com>

	This flag enforces the business decision described here:
	https://core.gostai.com/projects/business/wiki/ProductOfferStrategy

	It allows to build an URBI Engine that will reject any remote UObject
	'external' request, effectively disabling UNotifyChange,
	UBindFunction, etc, which makes this remote UObject useless.

	A simple -DREMOTE_UOBJECT_DISABLED flag in configure will build this
	crippled version.

	add the REMOTE_UOBJECT_DISABLED flag for the 'free' version
	* src/ucommand.cc: exit from UCommand_BINDER if the
	REMOTE_UOBJECT_DISABLED flag is on.

2007-03-01  Akim Demaille  <demaille@gostai.com>

	Use UString for UCallid
	* src/ucallid.hh, src/ucallid.cc: Append _ to private members.
	* src/ucommand.cc, src/uconnection.cc: Adjust.
	* src/uvariablename.hh, src/uvariablename.cc: Ditto.
	(updateName): Add more flavors.

2007-03-01  Akim Demaille  <demaille@gostai.com>

	* src/uvariablename.cc (resolve_aliases): Add missing const.

2007-03-01  Akim Demaille  <demaille@gostai.com>

	svn merge -r 941:970 https://svn.gostai.com/svn/kernel1/branches/1.0

	2007-02-22  Matthieu Nottale  <nottale@gostai.com>
	Add a parameter to createTCPServer to specify address to bind to
	* src/network/bsdnet/network.cc: Here, propagate in  TCPServerPipe::init.
	* src/network/bsdnet/network.hh: Also here.

	2007-02-22  Akim Demaille  <akim.demaille@free.fr>
	Fix #133
	We focused on the fact that the current code is boggus and
	missed the fact that my proposal was addressing one issue, but
	introducing another one.  We were trading one bug for another,
	the latter having a much bigger impact.

	I suggested to replace

	# define ADDMEM(x)   {usedMemory += ((int)(x*1.15));}
	# define FREEMEM(x)  {usedMemory -= ((int)(x*1.15));}

	which duplicates the computation and fails to parens x
	properly (and there are indeed places where it mattered since
	x was something like a + b), by

	# define ADDMEM(X)   usedMemory += (int) ((X) * 1.15)
	# define FREEMEM(X)  ADDMEM (-(X))

	Unfortunately that fails when X is unsigned (which is the case
	when ADDOBJ and FREEOBJ pass it a sizeof result): FREEMEM
	then negates a size_t, which results in a huge positive size_t.
	But this huge size_t is immediately added to usedMemory, so
	it should nevertheless yield the correct result!

	Enter 1.15 that screws it all, as the following program
	demonstrates

	#include <iostream>
	#include <string>

	#define ECHO(C) std::cout << #C " = " << C << std::endl;

	int main ()
	{
	  char tab[18];
	  ECHO (sizeof tab);
	  ECHO (- (int) (sizeof tab));

	  ECHO ((- sizeof tab));
	  ECHO (+ (- (int) (sizeof tab)));

	  ECHO (1.15 * sizeof tab);
	  ECHO (- (int) (1.15 * sizeof tab));

	  ECHO (1.15 * (- sizeof tab));
	  ECHO (+ (int) (1.15 * (- sizeof tab)));
	}

	which results in:

	sizeof tab = 18
	- (int) (sizeof tab) = -18
	(- sizeof tab) = 4294967278      <== overflow
	+ (- (int) (sizeof tab)) = -18   <== but ok
	1.15 * sizeof tab = 20.7
	- (int) (1.15 * sizeof tab) = -20
	1.15 * (- sizeof tab) = 4.93921e+09     <=== overflow
	+ (int) (1.15 * (- sizeof tab)) = 2147483647  <=== deadly

	* src/utypes.hh (FREEMEM): Avoid negating a posibly unsigned value.

2007-03-01  Akim Demaille  <demaille@gostai.com>

	Less const char*
	* src/uvariablename.cc (resolve_aliases): Work string -> string.

2007-03-01  Akim Demaille  <demaille@gostai.com>

	* configure.ac: Use URBI_PACKAGE_KIND.

2007-03-01  Akim Demaille  <demaille@gostai.com>

	Update externals
	* Makefile.am: sdk no longer exists.

2007-03-01  Akim Demaille  <demaille@gostai.com>

	Use more std::string
	Valgrind finds fishy things around here.  Let's clean and then
	track the problems.
	* src/ustring.hh, src/ustring.cc (prefix, suffix): Work only on
	std::string.
	Add convenient UString alternatives.
	* src/uvariablename.cc: Adjust.

2007-03-01  Akim Demaille  <demaille@gostai.com>

	Don't define TRUE & FALSE
	There are conflicts on Windows.
	* src/parser/bison/ugrammar.y: Inline the uses of TRUE and FALSE.

2007-03-01  Akim Demaille  <akim.demaille@free.fr>

	tagequal
	* src/uvariablename.cc (prefix, suffix): Move to...
	* src/ustring.hh, src/ustring.cc: here.
	(tagequal): Remove, unused.

2007-02-27  Jean-Christophe Baillie  <baillie@gostai.com>

	The .automerge file has been added, with proper initialization.
	Automerge is now usable, it will keep conflicts on ChangeLog, to be
	resolved by hand until some smart trick is found.
	Please, use automerge now to handle merging in a nice and automatic
	way.
	NB: the automerge script is located in common/automerge

	add automerge support.
	* .automerge: New.

2007-02-24  Akim Demaille  <akim.demaille@free.fr>

	Let UString use std::string
	* src/ustring.hh, src/ustring.cc (len_): Remove.
	Adjust ctors to refuse construction from 0.
	(len_): Now a std::string.
	Adjust all the code
	* src/uexpression.cc, src/uvariablename.cc: Adjust.

2007-02-24  Akim Demaille  <akim.demaille@free.fr>

	mem-track.hh
	This is needed because ustring.hh needs to include utypes.hh,
	and conversely.  Of course, it does not work.  And huge *.hh
	files are bad.
	* src/mem-track.hh: New.
	Extracted from...
	* src/utypes.hh: here.
	* src/Makefile.am: Adjust.

2007-02-24  Akim Demaille  <akim.demaille@free.fr>

	Fix uninitialized variable warning
	* src/userver.hh, src/userver.cc (memory): here.
	While we're at it, give this function a proper prototype,
	and useful variable names.

2007-02-24  Akim Demaille  <akim.demaille@free.fr>

	Scope reduction
	* src/userver.cc (memory): Here.

2007-02-24  Akim Demaille  <akim.demaille@free.fr>

	Morph slowly UString into std::string
	* src/ustring.hh, src/ustring.cc (str, len): Rename as...
	(c_str, size): these.
	(setLen): Remove, unused, and frankly, should never have existed.

	* src/parser/bison/ugrammar.y,
	* src/parser/bison/utoken.l,
	* src/parser/uparser.cc,
	* src/ucallid.cc,
	* src/ucallid.hh,
	* src/ucommand.cc,
	* src/uconnection.cc,
	* src/ueventhandler.cc,
	* src/ueventinstance.cc,
	* src/ueventmatch.cc,
	* src/uexpression.cc,
	* src/ufunction.cc,
	* src/ugroup.cc,
	* src/unamedparameters.cc,
	* src/uobj.cc,
	* src/uobject.cc,
	* src/userver.cc,
	* src/uvalue.cc,
	* src/uvar.cc,
	* src/uvariable.cc,
	* src/uvariablename.cc:
	Adjust.
	Also, name ostringstreams as o.

2007-02-22  Akim Demaille  <demaille@gostai.com>

	svn merge -r 860:941 https://svn.gostai.com/svn/kernel1/branches/1.0

	2007-02-21  Akim Demaille  <demaille@gostai.com>
	Do not use -relax-branch
	This option was used to enable long branches in the parser
	generated code.  This was needed because the rules used to use
	long macros which resulted in a huge switch statement.  Passing
	-O0 sufficed to address the issue.  In addition, I changed the
	macros into functions, which made -O0 useless.  Nevertheless
	the use -relax-branch was introduced, hoping that it would
	relieve us.  It actually made GCC produce incorrect code on
	the Aibo, with mysterious crashes.
	Removing the use of this option (and of -O0) solves this.
	Aibo works again.
	* src/parser/bison/bison.mk: Remove the use of PARSER_CXXFLAGS.

2007-02-22  Akim Demaille  <demaille@gostai.com>

	Use libport::mhas
	* src/userver.cc (UServer::work): Here.

2007-02-20  Akim Demaille  <demaille@gostai.com>

	eval_FUNCTION_<arity>
	* src/uexpression.hh, src/uexpression.cc (eval_FUNCTION_0)
	(eval_FUNCTION_1, eval_FUNCTION_2): New.

2007-02-20  Akim Demaille  <demaille@gostai.com>

	Expect no conflicts
	* src/parser/bison/ugrammar.y: here.

2007-02-20  Akim Demaille  <demaille@gostai.com>

	Regen bison++
	* src/parser/bison/bison.mk: Add the missing dependency rules.

2007-02-20  Akim Demaille  <demaille@gostai.com>

	Scope reduction
	* src/uexpression.cc (UExpression::asyncScan): Here.
	Also, spread a few pings.

2007-02-20  Akim Demaille  <demaille@gostai.com>

	Use find0
	* src/ucommand.cc: Here.
	Also, instrument for debugging.

2007-02-20  Akim Demaille  <demaille@gostai.com>

	vecho_key
	* src/userver.hh, src/userver.cc (vecho_key): New.
	(echoKey, error, echo): Use it.

2007-02-20  Akim Demaille  <demaille@gostai.com>

	More UValue ctors
	* src/uvalue.hh, src/uvalue.cc
	(UValue::UValue (dataType, const char*)): New.
	Use it.
	Use other ctors.

2007-02-20  Akim Demaille  <demaille@gostai.com>

	Add spurious .
	* src/uvalue.cc (UValue::add): Remove a spurious dot I introduced
	in [764].

2007-02-20  Akim Demaille  <demaille@gostai.com>

	2007-02-20  Matthieu Nottale  <nottale@gostai.com>
	Fix a double-free problem caused by a missing copy.
	* src/uatcandidate.cc: Copy the UValue passed to UExpression ctor.

	2007-02-20  Matthieu Nottale  <nottale@gostai.com>
	Increase max receive buffer size to 1M on bsd and ghost connections
	* src/network/bsdnet/connection.hh: Here,
	* src/ughostconnection.hh: and here.

	2007-02-20  Akim Demaille  <demaille@gostai.com>
	Missing parens
	* src/uqueue.cc (UQueue::pop): Restore a pair of parens that
	I removed in [501].
	Thanks to MN (and apologies).

2007-02-20  Akim Demaille  <demaille@gostai.com>

	Simplification
	* src/ucommandqueue.hh, src/ucommandqueue.cc (popCommand): Here.

2007-02-20  Akim Demaille  <demaille@gostai.com>

	Tidy uobj.cc
	* src/uobj.cc (remove): New.
	(~UObj): Use it.
	(UWaitCounter): Move its methods...
	* src/utypes.hh: here.
	(UWaitCounter::id): Now an UString.
	(~UWaitCounter): Remove, now useless.
	* src/ucommand.cc: Adjust.

2007-02-20  Akim Demaille  <demaille@gostai.com>

	Racfor buildfullname
	* src/uvariablename.cc: This code is really really hard to
	understand.  There seems to be a call the resolve_aliases
	hidden right afterward these bits, but I'm not sure...

2007-02-20  Akim Demaille  <demaille@gostai.com>

	UCommand::tmp_*
	* src/ucommand.hh, src/ucommand.cc (tmp_phase, tmp_time): remove.

2007-02-20  Akim Demaille  <demaille@gostai.com>

	Use find0
	* src/ucommand.cc (UCommand::scanGroups)
	(UCommand_ASSIGN_VALUE::execute_function_call): here.

2007-02-20  Akim Demaille  <demaille@gostai.com>

	Use find0
	* src/uvariablename.cc (UVariableName::getVariable)
	(UVariableName::getFunction, UVariableName::buildFullname): Here.

2007-02-20  Akim Demaille  <demaille@gostai.com>

	Add missing consts
	Oh my God!  There is so much duplication here :(
	* src/uobj.hh, src/uobj.cc (searchFunction, searchVariable)
	(searchEvent): Here.
	Also, use const_iterators.

2007-02-19  Akim Demaille  <akim.demaille@free.fr>

	Get rid of buffers
	* src/uvariablename.hh (set_fullname): Move to...
	* src/uvariablename.cc: here.
	(resolve_aliases): New.
	This simple function was really hard to extract from the code
	and its lack of documentation...  I hope I have it right.
	Use it.
	Use std::strings instead of buffers.

2007-02-19  Akim Demaille  <akim.demaille@free.fr>

	More UString operators
	* src/ustring.hh (operator!=): New.

2007-02-19  Akim Demaille  <akim.demaille@free.fr>

	Get rid of buffers
	* src/uvariablename.hh, src/uvariablename.cc (build_from_str): New.
	(buildFullname): Use it.
	Don't use static buffers.
	Factor and try to be readable.

2007-02-19  Akim Demaille  <akim.demaille@free.fr>

	Factor a bit UVariableName
	This code is really hard to follow, and Aibo crashes somewhere here
	(apparently, but it is hard to track).
	* src/uvariablename.hh, src/uvariablename.cc (set_fullname): New.
	(prefix, suffix): New.
	Use it.
	Prefer strlcpy to strncpy (I'll worry about portability later).
	Instrument for ECHO etc. but do not activate.
	Shorten some scopes.

2007-02-19  Akim Demaille  <akim.demaille@free.fr>

	update UString
	* src/ustring.hh (update): New.
	Hopefully, should disapear in the future, together with UStrings.

2007-02-19  Akim Demaille  <akim.demaille@free.fr>

	Use libport::m?has
	* src/ucommand.cc, src/uvariablename.cc: Here.

2007-02-18  Akim Demaille  <akim.demaille@free.fr>

	Fix signature
	* src/uvariable.hh: Add missing inline.
	* src/uvariable.cc (UVariable::print): here.

2007-02-18  Akim Demaille  <akim.demaille@free.fr>

	UVariable::print
	* src/uvariable.hh, src/uvariable.cc (UVariable::print)
	(operator<< (ostream, UVariable): New.

2007-02-18  Akim Demaille  <akim.demaille@free.fr>

	unic("PREFIX")
	* src/userver.hh, src/userver.cc (URBI_unicID): Now a static
	variable of...
	(uniq()): this.
	(unic(const char*)): New.
	* src/ucommand.cc: Use it instead of unic().
	(copy): Get rid of the ret temp var when we can.

2007-02-18  Akim Demaille  <akim.demaille@free.fr>

	Factor loops
	* src/uexpression.cc (UExpression::eval_FUNCTION): Factor two
	while loops ending both branches of an if.

2007-02-17  Akim Demaille  <akim.demaille@free.fr>

	* src/uexpression.cc (to_string): New, for UExpression::Type.

2007-02-17  Akim Demaille  <akim.demaille@free.fr>

	Adjust to *maps becoming SingletonPtr
	* src/ucommand.cc, src/uobj.cc, src/userver.cc, src/uvar.cc,
	* src/uvariablename.cc: Catch up with changes in liburbi-cpp
	[426].

2007-02-17  Akim Demaille  <akim.demaille@free.fr>

	uobject-hub-common.cc
	* src/uobject.cc: Remove factored functions.

2007-02-17  Akim Demaille  <akim.demaille@free.fr>

	Update uobject/
	* src/uobject.cc: Remove parts now factored in uobject-common.cc.

2007-02-15  Akim Demaille  <akim@lrde.epita.fr>

	Restore missing parens
	* src/uqueue.cc: Fix a bug reported by MN, introduced by myself
	in 501: the removal of important parens.

2007-02-15  Akim Demaille  <akim.demaille@free.fr>

	UCommand_ASSIGN_VALUE::execute_function_call
	* src/ucommand.hh, src/ucommand.cc (UFALLTHRU): New.
	(UCommand_ASSIGN_VALUE::execute_function_call): New.
	(UCommand_ASSIGN_VALUE::execute_): Use it.

2007-02-14  Akim Demaille  <akim.demaille@free.fr>

	Use &, not *
	* src/uobject.cc: to alias the ghost connection.

2007-02-14  Akim Demaille  <akim.demaille@free.fr>

	Cleaning
	* src/uobject.cc: Spaces, identifiers, scopes.

2007-02-14  Akim Demaille  <akim.demaille@free.fr>

	Respect the tradition
	* src/uobject.cc: For iterator names.

2007-02-14  Akim Demaille  <akim.demaille@free.fr>

	Process doc last
	* Makefile.am (SUBDIRS): here.

2007-02-14  Akim Demaille  <demaille@gostai.com>

	Query replace regexp:
	STREQ *(\(.*?\)->str(), *\([^)]*\)) -> *\1 == \2

2007-02-13  Akim Demaille  <akim.demaille@free.fr>

	Bug fix
	* src/uexpression.cc (UExpression::UExpression): Use t, not type,
	which is not yet defined.

2007-02-13  Akim Demaille  <akim.demaille@free.fr>

	Use operator== for UString
	* src/ucommand.cc: here.

2007-02-13  Akim Demaille  <demaille@gostai.com>

	Let UGroup own their memory
	* src/ugroup.hh, src/ugroup.cc (name): Now an UString.
	Remove the ctor taking char*.
	* src/ucommand.cc, src/uobject.cc:
	Adjust.

2007-02-13  Akim Demaille  <demaille@gostai.com>

	Pretend C++ support assignment operators
	* src/ustring.hh, src/ustring.cc (update): Remove.
	(operator=): New.
	* src/ucommand.cc, src/uconnection.cc, src/uexpression.cc,
	* src/userver.cc, src/uvariable.cc, src/uvariablename.cc:
	Use them.

2007-02-13  Akim Demaille  <demaille@gostai.com>

	/! Dangerous checkin
	* src/memorymanager/blockmemorymanager.hh: Add a placement new
	to please mipsel-linux-g++-3.3.2.
	I'm not used to write placement new operators, and I'm really
	afraid of what is needed for the delete operator...
	I'm have to study books to ensure this is not completely
	fucked up.

2007-02-13  Akim Demaille  <demaille@gostai.com>

	Pretend we program in C++ and use operators
	* src/ustring.hh, src/ustring.cc (equal): Remove, replaced by...
	(operator==): these two.
	* src/ubinder.cc, src/ucommand.cc, src/uconnection.cc,
	* src/ueventhandler.cc, src/uexpression.cc, src/uobj.cc,
	* src/uvariablename.cc: Use them.

2007-02-13  Akim Demaille  <demaille@gostai.com>

	Less new (but not older)
	* src/ubinder.hh, src/ubinder.cc (Monitor::objects): Let it
	be a list of UString, not of UString*.

2007-02-13  Akim Demaille  <demaille@gostai.com>

	Address a bit of the UString mess
	* src/ustring.hh, src/ustring.cc: Start to spread some more &
	instead of *.
	* src/parser/bison/ugrammar.y, src/ubinder.cc, src/ucommand.cc,
	* src/uconnection.cc, src/ueventhandler.cc, src/ugroup.cc,
	* src/uobj.cc, src/userver.cc, src/userver.hh, src/uvalue.cc,
	* src/uvariable.cc: Adjust in the most stupid way: add a *
	to arguments.
	Later passes will improve the code.
	Let's do that bit after bit.

2007-02-13  Akim Demaille  <demaille@gostai.com>

	An iterator has to be named i
	* src/uasyncregister.cc: Unless you have a good reason :).
	Remove useless includes.

2007-02-13  Akim Demaille  <demaille@gostai.com>

	Use LIBPORT_FD_ISSET
	* src/network/bsdnet/network.cc: here.

2007-02-13  Akim Demaille  <demaille@gostai.com>

	Remove UString::(un_)?armor
	* src/ustring.hh, src/ustring.cc (un_armor, armor): Remove.
	* src/uvalue.cc: Just call libport::escape here.

2007-02-13  Akim Demaille  <demaille@gostai.com>

	svn merge -r 857:860 https://svn.gostai.com/svn/kernel1/branches/1.0

	2007-02-13  Akim Demaille  <demaille@gostai.com>
	Handle escapes in the scanner itself
	* src/parser/bison/utoken.l: Do that.
	* src/parser/bison/ugrammar.y: Add a std::string field to %union.
	* src/ustring.cc (armor): Use hex escapes.

	2007-02-13  Akim Demaille  <demaille@gostai.com>
	Rename ugrammar's str as ustr
	* src/parser/bison/ugrammar.y,
	* src/parser/bison/utoken.l: Adjust all uses.

2007-02-13  Akim Demaille  <demaille@gostai.com>
	svn merge -r 832:857 https://svn.gostai.com/svn/kernel1/branches/1.0
	2007-02-13  Akim Demaille  <demaille@gostai.com>

	Remove fast_armor support
	It is way too buggy: the flag is sometimes incorrectly preserved,
	and it focused on too few case: \ and ", while there are many more.
	Besides it had an impact on *all* the UStrings, instead of addressing
	only those that need to.
	* src/ustring.hh, src/ustring.cc: here.

2007-02-13  Akim Demaille  <demaille@gostai.com>

	* src/network/bsdnet/connection.cc: Document MSG_NOSIGNAL.
	* src/network/bsdnet/network.cc: Don't rely on SO_NOSIGPIPE
	being defined.

2007-02-13  Akim Demaille  <akim.demaille@free.fr>

	Add debugging traces to network handling
	* src/network/bsdnet/network.hh
	* src/network/bsdnet/network.cc (Pipe::Pipe): Be useful.
	(Pipe::print, operator<<(ostream, Pipe)): New.
	* src/network/bsdnet/connection.hh,
	* src/network/bsdnet/connection.cc (~Connection): Don't test
	for a null fd: we actually use -1 to this end.
	(Connection::print): New.
	(closeConnection): Do nothing if the fd is -1.
	(doRead, effectiveSend): Use perror.
	Can someone tell me why notifyRead calls doRead instead of
	being doRead?
	(TCPServerPipe::print): New.
	(TCPServerPipe::init): Ask for errno instead of a signal for
	broken pipes.

2007-02-12  Akim Demaille  <akim.demaille@free.fr>

	Debugging traces
	* src/utypes.hh: For UErrorValue.

2007-02-12  Akim Demaille  <akim.demaille@free.fr>

	Pretend C++ is a scoped language
	* src/uconnection.cc: And reuse the identifiers.

2007-02-12  Akim Demaille  <akim.demaille@free.fr>

	Revert debug traces
	I checked in bits I didn't mean to check in, for I forgot -N.
	The following describes the previous patch, not what it
	reverses.
	* src/network/bsdnet/network.cc: Add even more perror calls
	on failures.

2007-02-10  Akim Demaille  <akim.demaille@free.fr>

	Use libport::escape
	* src/ustring.cc (armor): here.
	* src/Makefile.am: Compile the libport_sources.

2007-02-10  Akim Demaille  <akim.demaille@free.fr>

	* src/flavorable.hh (libport/assert.hh): Include it.

2007-02-10  Akim Demaille  <akim.demaille@free.fr>

	svn merge -r 826:832 https://svn.gostai.com/svn/kernel1/branches/1.0
	2007-02-09  Matthieu Nottale  <nottale@gostai.com>

	Fix armor/unarmor.
	* src/ustring.cc: Armor \n, \t and character not in 32-127
	range. Unarmor \n \t \<anychar> and \number.
			 More efficient unarmor implementation.

	2007-02-07  Matthieu Nottale  <nottale@gostai.com>

	Add the 'functions' keyword, send the list of functions (as 'vars').
	* src/parser/bison/utoken.l: Here,
	* src/ucommand.cc: and here.

2007-02-06  Akim Demaille  <demaille@gostai.com>

	Fix include
	* src/ucomplaints.cc (libport/assert.hh): Include it.

2007-02-06  Akim Demaille  <demaille@gostai.com>

	svn merge -r 800:825 https://svn.gostai.com/svn/kernel1/branches/1.0
	Also, use more pabort than abort.

	2007-02-06  Matthieu Nottale  <nottale@gostai.com>

	Fix a bug when copying a binary with no header. Replace aborts
	with asserts to differenciate between them should they trigger.
	* src/uexpression.cc: Here.

	2007-02-02  Akim Demaille  <akim@lrde.epita.fr>

	* configure.ac: Let URBI_PROG_CXX do it.

	2007-02-02  Akim Demaille  <akim@lrde.epita.fr>

	* src/utypes.hh (TagInfo::TagInfo): New copy ctor..

2007-02-06  Akim Demaille  <demaille@gostai.com>

	Restore weird loop
	Reported by MN.
	* src/network/bsdnet/network.cc (notify): Use two iterators
	to walk that list.
	(pipes_type): New.
	Use it.

2007-02-01  Akim Demaille  <akim@lrde.epita.fr>

	Bug fix: copy-ctor for TagInfo.
	* src/tag-info.hh, src/tag-info.cc: Add a copy constructor.
	Rewrite the code to make it a bit clearer.

2007-02-01  Akim Demaille  <akim@lrde.epita.fr>

	Fix the previous checkin.
	* src/Makefile.am: Add tag-info.* where needed.
	* src/tag-info.hh, src/tag-info.cc: Add missing includes.
	Remove implementations from the header.

2007-02-01  Akim Demaille  <akim@lrde.epita.fr>

	tag-info.*.
	* src/tag-info.hh, src/tag-info.cc: New.
	Built by taking pieces from...
	* src/utypes.hh, src/ucommand.cc, src/userver.hh: these files.

2007-02-01  Akim Demaille  <akim.demaille@free.fr>

	Get rid of casts
	* src/ucommand.hh, src/ucommand.cc (UCommand_BINDER): Use UBindType,
	instead of a stupid int.
	Remove many casts.
	Convert others to C++ style.
	* src/parser/bison/ugrammar.y: Adjust.

2007-02-01  Akim Demaille  <akim.demaille@free.fr>

	Remove some casts using tmp vars
	* src/ucommand.cc: here.
	* src/uobject/: Update.

2007-02-01  Akim Demaille  <akim.demaille@free.fr>

	C++ casts, enums
	* uqueue.hh: here, as usual.
	The declaration of enums could be done by style.

2007-02-01  Akim Demaille  <akim.demaille@free.fr>

	C++ Casts
	* utypes.hh: here.

2007-02-01  Akim Demaille  <akim.demaille@free.fr>

	C cast
	* src/ughostconnection.cc: Make it C++.

2007-02-01  Akim Demaille  <akim.demaille@free.fr>

	Remove C casts
	* src/memorymanager/memorymanager.cc: here.

2007-01-30  Akim Demaille  <demaille@gostai.com>

	Add missing include
	* src/uvariable.cc: here.

2007-01-30  Akim Demaille  <demaille@gostai.com>

	Use passert, not assert
	* src/uvariable.cc: here.

2007-01-30  Akim Demaille  <demaille@gostai.com>

	svn merge -r 737:799 https://svn.gostai.com/svn/kernel1/branches/1.0

	2007-01-27  Jean-Christophe Baillie  <baillie@gostai.com>

	revert email that fails in mailto property.

	2007-01-27  Jean-Christophe Baillie  <baillie@gostai.com>

	change mailto.

	2007-01-27  Jean-Christophe Baillie  <baillie@gostai.com>

	fix BIN problem in grammar.y
	* src/parser/bison/ugrammar.y: replace "BIN" by TOK_BIN.

	2007-01-27  SIGOURE Benoit  <tsuna@lrde.epita.fr>

	Catch up with recent stuff in common.
	* src/console.cc: utime is now in the libport namespace.
	* src/parser/bison/utoken.l: Handle conflicting CPP defines.
	* src/uexpression.cc (ECHO, PING): Now provided by libport.

	2007-01-26  POTHIER Benoit  <pothier@gostai.com>

	Dummy change to test buildfarm.
	* AUTHORS: Change Copyright date.

	2007-01-25  Matthieu Nottale  <nottale@gostai.com>

	Remove unjustified abort, replace abort by assert
	* src/uvariable.cc: Add missing break in the data_void
	case. Remove abort for data_void case in 2nd switch.

2007-01-30  Akim Demaille  <demaille@gostai.com>

	DEBUG
	* src/userver.cc (DEBUG): Move to...
	* src/userver.hh: here.
	* src/network/bsdnet/connection.cc (UError): Rename as...
	(uerror_): this.
	* src/uconnection.cc, src/uconnection.hh, src/uexpression.cc,
	* src/ughostconnection.cc: Adjust.

2007-01-30  Akim Demaille  <demaille@gostai.com>

	Don't hard code values, use sizeof
	* src/ughostconnection.cc (UGhostConnection::effectiveSend): here.
	Add "tmp" is about the most useless word to include in an
	identifier.

2007-01-30  Akim Demaille  <demaille@gostai.com>

	check-html
	* Makefile.am (check-html): New.

2007-01-30  Akim Demaille  <demaille@gostai.com>

	Add DEBUG traces in the server start up
	* src/userver.cc: here.

2007-01-30  Akim Demaille  <demaille@gostai.com>

	No static definitions in headers
	* src/userver.hh: Use enums.

2007-01-30  Akim Demaille  <demaille@gostai.com>

	Routine permutation
	* src/userver.cc: here.
	No real change.

2007-01-30  Akim Demaille  <demaille@gostai.com>

	Remove C casts
	* src/userver.cc: Remove some useless C casts.
	Indentation changes.
	Add scopes.
	* src/userver.hh: White space changes.
	* src/userver.hh, src/userver.cc, src/console.cc (initialization):
	Rename as...
	(initialize): this.

2007-01-30  Akim Demaille  <demaille@gostai.com>

	Use libport/unistd.h
	* src/network/bsdnet/network.cc: here.

2007-01-29  SIGOURE Benoit  <tsuna@lrde.epita.fr>

	Fix includes.
	* src/network/bsdnet/network.cc: Include unistd.h to get the
	  definition of close(2).

2007-01-28  Akim Demaille  <akim@lrde.epita.fr>

	One less UString pointer
	* src/userver.hh, src/userver.cc (mainName): Remove the indirection,
	and rename as...
	(mainName_): this, private.
	Adjust uses.
	Put the documentation in the header.

2007-01-28  Akim Demaille  <akim@lrde.epita.fr>

	Simplifications
	* src/network/bsdnet/network.cc (notify): Simplify the for loop,
	which had complications whose purpose I do not understand.
	(selectAndProcess): Reorder the if's, and use else if.
	(trigger): Remove useless this->.

2007-01-27  Jean-Christophe Baillie  <baillie@gostai.com>

	revert email that fails in mailto property.

2007-01-27  Jean-Christophe Baillie  <baillie@gostai.com>

	fix mailto property.

2007-01-26  Akim Demaille  <akim@lrde.epita.fr>

	fwd.hh
	* src/utypes.hh (TagInfo): move to.
	* src/fwd.hh: here.

2007-01-26  Akim Demaille  <akim.demaille@free.fr>

	Coding style
	* src/uproperty.hh, src/uproperty.cc: Use C++ ctors.

2007-01-25  Akim Demaille  <demaille@gostai.com>

	Alpha conversion
	* src/ucommand.cc: here.
	Mostly to flush the mails from my laptop.

2007-01-25  Akim Demaille  <demaille@gostai.com>

	Less buffer
	* src/uconnection.cc, src/uobj.cc: And more ostringstream, you
	know the drill now.

2007-01-25  Akim Demaille  <demaille@gostai.com>

	I can't do any better
	* src/uvariablename.cc: Shorten some scopes.
	But I give up, this file is a nightmare.

2007-01-25  Akim Demaille  <demaille@gostai.com>

	More ostringstream
	* src/uvariablename.cc: Here.
	This file has tricky uses of a buffer on thousands of lines
	of distance.  It sucks.

2007-01-25  Akim Demaille  <demaille@gostai.com>

	Less buffers
	* src/uconnection.cc, src/uobj.cc, src/uvalue.cc: More ostringstreams.

2007-01-25  Akim Demaille  <demaille@gostai.com>

	Less buffers
	* src/uconnection.cc: More ostringstream.

2007-01-25  Akim Demaille  <demaille@gostai.com>

	Less static buffers
	* src/userver.cc: Use ostringstreams.

2007-01-25  Akim Demaille  <demaille@gostai.com>

	Use ostringstream
	* src/uexpression.cc: here. Kill C.

2007-01-25  Akim Demaille  <demaille@gostai.com>

	More std::ostringstream
	* src/ucommand.cc: Stop using static buffers.

2007-01-25  Akim Demaille  <demaille@gostai.com>

	Stop using large buffers to please the Aibo (and C++ programmers)
	* src/ucallid.hh, src/ucallid.cc: Now its ctor takes std::strings
	instead of const char*.
	* src/ucommand.cc (buffer_t, NOT_ON_AIBO): Remove.
	Replace all their uses with ostringstreams.
	Also, from time to time, make better use of the dynamic casted
	variables to avoid yet another cast.

2007-01-25  Akim Demaille  <demaille@gostai.com>

	Fix include
	* src/uexpression.cc (libport/assert.hh): include it for most
	recent libport.

2007-01-25  Akim Demaille  <demaille@gostai.com>

	Coding style changes
	* src/userver.cc: here.

2007-01-25  Akim Demaille  <demaille@gostai.com>

	Handle URBI_PATH
	* src/console.cc: in the constructor rather than in the main.

2007-01-25  Akim Demaille  <demaille@gostai.com>

	More passert
	* src/uexpression.cc: here.
	Also, remove debugging code.

2007-01-25  Akim Demaille  <demaille@gostai.com>

	Factor the parsing of "at"
	* src/ucommand.hh, src/ucommand.cc: Rename AT_FLAVOR as AT.
	* src/parser/bison/ugrammar.y (and.opt): New.
	Use it to factor the parsing of at.

2007-01-25  Akim Demaille  <demaille@gostai.com>

	UCommand_AT is Flavorable
	* src/uasynccommand.hh (UCommand_AT): Derive from flavorable.
	* src/ucommand.cc: Adjust its implementation.
	* src/ucommand.hh (AT, AT_AND): Remove.
	(AT_FLAVOR): New, temporary.
	* src/parser/bison/ugrammar.y: Adjust.

2007-01-25  Akim Demaille  <demaille@gostai.com>

	* src/ucommand.cc, src/uconnection.cc, src/uexpression.cc,
	* src/userver.cc: Use passert.
	Fix two incorrect assertions of dynamic_cast.

2007-01-25  Akim Demaille  <demaille@gostai.com>

	Use passert
	* src/parser/bison/bison.mk: Pass -s to flex so that it does not
	generate a default rule using its own ECHO which does not have the
	same signature as ours.
	* src/uexpression.cc: Use passert for fun.

2007-01-25  Akim Demaille  <demaille@gostai.com>

	Factoring
	* src/uvariablename.hh, src/uvariablename.cc (update_array_mangling):
	New.
	Use it.

2007-01-25  Akim Demaille  <demaille@gostai.com>

	Simplifications
	* src/parser/bison/ugrammar.y: Use ? :.
	* src/uvariablename.cc (UVariableName::buildFullname): Shorten
	scopes.

2007-01-25  Akim Demaille  <demaille@gostai.com>

	Fix "bin" parsing
	* src/parser/bison/ugrammar.y: The alias is "bin", not "BIN".

2007-01-25  Akim Demaille  <demaille@gostai.com>

	Merge 697:736 from the branch "1.0".
	2007-01-24  Jean-Christophe Baillie  <baillie@gostai.com>

	fix ticket #73 (illegal void operations)
	* src/uexpression.cc: done.

	2007-01-24  Jean-Christophe Baillie  <baillie@gostai.com>

	remove spaces.
	* src/uvariable.hh: done.

	2007-01-24  Jean-Christophe Baillie  <baillie@gostai.com>

	Since the major event mechanism rewriting in r265, test lazzy
	evaluation had been broken on purpose, because we wanted the following
	code to ping twice:

	(1):

	at (a || b) ping;
	emit a & emit b;

	So we had to eval the right side of || even if the left side was
	already true (same thing with &&).
	This led to a series of serious problems where programmers commonly
	took for granted that things like that should work:

	if (!isdef(x) || x...) // trigger a runtime error on x when unknown!

	It also impacted the autogenerated code of 'new', which made the
	command fail in some cases.

	So I have reestablished the lazzy test evaluation for the moment.
	There is a serious question on how to mix events and expressions eval in
	tests and this will be tackled later. Bearclaw suggests that the
	simple | bitwise operator could be used to have the same effect as ||
	but without lazzy evaluation, giving a convenient way to programmers
	to enforce the behavior of (1).

	Note: | for tests will obviously conflict with | for commands, I see no
	workaround.

	rehabilitate test lazzy evaluation.
	* src/uexpression.cc: add test lazzy evaluation.

	2007-01-24  Jean-Christophe Baillie  <baillie@gostai.com>

	update NEWS file.
	* NEWS: add UOwned and function redefinition.

	2007-01-23  Matthieu Nottale  <nottale@gostai.com>

	Do not put big buffers on the stack for aibo
	* src/ucommand.cc: Use a global buffer instead of on the stack
	ones for aibo.

	2007-01-23  Jean-Christophe Baillie  <baillie@gostai.com>

	This FIXME was relative to an old comment that made no sense, because
	it was copy-pasted from somewhere else a long time ago. Just ignore
	the whole thing.

	remove unecessary comments.
	* src/uvariable.cc: done.

	2007-01-23  Jean-Christophe Baillie  <baillie@gostai.com>

	fix bug on 'random', ticket #100.
	* src/uexpression.cc: check if arg is non zero.

	2007-01-23  Jean-Christophe Baillie  <baillie@gostai.com>

	update externals for tests.

	2007-01-22  Jean-Christophe Baillie  <baillie@gostai.com>

	The fact that functions could not be redefined without first deleting
	them was a design flaw leading to tons of "delete myfun" at the
	beginning of any .u file. This is fixed now, but function redefinition
	can still trigger a warning in strict mode.

	Note: what strict mode does or does not do should be "selectable", like
	Warning flags in gcc. This calls for a bit of brainstorming on how to
	best do it in URBI.

	allow redefinition of functions, warning in strict mode.
	* src/ucommand.cc: delete function def upon redefinition.

	2007-01-22  Jean-Christophe Baillie  <baillie@gostai.com>

	update to match latest urbi-sdk uobject.hh (with automatic USync)
	* src/uobject.cc: support dummy UObject constructor and remove
	unecessary USync method content.

	2007-01-22  Jean-Christophe Baillie  <baillie@gostai.com>

	add support for 'remote' attribute and fix uninitialized attributes
	* src/uobject.cc: done.

	2007-01-20  Jean-Christophe Baillie  <baillie@gostai.com>

	change mailto property to kernel1@gostai.com

	2007-01-19  Matthieu Nottale  <nottale@gostai.com>

	branch 1.0: fix a segv when deleting a variable with function scope
	* src/ucallid.cc: Implement:
<<<<<<< HEAD
	* src/ucallid.hh: Add a remove function to remove uvariables from list. This function does nothing as soon as dtor has been called.
	* src/uvariable.hh: Hold a ucallid* , non null if var is of function scope. call its remove function when deleted.
=======
	* src/ucallid.hh: Add a remove function to remove uvariables from
	list. This function does nothing as soon as dtor has been called.
	* src/uvariable.hh: Hold a ucallid* , non null if var is of function
	scope. call its remove function when deleted.
>>>>>>> cf92060d

	2007-01-19  Matthieu Nottale  <nottale@gostai.com>

	branch 1.0: Add missing mutex lock in custom memory manager
	* src/memorymanager/blockmemorymanager.hh,
	* src/memorymanager/memorymanager.cc: Do it.

2007-01-24  Akim Demaille  <demaille@gostai.com>

	alpha conversion
	* src/userver.cc (UServer::initialization): Rename some vars.

2007-01-23  Akim Demaille  <demaille@gostai.com>

	Factor the flavors in the parser.
	* src/parser/bison/ugrammar.y (TOK_SEMICOLON, TOK_COMMA, TOK_AND)
	(TOK_PIPE): They now have the flavor type.
	Adjust uses.
	(flavor.opt, pipe.opt): New.
	Use them to factor family of constructs (e.g., while and while|).
	* src/parser/bison/utoken.l (RETURN_FLAVOR): New.
	Use it for these four tokens.
	* src/parser/uparser.hh: Include flavorable.hh.

2007-01-23  Akim Demaille  <demaille@gostai.com>

	Use more literals in the parser.
	* src/parser/bison/ugrammar.y: Replace uses of TOK_OBJECT, TOK_POINT,
	and TOK_COPY.

2007-01-23  Jean-Christophe Baillie  <baillie@gostai.com>

	fix mailto property.

2007-01-23  Akim Demaille  <demaille@gostai.com>

	Network clean up
	* src/network/bsdnet/connection.hh: Remove useless includes.
	* src/network/bsdnet/connection.cc: Shorten scopes.
	* src/network/bsdnet/network.hh: Remove useless includes.
	Use a more recent libport.
	* src/network/bsdnet/network.cc (TCPServerPipe::~TCPServerPipe):
	Call shutdown before close.
	(TCPServerPipe::notifyRead): Shorten scopes.
	Remove the client_info variable, unused.

2007-01-23  Akim Demaille  <demaille@gostai.com>

	Dead cpp code
	* src/network/bsdnet/network.hh (YYTOKENTYPE): Remove this pseudo
	definition.

2007-01-23  Akim Demaille  <demaille@gostai.com>

	|
	* src/uexpression.cc: Use ||, not |, for Booleans.

2007-01-20  Akim Demaille  <demaille@gostai.com>

	Coding style
	* src/network/bsdnet/network.cc: Use a more tradional reading
	of error values.
	(TCPServerPipe::~TCPServerPipe): close the fd when exiting to
	free the port asap.

2007-01-20  Akim Demaille  <demaille@gostai.com>

	Use perror
	* src/network/bsdnet/network.cc: Use perror where there are syscall
	failures.
	Shorten scopes.

2007-01-20  Akim Demaille  <demaille@gostai.com>

	Update libport
	* src/console.cc: .

2007-01-20  Akim Demaille  <demaille@gostai.com>

	Fix UValue constructions
	* src/uexpression.cc: here.

2007-01-20  Akim Demaille  <demaille@gostai.com>

	More UValue ctor uses
	* src/uexpression.cc: here.

2007-01-20  Akim Demaille  <demaille@gostai.com>

	Use ctors
	* src/uvalue.hh: Comment changes.
	* src/uexpression.cc (UExpression::eval): Use the ctors instead
	of constructing by hand, and without telling the object...

2007-01-20  Akim Demaille  <demaille@gostai.com>

	Scope shortening
	* src/uexpression.cc: here.
	Use ?:.

2007-01-20  Akim Demaille  <demaille@gostai.com>

	No longer alias urbi::UBlendType, just use it
	* src/utypes.hh: No longer alias it and its members.
	* src/ucommand.cc, src/userver.cc, src/uvariable.cc,
	* src/uvariable.hh: Adjust.

2007-01-20  Akim Demaille  <demaille@gostai.com>

	Coding style
	* src/uexpression.cc: Use shorten argument names that don't
	conflict with the member names.
	Simplify accordingly.
	Translate comments into asserts.
	Simplify the logic of the bin expression case.

2007-01-19  Akim Demaille  <demaille@gostai.com>

	-Werror
	* configure.ac: Now handled by URBI_PROG_CXX.

2007-01-19  Matthieu Nottale  <nottale@gostai.com>

<<<<<<< HEAD
	Add missing lock in block memory manager. Fix a double delete when a variable with function scope is deleted. Replace some ustring by std::string
	* src/memorymanager/blockmemorymanager.hh: BlockMemoryManager now inherits lockable.
	* src/memorymanager/memorymanager.cc: Lock all calls.
	* src/ucallid.cc: Register the ucallid to the variables in his list. Add a remove call
=======
	Add missing lock in block memory manager. Fix a double delete when a
	variable with function scope is deleted. Replace some ustring by
	std::string
	* src/memorymanager/blockmemorymanager.hh: BlockMemoryManager now
	inherits lockable.
	* src/memorymanager/memorymanager.cc: Lock all calls.
	* src/ucallid.cc: Register the ucallid to the variables in his list.
	Add a remove call
>>>>>>> cf92060d
	* src/ucallid.hh: Idem.
	* src/ucommand.cc: Fix for uvariable/uvariablename modifications.
	* src/uconnection.cc: Fix for uvariable/uvariablename modifications.
	* src/uexpression.cc: Fix for uvariable/uvariablename modifications.
	* src/uobj.cc: Fix for uvariable/uvariablename modifications.
	* src/ustring.hh: Add a ctor taking a std::string.
	* src/uvalue.cc: Move some fields to private scope, add accessors.
	* src/uvalue.hh: Idem.
<<<<<<< HEAD
	* src/uvariable.cc: Move some fields to private scope, add accessors. Call remove of the owner ucallid in dtor.
=======
	* src/uvariable.cc: Move some fields to private scope, add accessors.
	Call remove of the owner ucallid in dtor.
>>>>>>> cf92060d
	* src/uvariable.hh: Idem.

2007-01-18  Akim Demaille  <demaille@gostai.com>

	Change a cast for portability
	* src/network/bsdnet/connection.cc: Fix a warning.

2007-01-18  Akim Demaille  <demaille@gostai.com>

	Fix a load bug
	* src/ucommand.cc: Add the same exception to load as to exec.

2007-01-18  Akim Demaille  <demaille@gostai.com>

	Formatting changes
	* src/ucommand.hh: here.

2007-01-18  Akim Demaille  <demaille@gostai.com>

	Clean up
	* src/parser/bison/ugrammar.y: Remove a cast.

2007-01-18  Akim Demaille  <demaille@gostai.com>

	Add debugging help
	* src/uexpression.cc: here.
	Should be in libport/compiler eventually.

2007-01-18  Akim Demaille  <demaille@gostai.com>

	Use string literals in the parser
	* src/parser/bison/ugrammar.y: here.

2007-01-18  Akim Demaille  <demaille@gostai.com>

	to_string for Status
	* src/ucommand.hh, src/ucommand.cc (KIND): Rename as...
	(CASE): this.
	(to_string): New.
	(UCommand::print): Use it to display the status.
	(UCommand_NOOP::print): No longer display the status.

2007-01-18  Akim Demaille  <demaille@gostai.com>

	Use std::string for file names
	* src/parser/uparser.hh, src/parser/uparser.cc
	(UParser::process): Take a string.
	* src/uexpression.cc: Adjust.

2007-01-18  Akim Demaille  <demaille@gostai.com>

	White space changes
	* src/ucommand.hh: here.

2007-01-18  Akim Demaille  <demaille@gostai.com>

	eval_FUNCTION_EXEC_OR_LOAD
	* src/uexpression.hh, src/uexpression.cc
	(UExpression::eval_FUNCTION_EXEC_OR_LOAD): New.
	Use it.

2007-01-18  Akim Demaille  <demaille@gostai.com>

	Scope reduction
	* src/uexpression.cc (UExpression::eval_FUNCTION): here.

2007-01-18  Akim Demaille  <demaille@gostai.com>

	Fix vdebug use
	* src/ucommand.hh, src/ucommand.cc (send_error): Rename the va_list
	one as...
	(vsend_error): this.
	Call va_end.
	(tab, debug, vdebug): Move to...
	* src/userver.hh, src/userver.cc: here.
	Fix a genuine bug: be sure to call UServer::vdebug, not debug.
	Use where appropriate.
	* src/uexpression.hh, src/uexpression.cc (UExpression::print): Now
	takes an indentation level.
	* src/unamedparameters.cc: Adjust.

2007-01-18  Akim Demaille  <demaille@gostai.com>

	Sanitize casts
	They trigger warnings.
	* src/parser/uparser.cc, src/parser/uparser.hh (process): Take
	a const ubyte*, not a ubyte*.
	* src/uexpression.cc: Adjust.

2007-01-18  Akim Demaille  <demaille@gostai.com>

	Address cast warning
	* src/uvalue.cc: Use a reinterpret_cast, not a C cast.

2007-01-18  Akim Demaille  <demaille@gostai.com>

	Fix creation of groups
	Fixes groups.chk.
	* src/uexpression.cc: Weaken preconditions in ctors.
	Avoid identifier collisions between members and variables.

2007-01-18  Type Your Name Here  <your.mail.here@FIXME.com>

	More format checking
	* src/uexpression.cc (send_error): here.

2007-01-18  Type Your Name Here  <your.mail.here@FIXME.com>

	Fix warning
	* src/ucommand.cc: Remove casts that drop constness.
	Rather, preserve constness.

2007-01-18  Akim Demaille  <demaille@gostai.com>

	More warnings
	* configure.ac: Activate more G++ warnings.
	Don't pass -Werror to VC++.

2007-01-18  Akim Demaille  <demaille@gostai.com>

	Handle FD_SET portability issues
	* src/network/bsdnet/network.cc (LIBPORT_FD_SET): New.
	Use it to address a warning on Windows.

2007-01-18  Jean-Christophe Baillie  <baillie@gostai.com>

	update externals

2007-01-18  Jean-Christophe Baillie  <baillie@gostai.com>

	small restyling (spaces)
	* src/ubinder.cc: done.
	* src/ubinder.hh: done.
	* src/uvar.cc: done.

2007-01-18  Jean-Christophe Baillie  <baillie@gostai.com>

	This should go into the 'unstable' branch
	fix backward compatibility issue.
	* src/uobject.cc: revert.
	* src/uvalue.cc: revert.
	* src/uvar.cc: revert.

2007-01-18  Jean-Christophe Baillie  <baillie@gostai.com>

	update externals.

2007-01-18  Jean-Christophe Baillie  <baillie@gostai.com>

	Doing a simple obj.x=7; command was triggering UNotifyAccess on x. In
	the more general case of controlled assignment, like "obj.x=7
	time:1s", this call to UVariable::get is necessary to know where to
	start from. In the case of a simple instantaneous assignment, the call
	must be avoided for optimization purposes.

	fix a bug in assignment triggering a non necessary call to UVariable::get()
	* src/ucommand.cc: set controlled and use it in processModifiers as
	well.
	* src/ucommand.hh: moves 'controlled' from local to the call to object
	attribute (to be seen by all subsequent method calls).

2007-01-18  Jean-Christophe Baillie  <baillie@gostai.com>

	UOwned UVar which are UNotifyAccess'd and UNotifyChange'd in the same
	UObject should not trigger a loop of calls to UNotifyAccess.

	fix loop UNotifyChange/Access on UOwned UVar inside the same UObject
	* src/userver.cc: use special call to get for the
	notify_access_and_change loop.
	* src/uvariable.cc: add support for autoloop in get.
	* src/uvariable.hh: add new prototype of get.

2007-01-17  Akim Demaille  <demaille@gostai.com>

	Check printf-like functions
	* src/ucommand.cc, src/ucommand.hh, src/ucommandqueue.cc,
	* src/uconnection.cc, src/uexpression.cc, src/userver.hh:
	Use GCC's features to check them.

2007-01-17  Jean-Christophe Baillie  <baillie@gostai.com>

	There was several flaw in the way UNotifyChange was working on
	USensor-tagged UVar. Also, the interaction between UNotifyChange and
	UNotifyAccess was not working properly in remote mode (you could have
	a UNotifyChange remote and a UNotifyAccess plugged without any effect,
	while this should loop the Access).

	I have fixed these problems and will clarify the rationale behind
	USensor in a wiki page. By the way, USensor will be renamed in the
	next commit (*with backward compatibility of course*).

	fix ticket #112 (UNotifyChange with USensor)
	* NEWS: Explain the above and the inherits name change.
	* src/ucommand.cc: add access_and_change_varlist support for remote
	UVar doing a UNotifyChange on a variable that is already
	UNotifyAccess'ed from a plugged object.
	* src/uvar.cc: force update in any case, with a specific flag for the
	case of an update coming from a UVar operator= assignement (done in a
	UObject, vs done in the language).
	* src/uvariable.cc: do not trigger UNotifyChange on a USensor plugged
	Var when the change comes from UVar operator=.
	* src/uvariable.hh: add new prototype of updated.

2007-01-17  Akim Demaille  <demaille@gostai.com>

	Warning fixes.
	* src/network/bsdnet/network.cc: Don't use static, use the
	anonymous namespace.
	Use enum to define constants.
	(controlPipe): Don't define on windows, as it is not used there.

2007-01-17  Akim Demaille  <demaille@gostai.com>

	More location initialization.
	* src/parser/uparser.cc (UParser::UParser): here.

2007-01-17  Akim Demaille  <demaille@gostai.com>

	First column is column 1.
	This code can be simplified when Bison 2.4 is out.
	* src/parser/uparser.cc (process): Enforce this.
	* src/parser/bison/utoken.l (LINES): New.
	Use it.

2007-01-17  Matthieu Nottale  <nottale@gostai.com>

<<<<<<< HEAD
	Fix a bug when printing strings containing % in the ghostconnection and a potential send bug in userver
	* src/ughostconnection.cc: Do not pass string to print in the format field. pass ("%s", str) instead.
	* src/userver.cc: Add missing call to va_end.
	* src/userver.hh: Rename overloaded send(va_args) to vsend as the wrong one might be called.
=======
	Fix a bug when printing strings containing % in the ghostconnection
	and a potential send bug in userver
	* src/ughostconnection.cc: Do not pass string to print in the format
	field. pass ("%s", str) instead.
	* src/userver.cc: Add missing call to va_end.
	* src/userver.hh: Rename overloaded send(va_args) to vsend as the
	wrong one might be called.
>>>>>>> cf92060d

2007-01-16  Akim Demaille  <demaille@gostai.com>

	Add missing ;.
	* src/parser/bison/ugrammar.y: here.
	Newer Bisons no longer add this default semicolon.

2007-01-16  Jean-Christophe Baillie  <baillie@gostai.com>

	The bug was an uninitialized attribute of UParser in the constructor.

	fix ticket #113
	* src/parser/uparser.cc: add init of commandTree to 0.
	* src/uconnection.cc: remove Tsuna temporary fix.

2007-01-14  Jean-Christophe Baillie  <baillie@gostai.com>

	update externals

2007-01-14  Akim Demaille  <demaille@gostai.com>

	Catch up with UValue::Type.
	* src/uobject.cc, src/uvalue.cc, src/uvar.cc: Prepend UValue::
	where needed.

2007-01-14  Jean-Christophe Baillie  <baillie@gostai.com>

	Kernel side of the API Change made to UObject had to be fixed.

	revert UObject API change.
	* src/uvalue.cc: done.

2007-01-14  Jean-Christophe Baillie  <baillie@gostai.com>

	update uobject externals to r363

2007-01-12  Akim Demaille  <demaille@gostai.com>

	Update uobject
	To get Matthieu's fix on scanf use.

2007-01-12  Akim Demaille  <demaille@gostai.com>

	cpp fix
	* src/ucommand.cc: Fix an #undef.

2007-01-11  Akim Demaille  <demaille@gostai.com>

	-Werror
	* configure.ac: Pass it.

2007-01-11  Akim Demaille  <demaille@gostai.com>

	Shorten scopes, fix warnings
	* src/uvalue.cc (UValue::copy): Make it clear which missing
	cases are valid (e.g., DATA_VOID), and which are to reject.
	Possibly some cases are missing, and will have to be added,
	but the test suite passes.

2007-01-11  Akim Demaille  <demaille@gostai.com>

	renaming
	(This is to split the following patch.)
	* src/uvalue.cc: ret -> res.

2007-01-11  Akim Demaille  <demaille@gostai.com>

	Fix warnings
	* src/uvariable.cc: Die on impossible switch cases.

2007-01-11  Akim Demaille  <demaille@gostai.com>

	Update uobject
	* src/uvalue.cc: Adjust.

2007-01-11  Matthieu Nottale  <nottale@gostai.com>

	Add missing variable initialisation
	* src/parser/uparser.cc: Initialise filename_ in ctor.

2007-01-11  Akim Demaille  <demaille@gostai.com>

	Coding style
	* src/ueventmatch.cc, src/ueventmatch.hh: Improve the coding
	style: scopes, ctors, for loops, useless braces and parens.
	The usual stuff.

2007-01-11  Akim Demaille  <demaille@gostai.com>

	UEventCompoundType
	* src/utypes.hh (UEventCompoundType): Move to.
	* src/ueventcompound.hh (UEventCompound::Type): here.
	* src/ueventcompound.cc: Adjust.
	Also, use switch when that's more appropriate.
	And SHORTEN THE SCOPES!
	* src/uexpression.cc: Adjust.

2007-01-11  Akim Demaille  <demaille@gostai.com>

	simplify (UCommand_TREE)
	* src/uconnection.cc (simplify): New.
	(UConnection::execute): Use it.

2007-01-11  Akim Demaille  <demaille@gostai.com>

	Coding style
	* src/ucommandqueue.cc: Shorten scopes.
	Use switch where appropriate.
	Use array notations where more appropriate than pointers.

2007-01-11  Akim Demaille  <demaille@gostai.com>

	libport up
	* src/uconnection.cc, src/uconnection.hh,
	* src/userver.cc, src/userver.hh: Adjust.

2006-12-29  SIGOURE Benoit  <sigoure.benoit@lrde.epita.fr>

	Fix includes.
	* src/ucommand.hh: include cstdarg.

2006-12-29  Akim Demaille  <demaille@gostai.com>

	Nuke two warnings
	* src/uexpression.cc: Provide defaults to two switches.

2006-12-29  Akim Demaille  <demaille@gostai.com>

	Use abort to please gcc
	* src/ucomplaints.cc: instead of continuing the execution.

2006-12-29  Akim Demaille  <demaille@gostai.com>

	More send_error
	None of these are exercised by the test suite...
	* src/ucommand.hh (send_error): Now exported.
	* src/ucommand.cc: Adjust.
	* src/uvariablename.cc: Use it.

2006-12-29  Akim Demaille  <demaille@gostai.com>

	UVariableName::UDeriveType
	* src/utypes.hh (UDeriveType): Move to...
	* src/uvariablename.hh: here.
	Adjust all uses.
	* src/parser/bison/ugrammar.y (TOK_NORM): Use the same
	string in the parser as it is in the scanner.
	Use more string reprensentation for symbols.

2006-12-29  Akim Demaille  <demaille@gostai.com>

	Display the expression locations in errors
	* src/uexpression.hh, src/uexpression.cc (eval_LIST, eval_GROUP):
	New, extracted from...
	(eval): here.
	(send_error): New.
	Use it instead of snprintf + send dark incantations.

2006-12-29  Akim Demaille  <demaille@gostai.com>

	Put UDefType in its class
	* src/utypes.hh (UDefType): Move to...
	* src/ucommand.hh (UCommand_DEF::UDefType): here.
	Adjust all uses.
	* src/uvariablename.hh (id_type): Remove, unused.
	Adjust all "uses" (that were useless).

2006-12-29  Akim Demaille  <demaille@gostai.com>

	Attach locations to UExpressions
	* src/uexpression.hh, src/uexpression.cc (UExpression): Derive
	from UAst.
	Adjust all uses.

2006-12-29  Akim Demaille  <demaille@gostai.com>

	Remove useless prefix
	* src/ucommand.hh: No need to specify UCommand:: where we're in it.
	Besides, it actually comes from UAst.

2006-12-29  Akim Demaille  <demaille@gostai.com>

	Fix location tracking
	When load is executed, we must preserve the current location.
	* src/parser/uparser.cc (UParser::process_): When loading a file
	backup the current location and restore it to keep track of
	the location in the input.

2006-12-27  Akim Demaille  <demaille@gostai.com>

	Add location to command errors
	* src/uast.hh (loc): New.
	* src/ucommand.cc (send_error): Also report the location of
	the broken command.

2006-12-27  Akim Demaille  <demaille@gostai.com>

	On second thought, pass the command to send_error
	* src/ucommand.cc (send_error): Instead of taking a tag,
	take a command and use its tag.
	And use an string stream for the format.

2006-12-27  Akim Demaille  <demaille@gostai.com>

	send_error
	* src/ucommand.cc (send_error): New.
	Use it instead of open coded error strings.
	It could be part of UCommand, I'm not sure.

2006-12-27  Akim Demaille  <demaille@gostai.com>

	execute_
	* src/utypes.hh (UCommandStatus): Move to...
	* src/ucommand.hh (UCommand::Status): here.
	(execute): Be = 0!!!
	(execute_): New.
	Let all the heirs implement it instead of execute.
	Simplify a bazillion of "return status =".
	Adjust all dependencies.

2006-12-27  Akim Demaille  <demaille@gostai.com>

	Style changes
	* src/ucommand.cc: Use if where switch was not so appropriate.

2006-12-27  Akim Demaille  <demaille@gostai.com>

	Factor print, and add consts
	* src/uasynccommand.cc, src/uasynccommand.hh, src/ubinary.cc,
	* src/ubinary.hh, src/ucommand.cc, src/ucommand.hh,
	* src/uconnection.cc, src/ucopy.hh, src/uexpression.cc,
	* src/uexpression.hh, src/unamedparameters.cc,
	* src/unamedparameters.hh, src/uvalue.hh, src/uvariablelist.cc,
	* src/uvariablelist.hh, src/uvariablename.cc, src/uvariablename.hh:
	(print, copy): these are const methods.
	Adjust all uses.
	Also, remove some useless includes.
	* src/ucommand.cc, src/ucommand.hh (UCommand::copy): This is
	= 0 for God sakes!
	(UCommand::print_): New.
	(UCommand::print): Adjust to using it.
	* src/uvalue.cc: Stop using ucopy here, more care is needed.

2006-12-27  Akim Demaille  <demaille@gostai.com>

	More DEBUG_ATTR
	* src/ucommand.cc: here.

2006-12-27  Akim Demaille  <demaille@gostai.com>

	Shorten scopes
	* src/uconnection.cc: here.

2006-12-27  SIGOURE Benoit  <sigoure.benoit@lrde.epita.fr>

	Restyle.
	* src/memorymanager/memorymanager.cc,
	* src/network/bsdnet/network.cc,
	* src/parser/bison/flex-lexer.hh,
	* src/uasynccommand.cc,
	* src/uasyncregister.cc,
	* src/ucommand.cc,
	* src/ueventcompound.cc,
	* src/ueventhandler.cc,
	* src/ueventinstance.cc,
	* src/ueventmatch.cc,
	* src/uexpression.cc,
	* src/userver.cc,
	* src/ustring.cc,
	* src/utypes.hh,
	* src/uvalue.cc,
	* src/uvar.cc: Formatting changes.

2006-12-26  SIGOURE Benoit  <sigoure.benoit@lrde.epita.fr>

	Restyle.
	* src/memorymanager/memorymanager.cc,
	* src/network/bsdnet/network.cc,
	* src/ucommand.cc,
	* src/uconnection.cc,
	* src/uexpression.cc: Here.

2006-12-26  Akim Demaille  <demaille@gostai.com>

	Comment changes
	* src/uvariablename.hh: here.

2006-12-26  Akim Demaille  <demaille@gostai.com>

	s/_FLAVORS//
	* src/ucommand.hh (WHILE_FLAVORS, LOOPN_FLAVORS, FOREACH_FLAVORS)
	(FOR_FLAVORS, TREE_FLAVORS): Rename as...
	(WHILE, LOOPN, FOREACH, FOR, TREE): these.
	These names were just to ease the transition of semantics of
	these symbols.
	Adjust all uses.

	* src/uconnection.cc: Use a brand new C++ instruction: for.

2006-12-26  Akim Demaille  <demaille@gostai.com>

	Factor the command flavors
	* src/utypes.hh (UNodeType): Move to...
	* src/flavorable.hh (Flavorable::UNodeType): this new class.
	* src/ucommand.hh, src/ucommand.cc (U
	(to_string, kind, nodetype): Remove, now useless.
	(WHILE, WHILE_AND, WHILE_PIPE): Remove, replaced with...
	(WHILE_FLAVORS): this.
	(LOOPN, LOOPN_AND, LOOPN_PIPE): Remove, replaced with...
	(LOOPN_FLAVORS): this.
	(FOREACH, FOREACH_AND, FOREACH_PIPE): Remove, replaced with...
	(FOREACH_FLAVORS): this.
	(FOR, FOR_AND, FOR_PIPE): Remove, replaced with...
	(FOR_FLAVORS): this.
	(TREE): Rename as...
	(TREE_FLAVORS): this.
	(UCommand_TREE, UCommand_WHILE, UCommand_LOOPN, UCommand_FOREACH)
	(UCommand_FOR): Inherit from Flavorable.
	Adjust ctors and copy.
	(UCommand_TREE::node): Remove, duplicate flavor_.
	Adjust all uses.

2006-12-26  Akim Demaille  <demaille@gostai.com>

	Restyling
	* src/uvariablename.cc: Shorten scopes.
	Use Boolean expressions instead of statements.
	Use less useless variables.

2006-12-26  SIGOURE Benoit  <sigoure.benoit@lrde.epita.fr>

	Restyle.
	* src/uasynccommand.cc,
	* src/uasyncregister.cc,
	* src/ubinder.cc,
	* src/ucommand.cc,
	* src/ucommand.hh,
	* src/ucommandqueue.cc,
	* src/uconnection.cc,
	* src/ueventcompound.cc,
	* src/ueventhandler.cc,
	* src/ueventinstance.cc,
	* src/ueventmatch.cc,
	* src/uexpression.cc,
	* src/ugroup.cc,
	* src/uobj.cc,
	* src/uobject.cc,
	* src/uqueue.cc,
	* src/userver.cc,
	* src/userver.hh,
	* src/ustring.cc,
	* src/uvalue.cc,
	* src/uvar.cc,
	* src/uvariable.cc,
	* src/uvariablename.hh: Formatting changes.

2006-12-26  Akim Demaille  <demaille@gostai.com>

	More DEBUG_ATTR
	* src/ucommand.cc (DEBUG_ATTR_I): New.
	Use it, and use DEBUG_ATTR also more widely.

2006-12-26  Akim Demaille  <demaille@gostai.com>

	Shorten scopes
	* src/ucommand.cc (UCommand_AT::execute): here.

2006-12-26  Akim Demaille  <demaille@gostai.com>

	Pass tags as std::string
	* src/ucommand.cc, src/uvariablename.cc: here.

2006-12-26  Akim Demaille  <demaille@gostai.com>

	Move the doc where it belongs: the header file.
	* src/uconnection.hh, src/uconnection.cc: here.

2006-12-26  Akim Demaille  <demaille@gostai.com>

	Local restyling
	* src/uvariablename.cc: here.
	Shorten and cut var scopes.
	Compute booleans as expressions instead of using statements.

2006-12-26  Akim Demaille  <demaille@gostai.com>

	if for -> for
	* src/uvariable.cc: Iterate over empty structures just as on
	non-empty ones.
	And use useful identifiers.

2006-12-26  Akim Demaille  <demaille@gostai.com>

	Use #if 0 to comment out code
	* src/ugroup.cc: here.

2006-12-26  Akim Demaille  <demaille@gostai.com>

	UVariable::UVarSet
	* src/utypes.hh (UVarSet): Move to...
	* src/uvariable.hh (UVariable::UVarSet): here.
	Adjust all uses.
	Remove tautologic (and incorrect) documentation.
	(setName): Move the implementations into the *.cc file.
	(uvalue.hh, ustring.hh): Remove the includes.
	Adjust all users that did not properly include uvalue.hh.
	* src/userver.cc (UServer::work): Remove the useless variable
	selfError. That frees us from additional includes.

2006-12-26  Akim Demaille  <demaille@gostai.com>

	s/CMD_//
	* src/ucommand.hh (Type): Remove the CMD_ prefix.
	Adjust all uses.

	* src/parser/bison/ugrammar.y: More "tag" uses.

2006-12-26  SIGOURE Benoit  <sigoure.benoit@lrde.epita.fr>

	More restyling.
	* src/ucommand.cc,
	* src/ucommandqueue.cc,
	* src/uexpression.cc,
	* src/uobj.cc,
	* src/uvalue.cc,
	* src/uvar.cc,
	* src/uvariablename.cc: Restyle. Formatting changes. Some potentially
	  dangerous default cases were removed. If they were intended, rewrite
	  them as:
	  default: /* skip */
	    break;
	  Meanwhile we have more compiler warnings about cases not handled in
	  switch.

2006-12-25  SIGOURE Benoit  <sigoure.benoit@lrde.epita.fr>

	Restyle.
	* src/ucommand.cc,
	* src/ucommandqueue.cc,
	* src/uconnection.cc,
	* src/ueventhandler.cc,
	* src/ueventmatch.cc,
	* src/uexpression.cc,
	* src/ugroup.cc,
	* src/uobj.cc,
	* src/uobject.cc,
	* src/uqueue.cc,
	* src/uvalue.cc,
	* src/uvar.cc,
	* src/uvariable.cc,
	* src/uvariablename.cc,
	* src/uvariablename.hh: Here. Formating changes.

2006-12-25  SIGOURE Benoit  <sigoure.benoit@lrde.epita.fr>

	This should have been done much sooner...
	change 'inherit' to 'inherits'
	* src/parser/bison/ugrammar.y: done.
	* src/parser/bison/utoken.l: done.

2006-12-25  SIGOURE Benoit  <sigoure.benoit@lrde.epita.fr>

	change email notification to kernel1@gostai.com
	* vcs/local.rb: done.

2006-12-25  Akim Demaille  <demaille@gostai.com>

	Factor handling of tags in the grammar
	* src/parser/bison/ugrammar.y (tag): New.

2006-12-25  Akim Demaille  <demaille@gostai.com>

	Factor the handling of flags
	I'd really appreciate if someone could add tests on the use
	of flags...
	* src/parser/bison/ugrammar.y (flags, flags.0.1): Remove.
	(flag, flags.0, flags.1): New.

2006-12-25  Akim Demaille  <demaille@gostai.com>

	Rule permutation
	* src/parser/bison/ugrammar.y: Highlight the similarity bw rules
	using flags.

2006-12-25  Akim Demaille  <demaille@gostai.com>

	Simplifications
	* src/uexpression.hh (UExpression::Type): Remove the EXPR_ prefix.
	Adjust all uses.
	(UExpression::UExpression): Remove the ctor that takes an ufloat*,
	since any it takes a copy.
	Use assert instead of claiming some belief in comments.

	* src/parser/bison/ugrammar.y (take): New.
	Use it to free leaking ufloats.
	There are many more, but the rest of the code must first take
	ufloats by value, not pointer.
	(flags.0.1): New.
	(flags): Use it.
	* src/uatcandidate.cc (trigger): Simplify the control flow logic.

2006-12-24  Akim Demaille  <demaille@gostai.com>

	Reduce code bloat in the parser
	The assembly flags are no longer needed on MIPS to compile
	the parser.  Maybe we can also leave -O2.
	* src/parser/bison/ugrammar.y (NEW_EXP, NEW_BIN, MEMCHECK): Remove
	all these macros, replaced by...
	(new_exp, new_bin, memcheck): these.
	(uparser): Rename as...
	(up): this.
	(TOK_UECHO): Rename as...
	(TOK_ECHO): this.
	Use string instead of token names when possible.
	* src/parser/bison/utoken.l: Adjust.
	* src/parser/uparser.hh, src/parser/uparser.cc (UFlexer):
	Remove, useless.

2006-12-24  SIGOURE Benoit  <sigoure.benoit@lrde.epita.fr>

	Revert former change.
	* src/uexpression.cc: const_cast strstr's return value. It is needed
	  on Windows/VC++ where strstr is overloaded: when one of its
	  arguments is const, both are const and the return value is also
	  const.

2006-12-24  SIGOURE Benoit  <sigoure.benoit@lrde.epita.fr>

	UASyncCommand is an UCommand.
	In my quest to remove evil old-style C casts from the code, I noticed
	that sometimes, an UASyncCommand* gets casted in an UCommand*. This is
	plain wrong since UASyncCommand doesn't inherit UCommand. Worse: the
	resulting UCommand* could be used to call getTag method and this
	method doesn't exist in UASyncCommand. Since only UCommand_AT and
	UCommand_WHENEVER use UASyncCommand and since they used to inherit
	both UCommand and UASyncCommand, I fixed this by making UASyncCommand
	inherit UCommand and by making UCommand_{WHENEVER,AT} inherit only
	UASyncCommand. Now it is safe to use an UASyncCommand in the context
	of an UCommand.

	* src/ucommand.hh: Don't include uasynccommand.hh.
	  (UCommand_AT, UCommand_WHENEVER): Move to...
	* src/uasynccommand.hh: Here.
	  (UASyncCommand): Inherit from UCommand.
	  (UCommand_AT, UCommand_WHENEVER): Inherit from UASyncCommand.

	* src/ucommand.cc,
	* src/uasynccommand.cc: Fix initialization lists accordingly.

	* src/uatcandidate.cc,
	* src/uvariablelist.cc,
	* src/parser/bison/ugrammar.y,
	* src/ufunction.cc,
	* src/uobject.cc,
	* src/uvariable.cc,
	* src/uvariablename.cc: Fix includes.
	* src/uexpression.cc: Ditto + remove formerly invalid (now useless)
	  casts.

	* src/ustring.cc: Remove useless casts.
	* src/uconnection.cc: Ditto + rewrite unsafe upward casts using
	  dynamic_cast and assert when dynamic_cast fails.

	* src/uvariablename.hh,
	* src/ughostconnection.cc: Aesthetic change.

2006-12-24  SIGOURE Benoit  <sigoure.benoit@lrde.epita.fr>

	More restyling.
	* src/ubinary.cc,
	* src/ucommand.cc,
	* src/ughostconnection.cc,
	* src/uqueue.cc,
	* src/ustring.cc,
	* src/usystem.cc,
	* src/uvalue.cc: Use static_cast where possible. static_cast is ugly
	  and makes the code harder to read, but it's safer and it's the price
	  to pay when you deal with unsafe C functions when you should be
	  using high level C++ abstractions.

2006-12-24  SIGOURE Benoit  <sigoure.benoit@lrde.epita.fr>

	Restyle.
	* src/Makefile.am,
	* src/uast.hh,
	* src/ucommand.hh,
	* src/uexpression.cc,
	* src/uvariable.cc,
	* src/ustring.hh: Remove trailing whitespaces.

	* src/ueventinstance.cc,
	* src/uasyncregister.cc,
	* src/uvalue.cc,
	* src/ueventcompound.cc,
	* src/uasynccommand.cc,
	* src/ueventmatch.cc: Use libport/cstdio.

	* src/uvar.cc: Remove unecessary parenthesis.

2006-12-23  Akim Demaille  <demaille@gostai.com>

	Update tests
	* src/uexpression.cc: Simplify error message.

2006-12-23  Akim Demaille  <demaille@gostai.com>

	More specific errors
	* src/uexpression.cc: For "load" and "exec".

2006-12-23  Akim Demaille  <demaille@gostai.com>

	More sendf
	* src/ucommand.cc: Use more sendf than send.

2006-12-23  Akim Demaille  <demaille@gostai.com>

	Fix multiple definitions
	* src/uast.hh (UAst::UAst): inline the implementation.

2006-12-23  Akim Demaille  <demaille@gostai.com>

	Simplify UCommand uses
	* src/ucommand.cc: Don't qualify when used by the definer.
	* src/uconnection.cc: Fix C++ -> C of strings.

2006-12-23  Akim Demaille  <demaille@gostai.com>

	Update UConnection::sendf
	* src/uconnection.hh, src/uconnection.cc (sendf): Take a string, not
	a char*.
	Add one for va_list.
	* src/ucommand.hh, src/ucommand.cc: Adjust.

2006-12-22  Akim Demaille  <demaille@gostai.com>

	Add location to UCommands
	* src/uast.hh: New.
	* src/Makefile.am: Adjust.
	* src/ucommand.hh (UCommand): Derive from UAst.
	Adjust all dependencies.

2006-12-22  Akim Demaille  <demaille@gostai.com>

	Update test framework
	* configure.ac: Adjust.

2006-12-22  Akim Demaille  <demaille@gostai.com>

	Store all the parsed file names
	* src/parser/uparser.hh, src/parser/uparser.cc (files, files_):
	New.
	(filename_): Now a pointer.
	* src/parser/bison/ugrammar.y: Let the locations' file names be
	const.

2006-12-22  Akim Demaille  <demaille@gostai.com>

	Coding style changes
	* src/ucommand.cc: here.
	(kind): New.
	Use it.

2006-12-22  Akim Demaille  <demaille@gostai.com>

	Less headers
	* src/userver.hh: Do not include ubinder.hh to lighten the
	dependencies.
	* src/ucommand.cc, src/uconnection.cc, src/uobj.cc,
	* src/uvariable.cc: do it.

2006-12-22  Akim Demaille  <demaille@gostai.com>

	Update tests
	* Makefile.am: Fix.

2006-12-22  Akim Demaille  <demaille@gostai.com>

	Missing include
	* src/uvariable.cc (ubinary.hh): Include it.

2006-12-22  Akim Demaille  <demaille@gostai.com>

	Prepare for new tests/
	This checkin probably does not work, but is needed to serialize
	complex svn directory changes.
	* tests: Remove.
	Will be replaced by an svn:externals onto urbivalid.
	* configure.ac: tests/ is now a package, not a simple subdir.

2006-12-22  Akim Demaille  <demaille@gostai.com>

	Less includes in headers
	* src/uobj.hh, src/ucommand.hh: Remove several includes.
	* src/parser/bison/ugrammar.y, src/ucommand.cc, src/uconnection.cc,
	* src/uexpression.cc, src/uobj.cc, src/uvalue.cc:
	Add the missing includes.
	Rename iterators.
	Formatting changes.

2006-12-22  Akim Demaille  <demaille@gostai.com>

	Simplifications
	* src/ucommand.hh: Make private most attributes.
	(copybase): Return the modified argument to please the call sites.
	The previous return value was *never* used.
	(nbval): Remove, unused.
	* src/ucommand.cc: Adjust.

2006-12-22  Akim Demaille  <demaille@gostai.com>

	Let variables be variables
	not attributes...
	* src/ucommand.hh, src/ucommand.cc (tmpeval): Remove.
	(v): New local variable in several places.
	Also, factor common code.

2006-12-22  Akim Demaille  <demaille@gostai.com>

	Minor changes
	* src/ucommand.cc, src/uconnection.cc, src/uconnection.hh: here.

2006-12-22  Akim Demaille  <demaille@gostai.com>

	Restyle
	* src/ucommand.cc: here.

2006-12-22  Akim Demaille  <demaille@gostai.com>

	Refactor
	* src/ucommand.cc: A lot of simple by very effective
	simplifications.
	Some are really absurd, reading the patch is encouraged if
	you need a laugh.

2006-12-22  SIGOURE Benoit  <sigoure.benoit@lrde.epita.fr>

	Add some workarounds for bug #114.
	* src/parser/bison/ugrammar.y: Work around the fact that a
	  taggedcommand can be a command, a command can be an instruction, and
	  instruction can be empty (and a NULL pointer). Some NULL pointers
	  in the AST happen to be fatal for the kernel. Report a parse error
	  for those.

2006-12-22  SIGOURE Benoit  <sigoure.benoit@lrde.epita.fr>

	Remove an unsafe cast.
	* src/parser/bison/ugrammar.y: Remove an unsafe cast from UCommand* to
	  UCommand_TREE*. Use dynamic_cast instead.

2006-12-22  SIGOURE Benoit  <sigoure.benoit@lrde.epita.fr>

	Formatting changes.
	* src/parser/bison/ugrammar.y: Clean coding-style. Remove useless C
	 casts excepted where they are necessary to pick up an overload (in
	 this case: Use static_cast instead).

2006-12-22  SIGOURE Benoit  <sigoure.benoit@lrde.epita.fr>

	Leak less memory when adding an alias.
	* src/userver.cc (UServer::addAlias): Leak only a string (char*, not
	  std::string) instead of leaking that string plus an UString.

2006-12-22  SIGOURE Benoit  <sigoure.benoit@lrde.epita.fr>

	Fix initialization order and code cleanup.
	* src/userver.cc (ctor): Fix initialization order.
	  Some code cleanup (including using ++iterator instead of iterator++
	  where possible).

2006-12-22  SIGOURE Benoit  <sigoure.benoit@lrde.epita.fr>

	Fix includes.
	* src/ucommand.hh: Move cstdarg to.
	* src/ucommand.cc: ... Here.
	* src/userver.hh: Include cstdarg.

2006-12-22  Akim Demaille  <demaille@gostai.com>

	Clean up
	* src/ucommand.cc (debug, DEBUG_ATTR, to_string): New.
	(nodeType_foreach, nodeType_for, nodeType_loopn): Merge into...
	(nodetype): this.
	Extend for WHILE.
	Use them all.
	Remove useless parens.
	Rename iterators.
	Shorten scopes.

2006-12-22  Akim Demaille  <demaille@gostai.com>

	Clean up
	* src/ubinder.hh, src/ubinder.cc: Here.
	Use simple iterator names.

2006-12-22  Akim Demaille  <demaille@gostai.com>

	debug (va_list)
	* src/userver.hh, src/userver.cc (debug): One more version,
	taking a va_list.

2006-12-21  SIGOURE Benoit  <sigoure.benoit@lrde.epita.fr>

	Add a dirty workaround for bug #113.
	* src/uconnection.cc (UConnection::received): Here.

2006-12-21  Akim Demaille  <demaille@gostai.com>

	buffer_t
	* src/ucommand.cc (buffer_t): New.
	Use it.
	(tmpbuffer): Rename as...
	(buf): this.
	Let's keep the names short.
	* src/ucommand.hh (MAXSIZE_TMPMESSAGE): Remove.
	Let's keep the headers simple.

2006-12-21  SIGOURE Benoit  <sigoure.benoit@lrde.epita.fr>

	Fix CLEANFILES.
	* Makefile.am,
	* src/Makefile.am (CLEANFILES): Add vc80.pdb (VC++ puts the equivalent
	  of the debug stuff generated by -g in this file).

2006-12-20  Jean-Christophe Baillie  <baillie@gostai.com>

	urbivalid-up.

2006-12-20  Jean-Christophe Baillie  <baillie@gostai.com>

	fix small bug in speed:0 modified assignment.
	* src/ucommand.cc: fix behavior. No more 0=0.0001 ugly stuff.

2006-12-20  Jean-Christophe Baillie  <baillie@gostai.com>

	Fix ticket [111].
	fix synchronous assignment problem with add mode.
	* src/ucommand.cc: use previous value as startvalue to insure that it
	will remain unchanged between several assignments during the same
	cycle.

2006-12-20  Jean-Christophe Baillie  <baillie@gostai.com>

	formatting change
	* src/ucommand.cc: done.

2006-12-20  SIGOURE Benoit  <sigoure.benoit@lrde.epita.fr>

	Use libport/cstdio.
	* src/ucommand.cc,
	* src/uconnection.cc,
	* src/uexpression.cc,
	* src/uobj.cc,
	* src/uobject.cc,
	* src/userver.cc,
	* src/usystem.cc,
	* src/uvariable.cc,
	* src/uvariablename.cc: Here.

2006-12-20  SIGOURE Benoit  <sigoure.benoit@lrde.epita.fr>

	Fix include.
	* src/uvalue.hh: Fix typo.

2006-12-20  SIGOURE Benoit  <sigoure.benoit@lrde.epita.fr>

	Add missing include.
	* src/uvalue.hh: include ref-pt.hh from libport.

2006-12-20  Akim Demaille  <demaille@gostai.com>

	Include cstdarg
	* src/uconnection.cc: here.

2006-12-19  Akim Demaille  <demaille@gostai.com>

	UConnection::sendf
	* src/uconnection.hh, src/uconnection.cc (UConnection::sendf): New.
	* src/ucommand.cc, src/userver.cc, src/uvariablename.cc:
	perl -0 -pi -e 's/char (\w+)\[([^\]]+)\];
	\s*snprintf\s*\(\1,\s*\2,\s* (.*?)\);
	(\s*connection->send)\(\1,\s*(.*?)\);/$4f ($5, $3);/gms' src/*c
	Plus fixes by hand when it matched too well.

2006-12-19  Akim Demaille  <demaille@gostai.com>

	Simplifications
	* src/userver.cc: Use C++ like ctors.
	Someone will have to clean the warnings.
	And maybe continue to improve this ctor.
	Also, use simple iterator variable names (e.g., i).

2006-12-19  Akim Demaille  <demaille@gostai.com>

	Use an impossible name for removeFunction
	* src/userver.cc (UServer::UServer): here.

2006-12-19  Akim Demaille  <demaille@gostai.com>

	Put back the old definition of FREEMEM
	* src/utypes.hh: here.
	The test timed out on Windows.

2006-12-19  Akim Demaille  <demaille@gostai.com>

	Restore the newest definition of FREEMEM
	* src/utypes.hh: Here.
	Up till now we had 13/22 errors on Windows.  I suspect we
	still do after this patch.  Then we'll have to study the uses
	of ADDMEM, that will be the only remaining culprit.

2006-12-19  Akim Demaille  <demaille@gostai.com>

	Functions own their name
	* src/ufunction.cc, src/ufunction.hh (funname): Now an UString.
	Private.
	* src/ucommand.cc, src/userver.cc: Adjust.

2006-12-19  Akim Demaille  <demaille@gostai.com>

	Formatting and parens changes
	* src/ufunction.hh, src/userver.cc: here.

2006-12-19  Akim Demaille  <demaille@gostai.com>

	Restore the newest LIBERATE/ADDOBJ/FREEOBJ
	* src/utypes.hh: here.
	The problem (early failures on Aibo and Windows) is probably
	with the definition of ADDMEM and FREEMEM, not these.

2006-12-19  Akim Demaille  <demaille@gostai.com>

	Remove old GCC 2 hacks
	* src/ucommand.cc, src/uvalue.cc: here.

2006-12-19  Akim Demaille  <demaille@gostai.com>

	Formatting changes
	* src/uqueue.cc: here.

2006-12-19  Akim Demaille  <demaille@gostai.com>

	Use libport/ref-pt.hh
	* src/fwd.hh: Complete.
	* src/parser/bison/ugrammar.y: Adjust.
	* src/ucallid.cc,
	* src/ucallid.hh,
	* src/ucommand.cc,
	* src/ucommand.hh,
	* src/uconnection.cc,
	* src/ueventcompound.hh,
	* src/uexpression.cc,
	* src/unamedparameters.cc,
	* src/uobj.cc,
	* src/uobject.cc,
	* src/userver.cc,
	* src/utypes.hh,
	* src/uvalue.cc,
	* src/uvalue.hh,
	* src/uvariable.cc,
	* src/uvariablelist.cc:
	Ditto.
	Remove includes from the hh files, sort those in cc files.

2006-12-19  Akim Demaille  <demaille@gostai.com>

	Restore old ADDMEM macros
	* src/utypes.hh: here.

2006-12-19  Akim Demaille  <demaille@gostai.com>

	ucomplaints.*
	* src/ucomplaints.cc, src/ucomplaints.hh: New.
	* src/ucommand.cc, src/uconnection.cc, src/uconnection.hh,
	* src/utypes.hh, src/Makefile.am: Adjust.

2006-12-19  SIGOURE Benoit  <sigoure.benoit@lrde.epita.fr>

	Code clean-up.
	* src/ucommand.cc: Remove useless casts. Replace unsafe casts by
	  dynamic_cast.

2006-12-19  Akim Demaille  <demaille@gostai.com>

	Don't define tmpbuffer globally
	* src/ucommand.hh, src/ucommand.cc: Define it where used.
	* src/uvariablename.cc: Adjust.

2006-12-19  Akim Demaille  <demaille@gostai.com>

	Update uobject

2006-12-19  Akim Demaille  <demaille@gostai.com>

	Shorten scopes
	* src/ucommand.cc (UCommand_ASSIGN_VALUE::execute): here.

2006-12-19  SIGOURE Benoit  <sigoure.benoit@lrde.epita.fr>

	Don't fail if valgrind was requested but can't be found.
	* tests/check-file: .

2006-12-19  Akim Demaille  <demaille@gostai.com>

	Warn about memory instead of corruptions
	* src/uconnection.cc (received): Use a more appropriate warning here.

2006-12-19  SIGOURE Benoit  <sigoure.benoit@lrde.epita.fr>

	Fix test suite.
	* tests/check-file: Add missing `eval's.

2006-12-19  Akim Demaille  <demaille@gostai.com>

	Remove THESERVER
	* src/network/bsdnet/connection.cc,
	* src/network/bsdnet/network.cc: Use ::urbiserver.

2006-12-19  SIGOURE Benoit  <sigoure.benoit@lrde.epita.fr>

	Add support for Valgrind.
	* Makefile.am (maintainer-check, valgrind-check): New.
	* tests/check-file: Run valgrind if USE_VALGRIND or WITH_VALGRIND is a
	  non empty environment variable.

2006-12-19  Akim Demaille  <demaille@gostai.com>

	Adjust to libport::hash_map_type
	* src/utypes.hh: here.

2006-12-19  Akim Demaille  <demaille@gostai.com>

	Remove Wno-effc++
	* configure.ac: here.

2006-12-19  Jean-Christophe Baillie  <baillie@gostai.com>

	update uobject externals

2006-12-19  Jean-Christophe Baillie  <baillie@gostai.com>

	strMorph(s) will morph the UCommand into the command written
	in s, using 'exec' as an intermediary to handle s.

	code factoring
	* src/ucommand.cc: use strMorph to factor string->command code.

2006-12-19  Jean-Christophe Baillie  <baillie@gostai.com>

	Support for kernel system messages has been added through the USystem
	class that uobjects can inherit. This USystem class is a generic proxy
	to kernel informatio and kernel messages, only usable in pluggin mode.

	Read the documentation in usystem.hh for application on the
	NEW_CHANNEL kernel message channel and usage in UCommand_NEW to catch
	failed 'new' attempts (modif added for mefyl).

	Add support for kernel system messages with USystem, application to
	* src/Makefile.am: add usystem to the build process.
	* src/fwd.hh: declare USystem.
	* src/ucommand.cc: add support for NEW_CHANNEL messages and add
	factoring code with 'strMorph'.
	* src/ucommand.hh: add strMoprh and sysCall flag.
	* src/userver.cc: init 'systemObjects', vector of registered USystem
	objects lists. The vector index is the message channel.
	* src/userver.hh: add systemObjects.
	* src/usystem.cc: New.

2006-12-15  SIGOURE Benoit  <sigoure.benoit@lrde.epita.fr>

	Remove extra qualification.
	* src/uexpression.hh (eval_EXPR_FUNCTION): Don't declare with the
	 'UExpression::' qualification because it chokes on g++ 4.1.

2006-12-15  Akim Demaille  <demaille@gostai.com>

	eval_EXPR_FUNCTION
	* src/uexpression.hh, src/uexpression.cc (eval): Extract
	the handling of EXPR_FUNCTIONs to...
	(eval_EXPR_FUNCTION): here.
	No other changes (in spite of what the diff may look like).

2006-12-15  Akim Demaille  <demaille@gostai.com>

	EVAL_EXPR_BIN_BOOLEAN
	* src/uexpression.cc: New.
	Use it

2006-12-15  Akim Demaille  <demaille@gostai.com>

	More scope reduction
	* src/uexpression.cc: Here.

2006-12-15  Akim Demaille  <demaille@gostai.com>

	Shorten scopes
	* src/uexpression.cc: Here.

2006-12-14  Akim Demaille  <demaille@gostai.com>

	Shorten scopes
	* src/uexpression.cc: here.

2006-12-14  Akim Demaille  <demaille@gostai.com>

	Shorten scopes
	* src/uexpression.cc: here.

2006-12-14  Akim Demaille  <demaille@gostai.com>

	reuse name from UBlendType
	* src/uexpression.cc: here.
	* src/ucommand.cc: Formatting changes.

2006-12-14  Akim Demaille  <demaille@gostai.com>

	Put UCommandType in UCommand
	* src/utypes.hh (UCommandType): Rename as...
	* src/ucommand.hh (UCommand::Type): this.
	Adjust all callers.

2006-12-14  Akim Demaille  <demaille@gostai.com>

	Shorten scopes
	* src/uexpression.cc: here.

2006-12-14  Akim Demaille  <demaille@gostai.com>

	Shorten scopes
	* src/uexpression.cc: here.

2006-12-14  Akim Demaille  <demaille@gostai.com>

	Factor binaries
	* src/uexpression.cc: here.

2006-12-14  Akim Demaille  <demaille@gostai.com>

	Do not allow string order-comparison
	* src/uexpression.cc: Here.

2006-12-14  Akim Demaille  <demaille@gostai.com>

	Upgrade ENSURE_COMPARISON
	* src/uexpression.cc (ENSURE_COMPARISON): Be given e1 and e2.
	Adjust callers.

2006-12-14  Akim Demaille  <demaille@gostai.com>

	EVAL_EXPR_COMPARISON
	* src/uexpression.cc: New.
	Use it.
	Shorten scopes.

2006-12-14  Akim Demaille  <demaille@gostai.com>

	eval_EXPR_VARIABLE
	* src/uexpression.hh, src/uexpression.cc (eval_EXPR_VARIABLE): New.
	(eval): Extracted from here.
	(devicename, methodname): Remove, unused.
	(errSize): Remove, used, but useless.
	(errorString): Use a tighter scope.

2006-12-14  Akim Demaille  <demaille@gostai.com>

	Shrink the scope of ret
	* src/uexpression.cc: here.

2006-12-14  Akim Demaille  <demaille@gostai.com>

	Add braces
	* src/uexpression.cc: in this monster.

2006-12-14  Akim Demaille  <demaille@gostai.com>

	Formatting changes
	* src/parser/bison/ugrammar.y: here.

2006-12-14  Akim Demaille  <demaille@gostai.com>

	windows.hh
	* src/console.cc: Adjust.

2006-12-14  Akim Demaille  <demaille@gostai.com>

	Clean UExpressions
	* src/utypes.hh (UExpressionType): Move to...
	* src/uexpression.hh, src/uexpression.cc (UExpression::Type): Here.
	Adjust all dependencies.

2006-12-14  Akim Demaille  <demaille@gostai.com>

	Formatting changes
	* src/ucommandqueue.cc: here.

2006-12-14  Akim Demaille  <demaille@gostai.com>

	Update uobject

2006-12-14  Akim Demaille  <demaille@gostai.com>

	Include cassert
	* src/parser/uparser.cc: here.

2006-12-14  Akim Demaille  <demaille@gostai.com>

	Fix location tracking
	* src/parser/uparser.cc, src/parser/uparser.hh (UParser::loc_):
	New.
	* src/parser/bison/ugrammar.y: Use it.
	Formatting changes.
	Remove useles includes.
	* tests/Makefile.am: One less expected failure.

2006-12-14  Akim Demaille  <demaille@gostai.com>

	Match EOF one by one
	* src/parser/bison/utoken.l: To avoid counting two eol on \n\r for
	instance.

2006-12-14  Akim Demaille  <demaille@gostai.com>

	Update uobject
	* src/Makefile.am: Adjust.
	* src/utypes.hh: Include utypes-common.hh.
	Import UBlendType definitions.
	* src/uvariable.hh: UBlend -> UBlendType.
	* src/uvar.cc: Remove what is done elsewhere.

2006-12-14  Akim Demaille  <demaille@gostai.com>

	Don't declare static const int in declarations
	* src/network/bsdnet/connection.hh: Use enums.

2006-12-14  Akim Demaille  <demaille@gostai.com>

	Remove version.hh.in
	* src/version.hh.in: Remove.
	We use the one in build-aux.

2006-12-13  Akim Demaille  <demaille@gostai.com>

	Report file names in parse errors
	* src/parser/uparser.cc, src/parser/uparser.hh (filename_): New.
	* src/parser/bison/ugrammar.y: Use it to initialize @$.
	* tests/check-file: Normalize the path of included files
	to avoid difference due to builddir, srcdir etc.

2006-12-13  Akim Demaille  <demaille@gostai.com>

	Nuke a few useless includes
	I have a small computer, and I'm tired of wasted cycles.
	* src/fwd.hh: Complete and sort.
	* src/parser/bison/ugrammar.y, src/ucommand.cc, src/uconnection.hh,
	* src/ueventhandler.cc, src/uexpression.cc, src/ughostconnection.cc,
	* src/uobj.cc, src/userver.cc, src/userver.hh:
	Remove a few includes from userver.hh, since it's included by
	virtually all the files.
	Adjust the missing dependencies in *.cc files.

2006-12-13  Akim Demaille  <demaille@gostai.com>

	Minor parser cleanups
	* src/parser/uparser.cc, src/parser/uparser.hh (parser_type): New.
	Use it.
	(uflexer_): Rename as...
	(scanner_): this.
	(scan): Remove.
	* src/parser/bison/ugrammar.y: Adjust: directly use the UParser's
	scanner.

2006-12-13  Akim Demaille  <demaille@gostai.com>

	More %printer
	* src/parser/bison/ugrammar.y: For <val>.

2006-12-13  Akim Demaille  <demaille@gostai.com>

	More concrete tokens
	* src/parser/bison/ugrammar.y: here.

2006-12-13  Akim Demaille  <demaille@gostai.com>

	Add tests for load
	* src/console.cc: Support URBI_PATH.
	* src/userver.cc (loadFile): Reduce scopes.
	* tests/Makefile.am (TEST_ENVIRONMENT): New.
	* tests/check-file: Also accept XXXXXXX "prompts".
	Pass URBI_PATH to find files to load.

2006-12-12  Akim Demaille  <demaille@gostai.com>

	Remove UCommand_LOAD
	* src/ucommand.cc, src/ucommand.hh: It has been obsoleted by the
	previous patch.

2006-12-12  Akim Demaille  <demaille@gostai.com>

	Merge load into exec
	* src/uexpression.cc: Merge the handling of load into that of exec.

2006-12-12  Akim Demaille  <demaille@gostai.com>

	UServer::path
	* src/userver.cc, src/userver.hh (path_type, path, find_file):
	New.
	(loadFile): No longer pure virtual, provide an effective default
	version.
	* src/console.cc (loadFile): Remove, this version is now in the
	kernel.

2006-12-12  Akim Demaille  <demaille@gostai.com>

	include fstream
	* src/parser/uparser.cc: here.

2006-12-12  Akim Demaille  <demaille@gostai.com>

	Add file parsing
	* src/parser/uparser.cc, src/parser/uparser.hh (parse_): New.
	(process): Use it.
	Add an overloaded version meant to parse file, not a loaded buffer.

2006-12-12  Akim Demaille  <demaille@gostai.com>

	UParsers know their UConnection
	* src/parser/uparser.cc, src/parser/uparser.hh (UParser::connection):
	New.
	(UParser::UParser, UParser::process): Adjust.
	* src/ucommand.cc, src/uexpression.cc, src/userver.cc: Adjust.
	* src/uconnection.cc, src/uconnection.hh: Pass the connection
	to the parser ctor.

2006-12-12  Akim Demaille  <demaille@gostai.com>

	Formatting changes
	* src/ucommand.hh, src/userver.cc: here.

2006-12-12  Akim Demaille  <demaille@gostai.com>

	White space changes
	* src/ucommand.cc: here.

2006-12-12  Akim Demaille  <demaille@gostai.com>

	UDEBUG_EXPR
	* src/uexpression.cc: New.
	(UExpression::print): Use it.
	Should be used more widely.

2006-12-12  Akim Demaille  <demaille@gostai.com>

	One parser per connection
	* src/userver.cc, src/userver.hh: No longer aggregate a parser.
	* src/uconnection.cc, src/uconnection.hh (parser_, parser): New.
	(lastloc): Move to...
	* src/parser/uparser.hh: here.
	* src/parser/bison/ugrammar.y: Adjust.
	* src/ucommand.cc, src/uexpression.cc: Adjust to find the connection's
	parser, not the server's.

2006-12-12  Akim Demaille  <demaille@gostai.com>

	Add printers for strings in the parser
	* src/ustring.hh (operator<< (ostream, UString)): New.
	* src/parser/bison/ugrammar.y: Add %printer for UString value.

2006-12-12  Akim Demaille  <demaille@gostai.com>

	Formatting changes
	* src/uconnection.cc: here.

2006-12-12  Akim Demaille  <demaille@gostai.com>

	Return access to members by reference, not pointers
	* src/uconnection.hh (recvQueue): Return a reference, to make
	it clear the ownership is not given away.
	* src/console.cc, src/userver.cc: Adjust.

2006-12-12  Akim Demaille  <demaille@gostai.com>

	Fix the previous checkin
	* src/uconnection.cc: Propagate the fact that queues are no
	longer pointers.
	* src/uvalue.cc: Ditto.

2006-12-12  Akim Demaille  <demaille@gostai.com>

	Aggregate UQueues in UConnection
	* src/uconnection.cc, src/uconnection.hh: Here.
	Adjust ctor and dtor.

2006-12-12  Akim Demaille  <demaille@gostai.com>

	message for warnings
	* src/uconnection.cc (error_message): Rename as...
	(message): this.
	(message): New overloaded version for warnings.
	(UConnection::warning): Use it.

2006-12-12  Akim Demaille  <demaille@gostai.com>

	error_message
	* src/uconnection.cc (error_message): New.
	Handle UERROR_MEMORY_WARNING.
	(UConnection::error): Use it, it was extracted from here.
	Simplify.

2006-12-12  Akim Demaille  <demaille@gostai.com>

	Formatting changes
	* src/uconnection.cc, src/uobject.cc: Here.

2006-12-12  Razik Yousfi  <yousfi@gostai.com>

	Remove useless attributes.
	* src/uvariablename.hh: Remove useless attributes.
	* src/uvariablename.cc: Use local variables.

2006-12-12  Akim Demaille  <demaille@gostai.com>

	Don't be afraid to pass static strings to send
	* src/uexpression.cc: here, instead of first saving them
	in errorString.
	Remove one definition of errorString that is now useless.

2006-12-12  Akim Demaille  <demaille@gostai.com>

	Formatting changes
	* src/uexpression.cc: Also, reduce some scopes.

2006-12-12  Akim Demaille  <demaille@gostai.com>

	Remove unused attribute
	* src/ucommand.hh (hmi): Remove.

2006-12-12  Akim Demaille  <demaille@gostai.com>

	Simplify the logic of UCommand_LOAD::execute
	* src/ucommand.cc: here.

2006-12-12  Akim Demaille  <demaille@gostai.com>

	UParser::*_type
	* src/parser/uparser.hh (token_type, semantic_type)
	(location_type): New.
	Use them.

2006-12-12  Akim Demaille  <demaille@gostai.com>

	Prefix (some of) the tokens
	The token "in" was mapped to IN which is used somewhere on
	Windows.  Rather than fighting against this, use names that
	are less dangerous by prefixing then with TOK_.
	More should be needed, but at least that fixes the portability
	issue for now.
	* src/parser/bison/ugrammar.y: here.
	Use concrete names rather than abstract token names.
	More propagation is needed.
	* src/parser/bison/utoken.l: Adjust.

2006-12-12  Akim Demaille  <demaille@gostai.com>

	Simplify some piece of crap
	I thought I had seen it all checking student code at EPITA...
	* src/uvariablename.cc, src/uvariablename.hh (hmi2): Don't
	make it a class member, since it's only used as a local variable.
	(getVariable): Simplify.

2006-12-12  Akim Demaille  <demaille@gostai.com>

	Simplify scanGroups
	* src/ucommand.cc: here, using variable aliases.
	It should be noted that the test suite does not seem to
	exercise this part.  Someone should write some tests for it.
	* src/uvariablename.cc: Reduce variable scope.

2006-12-12  Akim Demaille  <demaille@gostai.com>

	Sort tokens
	* src/parser/bison/utoken.l, src/parser/bison/ugrammar.y:
	Sort tokens.

2006-12-12  Akim Demaille  <demaille@gostai.com>

	UParser::result
	* src/parser/uparser.cc, src/parser/uparser.hh: Remove, unused.
	(IN): Remove this #undef coming out of the blue.

2006-12-12  Akim Demaille  <demaille@gostai.com>

	UParser::errorMessage
	* src/parser/uparser.cc, src/parser/uparser.hh,
	* src/ucommand.cc, src/uconnection.cc,
	* src/uconnection.hh, src/uexpression.cc:
	(errorMessage): Move to...
	(UParser::errorMessage): here.
	(UParser::process): Simplify.
	Don't use new when there is no reason to.
	Remove initialization perfomed both by process and its callers.
	Using "private" might help in the future...
	Introduce variable shortcuts to improve the readability.

2006-12-08  Razik Yousfi  <yousfi@gostai.com>

	Remove dead code.
	* src/uasynccommand.hh: Remove dead code.
	* src/uasyncregister.hh: Idem.

2006-12-07  SIGOURE Benoit  <sigoure.benoit@lrde.epita.fr>

	Only MS VC++ doesn't have snprintf.
	But MinGW has it.
	* src/ucommand.cc: Fix accordingly.

2006-12-07  SIGOURE Benoit  <sigoure.benoit@lrde.epita.fr>

	snprintf doesn't seem to exist on Win32.
	* src/ucommand.cc: But there is a _snprintf... so use it instead.

2006-12-07  SIGOURE Benoit  <sigoure.benoit@lrde.epita.fr>

	Fixes for Windows.
	* src/network/bsdnet/connection.cc: Use libport's windows.h.
	* src/console.cc: Ditto.
	* src/network/bsdnet/connection.hh: Aesthetic change.
	* src/network/bsdnet/network.hh: Use libport's network.h.
	* src/network/bsdnet/network.cc: Fix includes.
	* src/uconnection.cc: Fix initialization order.

2006-12-07  Razik Yousfi  <yousfi@gostai.com>

	Use ucopy in copy methods.
	* src/uexpression.hh: Add new constructor.
	* src/uexpression.cc,
	* src/uvalue.cc,
	* src/uvariablelist.cc: Use ucopy.
	* vcs/local.rb: Add yousfi@gostai.com.

2006-12-05  Akim Demaille  <demaille@gostai.com>

	Some cleanup
	This code is truly depressing, as soon as one wants to improve
	something, the impedance is so high that everything either falls
	apart, or require immediate care.  Believe it or not, I was
	working on error messages from the parser!
	* src/ucommand.cc, src/ucommand.hh, src/uconnection.cc,
	* src/uexpression.cc, src/ughostconnection.hh: Several
	changes I no longer feel like documenting, which is bad.
	Just as the code.

2006-12-05  Akim Demaille  <demaille@gostai.com>

	uvar-common.cc
	* src/uvar.cc: Remove the code now in uvar-common.cc.

2006-12-05  Akim Demaille  <demaille@gostai.com>

	Clean the scanner
	Now the scanner is tracking location accurately when
	there are C comments.
	* src/parser/bison/utoken.l (SET_VALP_STR, RETURN_STR_TOKEN)
	(RETURN_VAL_TOKEN, RETURN_NUM, RETURN_FLAG, RETURN_FLAGTIME)
	(RETURN_TIMEVALUE): New.
	Use them to factor and improve the code.
	(SC_C_COMMENT): New, use it to handle C comments.
	(EOL, BLANKS): New abbrev, use them.
	Put quotes around patterns, to improve readability and
	pretty-printing.
	As usual, remove useless braces and parens.

2006-12-05  Akim Demaille  <demaille@gostai.com>

	UVar::invariant
	* src/uvar.cc: Implement it, and use it.

2006-12-05  Akim Demaille  <demaille@gostai.com>

	Formatting
	* src/uvalue.cc: here.
	And use case instead of if.

2006-12-05  Akim Demaille  <demaille@gostai.com>

	Kill more useless parens
	* src/console.cc,
	* src/ubinder.cc,
	* src/ucommand.cc,
	* src/ufunction.cc,
	* src/uobject.cc,
	* src/uqueue.cc,
	* src/ustring.cc,
	* src/ustring.hh,
	* src/uvalue.cc,
	* src/uvariable.cc: Remove useless parens.

2006-12-05  Akim Demaille  <demaille@gostai.com>

	update externals
	* Makefile.am (ACLOCAL_AMFLAGS, SVN_EXTERNALS): Add sdk.

2006-12-05  Akim Demaille  <demaille@gostai.com>

	Simplify UBinder
	* src/ubinder.hh, src/ubinder.cc: Use C++ style ctors.
	(id): A UString, not a pointer.
	(monitors_type): New, use it.
	Change almost all signatures to pass const UString& instead of
	UString*.

2006-12-05  Akim Demaille  <demaille@gostai.com>

	Formatting changes
	* src/parser/bison/ugrammar.y: here.

2006-12-05  Akim Demaille  <demaille@gostai.com>

	Fix LIBERATE
	* src/utypes.hh: Restore the original test.

2006-12-05  Akim Demaille  <demaille@gostai.com>

	Fix deep_clear issues
	* src/ucallid.cc: Swap mem initializers to silent a warning.
	* src/ueventcompound.cc, src/ueventhandler.cc: Fix/clean the
	uses of deep_clear.

2006-12-05  Akim Demaille  <demaille@gostai.com>

	use libport::deep_clear
	* src/ubinder.cc, src/ubinder.hh, src/ucommand.cc,
	* src/uconnection.cc, src/ueventcompound.cc, src/ueventhandler.cc,
	* src/ueventinstance.cc, src/ueventmatch.cc, src/uobj.cc,
	* src/uobject.cc, src/userver.cc:
	here.
	And run restyle.

2006-12-05  Akim Demaille  <demaille@gostai.com>

	Formatting changes
	* src/uatcandidate.cc: here.
	Shorten scopes.

2006-12-05  Akim Demaille  <demaille@gostai.com>

	Clean UCallid
	* src/ucallid.hh, src/ucallid.cc (fun_id, self_id): Be real
	UString instead of pointers.
	(stack, fun_id, self_id, root): Private.
	Formatting changes.
	Use libport::deep_clear.
	Modernize ctor.

2006-12-05  Akim Demaille  <demaille@gostai.com>

	Formatting changes
	* src/ucommand.cc: Here.

2006-12-05  Akim Demaille  <demaille@gostai.com>

	Formatting changes
	* src/utypes.hh: Make it cuter and more factored.

2006-12-05  Akim Demaille  <demaille@gostai.com>

	Cleanup UStrings
	A *lot* more is needed.  For instance it is still unclear
	whether str_ can be equal to 0 or not.
	* src/ustring.hh, src/ustring.cc: Add const where appropriate.
	Add more construtors, including from std::string and copy ctor.
	Simplify the code.
	(unArmor, fastArmor): Rename as...
	(un_armor, fast_armor): these.
	Declare the private functions are private.
	* src/parser/bison/utoken.l: Adjust.

2006-12-05  Akim Demaille  <demaille@gostai.com>

	Fix distcheck for Windows
	* src/parser/bison/bison.mk: Remove the unexpected back up copy.

2006-12-05  Akim Demaille  <demaille@gostai.com>

	Simplifications
	* src/uatcandidate.cc,
	* src/ucommand.cc,
	* src/uexpression.cc,
	* src/ufunction.hh,
	* src/userver.cc,
	* src/utypes.hh,
	* src/uvariablelist.cc,
	* src/uvariablename.cc:
	Formatting changes.
	No need to cast 0, it has all the pointer types.

2006-12-05  Akim Demaille  <demaille@gostai.com>

	ucopy.hh, formatting changes.
	* src/ucopy.hh: New.
	* src/Makefile.am: Adjust.
	* src/ucommand.cc, src/uvariablename.cc: Ditto.

	* src/uatcandidate.cc, src/ucommand.hh, src/uconnection.cc,
	* src/uexpression.cc, src/ufunction.hh, src/unamedparameters.cc,
	* src/unamedparameters.hh, src/uobject.cc, src/uqueue.cc:
	Formatting changes.

	* src/uobject.cc: Fix a warning by not naming useless arguments.

2006-11-28  Matthieu Nottale  <nottale@gostai.com>

	uobject up

2006-11-27  SIGOURE Benoit  <sigoure.benoit@lrde.epita.fr>

	Fixes for win32/MSVC++.
	* src/network/bsdnet/network.hh,
	* src/network/bsdnet/network.cc,
	* src/network/bsdnet/connection.cc: Include config.h. Define
	  _WIN32_WINNT before including winsock2.h.

	* src/parser/bison/bison.mk: Fix the output generated by flex: Do not
	  include unistd.h if WIN32 is defined. This requires to include
	  config.h but we can't do it from utoken.l since config.h must be
	  included before we attempt to include unistd.h and this occurs
	  at the very beginning of the file, where we don't have control.

2006-11-27  Jean-Christophe Baillie  <baillie@gostai.com>

	fix ticket #77
	* src/ucommand.cc: add missing event deletion in UCommand_EMIT
	destructor + code refactoring.
	* src/ucommand.hh: add removeEvent method.
	* src/utypes.hh: nothing.

2006-11-25  Matthieu Nottale  <nottale@gostai.com>

	Bugfix <TITLE> uobject up
	* src/ucommand.cc: Fix a bug in ucommand_assign::execute.
	* src/uobject.cc: Implement new "cast" overload to const char *.

2006-11-24  SIGOURE Benoit  <sigoure.benoit@lrde.epita.fr>

	Fix CLEANFILES.
	* tests/Makefile.am: Use '+=' because it's already initialized.

2006-11-24  SIGOURE Benoit  <sigoure.benoit@lrde.epita.fr>

	Fix distcheck.
	* Makefile.am (dist-hook): New: remove remaining .svn files.
	* tests/Makefile.am (check-TESTS): Fix the case where srcdir ==
	  buildir.
	  (EXTRA_DIST, CLEANFILES): New.

2006-11-24  SIGOURE Benoit  <sigoure.benoit@lrde.epita.fr>

	List the tests that fail in XFAIL_TESTS.
	* tests/Makefile.am: Here.

2006-11-23  SIGOURE Benoit  <sigoure.benoit@lrde.epita.fr>

	Fix bug #84.
	* src/parser/bison/ugrammar.y: Raise parse errors in cases where the
	  then-part of an if-else or the at-part of an at-onleave is empty.
	  eg: if (true) else whatever;
	      at (true) onleave whatever;
	* vcs/local.rb: Add myself.

2006-11-23  Matthieu Nottale  <nottale@gostai.com>

	Fix timeout command behavior.
<<<<<<< HEAD
	* src/ucommand.cc: Fix timeout command morphing: command can last less than timeout.
=======
	* src/ucommand.cc: Fix timeout command morphing: command can last less
	than timeout.
>>>>>>> cf92060d

2006-11-23  Matthieu Nottale  <nottale@gostai.com>

	Fix incorrect bin header conversion
	* src/uvalue.cc: Fix empty stream check.

2006-11-23  Matthieu Nottale  <nottale@gostai.com>

	Fix a segfault(assert fail) in uconnection.cc
<<<<<<< HEAD
	* src/ucommand.cc: Add missing initialisation of runlevel1 in UCOMMAND_TREE ctor.
=======
	* src/ucommand.cc: Add missing initialisation of runlevel1 in
	UCOMMAND_TREE ctor.
>>>>>>> cf92060d

2006-11-23  SIGOURE Benoit  <sigoure.benoit@lrde.epita.fr>

	Fix calls to usleep for Windows.
	* src/console.cc: Because 1/1000 = 0 and Sleep(0) might not work.

2006-11-23  SIGOURE Benoit  <sigoure.benoit@lrde.epita.fr>

	Install version.hh.
	This will be extremely helpful in order to know which version is
	installed (especially for the buildfarm so that it knows which version
	of the kernel it's using when compiling an engine/core/sdk/you name
	it).
	* src/Makefile.am: Here.

2006-11-22  SIGOURE Benoit  <sigoure.benoit@lrde.epita.fr>

	Use Sleep on Windows.
	* src/console.cc: Here.

2006-11-22  SIGOURE Benoit  <sigoure.benoit@lrde.epita.fr>

	Fix includes.
	* src/console.cc: include unistd.h for usleep.

2006-11-22  SIGOURE Benoit  <sigoure.benoit@lrde.epita.fr>

	Fix initialization orders in ctors.
	* src/ucommand.cc,
	* src/uvalue.cc,
	* src/uvariablename.cc: Here.

2006-11-21  Akim Demaille  <demaille@gostai.com>

	Simplify
	* src/uvalue.cc (echo): The code for void.

2006-11-21  Akim Demaille  <demaille@gostai.com>

	Restyle pointers
	* src/uatcandidate.cc,
	* src/ucommand.cc,
	* src/ueventhandler.cc,
	* src/uexpression.cc,
	* src/uobject.cc,
	* src/uvalue.cc:
	Use build-aux/reindent.
	* src/uvalue.cc (echo): Deeper overhaul: use switch, for God
	sake!

2006-11-21  Akim Demaille  <demaille@gostai.com>

	Return style.
	* src/uqueue.hh, src/utypes.hh, src/uvariablename.hh: here.

2006-11-21  Akim Demaille  <demaille@gostai.com>

	Normalize returns
	* src/ubinder.cc,
	* src/ucommand.cc,
	* src/ucommandqueue.cc,
	* src/uexpression.cc,
	* src/ufunction.cc,
	* src/ughostconnection.cc,
	* src/unamedparameters.cc,
	* src/uvalue.cc,
	* src/uvar.cc,
	* src/uvariable.cc,
	* src/uvariablelist.cc,
	* src/uvariablename.cc: Run build-aux/reindent.

2006-11-21  Akim Demaille  <demaille@gostai.com>

	Coding style
	* src/ucommand.cc, src/uconnection.cc, src/uexpression.cc: here.

2006-11-21  Akim Demaille  <demaille@gostai.com>

	:) :) :)
	* src/console.cc: This is C++, not Perl or sh.

2006-11-21  Akim Demaille  <demaille@gostai.com>

	Let uconsole accept args
	* src/console.cc: Use argv[1] if given.
	* tests/check-file: Feed uconsole directly, not via stdin,
	since it behaves weirdly on Tsuna's machine.

2006-11-21  SIGOURE Benoit  <sigoure.benoit@lrde.epita.fr>

	Add a sanity check.
	* src/uconnection.cc: Make sure that stack isn't empty before popping
	  it. Some code cleanup.

2006-11-21  Akim Demaille  <demaille@gostai.com>

	Update libport

2006-11-21  Akim Demaille  <demaille@gostai.com>

	Formatting changes
	* src/memorymanager/memorymanager.cc: here.

2006-11-21  Akim Demaille  <demaille@gostai.com>

	Coding style changes
	* src/network/bsdnet/connection.cc,
	* src/network/bsdnet/network.cc: Run reindent.

2006-11-21  Akim Demaille  <demaille@gostai.com>

	Update externals
	* Makefile.am: Include init.mk.
	* tests/Makefile.am: Use SVN_EXTERNALS_PROXY.

2006-11-21  Akim Demaille  <demaille@gostai.com>

	More code formatting changes
	* src/ucommand.cc, src/uconnection.cc, src/uexpression.cc,
	* src/userver.cc, src/uvalue.cc, src/uvariable.cc: Here.

2006-11-21  Akim Demaille  <demaille@gostai.com>

	Run reindent
	* src/ucommand.cc, src/uexpression.cc, src/unamedparameters.cc,
	* src/uqueue.cc, src/uqueue.hh, src/uvalue.cc: Formatting changes.

2006-11-20  Akim Demaille  <akim.demaille@gmail.com>

	Use svn-externals.mk
	* Makefile.am, src/Makefile.am, tests/Makefile.am: here.

2006-11-20  Akim Demaille  <akim.demaille@gmail.com>

	Formatting changes
	* src/ubinary.hh, src/ucommand.hh: here.

2006-11-20  Akim Demaille  <akim.demaille@gmail.com>

	Coding style changes
	* src/ubinary.cc, src/ucommand.cc, src/ucommandqueue.cc,
	* src/uconnection.cc, src/ufunction.cc,
	* src/ughostconnection.cc, src/unamedparameters.cc,
	* src/uobj.cc, src/uqueue.cc, src/userver.cc, src/uvalue.cc,
	* src/uvariable.cc, src/uvariablelist.cc,
	* src/uvariablename.cc:
	White space changes.
	Initialize members a la C++.

2006-11-18  Jean-Christophe Baillie  <baillie@gostai.com>
	rewrite UConnection sending mechanism.

	UConnection::flush is introduced to be able to delay the effective
	sending of the buffer into the connection. Functions like 'sendc' do not
	flush the buffer, whereas 'send' does.

	'sendPrefix" now puts a marker in the circular buffer before the
	prefix and if anything goes wrong in the subsequent sending, the
	circular buffer queue can "revert" to this marker. This will allow now
	to have atomic message sending, preventing partial sending of a
	header and then failure of the body (large binary for example). The
	body failure will trigger a call to 'revert' and cancel the whole
	message out of the circular buffer (and also lock the queue with
	locked_ so that next attempts will also fail, until we cross another
	'sendPrefix'). Since the above flush-based mecanism ensures than nothing
	has been sent through the network yet, this cancelation is valid. Both
	flushing and marker+reverting features fix the bugs reported in
	ticket #25 and #47.

	Proper testing on Aibo should be done to make sure the tickets are
	closed (not possible for the moment due to compile pbs)

	* src/network/bsdnet/connection.cc: remove the call to block(). It is
	not clear why this call was made and why it did not impact the
	performances of the previous versions.
	* src/ucommand.cc: support for the flushing mecanism.
	* src/uconnection.cc: add sendc and flush.
	* src/uconnection.hh: define sendc and flush.
	* src/uqueue.cc: add revert/mark.
	* src/uqueue.hh: define revert and mark + mark_ and locked_.
	* src/uvalue.cc: fix proper usage of sendc vs send.
	* src/uvariable.cc: idem.

2006-11-18  Jean-Christophe Baillie  <baillie@gostai.com>

	rename system.arg into system.args.
	* src/userver.cc: done.

2006-11-18  Jean-Christophe Baillie  <baillie@gostai.com>
	The system variable 'system.arg' now gives access to a list
	corresponding to the argv[] list of the server execution command line.
	This feature is necessary for webots.

	add support for system.arg (ticket #69).
	* src/userver.cc: add UServer::main.
	* src/userver.hh: declare UServer::main.

2006-11-18  Jean-Christophe Baillie  <baillie@gostai.com>

	add support for var-prefixed args in function prototypes (#74).
	* src/parser/bison/ugrammar.y: done.

2006-11-18  Jean-Christophe Baillie  <baillie@gostai.com>

	cleanup of unnecessary parenthesis.
	* src/ucommand.cc: done.
	* src/uexpression.cc: done.
	* src/uobj.cc: done.
	* src/userver.cc: done.
	* src/uvariable.cc: done.
	* src/uvariablename.cc: done.

2006-11-17  SIGOURE Benoit  <sigoure.benoit@lrde.epita.fr>

	Fix typos.
	* ChangeLog: Here.
	* configure.ac: And here.

2006-11-16  Akim Demaille  <demaille@gostai.com>

	Use banners in the tests.
	* tests/check-file: here.

2006-11-16  Akim Demaille  <akim.demaille@gmail.com>

	Formatting changes
	* src/ucommand.cc: Also, prefer for to while when advisable.
	Remove spurious parens.

2006-11-15  Jean-Christophe Baillie  <baillie@gostai.com>

	fix ticket #70 on nameresolution with remote uobjects methods.
	* src/ucommand.cc: fix code backward compat.
	* src/ufunction.cc: define kernel::remoteFunction.
	* src/ufunction.hh: declare kernel::remoteFunction.
	* src/uobj.cc: fix searchFunction.
	* src/userver.cc: init remoteFunction.

2006-11-15  Jean-Christophe Baillie  <baillie@gostai.com>

	remove unnecessary parenthesis in tests.
	* src/uvariable.cc: done.

2006-11-15  Jean-Christophe Baillie  <baillie@gostai.com>

	fix unnecessary high level scoping in variables
	* src/uobj.cc: fix scoping.

2006-11-15  Akim Demaille  <akim.demaille@gmail.com>

	*.h -> *.hh
	* src/memorymanager/blockmemorymanager.h: Rename as...
	* src/memorymanager/blockmemorymanager.hh: this.
	* src/memorymanager/memorymanager.h: Rename as...
	* src/memorymanager/memorymanager.hh: this.
	* src/parser/uparser.h: Rename as...
	* src/parser/uparser.hh: this.
	* src/uasynccommand.h: Rename as...
	* src/uasynccommand.hh: this.
	* src/uasyncregister.h: Rename as...
	* src/uasyncregister.hh: this.
	* src/uatcandidate.h: Rename as...
	* src/uatcandidate.hh: this.
	* src/ubinary.h: Rename as...
	* src/ubinary.hh: this.
	* src/ubinder.h: Rename as...
	* src/ubinder.hh: this.
	* src/ucallid.h: Rename as...
	* src/ucallid.hh: this.
	* src/ucommand.h: Rename as...
	* src/ucommand.hh: this.
	* src/ucommandqueue.h: Rename as...
	* src/ucommandqueue.hh: this.
	* src/uconnection.h: Rename as...
	* src/uconnection.hh: this.
	* src/ueventcompound.h: Rename as...
	* src/ueventcompound.hh: this.
	* src/ueventhandler.h: Rename as...
	* src/ueventhandler.hh: this.
	* src/ueventinstance.h: Rename as...
	* src/ueventinstance.hh: this.
	* src/ueventmatch.h: Rename as...
	* src/ueventmatch.hh: this.
	* src/uexpression.h: Rename as...
	* src/uexpression.hh: this.
	* src/ufunction.h: Rename as...
	* src/ufunction.hh: this.
	* src/ughostconnection.h: Rename as...
	* src/ughostconnection.hh: this.
	* src/ugroup.h: Rename as...
	* src/ugroup.hh: this.
	* src/unamedparameters.h: Rename as...
	* src/unamedparameters.hh: this.
	* src/uobj.h: Rename as...
	* src/uobj.hh: this.
	* src/uproperty.h: Rename as...
	* src/uproperty.hh: this.
	* src/uqueue.h: Rename as...
	* src/uqueue.hh: this.
	* src/userver.h: Rename as...
	* src/userver.hh: this.
	* src/ustring.h: Rename as...
	* src/ustring.hh: this.
	* src/utypes.h: Rename as...
	* src/utypes.hh: this.
	* src/uvalue.h: Rename as...
	* src/uvalue.hh: this.
	* src/uvariable.h: Rename as...
	* src/uvariable.hh: this.
	* src/uvariablelist.h: Rename as...
	* src/uvariablelist.hh: this.
	* src/uvariablename.h: Rename as...
	* src/uvariablename.hh: this.

	* src/Makefile.am, src/parser/bison/bison.mk,
	* src/parser/bison/flex-lexer.hh, src/parser/bison/ugrammar.y: Adjust.

	* src/console.cc, src/memorymanager/memorymanager.cc,
	* src/parser/uparser.cc, src/uasynccommand.cc,
	* src/uasyncregister.cc, src/uatcandidate.cc, src/ubanner.cc,
	* src/ubinary.cc, src/ubinder.cc, src/ucallid.cc,
	* src/ucommand.cc, src/ucommandqueue.cc, src/uconnection.cc,
	* src/ueventcompound.cc, src/ueventhandler.cc,
	* src/ueventinstance.cc, src/ueventmatch.cc,
	* src/uexpression.cc, src/ufunction.cc,
	* src/ughostconnection.cc, src/ugroup.cc,
	* src/unamedparameters.cc, src/uobj.cc, src/uobject.cc,
	* src/uproperty.cc, src/uqueue.cc, src/userver.cc,
	* src/ustring.cc, src/uvalue.cc, src/uvar.cc,
	* src/uvariable.cc, src/uvariablelist.cc, src/uvariablename.cc:
	Adjust.

2006-11-15  Akim Demaille  <akim.demaille@gmail.com>

	Use reindent
	* src/uasynccommand.cc, src/uasynccommand.h,
	* src/uasyncregister.cc, src/uatcandidate.cc,
	* src/uatcandidate.h, src/ubinary.cc, src/ubinary.h,
	* src/ucommand.cc, src/ucommand.h, src/ucommandqueue.cc,
	* src/uconnection.cc, src/ueventcompound.cc,
	* src/ueventcompound.h, src/ueventhandler.cc,
	* src/ueventhandler.h, src/ueventinstance.cc,
	* src/ueventinstance.h, src/ueventmatch.cc, src/ueventmatch.h,
	* src/uexpression.cc, src/ufunction.cc, src/ufunction.h,
	* src/ughostconnection.cc, src/ugroup.cc,
	* src/unamedparameters.cc, src/uobj.cc, src/uobject.cc,
	* src/uproperty.h, src/uqueue.cc, src/uqueue.h,
	* src/userver.cc, src/userver.h, src/ustring.cc, src/utypes.h,
	* src/uvalue.cc, src/uvalue.h, src/uvar.cc, src/uvariable.cc,
	* src/uvariablelist.cc, src/uvariablename.cc,
	* src/uvariablename.h:
	Use reindent: space changes, use STREQ, use libport/cstring.

2006-11-15  Akim Demaille  <akim.demaille@gmail.com>

	Small uexpression.cc cleansing
	* src/uexpression.cc: Use reindent.
	Remove some useless parens.
	* src/ustring.h: Use appropriate C++ headers.

2006-11-13  Akim Demaille  <demaille@gostai.com>

	Use uconsole to check the kernel
	To run the test, run "make check" (-j accepted).
	To read the logs, see _build/linux/tests/test-suite.log.
	* tests/Makefile.am, tests/check-file: New.
	* Makefile.am, README, configure.ac: Adjust.

2006-11-13  Akim Demaille  <demaille@gostai.com>

	Use istream::read
	* src/console.cc: Use read.

2006-11-13  Akim Demaille  <demaille@gostai.com>

	Factoring
	* src/uexpression.cc (ENSURE_TYPES_1, ENSURE_TYPES_2)
	(ENSURE_TYPES_3, ENSURE_COMPARISON): New.
	Use them.
	Various formatting changes.

2006-11-13  Akim Demaille  <demaille@gostai.com>

	Proprify console.cc
	* src/console.cc: Finish the partial rewriting into C++.
	Unfortunately that does not make it interactive.

2006-11-13  Akim Demaille  <demaille@gostai.com>

	Update externals

2006-11-13  Akim Demaille  <demaille@gostai.com>

	Start reworking console.cc
	* src/console.cc: Unfinished work.

2006-11-13  Akim Demaille  <demaille@gostai.com>

	Formatting changes
	* src/parser/uparser.cc, src/parser/bison/ugrammar.y,
	* src/uconnection.cc: Here.

2006-11-12  Jean-Christophe Baillie  <baillie@gostai.com>

	fix ticket #62 (wrong tags in 'if' command)
	* src/ucommand.cc: done.

2006-11-12  Jean-Christophe Baillie  <baillie@gostai.com>

	fix ticket #41, not accesschange on object attributes
	* src/uvariable.cc: add a call to UVariable::get for each attribute of
	the object.

2006-11-12  Jean-Christophe Baillie  <baillie@gostai.com>

It is now possible to redefine a remote or plugged C++ method from within URBI
itself, while still accessing the old definition. Example:

myobj = new remoteobj;
function myobj.foo(x)
{
  remoteobj::foo(x);
  ...
};

Since local redefinitions of functions override remote/plugged definitions, the
local 'myobj.foo' will always be called, bypassing the remote version (only
accessible now via the :: construct).

	extend support of :: to uobjects
	* src/ucommand.cc: add support for :: with remote/plugged uobjects.

2006-11-12  Jean-Christophe Baillie  <baillie@gostai.com>

Native local functions must override plugins and remote functions definition
when a name conflict occurs.
This means that it is possible to redefine a remote function written in C++
by redefining the method in URBI (and possibly redirect it to another C++
method).

	change functions evaluation priority to: native, plugged, remote
	* src/ucommand.cc: swap order of evaluation for possible function name
	match.

2006-11-12  Jean-Christophe Baillie  <baillie@gostai.com>

	add support for :: in assignments
	* src/ucommand.cc: add same support of :: for UCommand_ASSIGN_VALUE.

2006-11-12  Jean-Christophe Baillie  <baillie@gostai.com>

The idea is to be able to call parent methods inside redefined children
methods (see NEWS and ticket #65).

	add support for :: construct (ticket #65)
	* NEWS: add description of recent changes.
	* src/parser/bison/ugrammar.y: add parsing of :: construct.
	* src/parser/bison/utoken.l: add :: token.
	* src/ucommand.cc: add support for simple method call (no uobject, no
	function. Will be done in next commit).
	* src/uvariablename.cc: add doublecolon.
	* src/uvariablename.h: add doublecolon.

2006-11-12  Jean-Christophe Baillie  <baillie@gostai.com>

	fix string armor problem (related to ticket #63
	* src/ustring.cc: add armor() function, with optimization (fastArmor).
	* src/ustring.h: add armor, fastArmor.
	* src/uvalue.cc: use armor in UValue::echo.

2006-11-12  Jean-Christophe Baillie  <baillie@gostai.com>

A big change in this commit. The use of 'return' in a function will return and
destroy all commands still in progress in the function. The proper way to exit
a function which should keep running commands (like 'at') is to avoid using
'return' (in fact, the function does not return, since it's still running.
Logical).

This is new because in C++ this distinction wouldn't make any sense: there is
no such things as "still running background instructions" and when the end of
the function is reached, it is guaranteed that all instructions within the
function body are terminated, so putting 'return' or not doesn't change anything.
Not in URBI.

The difference is visible only in functions containing 'at' commands for
example:

function f()
{
  at (test) ping;
};

function f2()
{
  at (test) ping;
  return;
}

f2() will kill the 'at', f() will not. This is indeed very useful if the
'return' instruction is conditioned by some test. It has the same effect as a
kind of 'stop function_tag'.

	rewrite return mechanism for functions.
	* src/parser/bison/ugrammar.y: remove automatic return.
	* src/ucallid.cc: add returnVar to store the return container.
	* src/ucallid.h: add returnVar and accessor.
	* src/ucommand.cc: fix return mechanism.
	* src/uconnection.cc: fix return mechanism.

2006-11-12  Jean-Christophe Baillie  <baillie@gostai.com>

	Formatting changes.
	* src/unamedparameters.cc: done.
	* src/unamedparameters.h: done.

2006-11-12  Jean-Christophe Baillie  <baillie@gostai.com>

	indent
	* src/uconnection.cc: done.

2006-11-12  Jean-Christophe Baillie  <baillie@gostai.com>

	add disinherit
	* src/parser/bison/ugrammar.y: fix bug in call to UCommand_INHERIT
	constructor with disinherit, should send the 'true' flag for
	'eraseit'.
	* src/ucommand.cc: add eraseit==true case.

2006-11-12  Jean-Christophe Baillie  <baillie@gostai.com>

	fix bug in multiple inheritance
	* src/uobj.cc: done.

2006-11-12  Jean-Christophe Baillie  <baillie@gostai.com>

	add 'inherit'/'disinherit' keyword, implement inherit
	* src/parser/bison/ugrammar.y: add syntax.
	* src/parser/bison/utoken.l: add keywords.
	* src/ucommand.cc: add class UCommand_INHERIT.
	* src/ucommand.h: add class UCommand_INHERIT.
	* src/utypes.h: add CMD_INHERIT.

2006-11-11  Jean-Christophe Baillie  <baillie@gostai.com>

access_and_change_varlist in UServer keeps track of variable that have both a
notifyChange and notifyAccess record. The destructor of UVariable cleans it,
UServer::work calls UVariable::get for each of the listed variables.

	add *untested* resolution for ticket #40. Cannot test as long as
	* src/uobject.cc: done.
	* src/userver.cc: done.
	* src/userver.h: done.
	* src/uvariable.cc: done.
	* src/uvariable.h: done.

2006-11-11  Jean-Christophe Baillie  <baillie@gostai.com>

	Formatting changes.
	* src/uobject.cc: done.
	* src/userver.h: done.

2006-11-11  Jean-Christophe Baillie  <baillie@gostai.com>

	fix ticket #61: $() behavior
	* src/ucommand.cc: resolve name before testing it.
	* src/uvariablename.cc: simplify $(s) construct and fix bug.

2006-11-11  Jean-Christophe Baillie  <baillie@gostai.com>

	fix ticket #54 and bugs in name resolution
	* src/uobj.cc: fix a bug in iterator value.
	* src/uvariablename.cc: check now for all possible name spaces all the
	time, not only according to id_type.

2006-11-11  Jean-Christophe Baillie  <baillie@gostai.com>

Remote uobjects couldn't be newed anymore because a test was double checking
the object existence, triggering an error of "object already existing".

	fix remote uobject new
	* src/ucommand.cc: fixed.

2006-11-07  Akim Demaille  <demaille@gostai.com>

	urbi/uobject.hh
	* src/ucommand.cc, src/uobject.cc, src/uvalue.cc, src/uvariable.cc,
	* src/uvar.cc, src/userver.cc, src/uobj.cc, src/uvariablename.cc:
	Adjust the path to uobject.hh.
	* src/Makefile.am: Don't ship uobject files, uobject.mk does it.
	Use $(uobject_hh).

2006-11-07  Akim Demaille  <demaille@gostai.com>

	install libport
	As discussed with Matthieu.
	* Makefile.am: Include libport.mk.

2006-11-07  Akim Demaille  <demaille@gostai.com>

	Upgrade dependencies
	* src/console.cc: Include config.h.
	* configure.ac (URBI_BUILD_AUX): Use it.
	Use nostdinc.
	* src/Makefile.am (AM_CPPFLAGS): Adjust.
	(uobj-help, uobj-ci, uobj-up): Remove, now in uobject.mk.

2006-11-07  Matthieu Nottale  <nottale@gostai.com>

	Fix ticket #60: Bug in hierarchical tags
	* src/ucommand.cc: Fix incorrect substr use.

2006-11-05  Jean-Christophe Baillie  <baillie@gostai.com>

	fix bug in assignment that fails and put void in the assigned variable.
	* src/ucommand.cc: remove useless comments.
	* src/uexpression.cc: in case of error eval returns 0, not DATA_VOID.

2006-11-05  Jean-Christophe Baillie  <baillie@gostai.com>

	fix typo in one error message.
	* src/ucommand.cc: done.

2006-11-05  Jean-Christophe Baillie  <baillie@gostai.com>

class toto { var x; };
tata = new toto;
at (tata.x) ping;
[00007013:notag] !!! Pure virtual variables not allowed in asynchronous tests.
[00007013:notag] !!! Invalid name resolution in test. Did you define all events and variables?

=> tata.x must exist for 'at' to be able to put a hook on it for caching
purposes.

	forbid usage of virtual attributes in asynchronous test expressions
	* src/uexpression.cc: done.

2006-11-05  Jean-Christophe Baillie  <baillie@gostai.com>

	fix error statement: must start with an upper case
	* src/ucommand.cc: change 'invalid' to 'Invalid'.

2006-11-05  Jean-Christophe Baillie  <baillie@gostai.com>

	fix 'vars' command
	* src/ucommand.cc: add support for VOID, LIST and OBJ types.

2006-11-05  Jean-Christophe Baillie  <baillie@gostai.com>

Calling 'new' several times for the same object will now fail:

class x;
class y;
a = new x; // OK
a = new y; // FAIL

The proper way of doing it will be in the future:

a = new x;
a inherits y; // from this point on, any call to init would fail because it
	      // would be ambiguous between x.init and y.init
	      // Conflicts should be notified in warning and generate errors
	      // only if effective usage is attempted.

	Temporarily prohibits multiple inheritance.
	* src/ucommand.cc: done.

2006-11-05  Jean-Christophe Baillie  <baillie@gostai.com>

Trying to put objects in lists or have functions that return objects now
triggers an error message.

	add proper error messages for common objects misusages in kernel 1
	* src/ucommand.cc: dito.
	* src/uexpression.cc: dito.

2006-11-05  Jean-Christophe Baillie  <baillie@gostai.com>

	fix indentation
	* src/uexpression.cc: dito.

2006-11-05  Jean-Christophe Baillie  <baillie@gostai.com>

	fix ticket #52
	* src/ucommand.cc: fix bug in name eval checking inside NEW.

2006-11-05  Jean-Christophe Baillie  <baillie@gostai.com>

	fix bug on 'at' tests containing core functions
	* src/uexpression.cc: fix bug.

2006-11-05  Jean-Christophe Baillie  <baillie@gostai.com>

	Indentation reformatting.
	* src/utypes.h: doit.

2006-11-05  Jean-Christophe Baillie  <baillie@gostai.com>

The grammar has been hacked again to support tags of the form <id>(.<id>)*
In 1.5, when name resolution will be set properly, we will submit tags to the
same resolution algorithm, giving immediate benefits like "programmable tags":

a="hello";
$(a): ping;
[00012123:hello] pong

	fix bug in parsing hierarchical tags with more than 2 levels of
	* src/parser/bison/utoken.l: add the TAG token.
	* src/parser/bison/ugrammar.y: extend parsing of tags to include the
	TAG token.

2006-11-05  Jean-Christophe Baillie  <baillie@gostai.com>

	fix bug in hash+list name resolution
	* src/uexpression.cc: fix.

2006-11-05  Jean-Christophe Baillie  <baillie@gostai.com>

For many critical applications where URBI has to handle "lists" of objects
created at runtime (like bots in a video game), it is necessary to be able to
have objects referred to by names containing variable parts. This feature is
added via the hash map mechanism already existing:

class x;
obj[1] = new x;
obj["myname"] = new x;
obj[45]["hello"] = new x;

The way it is done is again via a hack in the nameresolution function and the
parser. In k1.5, this will be fixed with a generic nameresolution algorithm.

NB: obj[1] is not referring to an underlying ulist of objects, and evaluating
obj alone without the array index will fail.

	add support for objects hash table
	* src/parser/bison/utoken.l: add POINT token ('.').
	* src/parser/bison/ugrammar.y: add support for prefix[...].suffix[...]
	constructs in grammar (should be generalized in 1.5).
	* src/uvariablename.cc: extend buildFullname function and fix bugs in
	name resolution algorithm.
	* src/uvariablename.h: add index_obj array.

2006-11-04  Jean-Christophe Baillie  <baillie@gostai.com>

	fix ticket #35: notifyaccess when list elements are viewed
	* src/uexpression.cc: add a call to UVariable::get().

2006-11-04  Jean-Christophe Baillie  <baillie@gostai.com>

	fix bug accessing array of array in lists
	* src/uexpression.cc: a quick hack. This *must* be fixed in k1.5.

2006-11-04  Jean-Christophe Baillie  <baillie@gostai.com>

	update NEWS
	* NEWS: update.

2006-11-04  Jean-Christophe Baillie  <baillie@gostai.com>

The simple code "event b" was creating both an event b[0] and a variable b.
This is now fixed.

	fix bug in declaration of events without parameters
	* src/ucommand.cc: add the "events" keyword that can be used to list
	declared events (like vars for variables).
	* src/parser/bison/utoken.l: add events keyword.
	* src/ueventhandler.h: add a nbarg accessor.
	* src/ueventhandler.cc: idem.

2006-11-04  Jean-Christophe Baillie  <baillie@gostai.com>

	fix speedmax bug
	* src/ucommand.cc: enforce speedmax on instantaneous assignments like
	x=<value> and display a warning message when the +error flag is set.

2006-11-04  Jean-Christophe Baillie  <baillie@gostai.com>

	change 'modificator' to 'modifier'
	* src/ucommand.cc: change error messages to display 'modifier' instead
	of 'modificator'.

2006-11-04  Jean-Christophe Baillie  <baillie@gostai.com>

	fix string unarmor bug
	* src/parser/bison/utoken.l: STRING token now calls UString::unArmor().
	* src/ustring.cc: add unArmor/armor (armor not implemented yet).
	* src/ustring.h: add defs.
	* src/uvalue.cc: change UValue::echo for DATA_STRING; no processing
	required anymore.

2006-11-04  Akim Demaille  <demaille@gostai.com>

	Automake 1.10 compatibility
	* src/Makefile.am: Use init.mk.
	Use newer svn-externals.
	* configure.ac: Automake 1.10 includes $(SHELL) in $(install_sh),
	so do not add another.

2006-11-03  Jean-Christophe Baillie  <baillie@gostai.com>

	whenever support add, fix bug in at (forgot to call normalForm)

	* src/ucommand.cc: add support for whenever.
	* src/ucommand.h: add support for whenever.
	* src/userver.cc: remove unecessary debug ouput.

2006-11-01  Akim Demaille  <demaille@gostai.com>

	Use URBI_LIBPORT
	* configure.ac: Here.

2006-11-01  Jean-Christophe Baillie  <baillie@gostai.com>

	fix "exec" bug

	* src/parser/bison/utoken.l: fix UString lenght with STRING
	token.
	* src/uexpression.cc: nothing.
	* src/ustring.cc: formating changes.
	* src/ustring.h: add setLen, used by utoken.l to adjust the
	length of the UString.

2006-11-01  Jean-Christophe Baillie  <baillie@gostai.com>

	Formatting changes.

	* src/ucommand.cc: indent.
	* src/parser/bison/ugrammar.y: remove comments.

2006-11-01  Jean-Christophe Baillie  <baillie@gostai.com>

	Remove obsolete 'eventid' attribute in UValue

	* src/uvalue.cc: do it.

2006-11-01  Jean-Christophe Baillie  <baillie@gostai.com>

	Code reindent and force coding style

	* src/ucommand.cc: do it.
	* src/uvalue.h: do it.
	* src/ucommand.h: do it.
	* src/parser/bison/ugrammar.y: do it.
	* src/uexpression.cc: do it.
	* src/uvalue.cc: do it.
	* src/uvariable.cc: do it.
	* src/userver.cc: do it.
	* src/uobj.cc: do it.
	* src/uvariablename.cc: do it.
	* src/uvariable.h: do it.
	* src/uvariablename.h: do it.
	* src/uconnection.cc: do it.

2006-10-31  Matthieu Nottale  <nottale@gostai.com>

	Rename Connection* to connection*

	* src/network/bsdnet/Connection.cc: Remove.
	* src/network/bsdnet/connection.cc: New.
	* src/network/bsdnet/Connection.h: Remove.
	* src/network/bsdnet/bsdnet.mk: .
	* src/network/bsdnet/network.cc: .
	* src/network/bsdnet/connection.hh: New.

2006-10-31  Akim Demaille  <demaille@gostai.com>

	Depend on uobject/ not liburbi
	* src/ucommand.cc, src/uexpression.h, src/uexpression.cc,
	* src/uobject.cc, src/uvalue.cc, src/network/bsdnet/Connection.cc,
	* src/uvariable.cc, src/uvar.cc, src/userver.cc, src/uobj.cc,
	* src/uvariablename.cc: Adjust: use uobject/uobject.hh.

	* src/Makefile.am, configure.ac, Makefile.am: Adjust.

2006-10-31  Jean-Christophe Baillie  <baillie@gostai.com>

	Add multievent support (whenever still not working)
	* src/ucommand.cc: adjust UCommand_EMIT and UCommand_AT.
	* src/ucommand.h: add inheritance from UASyncCommand.
	* src/uatcandidate.cc: New.
	* src/uexpression.h: change UExpression::eval prototype.
	* src/utypes.h: add UEventCompoundType.
	* src/ueventinstance.cc: New.
	* src/ueventinstance.h: New.
	* src/uasynccommand.h: New.
	* src/uasyncregister.cc: New.
	* src/uasyncregister.h: New.
	* src/uexpression.cc: change UExpression::eval and add
	UExpression::asyncScan.
	* src/uatcandidate.h: New.
	* src/ueventhandler.h: New.
	* src/uvariable.cc: add support for UAsyncRegister.
	* src/ueventcompound.cc: New.
	* src/ueventcompound.h: New.
	* src/userver.cc: replace eventtab by emittab.
	* src/userver.h: replace eventtab by emittab.
	* src/uobj.cc: update searchEvent function.
	* src/uasynccommand.cc: New.
	* src/uobj.h: update searchEvent prototype.
	* src/ueventhandler.cc: New.
	* src/uvariablename.cc: fixed name resolution for events
	with new UEventHandler approach.
	* src/uvariable.h: add support for UASyncRegister.
	* src/ueventmatch.cc: New.
	* src/ueventmatch.h: New.
	* src/Makefile.am: add new files.
	* src/fwd.hh: add new classes.

2006-10-31  Jean-Christophe Baillie  <baillie@gostai.com>

	Formatting changes
	* uvalue.h: here.

2006-10-31  Jean-Christophe Baillie  <baillie@gostai.com>

	Remove commented code
	* src/parser/bison/ugrammar.y: here.

2006-10-31  Jean-Christophe Baillie  <baillie@gostai.com>

	Fix UString copy ctor
	* src/ustring.cc: Do it.

2006-10-31  Akim Demaille  <demaille@gostai.com>

	Adjust to the changes in liburbi
	* src/Makefile.am: Adjust file names.

2006-10-31  Akim Demaille  <demaille@gostai.com>

	Dead line
	* src/Makefile.am: No longer pass -DFLOAT_DOUBLE, this is
	driven by configure now.

2006-10-31  Akim Demaille  <demaille@gostai.com>

	Update dependencies
	* Makefile.am: Tidy.
	More aliases for JCB.
	* scheduler: Remove.

2006-10-31  Akim Demaille  <demaille@gostai.com>

	Formatting changes
	* src/ustring.cc: here.
	* src/memorymanager/blockmemorymanager.h: here.
	* src/memorymanager/memorymanager.cc: here.
	* src/ubinder.cc: and here.
	* src/Makefile.am: Formatting change.

2006-10-31  Akim Demaille  <demaille@gostai.com>

	Formatting changes
	* src/parser/bison/ugrammar.y (NEW_BIN_1): New.
	Use it.

2006-10-25  Matthieu Nottale  <nottale@gostai.com>

	r256: Fix a parse error (gcc 4.1.2) and missing pthread flags

	* src/parser/uparser.h: Remove extra UFlexer:: in in-class method declaration.
	* src/Makefile.am: Add pthread-related flags to uconsole build.

2006-10-24  Akim Demaille  <demaille@gostai.com>

	Use libport/ufloat.h
	* src/ufloat.h: Remove.
	* src/uvalue.h, src/utypes.h: Adjust.

2006-10-24  Akim Demaille  <demaille@gostai.com>

	Use libport's ufloat.hh.
	* src/ufloat.h: Wrap libport/ufloat.hh.
	To be removed eventually (or moved into libport under some
	form).
	* src/ufloat.cc: Remove.
	* src/utypes.h: Adjust.

2006-10-24  Akim Demaille  <demaille@gostai.com>

	Remove AIBO connection code
	* src/network/OPENR: Remove.
	* src/network/OPENR/aiboconnection.h: Remove.
	* src/network/OPENR/openr.mk: Remove.
	* src/network/OPENR/aiboconnection.cc: Remove.

2006-10-24  Akim Demaille  <demaille@gostai.com>

	Adjust to libport installation
	* src/Makefile.am: No longer install libport bits.
	(AM_CXXFLAGS): Point to uobject/.

2006-10-24  Akim Demaille  <demaille@gostai.com>

	Formatting changes
	* src/uvar.cc: Make it more alike its peer.

2006-10-22  Akim Demaille  <demaille@gostai.com>

	Stop using symlinks, Matthieu dislikes them
	* src/uobject/uobject.cc, src/uobject/uvar.cc: Move to...
	* src/uobject.cc, src/uvar.cc: here.
	* src/uobject/uobject.h, src/uobject/uext.h,
	* src/uobject/common_uvalue.cc: Remove.
	* src/Makefile.am (liburbi_srcdir, uobject_srcdir): New.
	Use them to use the copies shipped by the enbedded liburbi.

2006-10-22  Akim Demaille  <demaille@gostai.com>

	Fix parser compilation under Aibo
	* src/parser/bison/bison.mk: Include an explicit compilation
	rule for ugrammar.cc which uses PARSER_CXXFLAGS.
	This rule was copied from Automake 1.9.6's output.
	* src/Makefile.am: Don't compile console for aibo.
	(libkernel_la_CPPFLAGS): Don't define it, it makes the object
	file names longer for no good reason.
	Just let AM_CPPFLAGS do its job.
	* configure.ac: Don't define NETWORK_OPENR, OPENR suffices.

2006-10-21  Akim Demaille  <demaille@gostai.com>

	Prepare aibo
	* src/console.cc: Use libport/utime.hh.
	* src/parser/bison/bison.mk: Compile the parser in a separate
	library, in a failed attempt to avoid -O2.
	* src/Makefile.am: Do not compile the Aibo connection kit.
	Will probably be removed later.

2006-10-21  Akim Demaille  <demaille@gostai.com>

	ChangeLog issues

2006-10-20  Matthieu Nottale  <nottale@gostai.com>

	Upped libport and liburbi, small fix as a consequence

	* src/uvalue.cc: cast char*->unsigned char*.

2006-10-18  Akim Demaille  <demaille@gostai.com>

	Fix distdir issue
	* src/network/OPENR/aiboconnection.h,
	* src/network/OPENR/aiboconnection.cc: Formatting changes.
	* src/utypes.h: Use libport.hh.
	* src/Makefile.am: Move some EXTRA_DISTs to...
	* Makefile.am: here.
	* configure.ac: Use tar-ustar.

2006-10-17  Matthieu Nottale  <nottale@gostai.com>

	Replace install-sh, fix header path

	* src/parser/uparser.cc: Fix ugrammar.hh inclusion path.
	* configure.ac: Fix install-sh.

2006-10-17  Akim Demaille  <demaille@gostai.com>

	Look for pthread.h, install parts of libport.
	* src/Makefile.am: install bit of libport, since userver.h includes
	it, and is installed.  That sucks.
	* configure.ac: Use URBI_PTHREAD.

2006-10-17  Akim Demaille  <demaille@gostai.com>

	Fix path.
	* src/parser/bison/FlexLexer.h: Rename as...
	* src/parser/bison/flex-lexer.hh: this to avoid being caught
	by the installed one.
	* src/parser/uparser.h: Adjust.
	* src/parser/bison/bison.mk: Adjust.
	* src/Makefile.am: Adjust.
	lockable.h -> lockable.hh.

2006-10-17  Akim Demaille  <demaille@gostai.com>

	Update libport use.
	* src/uconnection.h: Use the new files.
	* src/userver.h: Ditto.
	* src/parser/uparser.h: Fix include path.
	Reported by Matthieu.
	* src/uconnection.cc: idem.
	* src/Makefile.am: Adjust.

2006-10-17  Akim Demaille  <demaille@gostai.com>

	Use libport/lockable.hh.
	* src/lockable.h: Remove.
	* src/uconnection.h, src/userver.cc, src/userver.h,
	* src/uconnection.cc: Adjust.
	* src/Makefile.am: Ditto.

2006-10-17  Akim Demaille  <demaille@gostai.com>

	Formatting changes.
	* src/lockable.h: Do that.
	* src/userver.cc: Idem.

2006-10-16  Akim Demaille  <demaille@gostai.com>

	Use install-sh -C for headers.
	* configure.ac (INSTALL_HEADER): Define.
	This fixes the symptoms of a weird issue: when running
	"make install" in the kernel, when install goes into
	liburbi the headers are installed with fresh timestamps, and
	therefore, when install arrives back in the kernel's
	directory, it recompiles again.
	Now the timestamps are no longer updated.
	But in the first place, when should not depend on
	installed headers, but on our shipped headers.

2006-10-16  Akim Demaille  <demaille@gostai.com>

	Tidy.
	Move all the sources into src.
	Use the latest liburbi-c++.
	* configure.ac: Create config.h.
	* Makefile.am: Put bits into...
	* src/Makefile.am: this new file.
	* src/parser/bison/bison.mk: Adjust.
	* src/uvalue.cc, src/network/bsdnet/network.cc,
	* src/userver.cc, src/uobject/uobject.cc,
	* src/uobject/uobject.h, src/uobject/uext.h,
	* src/uobject/common_uvalue.cc: Don't name unused arguments.

	* src/ubanner.cc: Include config.h.

2006-10-15  Akim Demaille  <demaille@gostai.com>

	Fix some warnings.
	* ucommand.cc: No longer name unused arguments.
	* ucommand.h: Idem.
	* ueventhandler.h: Idem.
	* uconnection.h: Idem.
	* ueventhandler.cc: Idem.
	* uconnection.cc: Idem.

2006-10-15  Akim Demaille  <demaille@gostai.com>

	Upgrade build-aux.
	* configure.ac: Don't use -Weffc++ yet.
	* ustring.cc: Use C++ headers.
	Formatting changes.
	* ustring.h: Formatting changes.
	* memorymanager/blockmemorymanager.h: Idem.
	(BlockPool::BlockPool): New.
	* memorymanager/memorymanager.cc: Implement it.
	And use it.
	* ucommand.h: Formatting changes.
	* console.cc: Idem.
	* liburbi-c++/src/liburbi/uabstractclient.cpp: Idem.

2006-10-15  Matthieu Nottale  <nottale@gostai.com>

	FIX: ugrammar was unsaved in my IDE. Sorry

	* parser/bison/ugrammar.y: Fix conflict.

2006-10-15  Matthieu Nottale  <nottale@gostai.com>

	Optimization: tag subsystem rewrite, memory manager rewrite

	* ucommand.cc: .
	* ucommand.h: .
	* utypes.h: .
	* parser/bison/ugrammar.y: .
	* ufunction.cc: .
	* uexpression.cc: .
	* ufunction.h: .
	* userver.cc: .
	* userver.h: .
	* uvariablename.cc: .
	* memorymanager/blockmemorymanager.h: .
	* memorymanager/memorymanager.cc: .
	* memorymanager/memorymanager.h: .
	* uconnection.cc: .

2006-10-15  BAILLIE Jean-Christophe  <baillie@gostai.com>

	Fix indentation problems

	Indentation problems fixed in some files (using Akim's convention:
	to be debated)
	NB: vi option to add =>  :set tabstop=8

	* ucommand.cc: .
	* parser/bison/ugrammar.y: .
	* uexpression.cc: .
	* userver.cc: .
	* uvariablename.cc: .

2006-10-13  Matthieu Nottale  <nottale@gostai.com>

	Optimisation.

	* utypes.h: Remove eqStr (leftover).
	* uconnection.cc: Remove 4(half) useless hash map searches in execute.
	* liburbi-c++/src/liburbi/uobject/uext.h: Tsuna:BUG: this is an
	external item.

2006-10-12  matthieu nottale  <nottale@gostai.com>

	Fix invalid iterator use.

	* network/bsdnet/network.cc: Fixed for good.

2006-10-12  matthieu nottale  <nottale@gostai.com>

	Lock fix.

	* parser/uparser.cc: Remove unnecessary &*.
	* lockable.h: Lock is now a recursive mutex.
	* userver.cc: Lock server in work.
	* userver.h: UServer inherits Lockable .
	* console.cc: Add missing headers.
	* uconnection.cc: Lock server in parse.

2006-10-12  Matthieu Nottale  <nottale@gostai.com>

	Add a much needed try/catch

	* network/bsdnet/network.cc: Add a try/catch, so that when a
	connection is destroyed in its notifyread, the call to notifyWrite
	on the deleted object does not bring the ship down.
	* lockable.h: Add a temporary #error in the aibo case to ensure
	locks are enabled.
	* console.cc: Add missing includes time.h and sys/time.h in
	!windows case.

2006-10-10  matthieu nottale  <nottale@gostai.com>

	Env defaults to engine. Add build dependency on bison.mk

	* configure.ac: Default env is engine.
	* parser/bison/bison.mk: Add dependency on bison.mk.

2006-10-10  Akim Demaille  <demaille@gostai.com>

	More robustness against flex 2.5.4.

	* parser/bison/bison.mk: std::ostream.
	Include iostream, not istream, since ostreams are used.
	* liburbi-c++/src/liburbi/uabstractclient.cpp: Instantiate
	in the same order as the declaration.

2006-10-10  Akim Demaille  <demaille@gostai.com>

	Formatting changes.
	* userver.cc: Do it.
	* console.cc: Idem.
	* ughostconnection.cc: Idem.
	* liburbi-c++/src/liburbi/uabstractclient.cpp: Idem.

2006-10-10  Akim Demaille  <demaille@gostai.com>

	console.
	* console.cc: New.
	* Makefile.am: Compile it.

2006-10-10  Akim Demaille  <demaille@gostai.com>

	Hook liburbi to SUBDIRS.
	* Makefile.am (liburbi-ci): New .

2006-10-10  Akim Demaille  <demaille@gostai.com>

	Install fwd.hh.
	* Makefile.am: Do it.

2006-10-10  Akim Demaille  <demaille@gostai.com>

	Use liburbi as an svn:externals.
	* configure.ac: Configure the subpackage liburbi-c++.
	* uobject/uobject.h, uobject/uext.h, uobject/common_uvalue.cc:
	Point to the local version of liburbi-c++.
	* Makefile.am (liburbi-up): New.
	To be used to upgrade the version of liburbi used.

2006-10-10  Akim Demaille  <demaille@gostai.com>

	fwd.hh.
	* fwd.hh: New.
	* unamedparameters.h, uvalue.h, ucommand.h, uexpression.h,
	* utypes.h, ucommandqueue.h, ugroup.h, ughostconnection.h,
	* ueventhandler.h, uvariablelist.h, ufunction.h,
	* uconnection.h, ubinder.h, userver.cc, userver.h, uobj.h,
	* uvariable.h, uvariablename.h, ucallid.h:
	Use it.
	* Makefile.am: Adjust.

2006-10-10  Akim Demaille  <demaille@gostai.com>

	uobject.cc in urbi::.
	* uobject/uobject.cc:  Define in urbi:: the entities declared in it.

2006-10-10  Akim Demaille  <demaille@gostai.com>

	uparse.cc.
	* parser/uparser.cc: New.
	* parser/uparser.h, Makefile.am: Adjust.

2006-10-10  Akim Demaille  <demaille@gostai.com>

	* network/bsdnet/network.h, network/bsdnet/network.cc,
	* uconnection.cc, ucommand.cc: Formatting changes.

2006-10-09  Akim Demaille  <demaille@gostai.com>

	pin baux.
	* Makefile.am: And include build-aux.mk.

2006-10-08  JC Baillie  <baillie@gostai.com>

	first stage of object arrays (can create)

	The goal is be able to do things like:

	myobj[1] = new stuff;
	myobj[1].val = 4;

	For the moment, only the first stage is possible with this commit.
	To reach the second stage (which requires a modification of the
	grammar), you can do this:

	myobj__1.val = 4; //or
	$("myobj__"+string(index)+".val") = 4;


	* ucommand.cc: tweak UCommand_NEW to support any object name.
	* ucommand.h: change constructor.
	* parser/bison/ugrammar.y: update with new UCommand_NEW constructor.

2006-10-08  JC Baillie  <baillie@gostai.com>

	Prepare for multievent handling

	Multievent handling needs a new class UEventHandler.

	* ucommand.cc: include uventhandler.h.
	* utypes.h: nothing.
	* ueventhandler.h: New.
	* ueventhandler.cc: New.
	* Makefile.am: add .cc and .h for ueventhandler.

2006-10-08  JC Baillie  <baillie@gostai.com>

	fix 'new' behavior when no init is present and no parameters are given

	When invoking new with no parameters, the default "empty"
	constructor is now called, even if the init function has not been
	explicitly declared.

	* ucommand.cc: fix UCommand_NEW behavior when new has no param and
	no init is defined.

2006-10-08  JC Baillie  <baillie@gostai.com>

	no recursive inheritance

	* ucommand.cc: fix a=new a; this is not permitted.

2006-10-08  Jean-Christophe Baillie  <baillie@gostai.com>

	Name resolution fix in object methods + akim bug in booleval reverted

	Some cleanup of warning messages during compile.
	Fix a name resolution bug in object methods when attributes are
	defined in the origin class and not in the child class.
	Akim removed a "if (freeme)" before a delete in booleval. Reverted.

	* ucommand.cc: cleanup warnings.
	* parser/bison/ugrammar.y: cleanup of unnecessary comments.
	* uexpression.cc: cleanup warnings, fix indent.
	* uvalue.cc: remove booleval bug, fix indent.
	* uvariable.cc: cleanup warnings, fix indent.
	* INSTALL: remove old install notes.
	* userver.cc: cleanup warnings.
	* uobj.cc: add searchEvent function.
	* uobj.h: add searchEvent definition.
	* uvariablename.cc: fix name resolution in object methods with
	inheritance.
	* LICENSE-URBI-LANGUAGE: Remove.

2006-10-06  Akim Demaille  <demaille@gostai.com>

	Bison and Flex output are no longer shipped.
	Therefore they are now in the build tree.
	* parser/bison/bison.mk: Implement these changes.
	* Makefile.am (CLEANFILES): Initialize.
	* configure.ac: Require exactly Flex 2.5.4.
	Require at least Bison 2.2.

2006-10-06  Akim Demaille  <demaille@gostai.com>

	Fix Perl invocation.
	* parser/bison/bison.mk: Beware that perl needs the file to
	process after the -e.
	* parser/bison/ugrammar.y: Sugar.

2006-10-06  Akim Demaille  <demaille@gostai.com>

	Sugar the parser.
	* parser/bison/ugrammar.y (NEW_EXP_2): New.
	Use it.

2006-10-06  Akim Demaille  <demaille@gostai.com>

	Fix install/uninstall issues.
	distcheck passes.
	* Makefile.am: Use DESTDIR.
	(uninstall-local): New.

2006-10-06  Akim Demaille  <demaille@gostai.com>

	Fix build != src issue.
	* parser/bison/bison.mk: Don't rely on an existing
	builddir/parser/bison.
	Reported by Matthieu.

2006-10-06  matthieu nottale  <nottale@gostai.com>

	COMMA and SEMICOLON priority changed

	* parser/bison/ugrammar.y: Fix priority between COMMA and
	SEMICOLON in grammar.

2006-10-06  Akim Demaille  <demaille@gostai.com>

	Enable debug traces in the parser.
	* parser/uparser.h: Do that.
	* parser/bison/ugrammar.y: use %debug.
	delete 0 is valid c++.

2006-10-04  Akim Demaille  <demaille@gostai.com>

	Simplify delete invocations.

	* ucommand.cc: "delete(\(.*?\))" -> "delete \1".
	"if *(\(.*?\)) *\(delete \1\)" -> "\2".
	* utypes.h: Ditto.
	* uvariablelist.cc: Ditto.
	* ufunction.cc: Ditto.
	* ucallid.cc: Ditto.
	* uexpression.cc: Ditto.
	* unamedparameters.cc: Ditto.
	* uvalue.cc: Ditto.
	* ubinary.cc: Ditto.
	* uproperty.cc: Ditto.
	* uvariable.cc: Ditto.
	* uobj.cc: Ditto.
	* ugroup.cc: Ditto.
	* uconnection.cc: Ditto.

2006-10-03  Akim Demaille  <demaille@gostai.com>

	inline ucopy.
	* ucommand.cc: Do it.
	* uvariablename.cc: Use it.
	This should fix some memory leak: before we were making copies
	that are not always used.
	delete 0 is valid C++.

2006-10-03  Akim Demaille  <demaille@gostai.com>

	Formatting changes.
	* uvariablename.cc, uvalue.cc: Do that.

2006-10-03  Akim Demaille  <demaille@gostai.com>

	Clean up.
	* ucommand.cc: Lots of formatting changes.
	Don't abuse of parens, know your precedences.
	delete 0 is valid C++.
	(ucopy): New.
	Use it.

2006-10-03  Akim Demaille  <demaille@gostai.com>

	Formatting changes.
	* uobject/uobject.cc: Do that.

2006-10-03  Akim Demaille  <demaille@gostai.com>

	Catch up with uobject.h.
	* ucommand.cc, uobject/uobject.cc, uobject/uvar.cc:
	Various indentation fixes.
	Various warning fixes.
	Catch up with const-ref uses for std::string in uobject.h.

2006-10-03  Akim Demaille  <demaille@gostai.com>

	Use URBI_*.
	* configure.ac: Use URBI_PROG_CXX, and URBI_DOC.
	Use AC_ENABLE_SHARED.

2006-10-03  Akim Demaille  <demaille@gostai.com>

	* build-aux, bootstrap: Remove.
	Now replaced with svn:externals.

2006-10-03  matthieu nottale  <nottale@gostai.com>

	New nonfree banner. Fix leak.

	* ubanner.cc: New message that doesn't say urbikernel is free.
	* uobject/uvar.cc: Fix a leak: delete vardata in uvar dtor.

2006-09-29  Matthieu Nottale  <nottale@gostai.com>

	Fix bison.mk incorrect path

	* parser/bison/bison.mk: Fix utoken.cc path.

2006-09-28  matthieu nottale  <nottale@gostai.com>

	Fixes for sdk generation

	* network/OPENR/openr.mk: replaced CPPFLAGS= with CPPFLAGS +=.
	* Makefile.am: Hack libkernel.lai and install locations to pretend
	the lib is not installed.
	We have to do it in order to include libkernel in an other library.

2006-09-27  matthieu nottale  <nottale@gostai.com>

	Makefile.am fixes

	* Makefile.am: Add missing uext.h.
	Add libkernel_la_CPPFLAGS because AM_CPPFLAGS is ignored
	(libkernel_la_CPPFLAGS written in openr.mk).

2006-09-26  Akim Demaille  <demaille@gostai.com>

	White space changes.
	* uconnection.cc: White space changes.

2006-09-26  Akim Demaille  <demaille@gostai.com>

	* uconnection.cc: Include ubanner.hh.
	* userver.cc: Remove declarations that are now in ubanner.hh.

2006-09-26  Akim Demaille  <demaille@gostai.com>

	Update to URBI_DIRS.

	* configure.ac (NETWORK_BSDNET): No longer define it.
	* parser/bison/Makefile.defs: Rename as...
	* parser/bison/bison.mk: this.
	And adjust dir names.
	* network/bsdnet/Makefile.defs: Rename as...
	* network/bsdnet/bsdnet.mk: this.
	And adjust dir names.
	* network/OPENR/Makefile.defs: Rename as...
	* network/OPENR/openr.mk: this.
	And adjust dir names.
	* build-aux/urbi-dirs.m4: Also define kernelincludedir.
	* build-aux/urbi-openr.m4: Formatting changes.
	* README: New.

2006-09-26  Akim Demaille  <demaille@gostai.com>

	Introduce ubanner.cc.
	* ubanner.hh, ubanner.cc: New.
	* userver.cc, userver.h: Use it.
	(UServer::display (const char **)): New.
	Use it.
	* Makefile.am: Adjust.

2006-09-26  Akim Demaille  <demaille@gostai.com>

	Update URBI_DIRS.
	* build-aux/urbi-dirs.m4: Update from liburbi-cpp.
	* configure.ac: Use it.
	* Makefile.am (AM_CPPFLAGS): Remove useless ones, add missing ones.
	Ship uext.h.

2006-09-26  matthieu nottale  <nottale@gostai.com>

	Include path fix

	* utypes.h: Fix uobject.h include path, add uext.h include.
	* uvalue.cc: idem.
	* userver.cc: idem.
	* uobject/uext.h: New. Symlink from liburbi.

2006-09-26  Akim Demaille  <demaille@gostai.com>

	* uobject/uobject.cc: Add missing std::.

2006-09-26  Akim Demaille  <demaille@gostai.com>

	* uobject/uobject.cc (cleanTable): Cleanup.
	* Makefile.am: Formatting changes.

2006-09-26  Akim Demaille  <demaille@gostai.com>

	* build-aux/urbi-openr.m4: New.
	* configure.ac: Use it.

2006-09-26  Akim Demaille  <demaille@gostai.com>

	* parser/bison/Makefile.defs: Install the header files.
	* network/bsdnet/Makefile.defs,
	* network/OPENR/Makefile.defs,
	* network/OPENR/Makefile.defs,
	* Makefile.am: Ditto.

	* userver.h: Reorder includes.
	* memorymanager/memorymanager.h: Formatting changes.

2006-09-26  Akim Demaille  <demaille@gostai.com>

	namespace cleanups.
	* ucommand.cc: Don't "using" things from std::.
	Catch up with liburbi being in urbi::.
	* ucommand.h: Ditto.
	* uexpression.h: Ditto.
	* ufloat.h: Ditto.
	* ucallid.cc: Ditto.
	* ugroup.h: Ditto.
	* uexpression.cc: Ditto.
	* uvariable.cc: Ditto.
	* uconnection.h: Ditto.
	* ubinder.h: Ditto.
	* userver.cc: Ditto.
	* userver.h: Ditto.
	* uobj.cc: Ditto.
	* uobj.h: Ditto.
	* uobject/uvar.cc: Ditto.
	* uvariablename.cc: Ditto.
	* uvariable.h: Ditto.
	* uvariablename.h: Ditto.
	* ucallid.h: Ditto.
	* uconnection.cc: Ditto.
	* ubinder.cc: Ditto.

2006-09-25  Akim Demaille  <demaille@gostai.com>

	Use URBI_DIRS.
	* build-aux/urbi-dirs.m4: New.
	* configure.ac: Use it.

2006-09-25  Akim Demaille  <demaille@gostai.com>

	distcheck fixes.
	* build-aux/doxygen.mk: Update.
	* build-aux/revision.mk: Clean version..hh.

2006-09-25  Akim Demaille  <demaille@gostai.com>

	Portability fixes.
	* parser/bison/Makefile.defs: use Perl, not sed, since alternation
	is not portable (and OSX is a loser in this regard).
	Also cover cin, cout, cerr, and widen the pattern.

2006-09-25  Akim Demaille  <demaille@gostai.com>

	Prepend std:: to istream.

	* parser/bison/Makefile.defs: For Linux.

2006-09-25  Akim Demaille  <demaille@gostai.com>

	VC++ issues.

	* ucommand.cc: .Formatting changes.
	* parser/bison/Makefile.defs (utoken.cc): Fix lack of std::.

2006-09-25  Akim Demaille  <demaille@gostai.com>

	Fixes and details.

	* ucommand.cc: Indent properly.
	* utypes.h: Comment changes.
	* parser/bison/ugrammar.y (NEW_BIN): New.
	Use it.
	Don't use parens for delete.
	"Delete 0" is valid C++.
	* parser/bison/Makefile.defs: Ship FlexLexer.h.

2006-09-25  Akim Demaille  <demaille@gostai.com>

	Fixes.

	* build-aux/move-if-change: New.
	* Makefile.am: Ship bison++.in.

2006-09-25  Akim Demaille  <demaille@gostai.com>

	Dos2unix.
	* ucommand.cc, utypes.h, uvariablelist.cc, ucallid.cc
	* unamedparameters.cc, uvalue.cc, ubinary.cc, uproperty.cc: .
	* CHANGELOG-Kernel, uobject/common_uvalue.cc, ugroup.cc: .
	* ubinder.cc: Use Unix-style end of lines.

	* uobject/uvar.cc: Namespace fixes.

2006-09-25  Akim Demaille  <demaille@gostai.com>

	Autoconfiscate.
	* ChangeLog, bootstrap: New.
	* build-aux/bison++.in, build-aux/revision.mk,
	* build-aux/urbi-var-progs.m4: New.
	* configure.ac: Use them.
	* build-aux/doxygen.mk, doc/Makefile.am, doc/Doxyfile.in: New.

	* Makefile: Rename as...
	* Makefile.am: this.

	* configure.ac (OS): New.
	* version.hh.in: New.
	* Makefile.am: Use it.

	* lockable.h: Simplify.
	* network/OPENR/Makefile.defs: Update to match Automake use.
	* network/bsdnet/Makefile.defs: Ditto.
	* parser/bison/Makefile.defs: Ditto.
	* parser/bison/FlexLexer.h: Formatting changes.
	* parser/uparser.h: Formatting changes.
	(ugrammar.hh, FlexLexer.h, location.hh): Include them.
	Use parser::token_type instead of Bison pre-2.2 names.
	Don't use using.
	Let Emacs know this file is C++.
	* parser/bison/utoken.l: Formatting changes.
	No using.
	* parser/bison/ugrammar.y: Require Bison 2.2.
	No using.
	Formatting changes.
	Don't use "../" in includes.
	* parser/bison/Makefile.defs: Use bison++ to save cycles.

	* version.h: Replace by...
	* version.hh.in: this.
	* Makefile.am: Use it.

	* userver.cc: Use C++ headers, use version.hh.
	Formatting changes.
	* userver.h: Formatting changes.
	* uobj.cc: Specify the path to uobject.h.
	* uobject/uvar.cc: Formatting changes.
	* uvariable.h: Ditto.
	* uconnection.cc: Ditto.

Local Variables:
ispell-local-dictionary: "american"
End:

$Rev$
$Id$
$Date$<|MERGE_RESOLUTION|>--- conflicted
+++ resolved
@@ -1,4 +1,98 @@
-<<<<<<< HEAD
+2007-11-06  Thomas Moulard  <thomas@moulard.net>
+
+	merge -r 1336:1376 https://svn.gostai.com/svn/kernel1/trunk.
+
+        This merge introduces a bug in result display
+        which will be fixed while merging r1385. See:
+        https://core.gostai.com/projects/kernel1/changeset/1385
+
+	2007-07-24  Thomas Moulard  <thomas.moulard@gmail.com>
+	Restore crushed modifications.
+        (crushed while merging boost-thread branch into trunk in r1341)
+	* configure.ac,
+	* include/kernel/uvariable.hh,
+	* src/Makefile.am,
+	* src/parser/bison/ugrammar.y,
+	* src/parser/bison/utoken.l,
+	* src/ucommand.cc,
+	* src/ucommand.hh,
+	* src/uconnection.cc,
+	* src/uexpression.cc: Here.
+
+	2007-07-24  Guillaume Deslandes  <deslandes@gostai.com>
+	merge -r 1362:1367 https://svn.gostai.com/svn/kernel1/branches/1.0
+
+	2007-07-23  Guillaume Deslandes  <deslandes@gostai.com>
+	Use UConnection as a stream
+	This still needs cleaning.
+	It will be done after more intensibve testing.
+	* include/kernel/ucomplaints.hh (message): New. Unify functions for
+	error and warning messages.
+	* include/kernel/uconnection.hh: .
+	* src/network/bsdnet/connection.cc: Fixed prototypes.
+	(endline): Moved implementation from UConnection here.
+	* Src/network/bsdnet/connection.hh: Idem.
+	* src/parser/bison/ugrammar.y: Fixed calls.
+	* src/ucommand.cc: .
+	* src/ucomplaints.cc (messages): New. Static array for messages.
+	(message): New. Unified function.
+	* src/uconnection.cc: Fixed calls.
+	* src/uexpression.cc: Fixed calls.
+	* src/ughostconnection.cc: Fixed prototypes.
+	(endline): Moved implementation from UConnection here.
+	* src/ughostconnection.hh: Idem.
+	* src/uobj.cc: Fixed calls.
+	* src/uobject.cc: Fixed calls.
+	* src/userver.cc: Fixed calls.
+	* src/uvalue.cc: Fixed prototypes and calls.
+	* src/uvariable.cc: Fixed calls.
+
+	2007-07-23  mefyl  <mefyl@lrde.epita.fr>
+	merge -r 1340:1362 https://svn.gostai.com/svn/kernel1/branches/1.0
+
+	2007-07-23  mefyl  <mefyl@lrde.epita.fr>
+	Use '**' instead of '^'. Update tests external.
+	* src/parser/bison/ugrammar.y: Use '**' instead of '^' in the grammar.
+	* tests-local.mk: Do not check new tests from trunk which fail.
+
+	2007-07-19  Thomas Moulard  <thomas.moulard@gmail.com>
+	Merge boost-thread, 1.0 into trunk.
+	* .automerge: Update revision.
+	* ChangeLog,
+	* Makefile.am,
+	* configure.ac,
+	* include/kernel/blockmemorymanager.hh,
+	* include/kernel/uconnection.hh,
+	* include/kernel/userver.hh,
+	* include/kernel/uvariable.hh,
+	* src/Makefile.am,
+	* src/memorymanager/memorymanager.cc,
+	* src/network/bsdnet/network.cc,
+	* src/parser/bison/ugrammar.y,
+	* src/parser/bison/utoken.l,
+	* src/ucommand.cc,
+	* src/ucommand.hh,
+	* src/uconnection.cc,
+	* src/uexpression.cc,
+	* src/userver.cc: Import branches.
+
+	Automerge: svn merge -r 1186:1340 https://svn.gostai.com/svn/kernel1/branches/1.0
+
+	2007-07-13  Akim Demaille  <demaille@gostai.com>
+
+	Fix ''d
+	* src/parser/bison/ugrammar.y: Actually, it's 'dd.
+
+	2007-07-12  mefyl  <mefyl@lrde.epita.fr>
+
+	Warn on use of operator ^. Add operator **.
+	* src/parser/uparser.cc,
+	* src/parser/uparser.hh: Add a mehod to emit warnings. 
+	* src/parser/bison/utoken.l: Emit warnings on ^. 
+        Scan ** as exponent operator
+        * src/uconnection.cc,
+        * src/uexpression.cc: Report warnings through the connection.
+
 2007-10-19  Akim Demaille  <akim@lrde.epita.fr>
 
 	Fix, again, externals.
@@ -3012,101 +3106,6 @@
 	* src/object/Makefile.am, src/object/fwd.hh, src/object/object.cc,
 	* src/object/object.hh, src/object/object.hxx: New.
 	* src/runner/runner.hh: Remove useless includes.
-=======
-2007-07-24  Thomas Moulard  <thomas.moulard@gmail.com>
-
-	Restore crushed modifications.
-        (crushed while merging boost-thread branch into trunk in r1341)
-	* configure.ac,
-	* include/kernel/uvariable.hh,
-	* src/Makefile.am,
-	* src/parser/bison/ugrammar.y,
-	* src/parser/bison/utoken.l,
-	* src/ucommand.cc,
-	* src/ucommand.hh,
-	* src/uconnection.cc,
-	* src/uexpression.cc: Here.
-
-2007-07-24  Guillaume Deslandes  <deslandes@gostai.com>
-
-	merge -r 1362:1367 https://svn.gostai.com/svn/kernel1/branches/1.0
-
-2007-07-23  Guillaume Deslandes  <deslandes@gostai.com>
-
-	Use UConnection as a stream
-	This still needs cleaning.
-	It will be done after more intensibve testing.
-	* include/kernel/ucomplaints.hh (message): New. Unify functions for
-	error and warning messages.
-	* include/kernel/uconnection.hh: .
-	* src/network/bsdnet/connection.cc: Fixed prototypes.
-	(endline): Moved implementation from UConnection here.
-	* Src/network/bsdnet/connection.hh: Idem.
-	* src/parser/bison/ugrammar.y: Fixed calls.
-	* src/ucommand.cc: .
-	* src/ucomplaints.cc (messages): New. Static array for messages.
-	(message): New. Unified function.
-	* src/uconnection.cc: Fixed calls.
-	* src/uexpression.cc: Fixed calls.
-	* src/ughostconnection.cc: Fixed prototypes.
-	(endline): Moved implementation from UConnection here.
-	* src/ughostconnection.hh: Idem.
-	* src/uobj.cc: Fixed calls.
-	* src/uobject.cc: Fixed calls.
-	* src/userver.cc: Fixed calls.
-	* src/uvalue.cc: Fixed prototypes and calls.
-	* src/uvariable.cc: Fixed calls.
-
-2007-07-23  mefyl  <mefyl@lrde.epita.fr>
-
-	merge -r 1340:1362 https://svn.gostai.com/svn/kernel1/branches/1.0
-
-	2007-07-23  mefyl  <mefyl@lrde.epita.fr>
-	Use '**' instead of '^'. Update tests external.
-	* src/parser/bison/ugrammar.y: Use '**' instead of '^' in the grammar.
-	* tests-local.mk: Do not check new tests from trunk which fail.
-
-2007-07-19  Thomas Moulard  <thomas.moulard@gmail.com>
-
-	Merge boost-thread, 1.0 into trunk.
-	* .automerge: Update revision.
-	* ChangeLog,
-	* Makefile.am,
-	* configure.ac,
-	* include/kernel/blockmemorymanager.hh,
-	* include/kernel/uconnection.hh,
-	* include/kernel/userver.hh,
-	* include/kernel/uvariable.hh,
-	* src/Makefile.am,
-	* src/memorymanager/memorymanager.cc,
-	* src/network/bsdnet/network.cc,
-	* src/parser/bison/ugrammar.y,
-	* src/parser/bison/utoken.l,
-	* src/ucommand.cc,
-	* src/ucommand.hh,
-	* src/uconnection.cc,
-	* src/uexpression.cc,
-	* src/userver.cc: Import branches.
-
-	Automerge: svn merge -r 1186:1340 https://svn.gostai.com/svn/kernel1/branches/1.0
-
-	2007-07-13  Akim Demaille  <demaille@gostai.com>
-
-	Fix ''d
-	* src/parser/bison/ugrammar.y: Actually, it's 'dd.
-
-	2007-07-12  mefyl  <mefyl@lrde.epita.fr>
-
-	Warn on use of operator ^. Add operator **.
-	* src/parser/uparser.cc,
-	* src/parser/uparser.hh: Add a mehod to emit warnings.
-	* src/parser/bison/utoken.l: Emit warnings on ^.
-		Scan ** as exponent operator.
-	* src/uconnection.cc,
-	* src/uexpression.cc: Report warnings through the connection.
-
-	2007-07-12  mefyl  <mefyl@lrde.epita.fr>
->>>>>>> cf92060d
 
 2007-07-09  Akim Demaille  <demaille@gostai.com>
 
@@ -3129,7 +3128,6 @@
 	(print_banner): Use it.
 	* src/ast/Makefile.am: Adjust.
 
-<<<<<<< HEAD
 2007-07-09  Akim Demaille  <demaille@gostai.com>
 
 	merge -r 1189:1216 https://svn.gostai.com/svn/kernel1/trunk
@@ -3137,10 +3135,7 @@
 	2007-07-09  Akim Demaille  <demaille@gostai.com>
 	merge -r 1186:1213 https://svn.gostai.com/svn/kernel1/branches/1.0
 
-=======
->>>>>>> cf92060d
 	2007-07-01  Jean-Christophe Baillie  <baillie@gostai.com>
-
 	This time, we use a cache mechanism to hold the current cycle variable
 	value.
 
@@ -3151,7 +3146,6 @@
 	* src/uvariable.hh: declare cycleBeginTime and cyclevalue.
 
 	2007-07-01  Jean-Christophe Baillie  <baillie@gostai.com>
-
 	This is a backward move that reintroduces ticket 111, but it will fix
 	a much bigger problem where Aldeb is currently stuck. A future better
 	fix of 111 is on the way.
@@ -3160,89 +3154,13 @@
 	* src/ucommand.cc: reset old code.
 
 	2007-07-01  Jean-Christophe Baillie  <baillie@gostai.com>
-
 	UVar::reset can be used to set both the value and the previousval of a
 	UVariable, which does a "deep" reset of this value.
 
 	add support for UVar::reset.
 	* src/uvar.cc: done.
 
-<<<<<<< HEAD
 	2007-07-06  Akim Demaille  <demaille@gostai.com>
-=======
-2007-07-13  Thomas Moulard  <thomas.moulard@gmail.com>
-
-	Fix compilation flags.
-	* src/Makefile.am: Remove pthreads flags.
-	* src/network/bsdnet/network.cc: Fix return type.
-
-2007-07-13  Thomas Moulard  <thomas.moulard@gmail.com>
-
-	Fix mutex in UServer.
-	* include/kernel/userver.hh: Change mutex into recursive_mutex.
-	* src/uconnection.cc: Idem.
-	* src/userver.cc: Idem.
-
-2007-07-12  Thomas Moulard  <thomas.moulard@gmail.com>
-
-	Fix mutex order.
-	* src/uconnection.cc: Here.
-
-2007-07-12  Thomas Moulard  <thomas.moulard@gmail.com>
-
-	Replace mutexes in UConnection.
-	* include/kernel/uconnection.hh: Replace treeLock by treeMutex.
-	* src/uconnection.cc: Idem.
-	* src/userver.cc: Idem.
-
-2007-07-12  Thomas Moulard  <thomas.moulard@gmail.com>
-
-	Fix missing mutex.
-	* include/kernel/uconnection.hh: Remove obsolete mutexes.
-	* src/uconnection.cc: Add missing mutex.
-
-2007-07-12  Thomas Moulard  <thomas.moulard@gmail.com>
-
-	Replace mutexes in memory manager.
-	* include/kernel/blockmemorymanager.hh: Here.
-	* src/memorymanager/memorymanager.cc: Here.
-	* include/kernel/uconnection.hh: Fix missing include.
-
-2007-07-12  Thomas Moulard  <thomas.moulard@gmail.com>
-
-	Fix mutexes.
-	* include/kernel/uconnection.hh: Add mutex.
-	* include/kernel/userver.hh: Idem.
-	* src/uconnection.cc:
-	Use mutexes defined in the classes UConnection and UServer.
-
-2007-07-12  Thomas Moulard  <thomas.moulard@gmail.com>
-
-	Replace libport locks by boost mutexes.
-	* include/kernel/uconnection.hh: Remove inheritance from Lockable.
-	* src/uconnection.cc:
-	Replace libport's BlockLocks by boost's scopedLocks.
-
-2007-07-10  Thomas Moulard  <thomas.moulard@gmail.com>
-
-	Remove dead code.
-	* src/network/bsdnet/network.cc: Here.
-
-2007-07-10  Thomas Moulard  <thomas.moulard@gmail.com>
-
-	Use Boost.Thread in network.
-	* src/network/bsdnet/network.cc: Here.
-	* src/Makefile.am: Add boost parameters into
-			   CXXFLAGS and LDFLAGS.
-
-2007-07-10  Thomas Moulard  <thomas.moulard@gmail.com>
-
-	Check that Boost.Thread is available
-	* configure.ac: Add Boost.Thread check.
-
-2007-07-06  Akim Demaille  <demaille@gostai.com>
-
->>>>>>> cf92060d
 	* include/kernel/utypes.hh: Use libport::hash_map.
 
 	2007-07-06  Akim Demaille  <demaille@gostai.com>
@@ -3408,12 +3326,7 @@
 	2007-06-18  Jean-Christophe Baillie  <baillie@gostai.com>
 	update externals (tests).
 
-<<<<<<< HEAD
 	2007-06-18  Jean-Christophe Baillie  <baillie@gostai.com>
-=======
-2007-06-18  Jean-Christophe Baillie  <baillie@gostai.com>
-
->>>>>>> cf92060d
 	The +freeze flag notifies when the command gets frozen/unfrozen.
 
 	add support for +freeze flag.
@@ -3437,12 +3350,7 @@
 	* src/uexpression.cc (UExpression::eval_VARIABLE): Improve the
 	readability of the code handle derives.
 
-<<<<<<< HEAD
 	2007-06-10  Jean-Christophe Baillie  <baillie@gostai.com>
-=======
-2007-06-10  Jean-Christophe Baillie  <baillie@gostai.com>
-
->>>>>>> cf92060d
 	Until now, freezing a time controlled command (like wait or a modified
 	assignement) did not freeze the internal time of the command, which
 	resulted in an abrupt reajustement when the command was unfrozen. This
@@ -5744,15 +5652,8 @@
 
 	branch 1.0: fix a segv when deleting a variable with function scope
 	* src/ucallid.cc: Implement:
-<<<<<<< HEAD
 	* src/ucallid.hh: Add a remove function to remove uvariables from list. This function does nothing as soon as dtor has been called.
 	* src/uvariable.hh: Hold a ucallid* , non null if var is of function scope. call its remove function when deleted.
-=======
-	* src/ucallid.hh: Add a remove function to remove uvariables from
-	list. This function does nothing as soon as dtor has been called.
-	* src/uvariable.hh: Hold a ucallid* , non null if var is of function
-	scope. call its remove function when deleted.
->>>>>>> cf92060d
 
 	2007-01-19  Matthieu Nottale  <nottale@gostai.com>
 
@@ -5876,21 +5777,10 @@
 
 2007-01-19  Matthieu Nottale  <nottale@gostai.com>
 
-<<<<<<< HEAD
 	Add missing lock in block memory manager. Fix a double delete when a variable with function scope is deleted. Replace some ustring by std::string
 	* src/memorymanager/blockmemorymanager.hh: BlockMemoryManager now inherits lockable.
 	* src/memorymanager/memorymanager.cc: Lock all calls.
 	* src/ucallid.cc: Register the ucallid to the variables in his list. Add a remove call
-=======
-	Add missing lock in block memory manager. Fix a double delete when a
-	variable with function scope is deleted. Replace some ustring by
-	std::string
-	* src/memorymanager/blockmemorymanager.hh: BlockMemoryManager now
-	inherits lockable.
-	* src/memorymanager/memorymanager.cc: Lock all calls.
-	* src/ucallid.cc: Register the ucallid to the variables in his list.
-	Add a remove call
->>>>>>> cf92060d
 	* src/ucallid.hh: Idem.
 	* src/ucommand.cc: Fix for uvariable/uvariablename modifications.
 	* src/uconnection.cc: Fix for uvariable/uvariablename modifications.
@@ -5899,12 +5789,7 @@
 	* src/ustring.hh: Add a ctor taking a std::string.
 	* src/uvalue.cc: Move some fields to private scope, add accessors.
 	* src/uvalue.hh: Idem.
-<<<<<<< HEAD
 	* src/uvariable.cc: Move some fields to private scope, add accessors. Call remove of the owner ucallid in dtor.
-=======
-	* src/uvariable.cc: Move some fields to private scope, add accessors.
-	Call remove of the owner ucallid in dtor.
->>>>>>> cf92060d
 	* src/uvariable.hh: Idem.
 
 2007-01-18  Akim Demaille  <demaille@gostai.com>
@@ -6131,20 +6016,10 @@
 
 2007-01-17  Matthieu Nottale  <nottale@gostai.com>
 
-<<<<<<< HEAD
 	Fix a bug when printing strings containing % in the ghostconnection and a potential send bug in userver
 	* src/ughostconnection.cc: Do not pass string to print in the format field. pass ("%s", str) instead.
 	* src/userver.cc: Add missing call to va_end.
 	* src/userver.hh: Rename overloaded send(va_args) to vsend as the wrong one might be called.
-=======
-	Fix a bug when printing strings containing % in the ghostconnection
-	and a potential send bug in userver
-	* src/ughostconnection.cc: Do not pass string to print in the format
-	field. pass ("%s", str) instead.
-	* src/userver.cc: Add missing call to va_end.
-	* src/userver.hh: Rename overloaded send(va_args) to vsend as the
-	wrong one might be called.
->>>>>>> cf92060d
 
 2007-01-16  Akim Demaille  <demaille@gostai.com>
 
@@ -7915,12 +7790,7 @@
 2006-11-23  Matthieu Nottale  <nottale@gostai.com>
 
 	Fix timeout command behavior.
-<<<<<<< HEAD
 	* src/ucommand.cc: Fix timeout command morphing: command can last less than timeout.
-=======
-	* src/ucommand.cc: Fix timeout command morphing: command can last less
-	than timeout.
->>>>>>> cf92060d
 
 2006-11-23  Matthieu Nottale  <nottale@gostai.com>
 
@@ -7930,12 +7800,7 @@
 2006-11-23  Matthieu Nottale  <nottale@gostai.com>
 
 	Fix a segfault(assert fail) in uconnection.cc
-<<<<<<< HEAD
 	* src/ucommand.cc: Add missing initialisation of runlevel1 in UCOMMAND_TREE ctor.
-=======
-	* src/ucommand.cc: Add missing initialisation of runlevel1 in
-	UCOMMAND_TREE ctor.
->>>>>>> cf92060d
 
 2006-11-23  SIGOURE Benoit  <sigoure.benoit@lrde.epita.fr>
 
