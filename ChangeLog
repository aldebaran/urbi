--- conflicted
+++ resolved
@@ -1,30 +1,20 @@
-<<<<<<< HEAD
-2007-02-06  Akim Demaille  <demaille@gostai.com>
-=======
-2007-02-09  Matthieu Nottale  <nottale@gostai.com>
+2007-02-10  Akim Demaille  <akim.demaille@free.fr>
+
+	svn merge -r 826:832 https://svn.gostai.com/svn/kernel1/branches/1.0
+	2007-02-09  Matthieu Nottale  <nottale@gostai.com>
 
 	Fix armor/unarmor.
-	* src/ustring.cc: Armor \n, \t and character not in 32-127 range. Unarmor \n \t \<anychar> and \number.
-	                 More efficient unarmor implementation.
-
-2007-02-07  Matthieu Nottale  <nottale@gostai.com>
+	* src/ustring.cc: Armor \n, \t and character not in 32-127
+	range. Unarmor \n \t \<anychar> and \number.
+			 More efficient unarmor implementation.
+
+	2007-02-07  Matthieu Nottale  <nottale@gostai.com>
 
 	Add the 'functions' keyword, send the list of functions (as 'vars').
 	* src/parser/bison/utoken.l: Here,
 	* src/ucommand.cc: and here.
 
-2007-02-06  Matthieu Nottale  <nottale@gostai.com>
-
-	Fix partial merge in 701: forgot changes in uvariable.cc
-	* src/uvariable.cc: Here.
-
-2007-02-06  Matthieu Nottale  <nottale@gostai.com>
-
-	Fix a memory leak when calling internal module functions. Replace an abort by assert.
-	* src/ucommand.cc: Here.
-
-2007-02-06  Matthieu Nottale  <nottale@gostai.com>
->>>>>>> 5209d14c
+2007-02-06  Akim Demaille  <demaille@gostai.com>
 
 	Fix include
 	* src/ucomplaints.cc (libport/assert.hh): Include it.
