2007-04-01  Benoit Sigoure  <tsuna@lrde.epita.fr>

	Forevermore solve bug #146 (compilation on ARM/memory alignment).
	* src/network/bsdnet/network.cc: Use memcpy to preserve the byte
	order.

2007-03-30  SIGOURE Benoit  <tsuna@lrde.epita.fr>

	Fix bug #146 (compilation on ARM): memory alignment.
	* src/network/bsdnet/network.cc (TCPServerPipe::init): Fix dangerous
	usage of the struct hostent returned by gethostbyname.  The code
	expected that sizeof (int) == 4 and wasn't friendly with processors
	subject to alignment issues (ARM, SPARC, among others).
	* src/uvalue.cc (UValue::operator urbi::USound): Declare the local
	`struct wavheader' as __attribute__ __packed__.  A raw buffer of bytes
	is casted in a pointer to struct wavheader, this requires that the
	compiler does not align the members of the structure on word
	boundaries.

2007-03-29  Akim Demaille  <demaille@gostai.com>

	Fix int/size_t usage
	It's quite to PITA to still be working on the branch.
	Much of this was already done in the trunk.  We're wasting our
	time on this crap of branch 1.0.
	* src/memorymanager/blockmemorymanager.hh,
	* src/memorymanager/memorymanager.cc,
	* src/memorymanager/memorymanager.hh:
	Use appropriate types: size_t and ptrdiff_t, not int.
	This fixes warnings on VC++.

2007-03-29  Akim Demaille  <demaille@gostai.com>

	Determinize long-identifiers.chk
	It passes on MingW for weird reasons documented in the code.
	* src/uvariablename.cc (buildFullname): Beware of snprintf.

2007-03-26  POTHIER Benoit  <pothier@gostai.com>

	Revert the 3 previous changes, waiting for a working fix.
	* src/network/bsdnet/network.cc,
	* src/uvalue.cc: Here.

2007-03-26  SIGOURE Benoit  <tsuna@lrde.epita.fr>

	Fix portability on Win32.
	* src/network/bsdnet/network.cc: Don't use in_addr_t, use uint32_t
	instead.

2007-03-26  SIGOURE Benoit  <tsuna@lrde.epita.fr>

	Fix a bug introduced in r1014.
	* src/network/bsdnet/network.cc (TCPServerPipe::init): Properly
	transform the IP address returned by gethostbyname into a in_addr_t.

2007-03-24  SIGOURE Benoit  <tsuna@lrde.epita.fr>

	Fix bug #146 (compilation on ARM): memory alignment and bad code.
	* src/network/bsdnet/network.cc (TCPServerPipe::init): Fix wrong usage
	of the struct hostent returned by gethostbyname: the code was
	converting a char* representing an IP address (eg: "127.0.0.1") in
	int* and then dereferencing this int in hope to get the numerical IP
	address. oO
	* src/uvalue.cc (UValue::operator urbi::USound): Declare the local
	`struct wavheader' as __attribute__ __packed__.  A raw buffer of bytes
	is casted in a pointer to struct wavheader, this requires that the
	compiler does not align the members of the structure on word
	boundaries.

2007-03-23  Akim Demaille  <demaille@gostai.com>

	svn merge -r 1007:1011 https://svn.gostai.com/svn/kernel1/branches/1.0

	2007-03-23  Akim Demaille  <demaille@gostai.com>
	Fix #114 and #141
	* src/ucommand.hh, src/ucommand.cc (UCommand_NOOP::kind)
	(UCommand_NOOP::kind_): New.
	Adjust dependencies.
	* src/parser/bison/ugrammar.y (spontaneous, warn, warn_spontaneous):
	New.
	Use the latter to warn about suspicious empty instructions instead
	of making them hard error.
	No longer create an instruction equal to 0, rather make it a
	spontaneous noop.

2007-03-23  Akim Demaille  <demaille@gostai.com>

	svn merge -r 996:1007 https://svn.gostai.com/svn/kernel1/branches/1.0

	2007-03-23  Akim Demaille  <demaille@gostai.com>
	Fix #144
	* src/parser/uparser.cc: Debug trace changes.
	* src/ucommandqueue.hh, src/ucommandqueue.cc (bracketlevel_)
	(sbracketlevel_, parenlevel_): Remove.  Replaced by...
	(closers_): this new member.
	Let the members be private, not protected.
	(popCommand): When a closing mismatch happens, return the sentence
	to the parser which will report the error.

	* src/userver.cc: Reoder two instructions.

	2007-03-23  Akim Demaille  <demaille@gostai.com>
	More debugging traces
	* src/parser/uparser.cc: Insert debugging traces.
	* src/ucommand.cc: Likewise.
	* src/uexpression.cc: Ditto.
	* src/userver.cc (file_readable): New.
	(find_file): New.
	Report an error when the file is not found.
	(tab): Use a bigger buffer, as I triggered the assertion for
	its previous size...

	2007-03-21  Akim Demaille  <akim.demaille@free.fr>
	* Makefile.am (CLEANFILES): Remove what's handled by init.mk.

	2007-03-21  Akim Demaille  <akim.demaille@free.fr>
	Catch up with the trunk
	No longer make uobject an external of src, let src/uobject be
	an external of ".".
	No longer subscribe to sdk, useless.
	* Makefile.am: Adjust.
	(check-html): Import from the trunk.

	2007-03-21  Akim Demaille  <akim.demaille@free.fr>
	Update externals.
	* configure.ac: Use URBI_TESTS.

2007-03-23  Akim Demaille  <demaille@gostai.com>

	Fix tests invocation
	* configure.ac (URBI_TESTS): Call it.

2007-03-13  Akim Demaille  <akim.demaille@free.fr>

	* src/uobject.cc (algorithm): Include it.

2007-03-13  Akim Demaille  <akim.demaille@free.fr>

	svn merge -r 970:996 https://svn.gostai.com/svn/kernel1/branches/1.0

	2007-03-12  POTHIER Benoit  <pothier@gostai.com>
	Remove space in the banner.
	* src/ubanner.cc: Here.

	2007-03-12  POTHIER Benoit  <pothier@gostai.com>
	Update banner copyright date.
	* src/ubanner.cc: Here.

2007-03-13  Akim Demaille  <akim.demaille@free.fr>

	Change the handling of externals (experimental)
	No longer subscribe to uobject in ./src, subscribe to src/uobject
	in ".".  Several issues seems easier to deal with this way.  If
	it works well, I'll lift the other externals.
	* Makefile.am: src/uobject is now a local external.

2007-03-08  Akim Demaille  <akim.demaille@free.fr>

	This seems to totally confuse cccl, which loses the arguments
	and even produces /I-I.
	* src/Makefile.am: No space bw -I and its arg.

2007-03-08  Akim Demaille  <akim.demaille@free.fr>

	Fix member function declaration
	* include/kernel/uconnection.hh: Remove spurious qualifier.

2007-03-08  Akim Demaille  <akim.demaille@free.fr>

	Install uasyncregister.hh, uvariable.hh and uvalue.hh
	* src/uasyncregister.hh, src/uvariable.hh, src/uvalue.hh:
	Move to...
	* include/kernel/uasyncregister.hh, include/kernel/uvariable.hh,
	* include/kernel/uvalue.hh: here.

	* Makefile.am, src/Makefile.am, src/uasynccommand.cc,
	* src/uasyncregister.cc, src/uatcandidate.cc, src/ubinder.cc,
	* src/ucallid.cc, src/ucommand.cc, src/uconnection.cc,
	* src/ueventcompound.cc, src/ueventhandler.cc, src/ueventhandler.hh,
	* src/ueventinstance.cc, src/ueventmatch.cc, src/uexpression.cc,
	* src/ugroup.cc, src/uobj.cc, src/uobject.cc, src/userver.cc,
	* src/uvalue.cc, src/uvar.cc, src/uvariable.cc, src/uvariablename.cc:
	Adjust.

2007-03-08  Akim Demaille  <demaille@gostai.com>

	Hide UGhostConnection
	So that cores only need uconnection.hh, but not ughostconnection.hh.
	* include/kernel/userver.hh (getGhostConnection): Return a
	UConnection instead of a UGhostConnection, so that we don't need
	the type UGhostConnection (and its header).
	(ghost): Rename as...
	(ghost_): this.
	* src/console.cc, src/uobject.cc, src/userver.cc: Adjust.

2007-03-08  Akim Demaille  <demaille@gostai.com>

	cores need uconnection.hh
	* src/ucomplaints.hh, src/uconnection.hh: Move to...
	* include/kernel/ucomplaints.hh, include/kernel/uconnection.hh: here.

	* Makefile.am, src/Makefile.am,
	* src/network/bsdnet/connection.hh, src/parser/bison/ugrammar.y,
	* src/uasynccommand.cc, src/ucommand.cc, src/ucomplaints.cc,
	* src/uconnection.cc, src/uexpression.cc, src/ughostconnection.hh,
	* src/uobj.cc, src/uobject.cc, src/userver.cc, src/usystem.cc,
	* src/uvalue.cc, src/uvariable.cc, src/uvariablename.cc:
	Adjust.
	And remove the #define private protected trick...

2007-03-08  Akim Demaille  <demaille@gostai.com>

	Kill a few static consts
	* src/uconnection.hh: here.
	* src/ughostconnection.hh: And here.
	Move them...
	* src/ughostconnection.cc: here.

2007-03-08  Akim Demaille  <demaille@gostai.com>

	Move installed headers in include/kernel
	* src/fwd.hh, src/mem-track.hh,
	* src/memorymanager/blockmemorymanager.hh,
	* src/memorymanager/memorymanager.hh,
	* src/tag-info.hh, src/userver.hh, src/ustring.hh,
	* src/utypes.hh:
	Move to...
	* include/kernel/blockmemorymanager.hh,
	* include/kernel/fwd.hh,
	* include/kernel/mem-track.hh,
	* include/kernel/memorymanager.hh,
	* include/kernel/tag-info.hh,
	* include/kernel/userver.hh,
	* include/kernel/ustring.hh,
	* include/kernel/utypes.hh:
	Here.

	* Makefile.am,
	* src/Makefile.am,
	* src/console.cc,
	* src/memorymanager/memorymanager.cc,
	* src/network/bsdnet/connection.cc,
	* src/network/bsdnet/connection.hh,
	* src/network/bsdnet/network.cc,
	* src/parser/bison/ugrammar.y,
	* src/parser/uparser.hh,
	* src/tag-info.cc,
	* src/uasynccommand.cc,
	* src/uasynccommand.hh,
	* src/uasyncregister.hh,
	* src/uatcandidate.hh,
	* src/ubinary.cc,
	* src/ubinary.hh,
	* src/ubinder.cc,
	* src/ubinder.hh,
	* src/ucallid.cc,
	* src/ucallid.hh,
	* src/ucommand.cc,
	* src/ucommand.hh,
	* src/ucommandqueue.cc,
	* src/ucommandqueue.hh,
	* src/uconnection.cc,
	* src/uconnection.hh,
	* src/ueventcompound.cc,
	* src/ueventcompound.hh,
	* src/ueventhandler.cc,
	* src/ueventhandler.hh,
	* src/ueventinstance.cc,
	* src/ueventinstance.hh,
	* src/ueventmatch.cc,
	* src/ueventmatch.hh,
	* src/uexpression.cc,
	* src/uexpression.hh,
	* src/ufunction.cc,
	* src/ufunction.hh,
	* src/ughostconnection.cc,
	* src/ughostconnection.hh,
	* src/ugroup.cc,
	* src/ugroup.hh,
	* src/unamedparameters.cc,
	* src/unamedparameters.hh,
	* src/uobj.cc,
	* src/uobj.hh,
	* src/uobject.cc,
	* src/uproperty.cc,
	* src/uproperty.hh,
	* src/uqueue.cc,
	* src/uqueue.hh,
	* src/userver.cc,
	* src/ustring.cc,
	* src/usystem.cc,
	* src/uvalue.cc,
	* src/uvalue.hh,
	* src/uvar.cc,
	* src/uvariable.cc,
	* src/uvariable.hh,
	* src/uvariablelist.cc,
	* src/uvariablelist.hh,
	* src/uvariablename.cc,
	* src/uvariablename.hh:
	Adjust.
	And beware of some useless inclusions.

2007-03-08  Akim Demaille  <demaille@gostai.com>

	svn merge -r 970:979 https://svn.gostai.com/svn/kernel1/branches/1.0

	2007-03-06  Jean-Christophe Baillie  <baillie@gostai.com>

	This flag enforces the business decision described here:
	https://core.gostai.com/projects/business/wiki/ProductOfferStrategy

	It allows to build an URBI Engine that will reject any remote UObject
	'external' request, effectively disabling UNotifyChange,
	UBindFunction, etc, which makes this remote UObject useless.

	A simple -DREMOTE_UOBJECT_DISABLED flag in configure will build this
	crippled version.

	add the REMOTE_UOBJECT_DISABLED flag for the 'free' version
	* src/ucommand.cc: exit from UCommand_BINDER if the
	REMOTE_UOBJECT_DISABLED flag is on.

2007-03-01  Akim Demaille  <demaille@gostai.com>

	Use UString for UCallid
	* src/ucallid.hh, src/ucallid.cc: Append _ to private members.
	* src/ucommand.cc, src/uconnection.cc: Adjust.
	* src/uvariablename.hh, src/uvariablename.cc: Ditto.
	(updateName): Add more flavors.

2007-03-01  Akim Demaille  <demaille@gostai.com>

	* src/uvariablename.cc (resolve_aliases): Add missing const.

2007-03-01  Akim Demaille  <demaille@gostai.com>

	svn merge -r 941:970 https://svn.gostai.com/svn/kernel1/branches/1.0

<<<<<<< HEAD
	2007-02-22  Matthieu Nottale  <nottale@gostai.com>
=======
>>>>>>> 682fa2a7
	Add a parameter to createTCPServer to specify address to bind to
	* src/network/bsdnet/network.cc: Here, propagate in  TCPServerPipe::init.
	* src/network/bsdnet/network.hh: Also here.

	2007-02-22  Akim Demaille  <akim.demaille@free.fr>
	Fix #133
	We focused on the fact that the current code is boggus and
	missed the fact that my proposal was addressing one issue, but
	introducing another one.  We were trading one bug for another,
	the latter having a much bigger impact.

	I suggested to replace

	# define ADDMEM(x)   {usedMemory += ((int)(x*1.15));}
	# define FREEMEM(x)  {usedMemory -= ((int)(x*1.15));}

	which duplicates the computation and fails to parens x
	properly (and there are indeed places where it mattered since
	x was something like a + b), by

	# define ADDMEM(X)   usedMemory += (int) ((X) * 1.15)
	# define FREEMEM(X)  ADDMEM (-(X))

	Unfortunately that fails when X is unsigned (which is the case
	when ADDOBJ and FREEOBJ pass it a sizeof result): FREEMEM
	then negates a size_t, which results in a huge positive size_t.
	But this huge size_t is immediately added to usedMemory, so
	it should nevertheless yield the correct result!

	Enter 1.15 that screws it all, as the following program
	demonstrates

	#include <iostream>
	#include <string>

	#define ECHO(C) std::cout << #C " = " << C << std::endl;

	int main ()
	{
	  char tab[18];
	  ECHO (sizeof tab);
	  ECHO (- (int) (sizeof tab));

	  ECHO ((- sizeof tab));
	  ECHO (+ (- (int) (sizeof tab)));

	  ECHO (1.15 * sizeof tab);
	  ECHO (- (int) (1.15 * sizeof tab));

	  ECHO (1.15 * (- sizeof tab));
	  ECHO (+ (int) (1.15 * (- sizeof tab)));
	}

	which results in:

	sizeof tab = 18
	- (int) (sizeof tab) = -18
	(- sizeof tab) = 4294967278      <== overflow
	+ (- (int) (sizeof tab)) = -18   <== but ok
	1.15 * sizeof tab = 20.7
	- (int) (1.15 * sizeof tab) = -20
	1.15 * (- sizeof tab) = 4.93921e+09     <=== overflow
	+ (int) (1.15 * (- sizeof tab)) = 2147483647  <=== deadly

	* src/utypes.hh (FREEMEM): Avoid negating a posibly unsigned value.

2007-03-01  Akim Demaille  <demaille@gostai.com>

	Less const char*
	* src/uvariablename.cc (resolve_aliases): Work string -> string.

2007-03-01  Akim Demaille  <demaille@gostai.com>

	* configure.ac: Use URBI_PACKAGE_KIND.

2007-03-01  Akim Demaille  <demaille@gostai.com>

	Update externals
	* Makefile.am: sdk no longer exists.

2007-03-01  Akim Demaille  <demaille@gostai.com>

	Use more std::string
	Valgrind finds fishy things around here.  Let's clean and then
	track the problems.
	* src/ustring.hh, src/ustring.cc (prefix, suffix): Work only on
	std::string.
	Add convenient UString alternatives.
	* src/uvariablename.cc: Adjust.

2007-03-01  Akim Demaille  <demaille@gostai.com>

	Don't define TRUE & FALSE
	There are conflicts on Windows.
	* src/parser/bison/ugrammar.y: Inline the uses of TRUE and FALSE.

2007-03-01  Akim Demaille  <akim.demaille@free.fr>

	tagequal
	* src/uvariablename.cc (prefix, suffix): Move to...
	* src/ustring.hh, src/ustring.cc: here.
	(tagequal): Remove, unused.

2007-02-27  Jean-Christophe Baillie  <baillie@gostai.com>

	The .automerge file has been added, with proper initialization.
	Automerge is now usable, it will keep conflicts on ChangeLog, to be
	resolved by hand until some smart trick is found.
	Please, use automerge now to handle merging in a nice and automatic
	way.
	NB: the automerge script is located in common/automerge

	add automerge support.
	* .automerge: New.

2007-02-24  Akim Demaille  <akim.demaille@free.fr>

	Let UString use std::string
	* src/ustring.hh, src/ustring.cc (len_): Remove.
	Adjust ctors to refuse construction from 0.
	(len_): Now a std::string.
	Adjust all the code
	* src/uexpression.cc, src/uvariablename.cc: Adjust.

2007-02-24  Akim Demaille  <akim.demaille@free.fr>

	mem-track.hh
	This is needed because ustring.hh needs to include utypes.hh,
	and conversely.  Of course, it does not work.  And huge *.hh
	files are bad.
	* src/mem-track.hh: New.
	Extracted from...
	* src/utypes.hh: here.
	* src/Makefile.am: Adjust.

2007-02-24  Akim Demaille  <akim.demaille@free.fr>

	Fix uninitialized variable warning
	* src/userver.hh, src/userver.cc (memory): here.
	While we're at it, give this function a proper prototype,
	and useful variable names.

2007-02-24  Akim Demaille  <akim.demaille@free.fr>

	Scope reduction
	* src/userver.cc (memory): Here.

2007-02-24  Akim Demaille  <akim.demaille@free.fr>

	Morph slowly UString into std::string
	* src/ustring.hh, src/ustring.cc (str, len): Rename as...
	(c_str, size): these.
	(setLen): Remove, unused, and frankly, should never have existed.

	* src/parser/bison/ugrammar.y,
	* src/parser/bison/utoken.l,
	* src/parser/uparser.cc,
	* src/ucallid.cc,
	* src/ucallid.hh,
	* src/ucommand.cc,
	* src/uconnection.cc,
	* src/ueventhandler.cc,
	* src/ueventinstance.cc,
	* src/ueventmatch.cc,
	* src/uexpression.cc,
	* src/ufunction.cc,
	* src/ugroup.cc,
	* src/unamedparameters.cc,
	* src/uobj.cc,
	* src/uobject.cc,
	* src/userver.cc,
	* src/uvalue.cc,
	* src/uvar.cc,
	* src/uvariable.cc,
	* src/uvariablename.cc:
	Adjust.
	Also, name ostringstreams as o.

2007-02-22  Akim Demaille  <demaille@gostai.com>

	svn merge -r 860:941 https://svn.gostai.com/svn/kernel1/branches/1.0

	2007-02-21  Akim Demaille  <demaille@gostai.com>
	Do not use -relax-branch
	This option was used to enable long branches in the parser
	generated code.  This was needed because the rules used to use
	long macros which resulted in a huge switch statement.  Passing
	-O0 sufficed to address the issue.  In addition, I changed the
	macros into functions, which made -O0 useless.  Nevertheless
	the use -relax-branch was introduced, hoping that it would
	relieve us.  It actually made GCC produce incorrect code on
	the Aibo, with mysterious crashes.
	Removing the use of this option (and of -O0) solves this.
	Aibo works again.
	* src/parser/bison/bison.mk: Remove the use of PARSER_CXXFLAGS.

2007-02-22  Akim Demaille  <demaille@gostai.com>

	Use libport::mhas
	* src/userver.cc (UServer::work): Here.

2007-02-20  Akim Demaille  <demaille@gostai.com>

	eval_FUNCTION_<arity>
	* src/uexpression.hh, src/uexpression.cc (eval_FUNCTION_0)
	(eval_FUNCTION_1, eval_FUNCTION_2): New.

2007-02-20  Akim Demaille  <demaille@gostai.com>

	Expect no conflicts
	* src/parser/bison/ugrammar.y: here.

2007-02-20  Akim Demaille  <demaille@gostai.com>

	Regen bison++
	* src/parser/bison/bison.mk: Add the missing dependency rules.

2007-02-20  Akim Demaille  <demaille@gostai.com>

	Scope reduction
	* src/uexpression.cc (UExpression::asyncScan): Here.
	Also, spread a few pings.

2007-02-20  Akim Demaille  <demaille@gostai.com>

	Use find0
	* src/ucommand.cc: Here.
	Also, instrument for debugging.

2007-02-20  Akim Demaille  <demaille@gostai.com>

	vecho_key
	* src/userver.hh, src/userver.cc (vecho_key): New.
	(echoKey, error, echo): Use it.

2007-02-20  Akim Demaille  <demaille@gostai.com>

	More UValue ctors
	* src/uvalue.hh, src/uvalue.cc
	(UValue::UValue (dataType, const char*)): New.
	Use it.
	Use other ctors.

2007-02-20  Akim Demaille  <demaille@gostai.com>

	Add spurious .
	* src/uvalue.cc (UValue::add): Remove a spurious dot I introduced
	in [764].

2007-02-20  Akim Demaille  <demaille@gostai.com>

	2007-02-20  Matthieu Nottale  <nottale@gostai.com>
	Fix a double-free problem caused by a missing copy.
	* src/uatcandidate.cc: Copy the UValue passed to UExpression ctor.

	2007-02-20  Matthieu Nottale  <nottale@gostai.com>
	Increase max receive buffer size to 1M on bsd and ghost connections
	* src/network/bsdnet/connection.hh: Here,
	* src/ughostconnection.hh: and here.

	2007-02-20  Akim Demaille  <demaille@gostai.com>
	Missing parens
	* src/uqueue.cc (UQueue::pop): Restore a pair of parens that
	I removed in [501].
	Thanks to MN (and apologies).

2007-02-20  Akim Demaille  <demaille@gostai.com>

	Simplification
	* src/ucommandqueue.hh, src/ucommandqueue.cc (popCommand): Here.

2007-02-20  Akim Demaille  <demaille@gostai.com>

	Tidy uobj.cc
	* src/uobj.cc (remove): New.
	(~UObj): Use it.
	(UWaitCounter): Move its methods...
	* src/utypes.hh: here.
	(UWaitCounter::id): Now an UString.
	(~UWaitCounter): Remove, now useless.
	* src/ucommand.cc: Adjust.

2007-02-20  Akim Demaille  <demaille@gostai.com>

	Racfor buildfullname
	* src/uvariablename.cc: This code is really really hard to
	understand.  There seems to be a call the resolve_aliases
	hidden right afterward these bits, but I'm not sure...

2007-02-20  Akim Demaille  <demaille@gostai.com>

	UCommand::tmp_*
	* src/ucommand.hh, src/ucommand.cc (tmp_phase, tmp_time): remove.

2007-02-20  Akim Demaille  <demaille@gostai.com>

	Use find0
	* src/ucommand.cc (UCommand::scanGroups)
	(UCommand_ASSIGN_VALUE::execute_function_call): here.

2007-02-20  Akim Demaille  <demaille@gostai.com>

	Use find0
	* src/uvariablename.cc (UVariableName::getVariable)
	(UVariableName::getFunction, UVariableName::buildFullname): Here.

2007-02-20  Akim Demaille  <demaille@gostai.com>

	Add missing consts
	Oh my God!  There is so much duplication here :(
	* src/uobj.hh, src/uobj.cc (searchFunction, searchVariable)
	(searchEvent): Here.
	Also, use const_iterators.

2007-02-19  Akim Demaille  <akim.demaille@free.fr>

	Get rid of buffers
	* src/uvariablename.hh (set_fullname): Move to...
	* src/uvariablename.cc: here.
	(resolve_aliases): New.
	This simple function was really hard to extract from the code
	and its lack of documentation...  I hope I have it right.
	Use it.
	Use std::strings instead of buffers.

2007-02-19  Akim Demaille  <akim.demaille@free.fr>

	More UString operators
	* src/ustring.hh (operator!=): New.

2007-02-19  Akim Demaille  <akim.demaille@free.fr>

	Get rid of buffers
	* src/uvariablename.hh, src/uvariablename.cc (build_from_str): New.
	(buildFullname): Use it.
	Don't use static buffers.
	Factor and try to be readable.

2007-02-19  Akim Demaille  <akim.demaille@free.fr>

	Factor a bit UVariableName
	This code is really hard to follow, and Aibo crashes somewhere here
	(apparently, but it is hard to track).
	* src/uvariablename.hh, src/uvariablename.cc (set_fullname): New.
	(prefix, suffix): New.
	Use it.
	Prefer strlcpy to strncpy (I'll worry about portability later).
	Instrument for ECHO etc. but do not activate.
	Shorten some scopes.

2007-02-19  Akim Demaille  <akim.demaille@free.fr>

	update UString
	* src/ustring.hh (update): New.
	Hopefully, should disapear in the future, together with UStrings.

2007-02-19  Akim Demaille  <akim.demaille@free.fr>

	Use libport::m?has
	* src/ucommand.cc, src/uvariablename.cc: Here.

2007-02-18  Akim Demaille  <akim.demaille@free.fr>

	Fix signature
	* src/uvariable.hh: Add missing inline.
	* src/uvariable.cc (UVariable::print): here.

2007-02-18  Akim Demaille  <akim.demaille@free.fr>

	UVariable::print
	* src/uvariable.hh, src/uvariable.cc (UVariable::print)
	(operator<< (ostream, UVariable): New.

2007-02-18  Akim Demaille  <akim.demaille@free.fr>

	unic("PREFIX")
	* src/userver.hh, src/userver.cc (URBI_unicID): Now a static
	variable of...
	(uniq()): this.
	(unic(const char*)): New.
	* src/ucommand.cc: Use it instead of unic().
	(copy): Get rid of the ret temp var when we can.

2007-02-18  Akim Demaille  <akim.demaille@free.fr>

	Factor loops
	* src/uexpression.cc (UExpression::eval_FUNCTION): Factor two
	while loops ending both branches of an if.

2007-02-17  Akim Demaille  <akim.demaille@free.fr>

	* src/uexpression.cc (to_string): New, for UExpression::Type.

2007-02-17  Akim Demaille  <akim.demaille@free.fr>

	Adjust to *maps becoming SingletonPtr
	* src/ucommand.cc, src/uobj.cc, src/userver.cc, src/uvar.cc,
	* src/uvariablename.cc: Catch up with changes in liburbi-cpp
	[426].

2007-02-17  Akim Demaille  <akim.demaille@free.fr>

	uobject-hub-common.cc
	* src/uobject.cc: Remove factored functions.

2007-02-17  Akim Demaille  <akim.demaille@free.fr>

	Update uobject/
	* src/uobject.cc: Remove parts now factored in uobject-common.cc.

2007-02-15  Akim Demaille  <akim@lrde.epita.fr>

	Restore missing parens
	* src/uqueue.cc: Fix a bug reported by MN, introduced by myself
	in 501: the removal of important parens.

2007-02-15  Akim Demaille  <akim.demaille@free.fr>

	UCommand_ASSIGN_VALUE::execute_function_call
	* src/ucommand.hh, src/ucommand.cc (UFALLTHRU): New.
	(UCommand_ASSIGN_VALUE::execute_function_call): New.
	(UCommand_ASSIGN_VALUE::execute_): Use it.

2007-02-14  Akim Demaille  <akim.demaille@free.fr>

	Use &, not *
	* src/uobject.cc: to alias the ghost connection.

2007-02-14  Akim Demaille  <akim.demaille@free.fr>

	Cleaning
	* src/uobject.cc: Spaces, identifiers, scopes.

2007-02-14  Akim Demaille  <akim.demaille@free.fr>

	Respect the tradition
	* src/uobject.cc: For iterator names.

2007-02-14  Akim Demaille  <akim.demaille@free.fr>

	Process doc last
	* Makefile.am (SUBDIRS): here.

2007-02-14  Akim Demaille  <demaille@gostai.com>

	Query replace regexp:
	STREQ *(\(.*?\)->str(), *\([^)]*\)) -> *\1 == \2

2007-02-13  Akim Demaille  <akim.demaille@free.fr>

	Bug fix
	* src/uexpression.cc (UExpression::UExpression): Use t, not type,
	which is not yet defined.

2007-02-13  Akim Demaille  <akim.demaille@free.fr>

	Use operator== for UString
	* src/ucommand.cc: here.

2007-02-13  Akim Demaille  <demaille@gostai.com>

	Let UGroup own their memory
	* src/ugroup.hh, src/ugroup.cc (name): Now an UString.
	Remove the ctor taking char*.
	* src/ucommand.cc, src/uobject.cc:
	Adjust.

2007-02-13  Akim Demaille  <demaille@gostai.com>

	Pretend C++ support assignment operators
	* src/ustring.hh, src/ustring.cc (update): Remove.
	(operator=): New.
	* src/ucommand.cc, src/uconnection.cc, src/uexpression.cc,
	* src/userver.cc, src/uvariable.cc, src/uvariablename.cc:
	Use them.

2007-02-13  Akim Demaille  <demaille@gostai.com>

	/! Dangerous checkin
	* src/memorymanager/blockmemorymanager.hh: Add a placement new
	to please mipsel-linux-g++-3.3.2.
	I'm not used to write placement new operators, and I'm really
	afraid of what is needed for the delete operator...
	I'm have to study books to ensure this is not completely
	fucked up.

2007-02-13  Akim Demaille  <demaille@gostai.com>

	Pretend we program in C++ and use operators
	* src/ustring.hh, src/ustring.cc (equal): Remove, replaced by...
	(operator==): these two.
	* src/ubinder.cc, src/ucommand.cc, src/uconnection.cc,
	* src/ueventhandler.cc, src/uexpression.cc, src/uobj.cc,
	* src/uvariablename.cc: Use them.

2007-02-13  Akim Demaille  <demaille@gostai.com>

	Less new (but not older)
	* src/ubinder.hh, src/ubinder.cc (Monitor::objects): Let it
	be a list of UString, not of UString*.

2007-02-13  Akim Demaille  <demaille@gostai.com>

	Address a bit of the UString mess
	* src/ustring.hh, src/ustring.cc: Start to spread some more &
	instead of *.
	* src/parser/bison/ugrammar.y, src/ubinder.cc, src/ucommand.cc,
	* src/uconnection.cc, src/ueventhandler.cc, src/ugroup.cc,
	* src/uobj.cc, src/userver.cc, src/userver.hh, src/uvalue.cc,
	* src/uvariable.cc: Adjust in the most stupid way: add a *
	to arguments.
	Later passes will improve the code.
	Let's do that bit after bit.

2007-02-13  Akim Demaille  <demaille@gostai.com>

	An iterator has to be named i
	* src/uasyncregister.cc: Unless you have a good reason :).
	Remove useless includes.

2007-02-13  Akim Demaille  <demaille@gostai.com>

	Use LIBPORT_FD_ISSET
	* src/network/bsdnet/network.cc: here.

2007-02-13  Akim Demaille  <demaille@gostai.com>

	Remove UString::(un_)?armor
	* src/ustring.hh, src/ustring.cc (un_armor, armor): Remove.
	* src/uvalue.cc: Just call libport::escape here.

2007-02-13  Akim Demaille  <demaille@gostai.com>

	svn merge -r 857:860 https://svn.gostai.com/svn/kernel1/branches/1.0

	2007-02-13  Akim Demaille  <demaille@gostai.com>
	Handle escapes in the scanner itself
	* src/parser/bison/utoken.l: Do that.
	* src/parser/bison/ugrammar.y: Add a std::string field to %union.
	* src/ustring.cc (armor): Use hex escapes.

	2007-02-13  Akim Demaille  <demaille@gostai.com>
	Rename ugrammar's str as ustr
	* src/parser/bison/ugrammar.y,
	* src/parser/bison/utoken.l: Adjust all uses.

2007-02-13  Akim Demaille  <demaille@gostai.com>
	svn merge -r 832:857 https://svn.gostai.com/svn/kernel1/branches/1.0
	2007-02-13  Akim Demaille  <demaille@gostai.com>

	Remove fast_armor support
	It is way too buggy: the flag is sometimes incorrectly preserved,
	and it focused on too few case: \ and ", while there are many more.
	Besides it had an impact on *all* the UStrings, instead of addressing
	only those that need to.
	* src/ustring.hh, src/ustring.cc: here.

2007-02-13  Akim Demaille  <demaille@gostai.com>

	* src/network/bsdnet/connection.cc: Document MSG_NOSIGNAL.
	* src/network/bsdnet/network.cc: Don't rely on SO_NOSIGPIPE
	being defined.

2007-02-13  Akim Demaille  <akim.demaille@free.fr>

	Add debugging traces to network handling
	* src/network/bsdnet/network.hh
	* src/network/bsdnet/network.cc (Pipe::Pipe): Be useful.
	(Pipe::print, operator<<(ostream, Pipe)): New.
	* src/network/bsdnet/connection.hh,
	* src/network/bsdnet/connection.cc (~Connection): Don't test
	for a null fd: we actually use -1 to this end.
	(Connection::print): New.
	(closeConnection): Do nothing if the fd is -1.
	(doRead, effectiveSend): Use perror.
	Can someone tell me why notifyRead calls doRead instead of
	being doRead?
	(TCPServerPipe::print): New.
	(TCPServerPipe::init): Ask for errno instead of a signal for
	broken pipes.

2007-02-12  Akim Demaille  <akim.demaille@free.fr>

	Debugging traces
	* src/utypes.hh: For UErrorValue.

2007-02-12  Akim Demaille  <akim.demaille@free.fr>

	Pretend C++ is a scoped language
	* src/uconnection.cc: And reuse the identifiers.

2007-02-12  Akim Demaille  <akim.demaille@free.fr>

	Revert debug traces
	I checked in bits I didn't mean to check in, for I forgot -N.
	The following describes the previous patch, not what it
	reverses.
	* src/network/bsdnet/network.cc: Add even more perror calls
	on failures.

2007-02-10  Akim Demaille  <akim.demaille@free.fr>

	Use libport::escape
	* src/ustring.cc (armor): here.
	* src/Makefile.am: Compile the libport_sources.

2007-02-10  Akim Demaille  <akim.demaille@free.fr>

	* src/flavorable.hh (libport/assert.hh): Include it.

2007-02-10  Akim Demaille  <akim.demaille@free.fr>

	svn merge -r 826:832 https://svn.gostai.com/svn/kernel1/branches/1.0
	2007-02-09  Matthieu Nottale  <nottale@gostai.com>

	Fix armor/unarmor.
<<<<<<< HEAD
	* src/ustring.cc: Armor \n, \t and character not in 32-127
	range. Unarmor \n \t \<anychar> and \number.
=======
	* src/ustring.cc: Armor \n, \t and character not in 32-127 range. Unarmor \n \t \<anychar> and \number.
>>>>>>> 682fa2a7
			 More efficient unarmor implementation.

	2007-02-07  Matthieu Nottale  <nottale@gostai.com>

	Add the 'functions' keyword, send the list of functions (as 'vars').
	* src/parser/bison/utoken.l: Here,
	* src/ucommand.cc: and here.

2007-02-06  Akim Demaille  <demaille@gostai.com>

	Fix include
	* src/ucomplaints.cc (libport/assert.hh): Include it.

2007-02-06  Akim Demaille  <demaille@gostai.com>

	svn merge -r 800:825 https://svn.gostai.com/svn/kernel1/branches/1.0
	Also, use more pabort than abort.

	2007-02-06  Matthieu Nottale  <nottale@gostai.com>

	Fix a bug when copying a binary with no header. Replace aborts
	with asserts to differenciate between them should they trigger.
	* src/uexpression.cc: Here.

	2007-02-02  Akim Demaille  <akim@lrde.epita.fr>

	* configure.ac: Let URBI_PROG_CXX do it.

	2007-02-02  Akim Demaille  <akim@lrde.epita.fr>

	* src/utypes.hh (TagInfo::TagInfo): New copy ctor..

2007-02-06  Akim Demaille  <demaille@gostai.com>

	Restore weird loop
	Reported by MN.
	* src/network/bsdnet/network.cc (notify): Use two iterators
	to walk that list.
	(pipes_type): New.
	Use it.

2007-02-01  Akim Demaille  <akim@lrde.epita.fr>

	Bug fix: copy-ctor for TagInfo.
	* src/tag-info.hh, src/tag-info.cc: Add a copy constructor.
	Rewrite the code to make it a bit clearer.

2007-02-01  Akim Demaille  <akim@lrde.epita.fr>

	Fix the previous checkin.
	* src/Makefile.am: Add tag-info.* where needed.
	* src/tag-info.hh, src/tag-info.cc: Add missing includes.
	Remove implementations from the header.

2007-02-01  Akim Demaille  <akim@lrde.epita.fr>

	tag-info.*.
	* src/tag-info.hh, src/tag-info.cc: New.
	Built by taking pieces from...
	* src/utypes.hh, src/ucommand.cc, src/userver.hh: these files.

2007-02-01  Akim Demaille  <akim.demaille@free.fr>

	Get rid of casts
	* src/ucommand.hh, src/ucommand.cc (UCommand_BINDER): Use UBindType,
	instead of a stupid int.
	Remove many casts.
	Convert others to C++ style.
	* src/parser/bison/ugrammar.y: Adjust.

2007-02-01  Akim Demaille  <akim.demaille@free.fr>

	Remove some casts using tmp vars
	* src/ucommand.cc: here.
	* src/uobject/: Update.

2007-02-01  Akim Demaille  <akim.demaille@free.fr>

	C++ casts, enums
	* uqueue.hh: here, as usual.
	The declaration of enums could be done by style.

2007-02-01  Akim Demaille  <akim.demaille@free.fr>

	C++ Casts
	* utypes.hh: here.

2007-02-01  Akim Demaille  <akim.demaille@free.fr>

	C cast
	* src/ughostconnection.cc: Make it C++.

2007-02-01  Akim Demaille  <akim.demaille@free.fr>

	Remove C casts
	* src/memorymanager/memorymanager.cc: here.

2007-01-30  Akim Demaille  <demaille@gostai.com>

	Add missing include
	* src/uvariable.cc: here.

2007-01-30  Akim Demaille  <demaille@gostai.com>

	Use passert, not assert
	* src/uvariable.cc: here.

2007-01-30  Akim Demaille  <demaille@gostai.com>

	svn merge -r 737:799 https://svn.gostai.com/svn/kernel1/branches/1.0

	2007-01-27  Jean-Christophe Baillie  <baillie@gostai.com>

	revert email that fails in mailto property.

	2007-01-27  Jean-Christophe Baillie  <baillie@gostai.com>

	change mailto.

	2007-01-27  Jean-Christophe Baillie  <baillie@gostai.com>

	fix BIN problem in grammar.y
	* src/parser/bison/ugrammar.y: replace "BIN" by TOK_BIN.

	2007-01-27  SIGOURE Benoit  <tsuna@lrde.epita.fr>

	Catch up with recent stuff in common.
	* src/console.cc: utime is now in the libport namespace.
	* src/parser/bison/utoken.l: Handle conflicting CPP defines.
	* src/uexpression.cc (ECHO, PING): Now provided by libport.

	2007-01-26  POTHIER Benoit  <pothier@gostai.com>

	Dummy change to test buildfarm.
	* AUTHORS: Change Copyright date.

	2007-01-25  Matthieu Nottale  <nottale@gostai.com>

	Remove unjustified abort, replace abort by assert
	* src/uvariable.cc: Add missing break in the data_void
	case. Remove abort for data_void case in 2nd switch.

2007-01-30  Akim Demaille  <demaille@gostai.com>

	DEBUG
	* src/userver.cc (DEBUG): Move to...
	* src/userver.hh: here.
	* src/network/bsdnet/connection.cc (UError): Rename as...
	(uerror_): this.
	* src/uconnection.cc, src/uconnection.hh, src/uexpression.cc,
	* src/ughostconnection.cc: Adjust.

2007-01-30  Akim Demaille  <demaille@gostai.com>

	Don't hard code values, use sizeof
	* src/ughostconnection.cc (UGhostConnection::effectiveSend): here.
	Add "tmp" is about the most useless word to include in an
	identifier.

2007-01-30  Akim Demaille  <demaille@gostai.com>

	check-html
	* Makefile.am (check-html): New.

2007-01-30  Akim Demaille  <demaille@gostai.com>

	Add DEBUG traces in the server start up
	* src/userver.cc: here.

2007-01-30  Akim Demaille  <demaille@gostai.com>

	No static definitions in headers
	* src/userver.hh: Use enums.

2007-01-30  Akim Demaille  <demaille@gostai.com>

	Routine permutation
	* src/userver.cc: here.
	No real change.

2007-01-30  Akim Demaille  <demaille@gostai.com>

	Remove C casts
	* src/userver.cc: Remove some useless C casts.
	Indentation changes.
	Add scopes.
	* src/userver.hh: White space changes.
	* src/userver.hh, src/userver.cc, src/console.cc (initialization):
	Rename as...
	(initialize): this.

2007-01-30  Akim Demaille  <demaille@gostai.com>

	Use libport/unistd.h
	* src/network/bsdnet/network.cc: here.

2007-01-29  SIGOURE Benoit  <tsuna@lrde.epita.fr>

	Fix includes.
	* src/network/bsdnet/network.cc: Include unistd.h to get the
	  definition of close(2).

2007-01-28  Akim Demaille  <akim@lrde.epita.fr>

	One less UString pointer
	* src/userver.hh, src/userver.cc (mainName): Remove the indirection,
	and rename as...
	(mainName_): this, private.
	Adjust uses.
	Put the documentation in the header.

2007-01-28  Akim Demaille  <akim@lrde.epita.fr>

	Simplifications
	* src/network/bsdnet/network.cc (notify): Simplify the for loop,
	which had complications whose purpose I do not understand.
	(selectAndProcess): Reorder the if's, and use else if.
	(trigger): Remove useless this->.

2007-01-27  Jean-Christophe Baillie  <baillie@gostai.com>

	revert email that fails in mailto property.

2007-01-27  Jean-Christophe Baillie  <baillie@gostai.com>

	fix mailto property.

2007-01-26  Akim Demaille  <akim@lrde.epita.fr>

	fwd.hh
	* src/utypes.hh (TagInfo): move to.
	* src/fwd.hh: here.

2007-01-26  Akim Demaille  <akim.demaille@free.fr>

	Coding style
	* src/uproperty.hh, src/uproperty.cc: Use C++ ctors.

2007-01-25  Akim Demaille  <demaille@gostai.com>

	Alpha conversion
	* src/ucommand.cc: here.
	Mostly to flush the mails from my laptop.

2007-01-25  Akim Demaille  <demaille@gostai.com>

	Less buffer
	* src/uconnection.cc, src/uobj.cc: And more ostringstream, you
	know the drill now.

2007-01-25  Akim Demaille  <demaille@gostai.com>

	I can't do any better
	* src/uvariablename.cc: Shorten some scopes.
	But I give up, this file is a nightmare.

2007-01-25  Akim Demaille  <demaille@gostai.com>

	More ostringstream
	* src/uvariablename.cc: Here.
	This file has tricky uses of a buffer on thousands of lines
	of distance.  It sucks.

2007-01-25  Akim Demaille  <demaille@gostai.com>

<<<<<<< HEAD
	Less buffers
	* src/uconnection.cc, src/uobj.cc, src/uvalue.cc: More ostringstreams.

2007-01-25  Akim Demaille  <demaille@gostai.com>

	Less buffers
	* src/uconnection.cc: More ostringstream.

2007-01-25  Akim Demaille  <demaille@gostai.com>

	Less static buffers
	* src/userver.cc: Use ostringstreams.

2007-01-25  Akim Demaille  <demaille@gostai.com>

	Use ostringstream
	* src/uexpression.cc: here. Kill C.

2007-01-25  Akim Demaille  <demaille@gostai.com>

	More std::ostringstream
	* src/ucommand.cc: Stop using static buffers.

2007-01-25  Akim Demaille  <demaille@gostai.com>

	Stop using large buffers to please the Aibo (and C++ programmers)
	* src/ucallid.hh, src/ucallid.cc: Now its ctor takes std::strings
	instead of const char*.
	* src/ucommand.cc (buffer_t, NOT_ON_AIBO): Remove.
	Replace all their uses with ostringstreams.
	Also, from time to time, make better use of the dynamic casted
	variables to avoid yet another cast.

2007-01-25  Akim Demaille  <demaille@gostai.com>

	Fix include
	* src/uexpression.cc (libport/assert.hh): include it for most
	recent libport.

2007-01-25  Akim Demaille  <demaille@gostai.com>

	Coding style changes
	* src/userver.cc: here.

2007-01-25  Akim Demaille  <demaille@gostai.com>

	Handle URBI_PATH
	* src/console.cc: in the constructor rather than in the main.

2007-01-25  Akim Demaille  <demaille@gostai.com>

	More passert
	* src/uexpression.cc: here.
	Also, remove debugging code.

2007-01-25  Akim Demaille  <demaille@gostai.com>

	Factor the parsing of "at"
	* src/ucommand.hh, src/ucommand.cc: Rename AT_FLAVOR as AT.
	* src/parser/bison/ugrammar.y (and.opt): New.
	Use it to factor the parsing of at.

2007-01-25  Akim Demaille  <demaille@gostai.com>

	UCommand_AT is Flavorable
	* src/uasynccommand.hh (UCommand_AT): Derive from flavorable.
	* src/ucommand.cc: Adjust its implementation.
	* src/ucommand.hh (AT, AT_AND): Remove.
	(AT_FLAVOR): New, temporary.
	* src/parser/bison/ugrammar.y: Adjust.

2007-01-25  Akim Demaille  <demaille@gostai.com>

	* src/ucommand.cc, src/uconnection.cc, src/uexpression.cc,
	* src/userver.cc: Use passert.
	Fix two incorrect assertions of dynamic_cast.

2007-01-25  Akim Demaille  <demaille@gostai.com>

	Use passert
	* src/parser/bison/bison.mk: Pass -s to flex so that it does not
	generate a default rule using its own ECHO which does not have the
	same signature as ours.
	* src/uexpression.cc: Use passert for fun.

2007-01-25  Akim Demaille  <demaille@gostai.com>

	Factoring
	* src/uvariablename.hh, src/uvariablename.cc (update_array_mangling):
	New.
	Use it.

2007-01-25  Akim Demaille  <demaille@gostai.com>

	Simplifications
	* src/parser/bison/ugrammar.y: Use ? :.
	* src/uvariablename.cc (UVariableName::buildFullname): Shorten
	scopes.

2007-01-25  Akim Demaille  <demaille@gostai.com>

	Fix "bin" parsing
	* src/parser/bison/ugrammar.y: The alias is "bin", not "BIN".

2007-01-25  Akim Demaille  <demaille@gostai.com>

	Merge 697:736 from the branch "1.0".
	2007-01-24  Jean-Christophe Baillie  <baillie@gostai.com>

=======
>>>>>>> 682fa2a7
	fix ticket #73 (illegal void operations)
	* src/uexpression.cc: done.

	2007-01-24  Jean-Christophe Baillie  <baillie@gostai.com>

	remove spaces.
	* src/uvariable.hh: done.

	2007-01-24  Jean-Christophe Baillie  <baillie@gostai.com>

	Since the major event mechanism rewriting in r265, test lazzy
	evaluation had been broken on purpose, because we wanted the following
	code to ping twice:

	(1):

	at (a || b) ping;
	emit a & emit b;

	So we had to eval the right side of || even if the left side was
	already true (same thing with &&).
	This led to a series of serious problems where programmers commonly
	took for granted that things like that should work:

	if (!isdef(x) || x...) // trigger a runtime error on x when unknown!

	It also impacted the autogenerated code of 'new', which made the
	command fail in some cases.

	So I have reestablished the lazzy test evaluation for the moment.
	There is a serious question on how to mix events and expressions eval in
	tests and this will be tackled later. Bearclaw suggests that the
	simple | bitwise operator could be used to have the same effect as ||
	but without lazzy evaluation, giving a convenient way to programmers
	to enforce the behavior of (1).

	Note: | for tests will obviously conflict with | for commands, I see no
	workaround.

	rehabilitate test lazzy evaluation.
	* src/uexpression.cc: add test lazzy evaluation.

	2007-01-24  Jean-Christophe Baillie  <baillie@gostai.com>

	update NEWS file.
	* NEWS: add UOwned and function redefinition.

	2007-01-23  Matthieu Nottale  <nottale@gostai.com>

	Do not put big buffers on the stack for aibo
	* src/ucommand.cc: Use a global buffer instead of on the stack
	ones for aibo.

	2007-01-23  Jean-Christophe Baillie  <baillie@gostai.com>

	This FIXME was relative to an old comment that made no sense, because
	it was copy-pasted from somewhere else a long time ago. Just ignore
	the whole thing.

	remove unecessary comments.
	* src/uvariable.cc: done.

	2007-01-23  Jean-Christophe Baillie  <baillie@gostai.com>

	fix bug on 'random', ticket #100.
	* src/uexpression.cc: check if arg is non zero.

	2007-01-23  Jean-Christophe Baillie  <baillie@gostai.com>

	update externals for tests.

	2007-01-22  Jean-Christophe Baillie  <baillie@gostai.com>

	The fact that functions could not be redefined without first deleting
	them was a design flaw leading to tons of "delete myfun" at the
	beginning of any .u file. This is fixed now, but function redefinition
	can still trigger a warning in strict mode.

	Note: what strict mode does or does not do should be "selectable", like
	Warning flags in gcc. This calls for a bit of brainstorming on how to
	best do it in URBI.

	allow redefinition of functions, warning in strict mode.
	* src/ucommand.cc: delete function def upon redefinition.

	2007-01-22  Jean-Christophe Baillie  <baillie@gostai.com>

	update to match latest urbi-sdk uobject.hh (with automatic USync)
	* src/uobject.cc: support dummy UObject constructor and remove
	unecessary USync method content.

	2007-01-22  Jean-Christophe Baillie  <baillie@gostai.com>

	add support for 'remote' attribute and fix uninitialized attributes
	* src/uobject.cc: done.

	2007-01-20  Jean-Christophe Baillie  <baillie@gostai.com>

	change mailto property to kernel1@gostai.com

	2007-01-19  Matthieu Nottale  <nottale@gostai.com>

	branch 1.0: fix a segv when deleting a variable with function scope
	* src/ucallid.cc: Implement:
	* src/ucallid.hh: Add a remove function to remove uvariables from list. This function does nothing as soon as dtor has been called.
	* src/uvariable.hh: Hold a ucallid* , non null if var is of function scope. call its remove function when deleted.

	2007-01-19  Matthieu Nottale  <nottale@gostai.com>

	branch 1.0: Add missing mutex lock in custom memory manager
	* src/memorymanager/blockmemorymanager.hh,
	* src/memorymanager/memorymanager.cc: Do it.

2007-01-24  Akim Demaille  <demaille@gostai.com>

	alpha conversion
	* src/userver.cc (UServer::initialization): Rename some vars.

2007-01-23  Akim Demaille  <demaille@gostai.com>

	Factor the flavors in the parser.
	* src/parser/bison/ugrammar.y (TOK_SEMICOLON, TOK_COMMA, TOK_AND)
	(TOK_PIPE): They now have the flavor type.
	Adjust uses.
	(flavor.opt, pipe.opt): New.
	Use them to factor family of constructs (e.g., while and while|).
	* src/parser/bison/utoken.l (RETURN_FLAVOR): New.
	Use it for these four tokens.
	* src/parser/uparser.hh: Include flavorable.hh.

2007-01-23  Akim Demaille  <demaille@gostai.com>

	Use more literals in the parser.
	* src/parser/bison/ugrammar.y: Replace uses of TOK_OBJECT, TOK_POINT,
	and TOK_COPY.

2007-01-23  Jean-Christophe Baillie  <baillie@gostai.com>

	fix mailto property.

2007-01-23  Akim Demaille  <demaille@gostai.com>

	Network clean up
	* src/network/bsdnet/connection.hh: Remove useless includes.
	* src/network/bsdnet/connection.cc: Shorten scopes.
	* src/network/bsdnet/network.hh: Remove useless includes.
	Use a more recent libport.
	* src/network/bsdnet/network.cc (TCPServerPipe::~TCPServerPipe):
	Call shutdown before close.
	(TCPServerPipe::notifyRead): Shorten scopes.
	Remove the client_info variable, unused.

2007-01-23  Akim Demaille  <demaille@gostai.com>

	Dead cpp code
	* src/network/bsdnet/network.hh (YYTOKENTYPE): Remove this pseudo
	definition.

2007-01-23  Akim Demaille  <demaille@gostai.com>

	|
	* src/uexpression.cc: Use ||, not |, for Booleans.

2007-01-20  Akim Demaille  <demaille@gostai.com>

	Coding style
	* src/network/bsdnet/network.cc: Use a more tradional reading
	of error values.
	(TCPServerPipe::~TCPServerPipe): close the fd when exiting to
	free the port asap.

2007-01-20  Akim Demaille  <demaille@gostai.com>

	Use perror
	* src/network/bsdnet/network.cc: Use perror where there are syscall
	failures.
	Shorten scopes.

2007-01-20  Akim Demaille  <demaille@gostai.com>

	Update libport
	* src/console.cc: .

2007-01-20  Akim Demaille  <demaille@gostai.com>

	Fix UValue constructions
	* src/uexpression.cc: here.

2007-01-20  Akim Demaille  <demaille@gostai.com>

	More UValue ctor uses
	* src/uexpression.cc: here.

2007-01-20  Akim Demaille  <demaille@gostai.com>

	Use ctors
	* src/uvalue.hh: Comment changes.
	* src/uexpression.cc (UExpression::eval): Use the ctors instead
	of constructing by hand, and without telling the object...

2007-01-20  Akim Demaille  <demaille@gostai.com>

	Scope shortening
	* src/uexpression.cc: here.
	Use ?:.

2007-01-20  Akim Demaille  <demaille@gostai.com>

	No longer alias urbi::UBlendType, just use it
	* src/utypes.hh: No longer alias it and its members.
	* src/ucommand.cc, src/userver.cc, src/uvariable.cc,
	* src/uvariable.hh: Adjust.

2007-01-20  Akim Demaille  <demaille@gostai.com>

	Coding style
	* src/uexpression.cc: Use shorten argument names that don't
	conflict with the member names.
	Simplify accordingly.
	Translate comments into asserts.
	Simplify the logic of the bin expression case.

2007-01-19  Akim Demaille  <demaille@gostai.com>

	-Werror
	* configure.ac: Now handled by URBI_PROG_CXX.

2007-01-19  Matthieu Nottale  <nottale@gostai.com>

	Add missing lock in block memory manager. Fix a double delete when a variable with function scope is deleted. Replace some ustring by std::string
	* src/memorymanager/blockmemorymanager.hh: BlockMemoryManager now inherits lockable.
	* src/memorymanager/memorymanager.cc: Lock all calls.
	* src/ucallid.cc: Register the ucallid to the variables in his list. Add a remove call
	* src/ucallid.hh: Idem.
	* src/ucommand.cc: Fix for uvariable/uvariablename modifications.
	* src/uconnection.cc: Fix for uvariable/uvariablename modifications.
	* src/uexpression.cc: Fix for uvariable/uvariablename modifications.
	* src/uobj.cc: Fix for uvariable/uvariablename modifications.
	* src/ustring.hh: Add a ctor taking a std::string.
	* src/uvalue.cc: Move some fields to private scope, add accessors.
	* src/uvalue.hh: Idem.
	* src/uvariable.cc: Move some fields to private scope, add accessors. Call remove of the owner ucallid in dtor.
	* src/uvariable.hh: Idem.

2007-01-18  Akim Demaille  <demaille@gostai.com>

	Change a cast for portability
	* src/network/bsdnet/connection.cc: Fix a warning.

2007-01-18  Akim Demaille  <demaille@gostai.com>

	Fix a load bug
	* src/ucommand.cc: Add the same exception to load as to exec.

2007-01-18  Akim Demaille  <demaille@gostai.com>

	Formatting changes
	* src/ucommand.hh: here.

2007-01-18  Akim Demaille  <demaille@gostai.com>

	Clean up
	* src/parser/bison/ugrammar.y: Remove a cast.

2007-01-18  Akim Demaille  <demaille@gostai.com>

	Add debugging help
	* src/uexpression.cc: here.
	Should be in libport/compiler eventually.

2007-01-18  Akim Demaille  <demaille@gostai.com>

	Use string literals in the parser
	* src/parser/bison/ugrammar.y: here.

2007-01-18  Akim Demaille  <demaille@gostai.com>

	to_string for Status
	* src/ucommand.hh, src/ucommand.cc (KIND): Rename as...
	(CASE): this.
	(to_string): New.
	(UCommand::print): Use it to display the status.
	(UCommand_NOOP::print): No longer display the status.

2007-01-18  Akim Demaille  <demaille@gostai.com>

	Use std::string for file names
	* src/parser/uparser.hh, src/parser/uparser.cc
	(UParser::process): Take a string.
	* src/uexpression.cc: Adjust.

2007-01-18  Akim Demaille  <demaille@gostai.com>

	White space changes
	* src/ucommand.hh: here.

2007-01-18  Akim Demaille  <demaille@gostai.com>

	eval_FUNCTION_EXEC_OR_LOAD
	* src/uexpression.hh, src/uexpression.cc
	(UExpression::eval_FUNCTION_EXEC_OR_LOAD): New.
	Use it.

2007-01-18  Akim Demaille  <demaille@gostai.com>

	Scope reduction
	* src/uexpression.cc (UExpression::eval_FUNCTION): here.

2007-01-18  Akim Demaille  <demaille@gostai.com>

	Fix vdebug use
	* src/ucommand.hh, src/ucommand.cc (send_error): Rename the va_list
	one as...
	(vsend_error): this.
	Call va_end.
	(tab, debug, vdebug): Move to...
	* src/userver.hh, src/userver.cc: here.
	Fix a genuine bug: be sure to call UServer::vdebug, not debug.
	Use where appropriate.
	* src/uexpression.hh, src/uexpression.cc (UExpression::print): Now
	takes an indentation level.
	* src/unamedparameters.cc: Adjust.

2007-01-18  Akim Demaille  <demaille@gostai.com>

	Sanitize casts
	They trigger warnings.
	* src/parser/uparser.cc, src/parser/uparser.hh (process): Take
	a const ubyte*, not a ubyte*.
	* src/uexpression.cc: Adjust.

2007-01-18  Akim Demaille  <demaille@gostai.com>

	Address cast warning
	* src/uvalue.cc: Use a reinterpret_cast, not a C cast.

2007-01-18  Akim Demaille  <demaille@gostai.com>

	Fix creation of groups
	Fixes groups.chk.
	* src/uexpression.cc: Weaken preconditions in ctors.
	Avoid identifier collisions between members and variables.

2007-01-18  Type Your Name Here  <your.mail.here@FIXME.com>

	More format checking
	* src/uexpression.cc (send_error): here.

2007-01-18  Type Your Name Here  <your.mail.here@FIXME.com>

	Fix warning
	* src/ucommand.cc: Remove casts that drop constness.
	Rather, preserve constness.

2007-01-18  Akim Demaille  <demaille@gostai.com>

	More warnings
	* configure.ac: Activate more G++ warnings.
	Don't pass -Werror to VC++.

2007-01-18  Akim Demaille  <demaille@gostai.com>

	Handle FD_SET portability issues
	* src/network/bsdnet/network.cc (LIBPORT_FD_SET): New.
	Use it to address a warning on Windows.

2007-01-18  Jean-Christophe Baillie  <baillie@gostai.com>

	update externals

2007-01-18  Jean-Christophe Baillie  <baillie@gostai.com>

	small restyling (spaces)
	* src/ubinder.cc: done.
	* src/ubinder.hh: done.
	* src/uvar.cc: done.

2007-01-18  Jean-Christophe Baillie  <baillie@gostai.com>

	This should go into the 'unstable' branch
	fix backward compatibility issue.
	* src/uobject.cc: revert.
	* src/uvalue.cc: revert.
	* src/uvar.cc: revert.

2007-01-18  Jean-Christophe Baillie  <baillie@gostai.com>

	update externals.

2007-01-18  Jean-Christophe Baillie  <baillie@gostai.com>

	Doing a simple obj.x=7; command was triggering UNotifyAccess on x. In
	the more general case of controlled assignment, like "obj.x=7
	time:1s", this call to UVariable::get is necessary to know where to
	start from. In the case of a simple instantaneous assignment, the call
	must be avoided for optimization purposes.

	fix a bug in assignment triggering a non necessary call to UVariable::get()
	* src/ucommand.cc: set controlled and use it in processModifiers as
	well.
	* src/ucommand.hh: moves 'controlled' from local to the call to object
	attribute (to be seen by all subsequent method calls).

2007-01-18  Jean-Christophe Baillie  <baillie@gostai.com>

	UOwned UVar which are UNotifyAccess'd and UNotifyChange'd in the same
	UObject should not trigger a loop of calls to UNotifyAccess.

	fix loop UNotifyChange/Access on UOwned UVar inside the same UObject
	* src/userver.cc: use special call to get for the
	notify_access_and_change loop.
	* src/uvariable.cc: add support for autoloop in get.
	* src/uvariable.hh: add new prototype of get.

2007-01-17  Akim Demaille  <demaille@gostai.com>

	Check printf-like functions
	* src/ucommand.cc, src/ucommand.hh, src/ucommandqueue.cc,
	* src/uconnection.cc, src/uexpression.cc, src/userver.hh:
	Use GCC's features to check them.

2007-01-17  Jean-Christophe Baillie  <baillie@gostai.com>

	There was several flaw in the way UNotifyChange was working on
	USensor-tagged UVar. Also, the interaction between UNotifyChange and
	UNotifyAccess was not working properly in remote mode (you could have
	a UNotifyChange remote and a UNotifyAccess plugged without any effect,
	while this should loop the Access).

	I have fixed these problems and will clarify the rationale behind
	USensor in a wiki page. By the way, USensor will be renamed in the
	next commit (*with backward compatibility of course*).

	fix ticket #112 (UNotifyChange with USensor)
	* NEWS: Explain the above and the inherits name change.
	* src/ucommand.cc: add access_and_change_varlist support for remote
	UVar doing a UNotifyChange on a variable that is already
	UNotifyAccess'ed from a plugged object.
	* src/uvar.cc: force update in any case, with a specific flag for the
	case of an update coming from a UVar operator= assignement (done in a
	UObject, vs done in the language).
	* src/uvariable.cc: do not trigger UNotifyChange on a USensor plugged
	Var when the change comes from UVar operator=.
	* src/uvariable.hh: add new prototype of updated.

2007-01-17  Akim Demaille  <demaille@gostai.com>

	Warning fixes.
	* src/network/bsdnet/network.cc: Don't use static, use the
	anonymous namespace.
	Use enum to define constants.
	(controlPipe): Don't define on windows, as it is not used there.

2007-01-17  Akim Demaille  <demaille@gostai.com>

	More location initialization.
	* src/parser/uparser.cc (UParser::UParser): here.

2007-01-17  Akim Demaille  <demaille@gostai.com>

	First column is column 1.
	This code can be simplified when Bison 2.4 is out.
	* src/parser/uparser.cc (process): Enforce this.
	* src/parser/bison/utoken.l (LINES): New.
	Use it.

2007-01-17  Matthieu Nottale  <nottale@gostai.com>

	Fix a bug when printing strings containing % in the ghostconnection and a potential send bug in userver
	* src/ughostconnection.cc: Do not pass string to print in the format field. pass ("%s", str) instead.
	* src/userver.cc: Add missing call to va_end.
	* src/userver.hh: Rename overloaded send(va_args) to vsend as the wrong one might be called.

2007-01-16  Akim Demaille  <demaille@gostai.com>

	Add missing ;.
	* src/parser/bison/ugrammar.y: here.
	Newer Bisons no longer add this default semicolon.

2007-01-16  Jean-Christophe Baillie  <baillie@gostai.com>

	The bug was an uninitialized attribute of UParser in the constructor.

	fix ticket #113
	* src/parser/uparser.cc: add init of commandTree to 0.
	* src/uconnection.cc: remove Tsuna temporary fix.

2007-01-14  Jean-Christophe Baillie  <baillie@gostai.com>

	update externals

2007-01-14  Akim Demaille  <demaille@gostai.com>

	Catch up with UValue::Type.
	* src/uobject.cc, src/uvalue.cc, src/uvar.cc: Prepend UValue::
	where needed.

2007-01-14  Jean-Christophe Baillie  <baillie@gostai.com>

	Kernel side of the API Change made to UObject had to be fixed.

	revert UObject API change.
	* src/uvalue.cc: done.

2007-01-14  Jean-Christophe Baillie  <baillie@gostai.com>

	update uobject externals to r363

2007-01-12  Akim Demaille  <demaille@gostai.com>

	Update uobject
	To get Matthieu's fix on scanf use.

2007-01-12  Akim Demaille  <demaille@gostai.com>

	cpp fix
	* src/ucommand.cc: Fix an #undef.

2007-01-11  Akim Demaille  <demaille@gostai.com>

	-Werror
	* configure.ac: Pass it.

2007-01-11  Akim Demaille  <demaille@gostai.com>

	Shorten scopes, fix warnings
	* src/uvalue.cc (UValue::copy): Make it clear which missing
	cases are valid (e.g., DATA_VOID), and which are to reject.
	Possibly some cases are missing, and will have to be added,
	but the test suite passes.

2007-01-11  Akim Demaille  <demaille@gostai.com>

	renaming
	(This is to split the following patch.)
	* src/uvalue.cc: ret -> res.

2007-01-11  Akim Demaille  <demaille@gostai.com>

	Fix warnings
	* src/uvariable.cc: Die on impossible switch cases.

2007-01-11  Akim Demaille  <demaille@gostai.com>

	Update uobject
	* src/uvalue.cc: Adjust.

2007-01-11  Matthieu Nottale  <nottale@gostai.com>

	Add missing variable initialisation
	* src/parser/uparser.cc: Initialise filename_ in ctor.

2007-01-11  Akim Demaille  <demaille@gostai.com>

	Coding style
	* src/ueventmatch.cc, src/ueventmatch.hh: Improve the coding
	style: scopes, ctors, for loops, useless braces and parens.
	The usual stuff.

2007-01-11  Akim Demaille  <demaille@gostai.com>

	UEventCompoundType
	* src/utypes.hh (UEventCompoundType): Move to.
	* src/ueventcompound.hh (UEventCompound::Type): here.
	* src/ueventcompound.cc: Adjust.
	Also, use switch when that's more appropriate.
	And SHORTEN THE SCOPES!
	* src/uexpression.cc: Adjust.

2007-01-11  Akim Demaille  <demaille@gostai.com>

	simplify (UCommand_TREE)
	* src/uconnection.cc (simplify): New.
	(UConnection::execute): Use it.

2007-01-11  Akim Demaille  <demaille@gostai.com>

	Coding style
	* src/ucommandqueue.cc: Shorten scopes.
	Use switch where appropriate.
	Use array notations where more appropriate than pointers.

2007-01-11  Akim Demaille  <demaille@gostai.com>

	libport up
	* src/uconnection.cc, src/uconnection.hh,
	* src/userver.cc, src/userver.hh: Adjust.

2006-12-29  SIGOURE Benoit  <sigoure.benoit@lrde.epita.fr>

	Fix includes.
	* src/ucommand.hh: include cstdarg.

2006-12-29  Akim Demaille  <demaille@gostai.com>

	Nuke two warnings
	* src/uexpression.cc: Provide defaults to two switches.

2006-12-29  Akim Demaille  <demaille@gostai.com>

	Use abort to please gcc
	* src/ucomplaints.cc: instead of continuing the execution.

2006-12-29  Akim Demaille  <demaille@gostai.com>

	More send_error
	None of these are exercised by the test suite...
	* src/ucommand.hh (send_error): Now exported.
	* src/ucommand.cc: Adjust.
	* src/uvariablename.cc: Use it.

2006-12-29  Akim Demaille  <demaille@gostai.com>

	UVariableName::UDeriveType
	* src/utypes.hh (UDeriveType): Move to...
	* src/uvariablename.hh: here.
	Adjust all uses.
	* src/parser/bison/ugrammar.y (TOK_NORM): Use the same
	string in the parser as it is in the scanner.
	Use more string reprensentation for symbols.

2006-12-29  Akim Demaille  <demaille@gostai.com>

	Display the expression locations in errors
	* src/uexpression.hh, src/uexpression.cc (eval_LIST, eval_GROUP):
	New, extracted from...
	(eval): here.
	(send_error): New.
	Use it instead of snprintf + send dark incantations.

2006-12-29  Akim Demaille  <demaille@gostai.com>

	Put UDefType in its class
	* src/utypes.hh (UDefType): Move to...
	* src/ucommand.hh (UCommand_DEF::UDefType): here.
	Adjust all uses.
	* src/uvariablename.hh (id_type): Remove, unused.
	Adjust all "uses" (that were useless).

2006-12-29  Akim Demaille  <demaille@gostai.com>

	Attach locations to UExpressions
	* src/uexpression.hh, src/uexpression.cc (UExpression): Derive
	from UAst.
	Adjust all uses.

2006-12-29  Akim Demaille  <demaille@gostai.com>

	Remove useless prefix
	* src/ucommand.hh: No need to specify UCommand:: where we're in it.
	Besides, it actually comes from UAst.

2006-12-29  Akim Demaille  <demaille@gostai.com>

	Fix location tracking
	When load is executed, we must preserve the current location.
	* src/parser/uparser.cc (UParser::process_): When loading a file
	backup the current location and restore it to keep track of
	the location in the input.

2006-12-27  Akim Demaille  <demaille@gostai.com>

	Add location to command errors
	* src/uast.hh (loc): New.
	* src/ucommand.cc (send_error): Also report the location of
	the broken command.

2006-12-27  Akim Demaille  <demaille@gostai.com>

	On second thought, pass the command to send_error
	* src/ucommand.cc (send_error): Instead of taking a tag,
	take a command and use its tag.
	And use an string stream for the format.

2006-12-27  Akim Demaille  <demaille@gostai.com>

	send_error
	* src/ucommand.cc (send_error): New.
	Use it instead of open coded error strings.
	It could be part of UCommand, I'm not sure.

2006-12-27  Akim Demaille  <demaille@gostai.com>

	execute_
	* src/utypes.hh (UCommandStatus): Move to...
	* src/ucommand.hh (UCommand::Status): here.
	(execute): Be = 0!!!
	(execute_): New.
	Let all the heirs implement it instead of execute.
	Simplify a bazillion of "return status =".
	Adjust all dependencies.

2006-12-27  Akim Demaille  <demaille@gostai.com>

	Style changes
	* src/ucommand.cc: Use if where switch was not so appropriate.

2006-12-27  Akim Demaille  <demaille@gostai.com>

	Factor print, and add consts
	* src/uasynccommand.cc, src/uasynccommand.hh, src/ubinary.cc,
	* src/ubinary.hh, src/ucommand.cc, src/ucommand.hh,
	* src/uconnection.cc, src/ucopy.hh, src/uexpression.cc,
	* src/uexpression.hh, src/unamedparameters.cc,
	* src/unamedparameters.hh, src/uvalue.hh, src/uvariablelist.cc,
	* src/uvariablelist.hh, src/uvariablename.cc, src/uvariablename.hh:
	(print, copy): these are const methods.
	Adjust all uses.
	Also, remove some useless includes.
	* src/ucommand.cc, src/ucommand.hh (UCommand::copy): This is
	= 0 for God sakes!
	(UCommand::print_): New.
	(UCommand::print): Adjust to using it.
	* src/uvalue.cc: Stop using ucopy here, more care is needed.

2006-12-27  Akim Demaille  <demaille@gostai.com>

	More DEBUG_ATTR
	* src/ucommand.cc: here.

2006-12-27  Akim Demaille  <demaille@gostai.com>

	Shorten scopes
	* src/uconnection.cc: here.

2006-12-27  SIGOURE Benoit  <sigoure.benoit@lrde.epita.fr>

	Restyle.
	* src/memorymanager/memorymanager.cc,
	* src/network/bsdnet/network.cc,
	* src/parser/bison/flex-lexer.hh,
	* src/uasynccommand.cc,
	* src/uasyncregister.cc,
	* src/ucommand.cc,
	* src/ueventcompound.cc,
	* src/ueventhandler.cc,
	* src/ueventinstance.cc,
	* src/ueventmatch.cc,
	* src/uexpression.cc,
	* src/userver.cc,
	* src/ustring.cc,
	* src/utypes.hh,
	* src/uvalue.cc,
	* src/uvar.cc: Formatting changes.

2006-12-26  SIGOURE Benoit  <sigoure.benoit@lrde.epita.fr>

	Restyle.
	* src/memorymanager/memorymanager.cc,
	* src/network/bsdnet/network.cc,
	* src/ucommand.cc,
	* src/uconnection.cc,
	* src/uexpression.cc: Here.

2006-12-26  Akim Demaille  <demaille@gostai.com>

	Comment changes
	* src/uvariablename.hh: here.

2006-12-26  Akim Demaille  <demaille@gostai.com>

	s/_FLAVORS//
	* src/ucommand.hh (WHILE_FLAVORS, LOOPN_FLAVORS, FOREACH_FLAVORS)
	(FOR_FLAVORS, TREE_FLAVORS): Rename as...
	(WHILE, LOOPN, FOREACH, FOR, TREE): these.
	These names were just to ease the transition of semantics of
	these symbols.
	Adjust all uses.

	* src/uconnection.cc: Use a brand new C++ instruction: for.

2006-12-26  Akim Demaille  <demaille@gostai.com>

	Factor the command flavors
	* src/utypes.hh (UNodeType): Move to...
	* src/flavorable.hh (Flavorable::UNodeType): this new class.
	* src/ucommand.hh, src/ucommand.cc (U
	(to_string, kind, nodetype): Remove, now useless.
	(WHILE, WHILE_AND, WHILE_PIPE): Remove, replaced with...
	(WHILE_FLAVORS): this.
	(LOOPN, LOOPN_AND, LOOPN_PIPE): Remove, replaced with...
	(LOOPN_FLAVORS): this.
	(FOREACH, FOREACH_AND, FOREACH_PIPE): Remove, replaced with...
	(FOREACH_FLAVORS): this.
	(FOR, FOR_AND, FOR_PIPE): Remove, replaced with...
	(FOR_FLAVORS): this.
	(TREE): Rename as...
	(TREE_FLAVORS): this.
	(UCommand_TREE, UCommand_WHILE, UCommand_LOOPN, UCommand_FOREACH)
	(UCommand_FOR): Inherit from Flavorable.
	Adjust ctors and copy.
	(UCommand_TREE::node): Remove, duplicate flavor_.
	Adjust all uses.

2006-12-26  Akim Demaille  <demaille@gostai.com>

	Restyling
	* src/uvariablename.cc: Shorten scopes.
	Use Boolean expressions instead of statements.
	Use less useless variables.

2006-12-26  SIGOURE Benoit  <sigoure.benoit@lrde.epita.fr>

	Restyle.
	* src/uasynccommand.cc,
	* src/uasyncregister.cc,
	* src/ubinder.cc,
	* src/ucommand.cc,
	* src/ucommand.hh,
	* src/ucommandqueue.cc,
	* src/uconnection.cc,
	* src/ueventcompound.cc,
	* src/ueventhandler.cc,
	* src/ueventinstance.cc,
	* src/ueventmatch.cc,
	* src/uexpression.cc,
	* src/ugroup.cc,
	* src/uobj.cc,
	* src/uobject.cc,
	* src/uqueue.cc,
	* src/userver.cc,
	* src/userver.hh,
	* src/ustring.cc,
	* src/uvalue.cc,
	* src/uvar.cc,
	* src/uvariable.cc,
	* src/uvariablename.hh: Formatting changes.

2006-12-26  Akim Demaille  <demaille@gostai.com>

	More DEBUG_ATTR
	* src/ucommand.cc (DEBUG_ATTR_I): New.
	Use it, and use DEBUG_ATTR also more widely.

2006-12-26  Akim Demaille  <demaille@gostai.com>

	Shorten scopes
	* src/ucommand.cc (UCommand_AT::execute): here.

2006-12-26  Akim Demaille  <demaille@gostai.com>

	Pass tags as std::string
	* src/ucommand.cc, src/uvariablename.cc: here.

2006-12-26  Akim Demaille  <demaille@gostai.com>

	Move the doc where it belongs: the header file.
	* src/uconnection.hh, src/uconnection.cc: here.

2006-12-26  Akim Demaille  <demaille@gostai.com>

	Local restyling
	* src/uvariablename.cc: here.
	Shorten and cut var scopes.
	Compute booleans as expressions instead of using statements.

2006-12-26  Akim Demaille  <demaille@gostai.com>

	if for -> for
	* src/uvariable.cc: Iterate over empty structures just as on
	non-empty ones.
	And use useful identifiers.

2006-12-26  Akim Demaille  <demaille@gostai.com>

	Use #if 0 to comment out code
	* src/ugroup.cc: here.

2006-12-26  Akim Demaille  <demaille@gostai.com>

	UVariable::UVarSet
	* src/utypes.hh (UVarSet): Move to...
	* src/uvariable.hh (UVariable::UVarSet): here.
	Adjust all uses.
	Remove tautologic (and incorrect) documentation.
	(setName): Move the implementations into the *.cc file.
	(uvalue.hh, ustring.hh): Remove the includes.
	Adjust all users that did not properly include uvalue.hh.
	* src/userver.cc (UServer::work): Remove the useless variable
	selfError. That frees us from additional includes.

2006-12-26  Akim Demaille  <demaille@gostai.com>

	s/CMD_//
	* src/ucommand.hh (Type): Remove the CMD_ prefix.
	Adjust all uses.

	* src/parser/bison/ugrammar.y: More "tag" uses.

2006-12-26  SIGOURE Benoit  <sigoure.benoit@lrde.epita.fr>

	More restyling.
	* src/ucommand.cc,
	* src/ucommandqueue.cc,
	* src/uexpression.cc,
	* src/uobj.cc,
	* src/uvalue.cc,
	* src/uvar.cc,
	* src/uvariablename.cc: Restyle. Formatting changes. Some potentially
	  dangerous default cases were removed. If they were intended, rewrite
	  them as:
	  default: /* skip */
	    break;
	  Meanwhile we have more compiler warnings about cases not handled in
	  switch.

2006-12-25  SIGOURE Benoit  <sigoure.benoit@lrde.epita.fr>

	Restyle.
	* src/ucommand.cc,
	* src/ucommandqueue.cc,
	* src/uconnection.cc,
	* src/ueventhandler.cc,
	* src/ueventmatch.cc,
	* src/uexpression.cc,
	* src/ugroup.cc,
	* src/uobj.cc,
	* src/uobject.cc,
	* src/uqueue.cc,
	* src/uvalue.cc,
	* src/uvar.cc,
	* src/uvariable.cc,
	* src/uvariablename.cc,
	* src/uvariablename.hh: Here. Formating changes.

2006-12-25  SIGOURE Benoit  <sigoure.benoit@lrde.epita.fr>

	This should have been done much sooner...
	change 'inherit' to 'inherits'
	* src/parser/bison/ugrammar.y: done.
	* src/parser/bison/utoken.l: done.

2006-12-25  SIGOURE Benoit  <sigoure.benoit@lrde.epita.fr>

	change email notification to kernel1@gostai.com
	* vcs/local.rb: done.

2006-12-25  Akim Demaille  <demaille@gostai.com>

	Factor handling of tags in the grammar
	* src/parser/bison/ugrammar.y (tag): New.

2006-12-25  Akim Demaille  <demaille@gostai.com>

	Factor the handling of flags
	I'd really appreciate if someone could add tests on the use
	of flags...
	* src/parser/bison/ugrammar.y (flags, flags.0.1): Remove.
	(flag, flags.0, flags.1): New.

2006-12-25  Akim Demaille  <demaille@gostai.com>

	Rule permutation
	* src/parser/bison/ugrammar.y: Highlight the similarity bw rules
	using flags.

2006-12-25  Akim Demaille  <demaille@gostai.com>

	Simplifications
	* src/uexpression.hh (UExpression::Type): Remove the EXPR_ prefix.
	Adjust all uses.
	(UExpression::UExpression): Remove the ctor that takes an ufloat*,
	since any it takes a copy.
	Use assert instead of claiming some belief in comments.

	* src/parser/bison/ugrammar.y (take): New.
	Use it to free leaking ufloats.
	There are many more, but the rest of the code must first take
	ufloats by value, not pointer.
	(flags.0.1): New.
	(flags): Use it.
	* src/uatcandidate.cc (trigger): Simplify the control flow logic.

2006-12-24  Akim Demaille  <demaille@gostai.com>

	Reduce code bloat in the parser
	The assembly flags are no longer needed on MIPS to compile
	the parser.  Maybe we can also leave -O2.
	* src/parser/bison/ugrammar.y (NEW_EXP, NEW_BIN, MEMCHECK): Remove
	all these macros, replaced by...
	(new_exp, new_bin, memcheck): these.
	(uparser): Rename as...
	(up): this.
	(TOK_UECHO): Rename as...
	(TOK_ECHO): this.
	Use string instead of token names when possible.
	* src/parser/bison/utoken.l: Adjust.
	* src/parser/uparser.hh, src/parser/uparser.cc (UFlexer):
	Remove, useless.

2006-12-24  SIGOURE Benoit  <sigoure.benoit@lrde.epita.fr>

	Revert former change.
	* src/uexpression.cc: const_cast strstr's return value. It is needed
	  on Windows/VC++ where strstr is overloaded: when one of its
	  arguments is const, both are const and the return value is also
	  const.

2006-12-24  SIGOURE Benoit  <sigoure.benoit@lrde.epita.fr>

	UASyncCommand is an UCommand.
	In my quest to remove evil old-style C casts from the code, I noticed
	that sometimes, an UASyncCommand* gets casted in an UCommand*. This is
	plain wrong since UASyncCommand doesn't inherit UCommand. Worse: the
	resulting UCommand* could be used to call getTag method and this
	method doesn't exist in UASyncCommand. Since only UCommand_AT and
	UCommand_WHENEVER use UASyncCommand and since they used to inherit
	both UCommand and UASyncCommand, I fixed this by making UASyncCommand
	inherit UCommand and by making UCommand_{WHENEVER,AT} inherit only
	UASyncCommand. Now it is safe to use an UASyncCommand in the context
	of an UCommand.

	* src/ucommand.hh: Don't include uasynccommand.hh.
	  (UCommand_AT, UCommand_WHENEVER): Move to...
	* src/uasynccommand.hh: Here.
	  (UASyncCommand): Inherit from UCommand.
	  (UCommand_AT, UCommand_WHENEVER): Inherit from UASyncCommand.

	* src/ucommand.cc,
	* src/uasynccommand.cc: Fix initialization lists accordingly.

	* src/uatcandidate.cc,
	* src/uvariablelist.cc,
	* src/parser/bison/ugrammar.y,
	* src/ufunction.cc,
	* src/uobject.cc,
	* src/uvariable.cc,
	* src/uvariablename.cc: Fix includes.
	* src/uexpression.cc: Ditto + remove formerly invalid (now useless)
	  casts.

	* src/ustring.cc: Remove useless casts.
	* src/uconnection.cc: Ditto + rewrite unsafe upward casts using
	  dynamic_cast and assert when dynamic_cast fails.

	* src/uvariablename.hh,
	* src/ughostconnection.cc: Aesthetic change.

2006-12-24  SIGOURE Benoit  <sigoure.benoit@lrde.epita.fr>

	More restyling.
	* src/ubinary.cc,
	* src/ucommand.cc,
	* src/ughostconnection.cc,
	* src/uqueue.cc,
	* src/ustring.cc,
	* src/usystem.cc,
	* src/uvalue.cc: Use static_cast where possible. static_cast is ugly
	  and makes the code harder to read, but it's safer and it's the price
	  to pay when you deal with unsafe C functions when you should be
	  using high level C++ abstractions.

2006-12-24  SIGOURE Benoit  <sigoure.benoit@lrde.epita.fr>

	Restyle.
	* src/Makefile.am,
	* src/uast.hh,
	* src/ucommand.hh,
	* src/uexpression.cc,
	* src/uvariable.cc,
	* src/ustring.hh: Remove trailing whitespaces.

	* src/ueventinstance.cc,
	* src/uasyncregister.cc,
	* src/uvalue.cc,
	* src/ueventcompound.cc,
	* src/uasynccommand.cc,
	* src/ueventmatch.cc: Use libport/cstdio.

	* src/uvar.cc: Remove unecessary parenthesis.

2006-12-23  Akim Demaille  <demaille@gostai.com>

	Update tests
	* src/uexpression.cc: Simplify error message.

2006-12-23  Akim Demaille  <demaille@gostai.com>

	More specific errors
	* src/uexpression.cc: For "load" and "exec".

2006-12-23  Akim Demaille  <demaille@gostai.com>

	More sendf
	* src/ucommand.cc: Use more sendf than send.

2006-12-23  Akim Demaille  <demaille@gostai.com>

	Fix multiple definitions
	* src/uast.hh (UAst::UAst): inline the implementation.

2006-12-23  Akim Demaille  <demaille@gostai.com>

	Simplify UCommand uses
	* src/ucommand.cc: Don't qualify when used by the definer.
	* src/uconnection.cc: Fix C++ -> C of strings.

2006-12-23  Akim Demaille  <demaille@gostai.com>

	Update UConnection::sendf
	* src/uconnection.hh, src/uconnection.cc (sendf): Take a string, not
	a char*.
	Add one for va_list.
	* src/ucommand.hh, src/ucommand.cc: Adjust.

2006-12-22  Akim Demaille  <demaille@gostai.com>

	Add location to UCommands
	* src/uast.hh: New.
	* src/Makefile.am: Adjust.
	* src/ucommand.hh (UCommand): Derive from UAst.
	Adjust all dependencies.

2006-12-22  Akim Demaille  <demaille@gostai.com>

	Update test framework
	* configure.ac: Adjust.

2006-12-22  Akim Demaille  <demaille@gostai.com>

	Store all the parsed file names
	* src/parser/uparser.hh, src/parser/uparser.cc (files, files_):
	New.
	(filename_): Now a pointer.
	* src/parser/bison/ugrammar.y: Let the locations' file names be
	const.

2006-12-22  Akim Demaille  <demaille@gostai.com>

	Coding style changes
	* src/ucommand.cc: here.
	(kind): New.
	Use it.

2006-12-22  Akim Demaille  <demaille@gostai.com>

	Less headers
	* src/userver.hh: Do not include ubinder.hh to lighten the
	dependencies.
	* src/ucommand.cc, src/uconnection.cc, src/uobj.cc,
	* src/uvariable.cc: do it.

2006-12-22  Akim Demaille  <demaille@gostai.com>

	Update tests
	* Makefile.am: Fix.

2006-12-22  Akim Demaille  <demaille@gostai.com>

	Missing include
	* src/uvariable.cc (ubinary.hh): Include it.

2006-12-22  Akim Demaille  <demaille@gostai.com>

	Prepare for new tests/
	This checkin probably does not work, but is needed to serialize
	complex svn directory changes.
	* tests: Remove.
	Will be replaced by an svn:externals onto urbivalid.
	* configure.ac: tests/ is now a package, not a simple subdir.

2006-12-22  Akim Demaille  <demaille@gostai.com>

	Less includes in headers
	* src/uobj.hh, src/ucommand.hh: Remove several includes.
	* src/parser/bison/ugrammar.y, src/ucommand.cc, src/uconnection.cc,
	* src/uexpression.cc, src/uobj.cc, src/uvalue.cc:
	Add the missing includes.
	Rename iterators.
	Formatting changes.

2006-12-22  Akim Demaille  <demaille@gostai.com>

	Simplifications
	* src/ucommand.hh: Make private most attributes.
	(copybase): Return the modified argument to please the call sites.
	The previous return value was *never* used.
	(nbval): Remove, unused.
	* src/ucommand.cc: Adjust.

2006-12-22  Akim Demaille  <demaille@gostai.com>

	Let variables be variables
	not attributes...
	* src/ucommand.hh, src/ucommand.cc (tmpeval): Remove.
	(v): New local variable in several places.
	Also, factor common code.

2006-12-22  Akim Demaille  <demaille@gostai.com>

	Minor changes
	* src/ucommand.cc, src/uconnection.cc, src/uconnection.hh: here.

2006-12-22  Akim Demaille  <demaille@gostai.com>

	Restyle
	* src/ucommand.cc: here.

2006-12-22  Akim Demaille  <demaille@gostai.com>

	Refactor
	* src/ucommand.cc: A lot of simple by very effective
	simplifications.
	Some are really absurd, reading the patch is encouraged if
	you need a laugh.

2006-12-22  SIGOURE Benoit  <sigoure.benoit@lrde.epita.fr>

	Add some workarounds for bug #114.
	* src/parser/bison/ugrammar.y: Work around the fact that a
	  taggedcommand can be a command, a command can be an instruction, and
	  instruction can be empty (and a NULL pointer). Some NULL pointers
	  in the AST happen to be fatal for the kernel. Report a parse error
	  for those.

2006-12-22  SIGOURE Benoit  <sigoure.benoit@lrde.epita.fr>

	Remove an unsafe cast.
	* src/parser/bison/ugrammar.y: Remove an unsafe cast from UCommand* to
	  UCommand_TREE*. Use dynamic_cast instead.

2006-12-22  SIGOURE Benoit  <sigoure.benoit@lrde.epita.fr>

	Formatting changes.
	* src/parser/bison/ugrammar.y: Clean coding-style. Remove useless C
	 casts excepted where they are necessary to pick up an overload (in
	 this case: Use static_cast instead).

2006-12-22  SIGOURE Benoit  <sigoure.benoit@lrde.epita.fr>

	Leak less memory when adding an alias.
	* src/userver.cc (UServer::addAlias): Leak only a string (char*, not
	  std::string) instead of leaking that string plus an UString.

2006-12-22  SIGOURE Benoit  <sigoure.benoit@lrde.epita.fr>

	Fix initialization order and code cleanup.
	* src/userver.cc (ctor): Fix initialization order.
	  Some code cleanup (including using ++iterator instead of iterator++
	  where possible).

2006-12-22  SIGOURE Benoit  <sigoure.benoit@lrde.epita.fr>

	Fix includes.
	* src/ucommand.hh: Move cstdarg to.
	* src/ucommand.cc: ... Here.
	* src/userver.hh: Include cstdarg.

2006-12-22  Akim Demaille  <demaille@gostai.com>

	Clean up
	* src/ucommand.cc (debug, DEBUG_ATTR, to_string): New.
	(nodeType_foreach, nodeType_for, nodeType_loopn): Merge into...
	(nodetype): this.
	Extend for WHILE.
	Use them all.
	Remove useless parens.
	Rename iterators.
	Shorten scopes.

2006-12-22  Akim Demaille  <demaille@gostai.com>

	Clean up
	* src/ubinder.hh, src/ubinder.cc: Here.
	Use simple iterator names.

2006-12-22  Akim Demaille  <demaille@gostai.com>

	debug (va_list)
	* src/userver.hh, src/userver.cc (debug): One more version,
	taking a va_list.

2006-12-21  SIGOURE Benoit  <sigoure.benoit@lrde.epita.fr>

	Add a dirty workaround for bug #113.
	* src/uconnection.cc (UConnection::received): Here.

2006-12-21  Akim Demaille  <demaille@gostai.com>

	buffer_t
	* src/ucommand.cc (buffer_t): New.
	Use it.
	(tmpbuffer): Rename as...
	(buf): this.
	Let's keep the names short.
	* src/ucommand.hh (MAXSIZE_TMPMESSAGE): Remove.
	Let's keep the headers simple.

2006-12-21  SIGOURE Benoit  <sigoure.benoit@lrde.epita.fr>

	Fix CLEANFILES.
	* Makefile.am,
	* src/Makefile.am (CLEANFILES): Add vc80.pdb (VC++ puts the equivalent
	  of the debug stuff generated by -g in this file).

2006-12-20  Jean-Christophe Baillie  <baillie@gostai.com>

	urbivalid-up.

2006-12-20  Jean-Christophe Baillie  <baillie@gostai.com>

	fix small bug in speed:0 modified assignment.
	* src/ucommand.cc: fix behavior. No more 0=0.0001 ugly stuff.

2006-12-20  Jean-Christophe Baillie  <baillie@gostai.com>

	Fix ticket [111].
	fix synchronous assignment problem with add mode.
	* src/ucommand.cc: use previous value as startvalue to insure that it
	will remain unchanged between several assignments during the same
	cycle.

2006-12-20  Jean-Christophe Baillie  <baillie@gostai.com>

	formatting change
	* src/ucommand.cc: done.

2006-12-20  SIGOURE Benoit  <sigoure.benoit@lrde.epita.fr>

	Use libport/cstdio.
	* src/ucommand.cc,
	* src/uconnection.cc,
	* src/uexpression.cc,
	* src/uobj.cc,
	* src/uobject.cc,
	* src/userver.cc,
	* src/usystem.cc,
	* src/uvariable.cc,
	* src/uvariablename.cc: Here.

2006-12-20  SIGOURE Benoit  <sigoure.benoit@lrde.epita.fr>

	Fix include.
	* src/uvalue.hh: Fix typo.

2006-12-20  SIGOURE Benoit  <sigoure.benoit@lrde.epita.fr>

	Add missing include.
	* src/uvalue.hh: include ref-pt.hh from libport.

2006-12-20  Akim Demaille  <demaille@gostai.com>

	Include cstdarg
	* src/uconnection.cc: here.

2006-12-19  Akim Demaille  <demaille@gostai.com>

	UConnection::sendf
	* src/uconnection.hh, src/uconnection.cc (UConnection::sendf): New.
	* src/ucommand.cc, src/userver.cc, src/uvariablename.cc:
	perl -0 -pi -e 's/char (\w+)\[([^\]]+)\];
	\s*snprintf\s*\(\1,\s*\2,\s* (.*?)\);
	(\s*connection->send)\(\1,\s*(.*?)\);/$4f ($5, $3);/gms' src/*c
	Plus fixes by hand when it matched too well.

2006-12-19  Akim Demaille  <demaille@gostai.com>

	Simplifications
	* src/userver.cc: Use C++ like ctors.
	Someone will have to clean the warnings.
	And maybe continue to improve this ctor.
	Also, use simple iterator variable names (e.g., i).

2006-12-19  Akim Demaille  <demaille@gostai.com>

	Use an impossible name for removeFunction
	* src/userver.cc (UServer::UServer): here.

2006-12-19  Akim Demaille  <demaille@gostai.com>

	Put back the old definition of FREEMEM
	* src/utypes.hh: here.
	The test timed out on Windows.

2006-12-19  Akim Demaille  <demaille@gostai.com>

	Restore the newest definition of FREEMEM
	* src/utypes.hh: Here.
	Up till now we had 13/22 errors on Windows.  I suspect we
	still do after this patch.  Then we'll have to study the uses
	of ADDMEM, that will be the only remaining culprit.

2006-12-19  Akim Demaille  <demaille@gostai.com>

	Functions own their name
	* src/ufunction.cc, src/ufunction.hh (funname): Now an UString.
	Private.
	* src/ucommand.cc, src/userver.cc: Adjust.

2006-12-19  Akim Demaille  <demaille@gostai.com>

	Formatting and parens changes
	* src/ufunction.hh, src/userver.cc: here.

2006-12-19  Akim Demaille  <demaille@gostai.com>

	Restore the newest LIBERATE/ADDOBJ/FREEOBJ
	* src/utypes.hh: here.
	The problem (early failures on Aibo and Windows) is probably
	with the definition of ADDMEM and FREEMEM, not these.

2006-12-19  Akim Demaille  <demaille@gostai.com>

	Remove old GCC 2 hacks
	* src/ucommand.cc, src/uvalue.cc: here.

2006-12-19  Akim Demaille  <demaille@gostai.com>

	Formatting changes
	* src/uqueue.cc: here.

2006-12-19  Akim Demaille  <demaille@gostai.com>

	Use libport/ref-pt.hh
	* src/fwd.hh: Complete.
	* src/parser/bison/ugrammar.y: Adjust.
	* src/ucallid.cc,
	* src/ucallid.hh,
	* src/ucommand.cc,
	* src/ucommand.hh,
	* src/uconnection.cc,
	* src/ueventcompound.hh,
	* src/uexpression.cc,
	* src/unamedparameters.cc,
	* src/uobj.cc,
	* src/uobject.cc,
	* src/userver.cc,
	* src/utypes.hh,
	* src/uvalue.cc,
	* src/uvalue.hh,
	* src/uvariable.cc,
	* src/uvariablelist.cc:
	Ditto.
	Remove includes from the hh files, sort those in cc files.

2006-12-19  Akim Demaille  <demaille@gostai.com>

	Restore old ADDMEM macros
	* src/utypes.hh: here.

2006-12-19  Akim Demaille  <demaille@gostai.com>

	ucomplaints.*
	* src/ucomplaints.cc, src/ucomplaints.hh: New.
	* src/ucommand.cc, src/uconnection.cc, src/uconnection.hh,
	* src/utypes.hh, src/Makefile.am: Adjust.

2006-12-19  SIGOURE Benoit  <sigoure.benoit@lrde.epita.fr>

	Code clean-up.
	* src/ucommand.cc: Remove useless casts. Replace unsafe casts by
	  dynamic_cast.

2006-12-19  Akim Demaille  <demaille@gostai.com>

	Don't define tmpbuffer globally
	* src/ucommand.hh, src/ucommand.cc: Define it where used.
	* src/uvariablename.cc: Adjust.

2006-12-19  Akim Demaille  <demaille@gostai.com>

	Update uobject

2006-12-19  Akim Demaille  <demaille@gostai.com>

	Shorten scopes
	* src/ucommand.cc (UCommand_ASSIGN_VALUE::execute): here.

2006-12-19  SIGOURE Benoit  <sigoure.benoit@lrde.epita.fr>

	Don't fail if valgrind was requested but can't be found.
	* tests/check-file: .

2006-12-19  Akim Demaille  <demaille@gostai.com>

	Warn about memory instead of corruptions
	* src/uconnection.cc (received): Use a more appropriate warning here.

2006-12-19  SIGOURE Benoit  <sigoure.benoit@lrde.epita.fr>

	Fix test suite.
	* tests/check-file: Add missing `eval's.

2006-12-19  Akim Demaille  <demaille@gostai.com>

	Remove THESERVER
	* src/network/bsdnet/connection.cc,
	* src/network/bsdnet/network.cc: Use ::urbiserver.

2006-12-19  SIGOURE Benoit  <sigoure.benoit@lrde.epita.fr>

	Add support for Valgrind.
	* Makefile.am (maintainer-check, valgrind-check): New.
	* tests/check-file: Run valgrind if USE_VALGRIND or WITH_VALGRIND is a
	  non empty environment variable.

2006-12-19  Akim Demaille  <demaille@gostai.com>

	Adjust to libport::hash_map_type
	* src/utypes.hh: here.

2006-12-19  Akim Demaille  <demaille@gostai.com>

	Remove Wno-effc++
	* configure.ac: here.

2006-12-19  Jean-Christophe Baillie  <baillie@gostai.com>

	update uobject externals

2006-12-19  Jean-Christophe Baillie  <baillie@gostai.com>

	strMorph(s) will morph the UCommand into the command written
	in s, using 'exec' as an intermediary to handle s.

	code factoring
	* src/ucommand.cc: use strMorph to factor string->command code.

2006-12-19  Jean-Christophe Baillie  <baillie@gostai.com>

	Support for kernel system messages has been added through the USystem
	class that uobjects can inherit. This USystem class is a generic proxy
	to kernel informatio and kernel messages, only usable in pluggin mode.

	Read the documentation in usystem.hh for application on the
	NEW_CHANNEL kernel message channel and usage in UCommand_NEW to catch
	failed 'new' attempts (modif added for mefyl).

	Add support for kernel system messages with USystem, application to
	* src/Makefile.am: add usystem to the build process.
	* src/fwd.hh: declare USystem.
	* src/ucommand.cc: add support for NEW_CHANNEL messages and add
	factoring code with 'strMorph'.
	* src/ucommand.hh: add strMoprh and sysCall flag.
	* src/userver.cc: init 'systemObjects', vector of registered USystem
	objects lists. The vector index is the message channel.
	* src/userver.hh: add systemObjects.
	* src/usystem.cc: New.

2006-12-15  SIGOURE Benoit  <sigoure.benoit@lrde.epita.fr>

	Remove extra qualification.
	* src/uexpression.hh (eval_EXPR_FUNCTION): Don't declare with the
	 'UExpression::' qualification because it chokes on g++ 4.1.

2006-12-15  Akim Demaille  <demaille@gostai.com>

	eval_EXPR_FUNCTION
	* src/uexpression.hh, src/uexpression.cc (eval): Extract
	the handling of EXPR_FUNCTIONs to...
	(eval_EXPR_FUNCTION): here.
	No other changes (in spite of what the diff may look like).

2006-12-15  Akim Demaille  <demaille@gostai.com>

	EVAL_EXPR_BIN_BOOLEAN
	* src/uexpression.cc: New.
	Use it

2006-12-15  Akim Demaille  <demaille@gostai.com>

	More scope reduction
	* src/uexpression.cc: Here.

2006-12-15  Akim Demaille  <demaille@gostai.com>

	Shorten scopes
	* src/uexpression.cc: Here.

2006-12-14  Akim Demaille  <demaille@gostai.com>

	Shorten scopes
	* src/uexpression.cc: here.

2006-12-14  Akim Demaille  <demaille@gostai.com>

	Shorten scopes
	* src/uexpression.cc: here.

2006-12-14  Akim Demaille  <demaille@gostai.com>

	reuse name from UBlendType
	* src/uexpression.cc: here.
	* src/ucommand.cc: Formatting changes.

2006-12-14  Akim Demaille  <demaille@gostai.com>

	Put UCommandType in UCommand
	* src/utypes.hh (UCommandType): Rename as...
	* src/ucommand.hh (UCommand::Type): this.
	Adjust all callers.

2006-12-14  Akim Demaille  <demaille@gostai.com>

	Shorten scopes
	* src/uexpression.cc: here.

2006-12-14  Akim Demaille  <demaille@gostai.com>

	Shorten scopes
	* src/uexpression.cc: here.

2006-12-14  Akim Demaille  <demaille@gostai.com>

	Factor binaries
	* src/uexpression.cc: here.

2006-12-14  Akim Demaille  <demaille@gostai.com>

	Do not allow string order-comparison
	* src/uexpression.cc: Here.

2006-12-14  Akim Demaille  <demaille@gostai.com>

	Upgrade ENSURE_COMPARISON
	* src/uexpression.cc (ENSURE_COMPARISON): Be given e1 and e2.
	Adjust callers.

2006-12-14  Akim Demaille  <demaille@gostai.com>

	EVAL_EXPR_COMPARISON
	* src/uexpression.cc: New.
	Use it.
	Shorten scopes.

2006-12-14  Akim Demaille  <demaille@gostai.com>

	eval_EXPR_VARIABLE
	* src/uexpression.hh, src/uexpression.cc (eval_EXPR_VARIABLE): New.
	(eval): Extracted from here.
	(devicename, methodname): Remove, unused.
	(errSize): Remove, used, but useless.
	(errorString): Use a tighter scope.

2006-12-14  Akim Demaille  <demaille@gostai.com>

	Shrink the scope of ret
	* src/uexpression.cc: here.

2006-12-14  Akim Demaille  <demaille@gostai.com>

	Add braces
	* src/uexpression.cc: in this monster.

2006-12-14  Akim Demaille  <demaille@gostai.com>

	Formatting changes
	* src/parser/bison/ugrammar.y: here.

2006-12-14  Akim Demaille  <demaille@gostai.com>

	windows.hh
	* src/console.cc: Adjust.

2006-12-14  Akim Demaille  <demaille@gostai.com>

	Clean UExpressions
	* src/utypes.hh (UExpressionType): Move to...
	* src/uexpression.hh, src/uexpression.cc (UExpression::Type): Here.
	Adjust all dependencies.

2006-12-14  Akim Demaille  <demaille@gostai.com>

	Formatting changes
	* src/ucommandqueue.cc: here.

2006-12-14  Akim Demaille  <demaille@gostai.com>

	Update uobject

2006-12-14  Akim Demaille  <demaille@gostai.com>

	Include cassert
	* src/parser/uparser.cc: here.

2006-12-14  Akim Demaille  <demaille@gostai.com>

	Fix location tracking
	* src/parser/uparser.cc, src/parser/uparser.hh (UParser::loc_):
	New.
	* src/parser/bison/ugrammar.y: Use it.
	Formatting changes.
	Remove useles includes.
	* tests/Makefile.am: One less expected failure.

2006-12-14  Akim Demaille  <demaille@gostai.com>

	Match EOF one by one
	* src/parser/bison/utoken.l: To avoid counting two eol on \n\r for
	instance.

2006-12-14  Akim Demaille  <demaille@gostai.com>

	Update uobject
	* src/Makefile.am: Adjust.
	* src/utypes.hh: Include utypes-common.hh.
	Import UBlendType definitions.
	* src/uvariable.hh: UBlend -> UBlendType.
	* src/uvar.cc: Remove what is done elsewhere.

2006-12-14  Akim Demaille  <demaille@gostai.com>

	Don't declare static const int in declarations
	* src/network/bsdnet/connection.hh: Use enums.

2006-12-14  Akim Demaille  <demaille@gostai.com>

	Remove version.hh.in
	* src/version.hh.in: Remove.
	We use the one in build-aux.

2006-12-13  Akim Demaille  <demaille@gostai.com>

	Report file names in parse errors
	* src/parser/uparser.cc, src/parser/uparser.hh (filename_): New.
	* src/parser/bison/ugrammar.y: Use it to initialize @$.
	* tests/check-file: Normalize the path of included files
	to avoid difference due to builddir, srcdir etc.

2006-12-13  Akim Demaille  <demaille@gostai.com>

	Nuke a few useless includes
	I have a small computer, and I'm tired of wasted cycles.
	* src/fwd.hh: Complete and sort.
	* src/parser/bison/ugrammar.y, src/ucommand.cc, src/uconnection.hh,
	* src/ueventhandler.cc, src/uexpression.cc, src/ughostconnection.cc,
	* src/uobj.cc, src/userver.cc, src/userver.hh:
	Remove a few includes from userver.hh, since it's included by
	virtually all the files.
	Adjust the missing dependencies in *.cc files.

2006-12-13  Akim Demaille  <demaille@gostai.com>

	Minor parser cleanups
	* src/parser/uparser.cc, src/parser/uparser.hh (parser_type): New.
	Use it.
	(uflexer_): Rename as...
	(scanner_): this.
	(scan): Remove.
	* src/parser/bison/ugrammar.y: Adjust: directly use the UParser's
	scanner.

2006-12-13  Akim Demaille  <demaille@gostai.com>

	More %printer
	* src/parser/bison/ugrammar.y: For <val>.

2006-12-13  Akim Demaille  <demaille@gostai.com>

	More concrete tokens
	* src/parser/bison/ugrammar.y: here.

2006-12-13  Akim Demaille  <demaille@gostai.com>

	Add tests for load
	* src/console.cc: Support URBI_PATH.
	* src/userver.cc (loadFile): Reduce scopes.
	* tests/Makefile.am (TEST_ENVIRONMENT): New.
	* tests/check-file: Also accept XXXXXXX "prompts".
	Pass URBI_PATH to find files to load.

2006-12-12  Akim Demaille  <demaille@gostai.com>

	Remove UCommand_LOAD
	* src/ucommand.cc, src/ucommand.hh: It has been obsoleted by the
	previous patch.

2006-12-12  Akim Demaille  <demaille@gostai.com>

	Merge load into exec
	* src/uexpression.cc: Merge the handling of load into that of exec.

2006-12-12  Akim Demaille  <demaille@gostai.com>

	UServer::path
	* src/userver.cc, src/userver.hh (path_type, path, find_file):
	New.
	(loadFile): No longer pure virtual, provide an effective default
	version.
	* src/console.cc (loadFile): Remove, this version is now in the
	kernel.

2006-12-12  Akim Demaille  <demaille@gostai.com>

	include fstream
	* src/parser/uparser.cc: here.

2006-12-12  Akim Demaille  <demaille@gostai.com>

	Add file parsing
	* src/parser/uparser.cc, src/parser/uparser.hh (parse_): New.
	(process): Use it.
	Add an overloaded version meant to parse file, not a loaded buffer.

2006-12-12  Akim Demaille  <demaille@gostai.com>

	UParsers know their UConnection
	* src/parser/uparser.cc, src/parser/uparser.hh (UParser::connection):
	New.
	(UParser::UParser, UParser::process): Adjust.
	* src/ucommand.cc, src/uexpression.cc, src/userver.cc: Adjust.
	* src/uconnection.cc, src/uconnection.hh: Pass the connection
	to the parser ctor.

2006-12-12  Akim Demaille  <demaille@gostai.com>

	Formatting changes
	* src/ucommand.hh, src/userver.cc: here.

2006-12-12  Akim Demaille  <demaille@gostai.com>

	White space changes
	* src/ucommand.cc: here.

2006-12-12  Akim Demaille  <demaille@gostai.com>

	UDEBUG_EXPR
	* src/uexpression.cc: New.
	(UExpression::print): Use it.
	Should be used more widely.

2006-12-12  Akim Demaille  <demaille@gostai.com>

	One parser per connection
	* src/userver.cc, src/userver.hh: No longer aggregate a parser.
	* src/uconnection.cc, src/uconnection.hh (parser_, parser): New.
	(lastloc): Move to...
	* src/parser/uparser.hh: here.
	* src/parser/bison/ugrammar.y: Adjust.
	* src/ucommand.cc, src/uexpression.cc: Adjust to find the connection's
	parser, not the server's.

2006-12-12  Akim Demaille  <demaille@gostai.com>

	Add printers for strings in the parser
	* src/ustring.hh (operator<< (ostream, UString)): New.
	* src/parser/bison/ugrammar.y: Add %printer for UString value.

2006-12-12  Akim Demaille  <demaille@gostai.com>

	Formatting changes
	* src/uconnection.cc: here.

2006-12-12  Akim Demaille  <demaille@gostai.com>

	Return access to members by reference, not pointers
	* src/uconnection.hh (recvQueue): Return a reference, to make
	it clear the ownership is not given away.
	* src/console.cc, src/userver.cc: Adjust.

2006-12-12  Akim Demaille  <demaille@gostai.com>

	Fix the previous checkin
	* src/uconnection.cc: Propagate the fact that queues are no
	longer pointers.
	* src/uvalue.cc: Ditto.

2006-12-12  Akim Demaille  <demaille@gostai.com>

	Aggregate UQueues in UConnection
	* src/uconnection.cc, src/uconnection.hh: Here.
	Adjust ctor and dtor.

2006-12-12  Akim Demaille  <demaille@gostai.com>

	message for warnings
	* src/uconnection.cc (error_message): Rename as...
	(message): this.
	(message): New overloaded version for warnings.
	(UConnection::warning): Use it.

2006-12-12  Akim Demaille  <demaille@gostai.com>

	error_message
	* src/uconnection.cc (error_message): New.
	Handle UERROR_MEMORY_WARNING.
	(UConnection::error): Use it, it was extracted from here.
	Simplify.

2006-12-12  Akim Demaille  <demaille@gostai.com>

	Formatting changes
	* src/uconnection.cc, src/uobject.cc: Here.

2006-12-12  Razik Yousfi  <yousfi@gostai.com>

	Remove useless attributes.
	* src/uvariablename.hh: Remove useless attributes.
	* src/uvariablename.cc: Use local variables.

2006-12-12  Akim Demaille  <demaille@gostai.com>

	Don't be afraid to pass static strings to send
	* src/uexpression.cc: here, instead of first saving them
	in errorString.
	Remove one definition of errorString that is now useless.

2006-12-12  Akim Demaille  <demaille@gostai.com>

	Formatting changes
	* src/uexpression.cc: Also, reduce some scopes.

2006-12-12  Akim Demaille  <demaille@gostai.com>

	Remove unused attribute
	* src/ucommand.hh (hmi): Remove.

2006-12-12  Akim Demaille  <demaille@gostai.com>

	Simplify the logic of UCommand_LOAD::execute
	* src/ucommand.cc: here.

2006-12-12  Akim Demaille  <demaille@gostai.com>

	UParser::*_type
	* src/parser/uparser.hh (token_type, semantic_type)
	(location_type): New.
	Use them.

2006-12-12  Akim Demaille  <demaille@gostai.com>

	Prefix (some of) the tokens
	The token "in" was mapped to IN which is used somewhere on
	Windows.  Rather than fighting against this, use names that
	are less dangerous by prefixing then with TOK_.
	More should be needed, but at least that fixes the portability
	issue for now.
	* src/parser/bison/ugrammar.y: here.
	Use concrete names rather than abstract token names.
	More propagation is needed.
	* src/parser/bison/utoken.l: Adjust.

2006-12-12  Akim Demaille  <demaille@gostai.com>

	Simplify some piece of crap
	I thought I had seen it all checking student code at EPITA...
	* src/uvariablename.cc, src/uvariablename.hh (hmi2): Don't
	make it a class member, since it's only used as a local variable.
	(getVariable): Simplify.

2006-12-12  Akim Demaille  <demaille@gostai.com>

	Simplify scanGroups
	* src/ucommand.cc: here, using variable aliases.
	It should be noted that the test suite does not seem to
	exercise this part.  Someone should write some tests for it.
	* src/uvariablename.cc: Reduce variable scope.

2006-12-12  Akim Demaille  <demaille@gostai.com>

	Sort tokens
	* src/parser/bison/utoken.l, src/parser/bison/ugrammar.y:
	Sort tokens.

2006-12-12  Akim Demaille  <demaille@gostai.com>

	UParser::result
	* src/parser/uparser.cc, src/parser/uparser.hh: Remove, unused.
	(IN): Remove this #undef coming out of the blue.

2006-12-12  Akim Demaille  <demaille@gostai.com>

	UParser::errorMessage
	* src/parser/uparser.cc, src/parser/uparser.hh,
	* src/ucommand.cc, src/uconnection.cc,
	* src/uconnection.hh, src/uexpression.cc:
	(errorMessage): Move to...
	(UParser::errorMessage): here.
	(UParser::process): Simplify.
	Don't use new when there is no reason to.
	Remove initialization perfomed both by process and its callers.
	Using "private" might help in the future...
	Introduce variable shortcuts to improve the readability.

2006-12-08  Razik Yousfi  <yousfi@gostai.com>

	Remove dead code.
	* src/uasynccommand.hh: Remove dead code.
	* src/uasyncregister.hh: Idem.

2006-12-07  SIGOURE Benoit  <sigoure.benoit@lrde.epita.fr>

	Only MS VC++ doesn't have snprintf.
	But MinGW has it.
	* src/ucommand.cc: Fix accordingly.

2006-12-07  SIGOURE Benoit  <sigoure.benoit@lrde.epita.fr>

	snprintf doesn't seem to exist on Win32.
	* src/ucommand.cc: But there is a _snprintf... so use it instead.

2006-12-07  SIGOURE Benoit  <sigoure.benoit@lrde.epita.fr>

	Fixes for Windows.
	* src/network/bsdnet/connection.cc: Use libport's windows.h.
	* src/console.cc: Ditto.
	* src/network/bsdnet/connection.hh: Aesthetic change.
	* src/network/bsdnet/network.hh: Use libport's network.h.
	* src/network/bsdnet/network.cc: Fix includes.
	* src/uconnection.cc: Fix initialization order.

2006-12-07  Razik Yousfi  <yousfi@gostai.com>

	Use ucopy in copy methods.
	* src/uexpression.hh: Add new constructor.
	* src/uexpression.cc,
	* src/uvalue.cc,
	* src/uvariablelist.cc: Use ucopy.
	* vcs/local.rb: Add yousfi@gostai.com.

2006-12-05  Akim Demaille  <demaille@gostai.com>

	Some cleanup
	This code is truly depressing, as soon as one wants to improve
	something, the impedance is so high that everything either falls
	apart, or require immediate care.  Believe it or not, I was
	working on error messages from the parser!
	* src/ucommand.cc, src/ucommand.hh, src/uconnection.cc,
	* src/uexpression.cc, src/ughostconnection.hh: Several
	changes I no longer feel like documenting, which is bad.
	Just as the code.

2006-12-05  Akim Demaille  <demaille@gostai.com>

	uvar-common.cc
	* src/uvar.cc: Remove the code now in uvar-common.cc.

2006-12-05  Akim Demaille  <demaille@gostai.com>

	Clean the scanner
	Now the scanner is tracking location accurately when
	there are C comments.
	* src/parser/bison/utoken.l (SET_VALP_STR, RETURN_STR_TOKEN)
	(RETURN_VAL_TOKEN, RETURN_NUM, RETURN_FLAG, RETURN_FLAGTIME)
	(RETURN_TIMEVALUE): New.
	Use them to factor and improve the code.
	(SC_C_COMMENT): New, use it to handle C comments.
	(EOL, BLANKS): New abbrev, use them.
	Put quotes around patterns, to improve readability and
	pretty-printing.
	As usual, remove useless braces and parens.

2006-12-05  Akim Demaille  <demaille@gostai.com>

	UVar::invariant
	* src/uvar.cc: Implement it, and use it.

2006-12-05  Akim Demaille  <demaille@gostai.com>

	Formatting
	* src/uvalue.cc: here.
	And use case instead of if.

2006-12-05  Akim Demaille  <demaille@gostai.com>

	Kill more useless parens
	* src/console.cc,
	* src/ubinder.cc,
	* src/ucommand.cc,
	* src/ufunction.cc,
	* src/uobject.cc,
	* src/uqueue.cc,
	* src/ustring.cc,
	* src/ustring.hh,
	* src/uvalue.cc,
	* src/uvariable.cc: Remove useless parens.

2006-12-05  Akim Demaille  <demaille@gostai.com>

	update externals
	* Makefile.am (ACLOCAL_AMFLAGS, SVN_EXTERNALS): Add sdk.

2006-12-05  Akim Demaille  <demaille@gostai.com>

	Simplify UBinder
	* src/ubinder.hh, src/ubinder.cc: Use C++ style ctors.
	(id): A UString, not a pointer.
	(monitors_type): New, use it.
	Change almost all signatures to pass const UString& instead of
	UString*.

2006-12-05  Akim Demaille  <demaille@gostai.com>

	Formatting changes
	* src/parser/bison/ugrammar.y: here.

2006-12-05  Akim Demaille  <demaille@gostai.com>

	Fix LIBERATE
	* src/utypes.hh: Restore the original test.

2006-12-05  Akim Demaille  <demaille@gostai.com>

	Fix deep_clear issues
	* src/ucallid.cc: Swap mem initializers to silent a warning.
	* src/ueventcompound.cc, src/ueventhandler.cc: Fix/clean the
	uses of deep_clear.

2006-12-05  Akim Demaille  <demaille@gostai.com>

	use libport::deep_clear
	* src/ubinder.cc, src/ubinder.hh, src/ucommand.cc,
	* src/uconnection.cc, src/ueventcompound.cc, src/ueventhandler.cc,
	* src/ueventinstance.cc, src/ueventmatch.cc, src/uobj.cc,
	* src/uobject.cc, src/userver.cc:
	here.
	And run restyle.

2006-12-05  Akim Demaille  <demaille@gostai.com>

	Formatting changes
	* src/uatcandidate.cc: here.
	Shorten scopes.

2006-12-05  Akim Demaille  <demaille@gostai.com>

	Clean UCallid
	* src/ucallid.hh, src/ucallid.cc (fun_id, self_id): Be real
	UString instead of pointers.
	(stack, fun_id, self_id, root): Private.
	Formatting changes.
	Use libport::deep_clear.
	Modernize ctor.

2006-12-05  Akim Demaille  <demaille@gostai.com>

	Formatting changes
	* src/ucommand.cc: Here.

2006-12-05  Akim Demaille  <demaille@gostai.com>

	Formatting changes
	* src/utypes.hh: Make it cuter and more factored.

2006-12-05  Akim Demaille  <demaille@gostai.com>

	Cleanup UStrings
	A *lot* more is needed.  For instance it is still unclear
	whether str_ can be equal to 0 or not.
	* src/ustring.hh, src/ustring.cc: Add const where appropriate.
	Add more construtors, including from std::string and copy ctor.
	Simplify the code.
	(unArmor, fastArmor): Rename as...
	(un_armor, fast_armor): these.
	Declare the private functions are private.
	* src/parser/bison/utoken.l: Adjust.

2006-12-05  Akim Demaille  <demaille@gostai.com>

	Fix distcheck for Windows
	* src/parser/bison/bison.mk: Remove the unexpected back up copy.

2006-12-05  Akim Demaille  <demaille@gostai.com>

	Simplifications
	* src/uatcandidate.cc,
	* src/ucommand.cc,
	* src/uexpression.cc,
	* src/ufunction.hh,
	* src/userver.cc,
	* src/utypes.hh,
	* src/uvariablelist.cc,
	* src/uvariablename.cc:
	Formatting changes.
	No need to cast 0, it has all the pointer types.

2006-12-05  Akim Demaille  <demaille@gostai.com>

	ucopy.hh, formatting changes.
	* src/ucopy.hh: New.
	* src/Makefile.am: Adjust.
	* src/ucommand.cc, src/uvariablename.cc: Ditto.

	* src/uatcandidate.cc, src/ucommand.hh, src/uconnection.cc,
	* src/uexpression.cc, src/ufunction.hh, src/unamedparameters.cc,
	* src/unamedparameters.hh, src/uobject.cc, src/uqueue.cc:
	Formatting changes.

	* src/uobject.cc: Fix a warning by not naming useless arguments.

2006-11-28  Matthieu Nottale  <nottale@gostai.com>

	uobject up

2006-11-27  SIGOURE Benoit  <sigoure.benoit@lrde.epita.fr>

	Fixes for win32/MSVC++.
	* src/network/bsdnet/network.hh,
	* src/network/bsdnet/network.cc,
	* src/network/bsdnet/connection.cc: Include config.h. Define
	  _WIN32_WINNT before including winsock2.h.

	* src/parser/bison/bison.mk: Fix the output generated by flex: Do not
	  include unistd.h if WIN32 is defined. This requires to include
	  config.h but we can't do it from utoken.l since config.h must be
	  included before we attempt to include unistd.h and this occurs
	  at the very beginning of the file, where we don't have control.

2006-11-27  Jean-Christophe Baillie  <baillie@gostai.com>

	fix ticket #77
	* src/ucommand.cc: add missing event deletion in UCommand_EMIT
	destructor + code refactoring.
	* src/ucommand.hh: add removeEvent method.
	* src/utypes.hh: nothing.

2006-11-25  Matthieu Nottale  <nottale@gostai.com>

	Bugfix <TITLE> uobject up
	* src/ucommand.cc: Fix a bug in ucommand_assign::execute.
	* src/uobject.cc: Implement new "cast" overload to const char *.

2006-11-24  SIGOURE Benoit  <sigoure.benoit@lrde.epita.fr>

	Fix CLEANFILES.
	* tests/Makefile.am: Use '+=' because it's already initialized.

2006-11-24  SIGOURE Benoit  <sigoure.benoit@lrde.epita.fr>

	Fix distcheck.
	* Makefile.am (dist-hook): New: remove remaining .svn files.
	* tests/Makefile.am (check-TESTS): Fix the case where srcdir ==
	  buildir.
	  (EXTRA_DIST, CLEANFILES): New.

2006-11-24  SIGOURE Benoit  <sigoure.benoit@lrde.epita.fr>

	List the tests that fail in XFAIL_TESTS.
	* tests/Makefile.am: Here.

2006-11-23  SIGOURE Benoit  <sigoure.benoit@lrde.epita.fr>

	Fix bug #84.
	* src/parser/bison/ugrammar.y: Raise parse errors in cases where the
	  then-part of an if-else or the at-part of an at-onleave is empty.
	  eg: if (true) else whatever;
	      at (true) onleave whatever;
	* vcs/local.rb: Add myself.

2006-11-23  Matthieu Nottale  <nottale@gostai.com>

	Fix timeout command behavior.
	* src/ucommand.cc: Fix timeout command morphing: command can last less than timeout.

2006-11-23  Matthieu Nottale  <nottale@gostai.com>

	Fix incorrect bin header conversion
	* src/uvalue.cc: Fix empty stream check.

2006-11-23  Matthieu Nottale  <nottale@gostai.com>

	Fix a segfault(assert fail) in uconnection.cc
	* src/ucommand.cc: Add missing initialisation of runlevel1 in UCOMMAND_TREE ctor.

2006-11-23  SIGOURE Benoit  <sigoure.benoit@lrde.epita.fr>

	Fix calls to usleep for Windows.
	* src/console.cc: Because 1/1000 = 0 and Sleep(0) might not work.

2006-11-23  SIGOURE Benoit  <sigoure.benoit@lrde.epita.fr>

	Install version.hh.
	This will be extremely helpful in order to know which version is
	installed (especially for the buildfarm so that it knows which version
	of the kernel it's using when compiling an engine/core/sdk/you name
	it).
	* src/Makefile.am: Here.

2006-11-22  SIGOURE Benoit  <sigoure.benoit@lrde.epita.fr>

	Use Sleep on Windows.
	* src/console.cc: Here.

2006-11-22  SIGOURE Benoit  <sigoure.benoit@lrde.epita.fr>

	Fix includes.
	* src/console.cc: include unistd.h for usleep.

2006-11-22  SIGOURE Benoit  <sigoure.benoit@lrde.epita.fr>

	Fix initialization orders in ctors.
	* src/ucommand.cc,
	* src/uvalue.cc,
	* src/uvariablename.cc: Here.

2006-11-21  Akim Demaille  <demaille@gostai.com>

	Simplify
	* src/uvalue.cc (echo): The code for void.

2006-11-21  Akim Demaille  <demaille@gostai.com>

	Restyle pointers
	* src/uatcandidate.cc,
	* src/ucommand.cc,
	* src/ueventhandler.cc,
	* src/uexpression.cc,
	* src/uobject.cc,
	* src/uvalue.cc:
	Use build-aux/reindent.
	* src/uvalue.cc (echo): Deeper overhaul: use switch, for God
	sake!

2006-11-21  Akim Demaille  <demaille@gostai.com>

	Return style.
	* src/uqueue.hh, src/utypes.hh, src/uvariablename.hh: here.

2006-11-21  Akim Demaille  <demaille@gostai.com>

	Normalize returns
	* src/ubinder.cc,
	* src/ucommand.cc,
	* src/ucommandqueue.cc,
	* src/uexpression.cc,
	* src/ufunction.cc,
	* src/ughostconnection.cc,
	* src/unamedparameters.cc,
	* src/uvalue.cc,
	* src/uvar.cc,
	* src/uvariable.cc,
	* src/uvariablelist.cc,
	* src/uvariablename.cc: Run build-aux/reindent.

2006-11-21  Akim Demaille  <demaille@gostai.com>

	Coding style
	* src/ucommand.cc, src/uconnection.cc, src/uexpression.cc: here.

2006-11-21  Akim Demaille  <demaille@gostai.com>

	:) :) :)
	* src/console.cc: This is C++, not Perl or sh.

2006-11-21  Akim Demaille  <demaille@gostai.com>

	Let uconsole accept args
	* src/console.cc: Use argv[1] if given.
	* tests/check-file: Feed uconsole directly, not via stdin,
	since it behaves weirdly on Tsuna's machine.

2006-11-21  SIGOURE Benoit  <sigoure.benoit@lrde.epita.fr>

	Add a sanity check.
	* src/uconnection.cc: Make sure that stack isn't empty before popping
	  it. Some code cleanup.

2006-11-21  Akim Demaille  <demaille@gostai.com>

	Update libport

2006-11-21  Akim Demaille  <demaille@gostai.com>

	Formatting changes
	* src/memorymanager/memorymanager.cc: here.

2006-11-21  Akim Demaille  <demaille@gostai.com>

	Coding style changes
	* src/network/bsdnet/connection.cc,
	* src/network/bsdnet/network.cc: Run reindent.

2006-11-21  Akim Demaille  <demaille@gostai.com>

	Update externals
	* Makefile.am: Include init.mk.
	* tests/Makefile.am: Use SVN_EXTERNALS_PROXY.

2006-11-21  Akim Demaille  <demaille@gostai.com>

	More code formatting changes
	* src/ucommand.cc, src/uconnection.cc, src/uexpression.cc,
	* src/userver.cc, src/uvalue.cc, src/uvariable.cc: Here.

2006-11-21  Akim Demaille  <demaille@gostai.com>

	Run reindent
	* src/ucommand.cc, src/uexpression.cc, src/unamedparameters.cc,
	* src/uqueue.cc, src/uqueue.hh, src/uvalue.cc: Formatting changes.

2006-11-20  Akim Demaille  <akim.demaille@gmail.com>

	Use svn-externals.mk
	* Makefile.am, src/Makefile.am, tests/Makefile.am: here.

2006-11-20  Akim Demaille  <akim.demaille@gmail.com>

	Formatting changes
	* src/ubinary.hh, src/ucommand.hh: here.

2006-11-20  Akim Demaille  <akim.demaille@gmail.com>

	Coding style changes
	* src/ubinary.cc, src/ucommand.cc, src/ucommandqueue.cc,
	* src/uconnection.cc, src/ufunction.cc,
	* src/ughostconnection.cc, src/unamedparameters.cc,
	* src/uobj.cc, src/uqueue.cc, src/userver.cc, src/uvalue.cc,
	* src/uvariable.cc, src/uvariablelist.cc,
	* src/uvariablename.cc:
	White space changes.
	Initialize members a la C++.

2006-11-18  Jean-Christophe Baillie  <baillie@gostai.com>
	rewrite UConnection sending mechanism.

	UConnection::flush is introduced to be able to delay the effective
	sending of the buffer into the connection. Functions like 'sendc' do not
	flush the buffer, whereas 'send' does.

	'sendPrefix" now puts a marker in the circular buffer before the
	prefix and if anything goes wrong in the subsequent sending, the
	circular buffer queue can "revert" to this marker. This will allow now
	to have atomic message sending, preventing partial sending of a
	header and then failure of the body (large binary for example). The
	body failure will trigger a call to 'revert' and cancel the whole
	message out of the circular buffer (and also lock the queue with
	locked_ so that next attempts will also fail, until we cross another
	'sendPrefix'). Since the above flush-based mecanism ensures than nothing
	has been sent through the network yet, this cancelation is valid. Both
	flushing and marker+reverting features fix the bugs reported in
	ticket #25 and #47.

	Proper testing on Aibo should be done to make sure the tickets are
	closed (not possible for the moment due to compile pbs)

	* src/network/bsdnet/connection.cc: remove the call to block(). It is
	not clear why this call was made and why it did not impact the
	performances of the previous versions.
	* src/ucommand.cc: support for the flushing mecanism.
	* src/uconnection.cc: add sendc and flush.
	* src/uconnection.hh: define sendc and flush.
	* src/uqueue.cc: add revert/mark.
	* src/uqueue.hh: define revert and mark + mark_ and locked_.
	* src/uvalue.cc: fix proper usage of sendc vs send.
	* src/uvariable.cc: idem.

2006-11-18  Jean-Christophe Baillie  <baillie@gostai.com>

	rename system.arg into system.args.
	* src/userver.cc: done.

2006-11-18  Jean-Christophe Baillie  <baillie@gostai.com>
	The system variable 'system.arg' now gives access to a list
	corresponding to the argv[] list of the server execution command line.
	This feature is necessary for webots.

	add support for system.arg (ticket #69).
	* src/userver.cc: add UServer::main.
	* src/userver.hh: declare UServer::main.

2006-11-18  Jean-Christophe Baillie  <baillie@gostai.com>

	add support for var-prefixed args in function prototypes (#74).
	* src/parser/bison/ugrammar.y: done.

2006-11-18  Jean-Christophe Baillie  <baillie@gostai.com>

	cleanup of unnecessary parenthesis.
	* src/ucommand.cc: done.
	* src/uexpression.cc: done.
	* src/uobj.cc: done.
	* src/userver.cc: done.
	* src/uvariable.cc: done.
	* src/uvariablename.cc: done.

2006-11-17  SIGOURE Benoit  <sigoure.benoit@lrde.epita.fr>

	Fix typos.
	* ChangeLog: Here.
	* configure.ac: And here.

2006-11-16  Akim Demaille  <demaille@gostai.com>

	Use banners in the tests.
	* tests/check-file: here.

2006-11-16  Akim Demaille  <akim.demaille@gmail.com>

	Formatting changes
	* src/ucommand.cc: Also, prefer for to while when advisable.
	Remove spurious parens.

2006-11-15  Jean-Christophe Baillie  <baillie@gostai.com>

	fix ticket #70 on nameresolution with remote uobjects methods.
	* src/ucommand.cc: fix code backward compat.
	* src/ufunction.cc: define kernel::remoteFunction.
	* src/ufunction.hh: declare kernel::remoteFunction.
	* src/uobj.cc: fix searchFunction.
	* src/userver.cc: init remoteFunction.

2006-11-15  Jean-Christophe Baillie  <baillie@gostai.com>

	remove unnecessary parenthesis in tests.
	* src/uvariable.cc: done.

2006-11-15  Jean-Christophe Baillie  <baillie@gostai.com>

	fix unnecessary high level scoping in variables
	* src/uobj.cc: fix scoping.

2006-11-15  Akim Demaille  <akim.demaille@gmail.com>

	*.h -> *.hh
	* src/memorymanager/blockmemorymanager.h: Rename as...
	* src/memorymanager/blockmemorymanager.hh: this.
	* src/memorymanager/memorymanager.h: Rename as...
	* src/memorymanager/memorymanager.hh: this.
	* src/parser/uparser.h: Rename as...
	* src/parser/uparser.hh: this.
	* src/uasynccommand.h: Rename as...
	* src/uasynccommand.hh: this.
	* src/uasyncregister.h: Rename as...
	* src/uasyncregister.hh: this.
	* src/uatcandidate.h: Rename as...
	* src/uatcandidate.hh: this.
	* src/ubinary.h: Rename as...
	* src/ubinary.hh: this.
	* src/ubinder.h: Rename as...
	* src/ubinder.hh: this.
	* src/ucallid.h: Rename as...
	* src/ucallid.hh: this.
	* src/ucommand.h: Rename as...
	* src/ucommand.hh: this.
	* src/ucommandqueue.h: Rename as...
	* src/ucommandqueue.hh: this.
	* src/uconnection.h: Rename as...
	* src/uconnection.hh: this.
	* src/ueventcompound.h: Rename as...
	* src/ueventcompound.hh: this.
	* src/ueventhandler.h: Rename as...
	* src/ueventhandler.hh: this.
	* src/ueventinstance.h: Rename as...
	* src/ueventinstance.hh: this.
	* src/ueventmatch.h: Rename as...
	* src/ueventmatch.hh: this.
	* src/uexpression.h: Rename as...
	* src/uexpression.hh: this.
	* src/ufunction.h: Rename as...
	* src/ufunction.hh: this.
	* src/ughostconnection.h: Rename as...
	* src/ughostconnection.hh: this.
	* src/ugroup.h: Rename as...
	* src/ugroup.hh: this.
	* src/unamedparameters.h: Rename as...
	* src/unamedparameters.hh: this.
	* src/uobj.h: Rename as...
	* src/uobj.hh: this.
	* src/uproperty.h: Rename as...
	* src/uproperty.hh: this.
	* src/uqueue.h: Rename as...
	* src/uqueue.hh: this.
	* src/userver.h: Rename as...
	* src/userver.hh: this.
	* src/ustring.h: Rename as...
	* src/ustring.hh: this.
	* src/utypes.h: Rename as...
	* src/utypes.hh: this.
	* src/uvalue.h: Rename as...
	* src/uvalue.hh: this.
	* src/uvariable.h: Rename as...
	* src/uvariable.hh: this.
	* src/uvariablelist.h: Rename as...
	* src/uvariablelist.hh: this.
	* src/uvariablename.h: Rename as...
	* src/uvariablename.hh: this.

	* src/Makefile.am, src/parser/bison/bison.mk,
	* src/parser/bison/flex-lexer.hh, src/parser/bison/ugrammar.y: Adjust.

	* src/console.cc, src/memorymanager/memorymanager.cc,
	* src/parser/uparser.cc, src/uasynccommand.cc,
	* src/uasyncregister.cc, src/uatcandidate.cc, src/ubanner.cc,
	* src/ubinary.cc, src/ubinder.cc, src/ucallid.cc,
	* src/ucommand.cc, src/ucommandqueue.cc, src/uconnection.cc,
	* src/ueventcompound.cc, src/ueventhandler.cc,
	* src/ueventinstance.cc, src/ueventmatch.cc,
	* src/uexpression.cc, src/ufunction.cc,
	* src/ughostconnection.cc, src/ugroup.cc,
	* src/unamedparameters.cc, src/uobj.cc, src/uobject.cc,
	* src/uproperty.cc, src/uqueue.cc, src/userver.cc,
	* src/ustring.cc, src/uvalue.cc, src/uvar.cc,
	* src/uvariable.cc, src/uvariablelist.cc, src/uvariablename.cc:
	Adjust.

2006-11-15  Akim Demaille  <akim.demaille@gmail.com>

	Use reindent
	* src/uasynccommand.cc, src/uasynccommand.h,
	* src/uasyncregister.cc, src/uatcandidate.cc,
	* src/uatcandidate.h, src/ubinary.cc, src/ubinary.h,
	* src/ucommand.cc, src/ucommand.h, src/ucommandqueue.cc,
	* src/uconnection.cc, src/ueventcompound.cc,
	* src/ueventcompound.h, src/ueventhandler.cc,
	* src/ueventhandler.h, src/ueventinstance.cc,
	* src/ueventinstance.h, src/ueventmatch.cc, src/ueventmatch.h,
	* src/uexpression.cc, src/ufunction.cc, src/ufunction.h,
	* src/ughostconnection.cc, src/ugroup.cc,
	* src/unamedparameters.cc, src/uobj.cc, src/uobject.cc,
	* src/uproperty.h, src/uqueue.cc, src/uqueue.h,
	* src/userver.cc, src/userver.h, src/ustring.cc, src/utypes.h,
	* src/uvalue.cc, src/uvalue.h, src/uvar.cc, src/uvariable.cc,
	* src/uvariablelist.cc, src/uvariablename.cc,
	* src/uvariablename.h:
	Use reindent: space changes, use STREQ, use libport/cstring.

2006-11-15  Akim Demaille  <akim.demaille@gmail.com>

	Small uexpression.cc cleansing
	* src/uexpression.cc: Use reindent.
	Remove some useless parens.
	* src/ustring.h: Use appropriate C++ headers.

2006-11-13  Akim Demaille  <demaille@gostai.com>

	Use uconsole to check the kernel
	To run the test, run "make check" (-j accepted).
	To read the logs, see _build/linux/tests/test-suite.log.
	* tests/Makefile.am, tests/check-file: New.
	* Makefile.am, README, configure.ac: Adjust.

2006-11-13  Akim Demaille  <demaille@gostai.com>

	Use istream::read
	* src/console.cc: Use read.

2006-11-13  Akim Demaille  <demaille@gostai.com>

	Factoring
	* src/uexpression.cc (ENSURE_TYPES_1, ENSURE_TYPES_2)
	(ENSURE_TYPES_3, ENSURE_COMPARISON): New.
	Use them.
	Various formatting changes.

2006-11-13  Akim Demaille  <demaille@gostai.com>

	Proprify console.cc
	* src/console.cc: Finish the partial rewriting into C++.
	Unfortunately that does not make it interactive.

2006-11-13  Akim Demaille  <demaille@gostai.com>

	Update externals

2006-11-13  Akim Demaille  <demaille@gostai.com>

	Start reworking console.cc
	* src/console.cc: Unfinished work.

2006-11-13  Akim Demaille  <demaille@gostai.com>

	Formatting changes
	* src/parser/uparser.cc, src/parser/bison/ugrammar.y,
	* src/uconnection.cc: Here.

2006-11-12  Jean-Christophe Baillie  <baillie@gostai.com>

	fix ticket #62 (wrong tags in 'if' command)
	* src/ucommand.cc: done.

2006-11-12  Jean-Christophe Baillie  <baillie@gostai.com>

	fix ticket #41, not accesschange on object attributes
	* src/uvariable.cc: add a call to UVariable::get for each attribute of
	the object.

2006-11-12  Jean-Christophe Baillie  <baillie@gostai.com>

It is now possible to redefine a remote or plugged C++ method from within URBI
itself, while still accessing the old definition. Example:

myobj = new remoteobj;
function myobj.foo(x)
{
  remoteobj::foo(x);
  ...
};

Since local redefinitions of functions override remote/plugged definitions, the
local 'myobj.foo' will always be called, bypassing the remote version (only
accessible now via the :: construct).

	extend support of :: to uobjects
	* src/ucommand.cc: add support for :: with remote/plugged uobjects.

2006-11-12  Jean-Christophe Baillie  <baillie@gostai.com>

Native local functions must override plugins and remote functions definition
when a name conflict occurs.
This means that it is possible to redefine a remote function written in C++
by redefining the method in URBI (and possibly redirect it to another C++
method).

	change functions evaluation priority to: native, plugged, remote
	* src/ucommand.cc: swap order of evaluation for possible function name
	match.

2006-11-12  Jean-Christophe Baillie  <baillie@gostai.com>

	add support for :: in assignments
	* src/ucommand.cc: add same support of :: for UCommand_ASSIGN_VALUE.

2006-11-12  Jean-Christophe Baillie  <baillie@gostai.com>

The idea is to be able to call parent methods inside redefined children
methods (see NEWS and ticket #65).

	add support for :: construct (ticket #65)
	* NEWS: add description of recent changes.
	* src/parser/bison/ugrammar.y: add parsing of :: construct.
	* src/parser/bison/utoken.l: add :: token.
	* src/ucommand.cc: add support for simple method call (no uobject, no
	function. Will be done in next commit).
	* src/uvariablename.cc: add doublecolon.
	* src/uvariablename.h: add doublecolon.

2006-11-12  Jean-Christophe Baillie  <baillie@gostai.com>

	fix string armor problem (related to ticket #63
	* src/ustring.cc: add armor() function, with optimization (fastArmor).
	* src/ustring.h: add armor, fastArmor.
	* src/uvalue.cc: use armor in UValue::echo.

2006-11-12  Jean-Christophe Baillie  <baillie@gostai.com>

A big change in this commit. The use of 'return' in a function will return and
destroy all commands still in progress in the function. The proper way to exit
a function which should keep running commands (like 'at') is to avoid using
'return' (in fact, the function does not return, since it's still running.
Logical).

This is new because in C++ this distinction wouldn't make any sense: there is
no such things as "still running background instructions" and when the end of
the function is reached, it is guaranteed that all instructions within the
function body are terminated, so putting 'return' or not doesn't change anything.
Not in URBI.

The difference is visible only in functions containing 'at' commands for
example:

function f()
{
  at (test) ping;
};

function f2()
{
  at (test) ping;
  return;
}

f2() will kill the 'at', f() will not. This is indeed very useful if the
'return' instruction is conditioned by some test. It has the same effect as a
kind of 'stop function_tag'.

	rewrite return mechanism for functions.
	* src/parser/bison/ugrammar.y: remove automatic return.
	* src/ucallid.cc: add returnVar to store the return container.
	* src/ucallid.h: add returnVar and accessor.
	* src/ucommand.cc: fix return mechanism.
	* src/uconnection.cc: fix return mechanism.

2006-11-12  Jean-Christophe Baillie  <baillie@gostai.com>

	Formatting changes.
	* src/unamedparameters.cc: done.
	* src/unamedparameters.h: done.

2006-11-12  Jean-Christophe Baillie  <baillie@gostai.com>

	indent
	* src/uconnection.cc: done.

2006-11-12  Jean-Christophe Baillie  <baillie@gostai.com>

	add disinherit
	* src/parser/bison/ugrammar.y: fix bug in call to UCommand_INHERIT
	constructor with disinherit, should send the 'true' flag for
	'eraseit'.
	* src/ucommand.cc: add eraseit==true case.

2006-11-12  Jean-Christophe Baillie  <baillie@gostai.com>

	fix bug in multiple inheritance
	* src/uobj.cc: done.

2006-11-12  Jean-Christophe Baillie  <baillie@gostai.com>

	add 'inherit'/'disinherit' keyword, implement inherit
	* src/parser/bison/ugrammar.y: add syntax.
	* src/parser/bison/utoken.l: add keywords.
	* src/ucommand.cc: add class UCommand_INHERIT.
	* src/ucommand.h: add class UCommand_INHERIT.
	* src/utypes.h: add CMD_INHERIT.

2006-11-11  Jean-Christophe Baillie  <baillie@gostai.com>

access_and_change_varlist in UServer keeps track of variable that have both a
notifyChange and notifyAccess record. The destructor of UVariable cleans it,
UServer::work calls UVariable::get for each of the listed variables.

	add *untested* resolution for ticket #40. Cannot test as long as
	* src/uobject.cc: done.
	* src/userver.cc: done.
	* src/userver.h: done.
	* src/uvariable.cc: done.
	* src/uvariable.h: done.

2006-11-11  Jean-Christophe Baillie  <baillie@gostai.com>

	Formatting changes.
	* src/uobject.cc: done.
	* src/userver.h: done.

2006-11-11  Jean-Christophe Baillie  <baillie@gostai.com>

	fix ticket #61: $() behavior
	* src/ucommand.cc: resolve name before testing it.
	* src/uvariablename.cc: simplify $(s) construct and fix bug.

2006-11-11  Jean-Christophe Baillie  <baillie@gostai.com>

	fix ticket #54 and bugs in name resolution
	* src/uobj.cc: fix a bug in iterator value.
	* src/uvariablename.cc: check now for all possible name spaces all the
	time, not only according to id_type.

2006-11-11  Jean-Christophe Baillie  <baillie@gostai.com>

Remote uobjects couldn't be newed anymore because a test was double checking
the object existence, triggering an error of "object already existing".

	fix remote uobject new
	* src/ucommand.cc: fixed.

2006-11-07  Akim Demaille  <demaille@gostai.com>

	urbi/uobject.hh
	* src/ucommand.cc, src/uobject.cc, src/uvalue.cc, src/uvariable.cc,
	* src/uvar.cc, src/userver.cc, src/uobj.cc, src/uvariablename.cc:
	Adjust the path to uobject.hh.
	* src/Makefile.am: Don't ship uobject files, uobject.mk does it.
	Use $(uobject_hh).

2006-11-07  Akim Demaille  <demaille@gostai.com>

	install libport
	As discussed with Matthieu.
	* Makefile.am: Include libport.mk.

2006-11-07  Akim Demaille  <demaille@gostai.com>

	Upgrade dependencies
	* src/console.cc: Include config.h.
	* configure.ac (URBI_BUILD_AUX): Use it.
	Use nostdinc.
	* src/Makefile.am (AM_CPPFLAGS): Adjust.
	(uobj-help, uobj-ci, uobj-up): Remove, now in uobject.mk.

2006-11-07  Matthieu Nottale  <nottale@gostai.com>

	Fix ticket #60: Bug in hierarchical tags
	* src/ucommand.cc: Fix incorrect substr use.

2006-11-05  Jean-Christophe Baillie  <baillie@gostai.com>

	fix bug in assignment that fails and put void in the assigned variable.
	* src/ucommand.cc: remove useless comments.
	* src/uexpression.cc: in case of error eval returns 0, not DATA_VOID.

2006-11-05  Jean-Christophe Baillie  <baillie@gostai.com>

	fix typo in one error message.
	* src/ucommand.cc: done.

2006-11-05  Jean-Christophe Baillie  <baillie@gostai.com>

class toto { var x; };
tata = new toto;
at (tata.x) ping;
[00007013:notag] !!! Pure virtual variables not allowed in asynchronous tests.
[00007013:notag] !!! Invalid name resolution in test. Did you define all events and variables?

=> tata.x must exist for 'at' to be able to put a hook on it for caching
purposes.

	forbid usage of virtual attributes in asynchronous test expressions
	* src/uexpression.cc: done.

2006-11-05  Jean-Christophe Baillie  <baillie@gostai.com>

	fix error statement: must start with an upper case
	* src/ucommand.cc: change 'invalid' to 'Invalid'.

2006-11-05  Jean-Christophe Baillie  <baillie@gostai.com>

	fix 'vars' command
	* src/ucommand.cc: add support for VOID, LIST and OBJ types.

2006-11-05  Jean-Christophe Baillie  <baillie@gostai.com>

Calling 'new' several times for the same object will now fail:

class x;
class y;
a = new x; // OK
a = new y; // FAIL

The proper way of doing it will be in the future:

a = new x;
a inherits y; // from this point on, any call to init would fail because it
	      // would be ambiguous between x.init and y.init
	      // Conflicts should be notified in warning and generate errors
	      // only if effective usage is attempted.

	Temporarily prohibits multiple inheritance.
	* src/ucommand.cc: done.

2006-11-05  Jean-Christophe Baillie  <baillie@gostai.com>

Trying to put objects in lists or have functions that return objects now
triggers an error message.

	add proper error messages for common objects misusages in kernel 1
	* src/ucommand.cc: dito.
	* src/uexpression.cc: dito.

2006-11-05  Jean-Christophe Baillie  <baillie@gostai.com>

	fix indentation
	* src/uexpression.cc: dito.

2006-11-05  Jean-Christophe Baillie  <baillie@gostai.com>

	fix ticket #52
	* src/ucommand.cc: fix bug in name eval checking inside NEW.

2006-11-05  Jean-Christophe Baillie  <baillie@gostai.com>

	fix bug on 'at' tests containing core functions
	* src/uexpression.cc: fix bug.

2006-11-05  Jean-Christophe Baillie  <baillie@gostai.com>

	Indentation reformatting.
	* src/utypes.h: doit.

2006-11-05  Jean-Christophe Baillie  <baillie@gostai.com>

The grammar has been hacked again to support tags of the form <id>(.<id>)*
In 1.5, when name resolution will be set properly, we will submit tags to the
same resolution algorithm, giving immediate benefits like "programmable tags":

a="hello";
$(a): ping;
[00012123:hello] pong

	fix bug in parsing hierarchical tags with more than 2 levels of
	* src/parser/bison/utoken.l: add the TAG token.
	* src/parser/bison/ugrammar.y: extend parsing of tags to include the
	TAG token.

2006-11-05  Jean-Christophe Baillie  <baillie@gostai.com>

	fix bug in hash+list name resolution
	* src/uexpression.cc: fix.

2006-11-05  Jean-Christophe Baillie  <baillie@gostai.com>

For many critical applications where URBI has to handle "lists" of objects
created at runtime (like bots in a video game), it is necessary to be able to
have objects referred to by names containing variable parts. This feature is
added via the hash map mechanism already existing:

class x;
obj[1] = new x;
obj["myname"] = new x;
obj[45]["hello"] = new x;

The way it is done is again via a hack in the nameresolution function and the
parser. In k1.5, this will be fixed with a generic nameresolution algorithm.

NB: obj[1] is not referring to an underlying ulist of objects, and evaluating
obj alone without the array index will fail.

	add support for objects hash table
	* src/parser/bison/utoken.l: add POINT token ('.').
	* src/parser/bison/ugrammar.y: add support for prefix[...].suffix[...]
	constructs in grammar (should be generalized in 1.5).
	* src/uvariablename.cc: extend buildFullname function and fix bugs in
	name resolution algorithm.
	* src/uvariablename.h: add index_obj array.

2006-11-04  Jean-Christophe Baillie  <baillie@gostai.com>

	fix ticket #35: notifyaccess when list elements are viewed
	* src/uexpression.cc: add a call to UVariable::get().

2006-11-04  Jean-Christophe Baillie  <baillie@gostai.com>

	fix bug accessing array of array in lists
	* src/uexpression.cc: a quick hack. This *must* be fixed in k1.5.

2006-11-04  Jean-Christophe Baillie  <baillie@gostai.com>

	update NEWS
	* NEWS: update.

2006-11-04  Jean-Christophe Baillie  <baillie@gostai.com>

The simple code "event b" was creating both an event b[0] and a variable b.
This is now fixed.

	fix bug in declaration of events without parameters
	* src/ucommand.cc: add the "events" keyword that can be used to list
	declared events (like vars for variables).
	* src/parser/bison/utoken.l: add events keyword.
	* src/ueventhandler.h: add a nbarg accessor.
	* src/ueventhandler.cc: idem.

2006-11-04  Jean-Christophe Baillie  <baillie@gostai.com>

	fix speedmax bug
	* src/ucommand.cc: enforce speedmax on instantaneous assignments like
	x=<value> and display a warning message when the +error flag is set.

2006-11-04  Jean-Christophe Baillie  <baillie@gostai.com>

	change 'modificator' to 'modifier'
	* src/ucommand.cc: change error messages to display 'modifier' instead
	of 'modificator'.

2006-11-04  Jean-Christophe Baillie  <baillie@gostai.com>

	fix string unarmor bug
	* src/parser/bison/utoken.l: STRING token now calls UString::unArmor().
	* src/ustring.cc: add unArmor/armor (armor not implemented yet).
	* src/ustring.h: add defs.
	* src/uvalue.cc: change UValue::echo for DATA_STRING; no processing
	required anymore.

2006-11-04  Akim Demaille  <demaille@gostai.com>

	Automake 1.10 compatibility
	* src/Makefile.am: Use init.mk.
	Use newer svn-externals.
	* configure.ac: Automake 1.10 includes $(SHELL) in $(install_sh),
	so do not add another.

2006-11-03  Jean-Christophe Baillie  <baillie@gostai.com>

	whenever support add, fix bug in at (forgot to call normalForm)

	* src/ucommand.cc: add support for whenever.
	* src/ucommand.h: add support for whenever.
	* src/userver.cc: remove unecessary debug ouput.

2006-11-01  Akim Demaille  <demaille@gostai.com>

	Use URBI_LIBPORT
	* configure.ac: Here.

2006-11-01  Jean-Christophe Baillie  <baillie@gostai.com>

	fix "exec" bug

	* src/parser/bison/utoken.l: fix UString lenght with STRING
	token.
	* src/uexpression.cc: nothing.
	* src/ustring.cc: formating changes.
	* src/ustring.h: add setLen, used by utoken.l to adjust the
	length of the UString.

2006-11-01  Jean-Christophe Baillie  <baillie@gostai.com>

	Formatting changes.

	* src/ucommand.cc: indent.
	* src/parser/bison/ugrammar.y: remove comments.

2006-11-01  Jean-Christophe Baillie  <baillie@gostai.com>

	Remove obsolete 'eventid' attribute in UValue

	* src/uvalue.cc: do it.

2006-11-01  Jean-Christophe Baillie  <baillie@gostai.com>

	Code reindent and force coding style

	* src/ucommand.cc: do it.
	* src/uvalue.h: do it.
	* src/ucommand.h: do it.
	* src/parser/bison/ugrammar.y: do it.
	* src/uexpression.cc: do it.
	* src/uvalue.cc: do it.
	* src/uvariable.cc: do it.
	* src/userver.cc: do it.
	* src/uobj.cc: do it.
	* src/uvariablename.cc: do it.
	* src/uvariable.h: do it.
	* src/uvariablename.h: do it.
	* src/uconnection.cc: do it.

2006-10-31  Matthieu Nottale  <nottale@gostai.com>

	Rename Connection* to connection*

	* src/network/bsdnet/Connection.cc: Remove.
	* src/network/bsdnet/connection.cc: New.
	* src/network/bsdnet/Connection.h: Remove.
	* src/network/bsdnet/bsdnet.mk: .
	* src/network/bsdnet/network.cc: .
	* src/network/bsdnet/connection.hh: New.

2006-10-31  Akim Demaille  <demaille@gostai.com>

	Depend on uobject/ not liburbi
	* src/ucommand.cc, src/uexpression.h, src/uexpression.cc,
	* src/uobject.cc, src/uvalue.cc, src/network/bsdnet/Connection.cc,
	* src/uvariable.cc, src/uvar.cc, src/userver.cc, src/uobj.cc,
	* src/uvariablename.cc: Adjust: use uobject/uobject.hh.

	* src/Makefile.am, configure.ac, Makefile.am: Adjust.

2006-10-31  Jean-Christophe Baillie  <baillie@gostai.com>

	Add multievent support (whenever still not working)
	* src/ucommand.cc: adjust UCommand_EMIT and UCommand_AT.
	* src/ucommand.h: add inheritance from UASyncCommand.
	* src/uatcandidate.cc: New.
	* src/uexpression.h: change UExpression::eval prototype.
	* src/utypes.h: add UEventCompoundType.
	* src/ueventinstance.cc: New.
	* src/ueventinstance.h: New.
	* src/uasynccommand.h: New.
	* src/uasyncregister.cc: New.
	* src/uasyncregister.h: New.
	* src/uexpression.cc: change UExpression::eval and add
	UExpression::asyncScan.
	* src/uatcandidate.h: New.
	* src/ueventhandler.h: New.
	* src/uvariable.cc: add support for UAsyncRegister.
	* src/ueventcompound.cc: New.
	* src/ueventcompound.h: New.
	* src/userver.cc: replace eventtab by emittab.
	* src/userver.h: replace eventtab by emittab.
	* src/uobj.cc: update searchEvent function.
	* src/uasynccommand.cc: New.
	* src/uobj.h: update searchEvent prototype.
	* src/ueventhandler.cc: New.
	* src/uvariablename.cc: fixed name resolution for events
	with new UEventHandler approach.
	* src/uvariable.h: add support for UASyncRegister.
	* src/ueventmatch.cc: New.
	* src/ueventmatch.h: New.
	* src/Makefile.am: add new files.
	* src/fwd.hh: add new classes.

2006-10-31  Jean-Christophe Baillie  <baillie@gostai.com>

	Formatting changes
	* uvalue.h: here.

2006-10-31  Jean-Christophe Baillie  <baillie@gostai.com>

	Remove commented code
	* src/parser/bison/ugrammar.y: here.

2006-10-31  Jean-Christophe Baillie  <baillie@gostai.com>

	Fix UString copy ctor
	* src/ustring.cc: Do it.

2006-10-31  Akim Demaille  <demaille@gostai.com>

	Adjust to the changes in liburbi
	* src/Makefile.am: Adjust file names.

2006-10-31  Akim Demaille  <demaille@gostai.com>

	Dead line
	* src/Makefile.am: No longer pass -DFLOAT_DOUBLE, this is
	driven by configure now.

2006-10-31  Akim Demaille  <demaille@gostai.com>

	Update dependencies
	* Makefile.am: Tidy.
	More aliases for JCB.
	* scheduler: Remove.

2006-10-31  Akim Demaille  <demaille@gostai.com>

	Formatting changes
	* src/ustring.cc: here.
	* src/memorymanager/blockmemorymanager.h: here.
	* src/memorymanager/memorymanager.cc: here.
	* src/ubinder.cc: and here.
	* src/Makefile.am: Formatting change.

2006-10-31  Akim Demaille  <demaille@gostai.com>

	Formatting changes
	* src/parser/bison/ugrammar.y (NEW_BIN_1): New.
	Use it.

2006-10-25  Matthieu Nottale  <nottale@gostai.com>

	r256: Fix a parse error (gcc 4.1.2) and missing pthread flags

	* src/parser/uparser.h: Remove extra UFlexer:: in in-class method declaration.
	* src/Makefile.am: Add pthread-related flags to uconsole build.

2006-10-24  Akim Demaille  <demaille@gostai.com>

	Use libport/ufloat.h
	* src/ufloat.h: Remove.
	* src/uvalue.h, src/utypes.h: Adjust.

2006-10-24  Akim Demaille  <demaille@gostai.com>

	Use libport's ufloat.hh.
	* src/ufloat.h: Wrap libport/ufloat.hh.
	To be removed eventually (or moved into libport under some
	form).
	* src/ufloat.cc: Remove.
	* src/utypes.h: Adjust.

2006-10-24  Akim Demaille  <demaille@gostai.com>

	Remove AIBO connection code
	* src/network/OPENR: Remove.
	* src/network/OPENR/aiboconnection.h: Remove.
	* src/network/OPENR/openr.mk: Remove.
	* src/network/OPENR/aiboconnection.cc: Remove.

2006-10-24  Akim Demaille  <demaille@gostai.com>

	Adjust to libport installation
	* src/Makefile.am: No longer install libport bits.
	(AM_CXXFLAGS): Point to uobject/.

2006-10-24  Akim Demaille  <demaille@gostai.com>

	Formatting changes
	* src/uvar.cc: Make it more alike its peer.

2006-10-22  Akim Demaille  <demaille@gostai.com>

	Stop using symlinks, Matthieu dislikes them
	* src/uobject/uobject.cc, src/uobject/uvar.cc: Move to...
	* src/uobject.cc, src/uvar.cc: here.
	* src/uobject/uobject.h, src/uobject/uext.h,
	* src/uobject/common_uvalue.cc: Remove.
	* src/Makefile.am (liburbi_srcdir, uobject_srcdir): New.
	Use them to use the copies shipped by the enbedded liburbi.

2006-10-22  Akim Demaille  <demaille@gostai.com>

	Fix parser compilation under Aibo
	* src/parser/bison/bison.mk: Include an explicit compilation
	rule for ugrammar.cc which uses PARSER_CXXFLAGS.
	This rule was copied from Automake 1.9.6's output.
	* src/Makefile.am: Don't compile console for aibo.
	(libkernel_la_CPPFLAGS): Don't define it, it makes the object
	file names longer for no good reason.
	Just let AM_CPPFLAGS do its job.
	* configure.ac: Don't define NETWORK_OPENR, OPENR suffices.

2006-10-21  Akim Demaille  <demaille@gostai.com>

	Prepare aibo
	* src/console.cc: Use libport/utime.hh.
	* src/parser/bison/bison.mk: Compile the parser in a separate
	library, in a failed attempt to avoid -O2.
	* src/Makefile.am: Do not compile the Aibo connection kit.
	Will probably be removed later.

2006-10-21  Akim Demaille  <demaille@gostai.com>

	ChangeLog issues

2006-10-20  Matthieu Nottale  <nottale@gostai.com>

	Upped libport and liburbi, small fix as a consequence

	* src/uvalue.cc: cast char*->unsigned char*.

2006-10-18  Akim Demaille  <demaille@gostai.com>

	Fix distdir issue
	* src/network/OPENR/aiboconnection.h,
	* src/network/OPENR/aiboconnection.cc: Formatting changes.
	* src/utypes.h: Use libport.hh.
	* src/Makefile.am: Move some EXTRA_DISTs to...
	* Makefile.am: here.
	* configure.ac: Use tar-ustar.

2006-10-17  Matthieu Nottale  <nottale@gostai.com>

	Replace install-sh, fix header path

	* src/parser/uparser.cc: Fix ugrammar.hh inclusion path.
	* configure.ac: Fix install-sh.

2006-10-17  Akim Demaille  <demaille@gostai.com>

	Look for pthread.h, install parts of libport.
	* src/Makefile.am: install bit of libport, since userver.h includes
	it, and is installed.  That sucks.
	* configure.ac: Use URBI_PTHREAD.

2006-10-17  Akim Demaille  <demaille@gostai.com>

	Fix path.
	* src/parser/bison/FlexLexer.h: Rename as...
	* src/parser/bison/flex-lexer.hh: this to avoid being caught
	by the installed one.
	* src/parser/uparser.h: Adjust.
	* src/parser/bison/bison.mk: Adjust.
	* src/Makefile.am: Adjust.
	lockable.h -> lockable.hh.

2006-10-17  Akim Demaille  <demaille@gostai.com>

	Update libport use.
	* src/uconnection.h: Use the new files.
	* src/userver.h: Ditto.
	* src/parser/uparser.h: Fix include path.
	Reported by Matthieu.
	* src/uconnection.cc: idem.
	* src/Makefile.am: Adjust.

2006-10-17  Akim Demaille  <demaille@gostai.com>

	Use libport/lockable.hh.
	* src/lockable.h: Remove.
	* src/uconnection.h, src/userver.cc, src/userver.h,
	* src/uconnection.cc: Adjust.
	* src/Makefile.am: Ditto.

2006-10-17  Akim Demaille  <demaille@gostai.com>

	Formatting changes.
	* src/lockable.h: Do that.
	* src/userver.cc: Idem.

2006-10-16  Akim Demaille  <demaille@gostai.com>

	Use install-sh -C for headers.
	* configure.ac (INSTALL_HEADER): Define.
	This fixes the symptoms of a weird issue: when running
	"make install" in the kernel, when install goes into
	liburbi the headers are installed with fresh timestamps, and
	therefore, when install arrives back in the kernel's
	directory, it recompiles again.
	Now the timestamps are no longer updated.
	But in the first place, when should not depend on
	installed headers, but on our shipped headers.

2006-10-16  Akim Demaille  <demaille@gostai.com>

	Tidy.
	Move all the sources into src.
	Use the latest liburbi-c++.
	* configure.ac: Create config.h.
	* Makefile.am: Put bits into...
	* src/Makefile.am: this new file.
	* src/parser/bison/bison.mk: Adjust.
	* src/uvalue.cc, src/network/bsdnet/network.cc,
	* src/userver.cc, src/uobject/uobject.cc,
	* src/uobject/uobject.h, src/uobject/uext.h,
	* src/uobject/common_uvalue.cc: Don't name unused arguments.

	* src/ubanner.cc: Include config.h.

2006-10-15  Akim Demaille  <demaille@gostai.com>

	Fix some warnings.
	* ucommand.cc: No longer name unused arguments.
	* ucommand.h: Idem.
	* ueventhandler.h: Idem.
	* uconnection.h: Idem.
	* ueventhandler.cc: Idem.
	* uconnection.cc: Idem.

2006-10-15  Akim Demaille  <demaille@gostai.com>

	Upgrade build-aux.
	* configure.ac: Don't use -Weffc++ yet.
	* ustring.cc: Use C++ headers.
	Formatting changes.
	* ustring.h: Formatting changes.
	* memorymanager/blockmemorymanager.h: Idem.
	(BlockPool::BlockPool): New.
	* memorymanager/memorymanager.cc: Implement it.
	And use it.
	* ucommand.h: Formatting changes.
	* console.cc: Idem.
	* liburbi-c++/src/liburbi/uabstractclient.cpp: Idem.

2006-10-15  Matthieu Nottale  <nottale@gostai.com>

	FIX: ugrammar was unsaved in my IDE. Sorry

	* parser/bison/ugrammar.y: Fix conflict.

2006-10-15  Matthieu Nottale  <nottale@gostai.com>

	Optimization: tag subsystem rewrite, memory manager rewrite

	* ucommand.cc: .
	* ucommand.h: .
	* utypes.h: .
	* parser/bison/ugrammar.y: .
	* ufunction.cc: .
	* uexpression.cc: .
	* ufunction.h: .
	* userver.cc: .
	* userver.h: .
	* uvariablename.cc: .
	* memorymanager/blockmemorymanager.h: .
	* memorymanager/memorymanager.cc: .
	* memorymanager/memorymanager.h: .
	* uconnection.cc: .

2006-10-15  BAILLIE Jean-Christophe  <baillie@gostai.com>

	Fix indentation problems

	Indentation problems fixed in some files (using Akim's convention:
	to be debated)
	NB: vi option to add =>  :set tabstop=8

	* ucommand.cc: .
	* parser/bison/ugrammar.y: .
	* uexpression.cc: .
	* userver.cc: .
	* uvariablename.cc: .

2006-10-13  Matthieu Nottale  <nottale@gostai.com>

	Optimisation.

	* utypes.h: Remove eqStr (leftover).
	* uconnection.cc: Remove 4(half) useless hash map searches in execute.
	* liburbi-c++/src/liburbi/uobject/uext.h: Tsuna:BUG: this is an
	external item.

2006-10-12  matthieu nottale  <nottale@gostai.com>

	Fix invalid iterator use.

	* network/bsdnet/network.cc: Fixed for good.

2006-10-12  matthieu nottale  <nottale@gostai.com>

	Lock fix.

	* parser/uparser.cc: Remove unnecessary &*.
	* lockable.h: Lock is now a recursive mutex.
	* userver.cc: Lock server in work.
	* userver.h: UServer inherits Lockable .
	* console.cc: Add missing headers.
	* uconnection.cc: Lock server in parse.

2006-10-12  Matthieu Nottale  <nottale@gostai.com>

	Add a much needed try/catch

	* network/bsdnet/network.cc: Add a try/catch, so that when a
	connection is destroyed in its notifyread, the call to notifyWrite
	on the deleted object does not bring the ship down.
	* lockable.h: Add a temporary #error in the aibo case to ensure
	locks are enabled.
	* console.cc: Add missing includes time.h and sys/time.h in
	!windows case.

2006-10-10  matthieu nottale  <nottale@gostai.com>

	Env defaults to engine. Add build dependency on bison.mk

	* configure.ac: Default env is engine.
	* parser/bison/bison.mk: Add dependency on bison.mk.

2006-10-10  Akim Demaille  <demaille@gostai.com>

	More robustness against flex 2.5.4.

	* parser/bison/bison.mk: std::ostream.
	Include iostream, not istream, since ostreams are used.
	* liburbi-c++/src/liburbi/uabstractclient.cpp: Instantiate
	in the same order as the declaration.

2006-10-10  Akim Demaille  <demaille@gostai.com>

	Formatting changes.
	* userver.cc: Do it.
	* console.cc: Idem.
	* ughostconnection.cc: Idem.
	* liburbi-c++/src/liburbi/uabstractclient.cpp: Idem.

2006-10-10  Akim Demaille  <demaille@gostai.com>

	console.
	* console.cc: New.
	* Makefile.am: Compile it.

2006-10-10  Akim Demaille  <demaille@gostai.com>

	Hook liburbi to SUBDIRS.
	* Makefile.am (liburbi-ci): New .

2006-10-10  Akim Demaille  <demaille@gostai.com>

	Install fwd.hh.
	* Makefile.am: Do it.

2006-10-10  Akim Demaille  <demaille@gostai.com>

	Use liburbi as an svn:externals.
	* configure.ac: Configure the subpackage liburbi-c++.
	* uobject/uobject.h, uobject/uext.h, uobject/common_uvalue.cc:
	Point to the local version of liburbi-c++.
	* Makefile.am (liburbi-up): New.
	To be used to upgrade the version of liburbi used.

2006-10-10  Akim Demaille  <demaille@gostai.com>

	fwd.hh.
	* fwd.hh: New.
	* unamedparameters.h, uvalue.h, ucommand.h, uexpression.h,
	* utypes.h, ucommandqueue.h, ugroup.h, ughostconnection.h,
	* ueventhandler.h, uvariablelist.h, ufunction.h,
	* uconnection.h, ubinder.h, userver.cc, userver.h, uobj.h,
	* uvariable.h, uvariablename.h, ucallid.h:
	Use it.
	* Makefile.am: Adjust.

2006-10-10  Akim Demaille  <demaille@gostai.com>

	uobject.cc in urbi::.
	* uobject/uobject.cc:  Define in urbi:: the entities declared in it.

2006-10-10  Akim Demaille  <demaille@gostai.com>

	uparse.cc.
	* parser/uparser.cc: New.
	* parser/uparser.h, Makefile.am: Adjust.

2006-10-10  Akim Demaille  <demaille@gostai.com>

	* network/bsdnet/network.h, network/bsdnet/network.cc,
	* uconnection.cc, ucommand.cc: Formatting changes.

2006-10-09  Akim Demaille  <demaille@gostai.com>

	pin baux.
	* Makefile.am: And include build-aux.mk.

2006-10-08  JC Baillie  <baillie@gostai.com>

	first stage of object arrays (can create)

	The goal is be able to do things like:

	myobj[1] = new stuff;
	myobj[1].val = 4;

	For the moment, only the first stage is possible with this commit.
	To reach the second stage (which requires a modification of the
	grammar), you can do this:

	myobj__1.val = 4; //or
	$("myobj__"+string(index)+".val") = 4;


	* ucommand.cc: tweak UCommand_NEW to support any object name.
	* ucommand.h: change constructor.
	* parser/bison/ugrammar.y: update with new UCommand_NEW constructor.

2006-10-08  JC Baillie  <baillie@gostai.com>

	Prepare for multievent handling

	Multievent handling needs a new class UEventHandler.

	* ucommand.cc: include uventhandler.h.
	* utypes.h: nothing.
	* ueventhandler.h: New.
	* ueventhandler.cc: New.
	* Makefile.am: add .cc and .h for ueventhandler.

2006-10-08  JC Baillie  <baillie@gostai.com>

	fix 'new' behavior when no init is present and no parameters are given

	When invoking new with no parameters, the default "empty"
	constructor is now called, even if the init function has not been
	explicitly declared.

	* ucommand.cc: fix UCommand_NEW behavior when new has no param and
	no init is defined.

2006-10-08  JC Baillie  <baillie@gostai.com>

	no recursive inheritance

	* ucommand.cc: fix a=new a; this is not permitted.

2006-10-08  Jean-Christophe Baillie  <baillie@gostai.com>

	Name resolution fix in object methods + akim bug in booleval reverted

	Some cleanup of warning messages during compile.
	Fix a name resolution bug in object methods when attributes are
	defined in the origin class and not in the child class.
	Akim removed a "if (freeme)" before a delete in booleval. Reverted.

	* ucommand.cc: cleanup warnings.
	* parser/bison/ugrammar.y: cleanup of unnecessary comments.
	* uexpression.cc: cleanup warnings, fix indent.
	* uvalue.cc: remove booleval bug, fix indent.
	* uvariable.cc: cleanup warnings, fix indent.
	* INSTALL: remove old install notes.
	* userver.cc: cleanup warnings.
	* uobj.cc: add searchEvent function.
	* uobj.h: add searchEvent definition.
	* uvariablename.cc: fix name resolution in object methods with
	inheritance.
	* LICENSE-URBI-LANGUAGE: Remove.

2006-10-06  Akim Demaille  <demaille@gostai.com>

	Bison and Flex output are no longer shipped.
	Therefore they are now in the build tree.
	* parser/bison/bison.mk: Implement these changes.
	* Makefile.am (CLEANFILES): Initialize.
	* configure.ac: Require exactly Flex 2.5.4.
	Require at least Bison 2.2.

2006-10-06  Akim Demaille  <demaille@gostai.com>

	Fix Perl invocation.
	* parser/bison/bison.mk: Beware that perl needs the file to
	process after the -e.
	* parser/bison/ugrammar.y: Sugar.

2006-10-06  Akim Demaille  <demaille@gostai.com>

	Sugar the parser.
	* parser/bison/ugrammar.y (NEW_EXP_2): New.
	Use it.

2006-10-06  Akim Demaille  <demaille@gostai.com>

	Fix install/uninstall issues.
	distcheck passes.
	* Makefile.am: Use DESTDIR.
	(uninstall-local): New.

2006-10-06  Akim Demaille  <demaille@gostai.com>

	Fix build != src issue.
	* parser/bison/bison.mk: Don't rely on an existing
	builddir/parser/bison.
	Reported by Matthieu.

2006-10-06  matthieu nottale  <nottale@gostai.com>

	COMMA and SEMICOLON priority changed

	* parser/bison/ugrammar.y: Fix priority between COMMA and
	SEMICOLON in grammar.

2006-10-06  Akim Demaille  <demaille@gostai.com>

	Enable debug traces in the parser.
	* parser/uparser.h: Do that.
	* parser/bison/ugrammar.y: use %debug.
	delete 0 is valid c++.

2006-10-04  Akim Demaille  <demaille@gostai.com>

	Simplify delete invocations.

	* ucommand.cc: "delete(\(.*?\))" -> "delete \1".
	"if *(\(.*?\)) *\(delete \1\)" -> "\2".
	* utypes.h: Ditto.
	* uvariablelist.cc: Ditto.
	* ufunction.cc: Ditto.
	* ucallid.cc: Ditto.
	* uexpression.cc: Ditto.
	* unamedparameters.cc: Ditto.
	* uvalue.cc: Ditto.
	* ubinary.cc: Ditto.
	* uproperty.cc: Ditto.
	* uvariable.cc: Ditto.
	* uobj.cc: Ditto.
	* ugroup.cc: Ditto.
	* uconnection.cc: Ditto.

2006-10-03  Akim Demaille  <demaille@gostai.com>

	inline ucopy.
	* ucommand.cc: Do it.
	* uvariablename.cc: Use it.
	This should fix some memory leak: before we were making copies
	that are not always used.
	delete 0 is valid C++.

2006-10-03  Akim Demaille  <demaille@gostai.com>

	Formatting changes.
	* uvariablename.cc, uvalue.cc: Do that.

2006-10-03  Akim Demaille  <demaille@gostai.com>

	Clean up.
	* ucommand.cc: Lots of formatting changes.
	Don't abuse of parens, know your precedences.
	delete 0 is valid C++.
	(ucopy): New.
	Use it.

2006-10-03  Akim Demaille  <demaille@gostai.com>

	Formatting changes.
	* uobject/uobject.cc: Do that.

2006-10-03  Akim Demaille  <demaille@gostai.com>

	Catch up with uobject.h.
	* ucommand.cc, uobject/uobject.cc, uobject/uvar.cc:
	Various indentation fixes.
	Various warning fixes.
	Catch up with const-ref uses for std::string in uobject.h.

2006-10-03  Akim Demaille  <demaille@gostai.com>

	Use URBI_*.
	* configure.ac: Use URBI_PROG_CXX, and URBI_DOC.
	Use AC_ENABLE_SHARED.

2006-10-03  Akim Demaille  <demaille@gostai.com>

	* build-aux, bootstrap: Remove.
	Now replaced with svn:externals.

2006-10-03  matthieu nottale  <nottale@gostai.com>

	New nonfree banner. Fix leak.

	* ubanner.cc: New message that doesn't say urbikernel is free.
	* uobject/uvar.cc: Fix a leak: delete vardata in uvar dtor.

2006-09-29  Matthieu Nottale  <nottale@gostai.com>

	Fix bison.mk incorrect path

	* parser/bison/bison.mk: Fix utoken.cc path.

2006-09-28  matthieu nottale  <nottale@gostai.com>

	Fixes for sdk generation

	* network/OPENR/openr.mk: replaced CPPFLAGS= with CPPFLAGS +=.
	* Makefile.am: Hack libkernel.lai and install locations to pretend
	the lib is not installed.
	We have to do it in order to include libkernel in an other library.

2006-09-27  matthieu nottale  <nottale@gostai.com>

	Makefile.am fixes

	* Makefile.am: Add missing uext.h.
	Add libkernel_la_CPPFLAGS because AM_CPPFLAGS is ignored
	(libkernel_la_CPPFLAGS written in openr.mk).

2006-09-26  Akim Demaille  <demaille@gostai.com>

	White space changes.
	* uconnection.cc: White space changes.

2006-09-26  Akim Demaille  <demaille@gostai.com>

	* uconnection.cc: Include ubanner.hh.
	* userver.cc: Remove declarations that are now in ubanner.hh.

2006-09-26  Akim Demaille  <demaille@gostai.com>

	Update to URBI_DIRS.

	* configure.ac (NETWORK_BSDNET): No longer define it.
	* parser/bison/Makefile.defs: Rename as...
	* parser/bison/bison.mk: this.
	And adjust dir names.
	* network/bsdnet/Makefile.defs: Rename as...
	* network/bsdnet/bsdnet.mk: this.
	And adjust dir names.
	* network/OPENR/Makefile.defs: Rename as...
	* network/OPENR/openr.mk: this.
	And adjust dir names.
	* build-aux/urbi-dirs.m4: Also define kernelincludedir.
	* build-aux/urbi-openr.m4: Formatting changes.
	* README: New.

2006-09-26  Akim Demaille  <demaille@gostai.com>

	Introduce ubanner.cc.
	* ubanner.hh, ubanner.cc: New.
	* userver.cc, userver.h: Use it.
	(UServer::display (const char **)): New.
	Use it.
	* Makefile.am: Adjust.

2006-09-26  Akim Demaille  <demaille@gostai.com>

	Update URBI_DIRS.
	* build-aux/urbi-dirs.m4: Update from liburbi-cpp.
	* configure.ac: Use it.
	* Makefile.am (AM_CPPFLAGS): Remove useless ones, add missing ones.
	Ship uext.h.

2006-09-26  matthieu nottale  <nottale@gostai.com>

	Include path fix

	* utypes.h: Fix uobject.h include path, add uext.h include.
	* uvalue.cc: idem.
	* userver.cc: idem.
	* uobject/uext.h: New. Symlink from liburbi.

2006-09-26  Akim Demaille  <demaille@gostai.com>

	* uobject/uobject.cc: Add missing std::.

2006-09-26  Akim Demaille  <demaille@gostai.com>

	* uobject/uobject.cc (cleanTable): Cleanup.
	* Makefile.am: Formatting changes.

2006-09-26  Akim Demaille  <demaille@gostai.com>

	* build-aux/urbi-openr.m4: New.
	* configure.ac: Use it.

2006-09-26  Akim Demaille  <demaille@gostai.com>

	* parser/bison/Makefile.defs: Install the header files.
	* network/bsdnet/Makefile.defs,
	* network/OPENR/Makefile.defs,
	* network/OPENR/Makefile.defs,
	* Makefile.am: Ditto.

	* userver.h: Reorder includes.
	* memorymanager/memorymanager.h: Formatting changes.

2006-09-26  Akim Demaille  <demaille@gostai.com>

	namespace cleanups.
	* ucommand.cc: Don't "using" things from std::.
	Catch up with liburbi being in urbi::.
	* ucommand.h: Ditto.
	* uexpression.h: Ditto.
	* ufloat.h: Ditto.
	* ucallid.cc: Ditto.
	* ugroup.h: Ditto.
	* uexpression.cc: Ditto.
	* uvariable.cc: Ditto.
	* uconnection.h: Ditto.
	* ubinder.h: Ditto.
	* userver.cc: Ditto.
	* userver.h: Ditto.
	* uobj.cc: Ditto.
	* uobj.h: Ditto.
	* uobject/uvar.cc: Ditto.
	* uvariablename.cc: Ditto.
	* uvariable.h: Ditto.
	* uvariablename.h: Ditto.
	* ucallid.h: Ditto.
	* uconnection.cc: Ditto.
	* ubinder.cc: Ditto.

2006-09-25  Akim Demaille  <demaille@gostai.com>

	Use URBI_DIRS.
	* build-aux/urbi-dirs.m4: New.
	* configure.ac: Use it.

2006-09-25  Akim Demaille  <demaille@gostai.com>

	distcheck fixes.
	* build-aux/doxygen.mk: Update.
	* build-aux/revision.mk: Clean version..hh.

2006-09-25  Akim Demaille  <demaille@gostai.com>

	Portability fixes.
	* parser/bison/Makefile.defs: use Perl, not sed, since alternation
	is not portable (and OSX is a loser in this regard).
	Also cover cin, cout, cerr, and widen the pattern.

2006-09-25  Akim Demaille  <demaille@gostai.com>

	Prepend std:: to istream.

	* parser/bison/Makefile.defs: For Linux.

2006-09-25  Akim Demaille  <demaille@gostai.com>

	VC++ issues.

	* ucommand.cc: .Formatting changes.
	* parser/bison/Makefile.defs (utoken.cc): Fix lack of std::.

2006-09-25  Akim Demaille  <demaille@gostai.com>

	Fixes and details.

	* ucommand.cc: Indent properly.
	* utypes.h: Comment changes.
	* parser/bison/ugrammar.y (NEW_BIN): New.
	Use it.
	Don't use parens for delete.
	"Delete 0" is valid C++.
	* parser/bison/Makefile.defs: Ship FlexLexer.h.

2006-09-25  Akim Demaille  <demaille@gostai.com>

	Fixes.

	* build-aux/move-if-change: New.
	* Makefile.am: Ship bison++.in.

2006-09-25  Akim Demaille  <demaille@gostai.com>

	Dos2unix.
	* ucommand.cc, utypes.h, uvariablelist.cc, ucallid.cc
	* unamedparameters.cc, uvalue.cc, ubinary.cc, uproperty.cc: .
	* CHANGELOG-Kernel, uobject/common_uvalue.cc, ugroup.cc: .
	* ubinder.cc: Use Unix-style end of lines.

	* uobject/uvar.cc: Namespace fixes.

2006-09-25  Akim Demaille  <demaille@gostai.com>

	Autoconfiscate.
	* ChangeLog, bootstrap: New.
	* build-aux/bison++.in, build-aux/revision.mk,
	* build-aux/urbi-var-progs.m4: New.
	* configure.ac: Use them.
	* build-aux/doxygen.mk, doc/Makefile.am, doc/Doxyfile.in: New.

	* Makefile: Rename as...
	* Makefile.am: this.

	* configure.ac (OS): New.
	* version.hh.in: New.
	* Makefile.am: Use it.

	* lockable.h: Simplify.
	* network/OPENR/Makefile.defs: Update to match Automake use.
	* network/bsdnet/Makefile.defs: Ditto.
	* parser/bison/Makefile.defs: Ditto.
	* parser/bison/FlexLexer.h: Formatting changes.
	* parser/uparser.h: Formatting changes.
	(ugrammar.hh, FlexLexer.h, location.hh): Include them.
	Use parser::token_type instead of Bison pre-2.2 names.
	Don't use using.
	Let Emacs know this file is C++.
	* parser/bison/utoken.l: Formatting changes.
	No using.
	* parser/bison/ugrammar.y: Require Bison 2.2.
	No using.
	Formatting changes.
	Don't use "../" in includes.
	* parser/bison/Makefile.defs: Use bison++ to save cycles.

	* version.h: Replace by...
	* version.hh.in: this.
	* Makefile.am: Use it.

	* userver.cc: Use C++ headers, use version.hh.
	Formatting changes.
	* userver.h: Formatting changes.
	* uobj.cc: Specify the path to uobject.h.
	* uobject/uvar.cc: Formatting changes.
	* uvariable.h: Ditto.
	* uconnection.cc: Ditto.

Local Variables:
ispell-local-dictionary: "american"
End:

$Rev$
$Id$
$Date$<|MERGE_RESOLUTION|>--- conflicted
+++ resolved
@@ -1,11 +1,12 @@
-2007-04-01  Benoit Sigoure  <tsuna@lrde.epita.fr>
-
+2007-04-02  Akim Demaille  <demaille@gostai.com>
+
+	svn merge -r 1011:1038 https://svn.gostai.com/svn/kernel1/branches/1.0
+	2007-04-01  Benoit Sigoure  <tsuna@lrde.epita.fr>
 	Forevermore solve bug #146 (compilation on ARM/memory alignment).
 	* src/network/bsdnet/network.cc: Use memcpy to preserve the byte
 	order.
 
-2007-03-30  SIGOURE Benoit  <tsuna@lrde.epita.fr>
-
+	2007-03-30  SIGOURE Benoit  <tsuna@lrde.epita.fr>
 	Fix bug #146 (compilation on ARM): memory alignment.
 	* src/network/bsdnet/network.cc (TCPServerPipe::init): Fix dangerous
 	usage of the struct hostent returned by gethostbyname.  The code
@@ -17,8 +18,7 @@
 	compiler does not align the members of the structure on word
 	boundaries.
 
-2007-03-29  Akim Demaille  <demaille@gostai.com>
-
+	2007-03-29  Akim Demaille  <demaille@gostai.com>
 	Fix int/size_t usage
 	It's quite to PITA to still be working on the branch.
 	Much of this was already done in the trunk.  We're wasting our
@@ -29,32 +29,27 @@
 	Use appropriate types: size_t and ptrdiff_t, not int.
 	This fixes warnings on VC++.
 
-2007-03-29  Akim Demaille  <demaille@gostai.com>
-
+	2007-03-29  Akim Demaille  <demaille@gostai.com>
 	Determinize long-identifiers.chk
 	It passes on MingW for weird reasons documented in the code.
 	* src/uvariablename.cc (buildFullname): Beware of snprintf.
 
-2007-03-26  POTHIER Benoit  <pothier@gostai.com>
-
+	2007-03-26  POTHIER Benoit  <pothier@gostai.com>
 	Revert the 3 previous changes, waiting for a working fix.
 	* src/network/bsdnet/network.cc,
 	* src/uvalue.cc: Here.
 
-2007-03-26  SIGOURE Benoit  <tsuna@lrde.epita.fr>
-
+	2007-03-26  SIGOURE Benoit  <tsuna@lrde.epita.fr>
 	Fix portability on Win32.
 	* src/network/bsdnet/network.cc: Don't use in_addr_t, use uint32_t
 	instead.
 
-2007-03-26  SIGOURE Benoit  <tsuna@lrde.epita.fr>
-
+	2007-03-26  SIGOURE Benoit  <tsuna@lrde.epita.fr>
 	Fix a bug introduced in r1014.
 	* src/network/bsdnet/network.cc (TCPServerPipe::init): Properly
 	transform the IP address returned by gethostbyname into a in_addr_t.
 
-2007-03-24  SIGOURE Benoit  <tsuna@lrde.epita.fr>
-
+	2007-03-24  SIGOURE Benoit  <tsuna@lrde.epita.fr>
 	Fix bug #146 (compilation on ARM): memory alignment and bad code.
 	* src/network/bsdnet/network.cc (TCPServerPipe::init): Fix wrong usage
 	of the struct hostent returned by gethostbyname: the code was
@@ -337,10 +332,7 @@
 
 	svn merge -r 941:970 https://svn.gostai.com/svn/kernel1/branches/1.0
 
-<<<<<<< HEAD
 	2007-02-22  Matthieu Nottale  <nottale@gostai.com>
-=======
->>>>>>> 682fa2a7
 	Add a parameter to createTCPServer to specify address to bind to
 	* src/network/bsdnet/network.cc: Here, propagate in  TCPServerPipe::init.
 	* src/network/bsdnet/network.hh: Also here.
@@ -957,12 +949,8 @@
 	2007-02-09  Matthieu Nottale  <nottale@gostai.com>
 
 	Fix armor/unarmor.
-<<<<<<< HEAD
 	* src/ustring.cc: Armor \n, \t and character not in 32-127
 	range. Unarmor \n \t \<anychar> and \number.
-=======
-	* src/ustring.cc: Armor \n, \t and character not in 32-127 range. Unarmor \n \t \<anychar> and \number.
->>>>>>> 682fa2a7
 			 More efficient unarmor implementation.
 
 	2007-02-07  Matthieu Nottale  <nottale@gostai.com>
@@ -1228,7 +1216,6 @@
 
 2007-01-25  Akim Demaille  <demaille@gostai.com>
 
-<<<<<<< HEAD
 	Less buffers
 	* src/uconnection.cc, src/uobj.cc, src/uvalue.cc: More ostringstreams.
 
@@ -1338,8 +1325,6 @@
 	Merge 697:736 from the branch "1.0".
 	2007-01-24  Jean-Christophe Baillie  <baillie@gostai.com>
 
-=======
->>>>>>> 682fa2a7
 	fix ticket #73 (illegal void operations)
 	* src/uexpression.cc: done.
 
