2007-03-23  Akim Demaille  <demaille@gostai.com>

<<<<<<< HEAD
	svn merge -r 996:1007 https://svn.gostai.com/svn/kernel1/branches/1.0

	2007-03-23  Akim Demaille  <demaille@gostai.com>
=======
	Fix #114 and #141
	* src/ucommand.hh, src/ucommand.cc (UCommand_NOOP::kind)
	(UCommand_NOOP::kind_): New.
	Adjust dependencies.
	* src/parser/bison/ugrammar.y (spontaneous, warn, warn_spontaneous):
	New.
	Use the latter to warn about suspicious empty instructions instead
	of making them hard error.
	No longer create an instruction equal to 0, rather make it a
	spontaneous noop.

2007-03-23  Akim Demaille  <demaille@gostai.com>

>>>>>>> 2a530b6a
	Fix #144
	* src/parser/uparser.cc: Debug trace changes.
	* src/ucommandqueue.hh, src/ucommandqueue.cc (bracketlevel_)
	(sbracketlevel_, parenlevel_): Remove.  Replaced by...
	(closers_): this new member.
	Let the members be private, not protected.
	(popCommand): When a closing mismatch happens, return the sentence
	to the parser which will report the error.

	* src/userver.cc: Reoder two instructions.

	2007-03-23  Akim Demaille  <demaille@gostai.com>
	More debugging traces
	* src/parser/uparser.cc: Insert debugging traces.
	* src/ucommand.cc: Likewise.
	* src/uexpression.cc: Ditto.
	* src/userver.cc (file_readable): New.
	(find_file): New.
	Report an error when the file is not found.
	(tab): Use a bigger buffer, as I triggered the assertion for
	its previous size...

	2007-03-21  Akim Demaille  <akim.demaille@free.fr>
	* Makefile.am (CLEANFILES): Remove what's handled by init.mk.

	2007-03-21  Akim Demaille  <akim.demaille@free.fr>
	Catch up with the trunk
	No longer make uobject an external of src, let src/uobject be
	an external of ".".
	No longer subscribe to sdk, useless.
	* Makefile.am: Adjust.
	(check-html): Import from the trunk.

	2007-03-21  Akim Demaille  <akim.demaille@free.fr>
	Update externals.
	* configure.ac: Use URBI_TESTS.

2007-03-23  Akim Demaille  <demaille@gostai.com>

	Fix tests invocation
	* configure.ac (URBI_TESTS): Call it.

2007-03-13  Akim Demaille  <akim.demaille@free.fr>

	* src/uobject.cc (algorithm): Include it.

2007-03-13  Akim Demaille  <akim.demaille@free.fr>

	svn merge -r 970:996 https://svn.gostai.com/svn/kernel1/branches/1.0

	2007-03-12  POTHIER Benoit  <pothier@gostai.com>
	Remove space in the banner.
	* src/ubanner.cc: Here.

	2007-03-12  POTHIER Benoit  <pothier@gostai.com>
	Update banner copyright date.
	* src/ubanner.cc: Here.

2007-03-13  Akim Demaille  <akim.demaille@free.fr>

	Change the handling of externals (experimental)
	No longer subscribe to uobject in ./src, subscribe to src/uobject
	in ".".  Several issues seems easier to deal with this way.  If
	it works well, I'll lift the other externals.
	* Makefile.am: src/uobject is now a local external.

2007-03-08  Akim Demaille  <akim.demaille@free.fr>

	This seems to totally confuse cccl, which loses the arguments
	and even produces /I-I.
	* src/Makefile.am: No space bw -I and its arg.

2007-03-08  Akim Demaille  <akim.demaille@free.fr>

	Fix member function declaration
	* include/kernel/uconnection.hh: Remove spurious qualifier.

2007-03-08  Akim Demaille  <akim.demaille@free.fr>

	Install uasyncregister.hh, uvariable.hh and uvalue.hh
	* src/uasyncregister.hh, src/uvariable.hh, src/uvalue.hh:
	Move to...
	* include/kernel/uasyncregister.hh, include/kernel/uvariable.hh,
	* include/kernel/uvalue.hh: here.

	* Makefile.am, src/Makefile.am, src/uasynccommand.cc,
	* src/uasyncregister.cc, src/uatcandidate.cc, src/ubinder.cc,
	* src/ucallid.cc, src/ucommand.cc, src/uconnection.cc,
	* src/ueventcompound.cc, src/ueventhandler.cc, src/ueventhandler.hh,
	* src/ueventinstance.cc, src/ueventmatch.cc, src/uexpression.cc,
	* src/ugroup.cc, src/uobj.cc, src/uobject.cc, src/userver.cc,
	* src/uvalue.cc, src/uvar.cc, src/uvariable.cc, src/uvariablename.cc:
	Adjust.

2007-03-08  Akim Demaille  <demaille@gostai.com>

	Hide UGhostConnection
	So that cores only need uconnection.hh, but not ughostconnection.hh.
	* include/kernel/userver.hh (getGhostConnection): Return a
	UConnection instead of a UGhostConnection, so that we don't need
	the type UGhostConnection (and its header).
	(ghost): Rename as...
	(ghost_): this.
	* src/console.cc, src/uobject.cc, src/userver.cc: Adjust.

2007-03-08  Akim Demaille  <demaille@gostai.com>

	cores need uconnection.hh
	* src/ucomplaints.hh, src/uconnection.hh: Move to...
	* include/kernel/ucomplaints.hh, include/kernel/uconnection.hh: here.

	* Makefile.am, src/Makefile.am,
	* src/network/bsdnet/connection.hh, src/parser/bison/ugrammar.y,
	* src/uasynccommand.cc, src/ucommand.cc, src/ucomplaints.cc,
	* src/uconnection.cc, src/uexpression.cc, src/ughostconnection.hh,
	* src/uobj.cc, src/uobject.cc, src/userver.cc, src/usystem.cc,
	* src/uvalue.cc, src/uvariable.cc, src/uvariablename.cc:
	Adjust.
	And remove the #define private protected trick...

2007-03-08  Akim Demaille  <demaille@gostai.com>

	Kill a few static consts
	* src/uconnection.hh: here.
	* src/ughostconnection.hh: And here.
	Move them...
	* src/ughostconnection.cc: here.

2007-03-08  Akim Demaille  <demaille@gostai.com>

	Move installed headers in include/kernel
	* src/fwd.hh, src/mem-track.hh,
	* src/memorymanager/blockmemorymanager.hh,
	* src/memorymanager/memorymanager.hh,
	* src/tag-info.hh, src/userver.hh, src/ustring.hh,
	* src/utypes.hh:
	Move to...
	* include/kernel/blockmemorymanager.hh,
	* include/kernel/fwd.hh,
	* include/kernel/mem-track.hh,
	* include/kernel/memorymanager.hh,
	* include/kernel/tag-info.hh,
	* include/kernel/userver.hh,
	* include/kernel/ustring.hh,
	* include/kernel/utypes.hh:
	Here.

	* Makefile.am,
	* src/Makefile.am,
	* src/console.cc,
	* src/memorymanager/memorymanager.cc,
	* src/network/bsdnet/connection.cc,
	* src/network/bsdnet/connection.hh,
	* src/network/bsdnet/network.cc,
	* src/parser/bison/ugrammar.y,
	* src/parser/uparser.hh,
	* src/tag-info.cc,
	* src/uasynccommand.cc,
	* src/uasynccommand.hh,
	* src/uasyncregister.hh,
	* src/uatcandidate.hh,
	* src/ubinary.cc,
	* src/ubinary.hh,
	* src/ubinder.cc,
	* src/ubinder.hh,
	* src/ucallid.cc,
	* src/ucallid.hh,
	* src/ucommand.cc,
	* src/ucommand.hh,
	* src/ucommandqueue.cc,
	* src/ucommandqueue.hh,
	* src/uconnection.cc,
	* src/uconnection.hh,
	* src/ueventcompound.cc,
	* src/ueventcompound.hh,
	* src/ueventhandler.cc,
	* src/ueventhandler.hh,
	* src/ueventinstance.cc,
	* src/ueventinstance.hh,
	* src/ueventmatch.cc,
	* src/ueventmatch.hh,
	* src/uexpression.cc,
	* src/uexpression.hh,
	* src/ufunction.cc,
	* src/ufunction.hh,
	* src/ughostconnection.cc,
	* src/ughostconnection.hh,
	* src/ugroup.cc,
	* src/ugroup.hh,
	* src/unamedparameters.cc,
	* src/unamedparameters.hh,
	* src/uobj.cc,
	* src/uobj.hh,
	* src/uobject.cc,
	* src/uproperty.cc,
	* src/uproperty.hh,
	* src/uqueue.cc,
	* src/uqueue.hh,
	* src/userver.cc,
	* src/ustring.cc,
	* src/usystem.cc,
	* src/uvalue.cc,
	* src/uvalue.hh,
	* src/uvar.cc,
	* src/uvariable.cc,
	* src/uvariable.hh,
	* src/uvariablelist.cc,
	* src/uvariablelist.hh,
	* src/uvariablename.cc,
	* src/uvariablename.hh:
	Adjust.
	And beware of some useless inclusions.

2007-03-08  Akim Demaille  <demaille@gostai.com>

	svn merge -r 970:979 https://svn.gostai.com/svn/kernel1/branches/1.0

	2007-03-06  Jean-Christophe Baillie  <baillie@gostai.com>

	This flag enforces the business decision described here:
	https://core.gostai.com/projects/business/wiki/ProductOfferStrategy

	It allows to build an URBI Engine that will reject any remote UObject
	'external' request, effectively disabling UNotifyChange,
	UBindFunction, etc, which makes this remote UObject useless.

	A simple -DREMOTE_UOBJECT_DISABLED flag in configure will build this
	crippled version.

	add the REMOTE_UOBJECT_DISABLED flag for the 'free' version
	* src/ucommand.cc: exit from UCommand_BINDER if the
	REMOTE_UOBJECT_DISABLED flag is on.

2007-03-01  Akim Demaille  <demaille@gostai.com>

	Use UString for UCallid
	* src/ucallid.hh, src/ucallid.cc: Append _ to private members.
	* src/ucommand.cc, src/uconnection.cc: Adjust.
	* src/uvariablename.hh, src/uvariablename.cc: Ditto.
	(updateName): Add more flavors.

2007-03-01  Akim Demaille  <demaille@gostai.com>

	* src/uvariablename.cc (resolve_aliases): Add missing const.

2007-03-01  Akim Demaille  <demaille@gostai.com>

	svn merge -r 941:970 https://svn.gostai.com/svn/kernel1/branches/1.0

	2007-02-22  Matthieu Nottale  <nottale@gostai.com>
	Add a parameter to createTCPServer to specify address to bind to
	* src/network/bsdnet/network.cc: Here, propagate in  TCPServerPipe::init.
	* src/network/bsdnet/network.hh: Also here.

	2007-02-22  Akim Demaille  <akim.demaille@free.fr>
	Fix #133
	We focused on the fact that the current code is boggus and
	missed the fact that my proposal was addressing one issue, but
	introducing another one.  We were trading one bug for another,
	the latter having a much bigger impact.

	I suggested to replace

	# define ADDMEM(x)   {usedMemory += ((int)(x*1.15));}
	# define FREEMEM(x)  {usedMemory -= ((int)(x*1.15));}

	which duplicates the computation and fails to parens x
	properly (and there are indeed places where it mattered since
	x was something like a + b), by

	# define ADDMEM(X)   usedMemory += (int) ((X) * 1.15)
	# define FREEMEM(X)  ADDMEM (-(X))

	Unfortunately that fails when X is unsigned (which is the case
	when ADDOBJ and FREEOBJ pass it a sizeof result): FREEMEM
	then negates a size_t, which results in a huge positive size_t.
	But this huge size_t is immediately added to usedMemory, so
	it should nevertheless yield the correct result!

	Enter 1.15 that screws it all, as the following program
	demonstrates

	#include <iostream>
	#include <string>

	#define ECHO(C) std::cout << #C " = " << C << std::endl;

	int main ()
	{
	  char tab[18];
	  ECHO (sizeof tab);
	  ECHO (- (int) (sizeof tab));

	  ECHO ((- sizeof tab));
	  ECHO (+ (- (int) (sizeof tab)));

	  ECHO (1.15 * sizeof tab);
	  ECHO (- (int) (1.15 * sizeof tab));

	  ECHO (1.15 * (- sizeof tab));
	  ECHO (+ (int) (1.15 * (- sizeof tab)));
	}

	which results in:

	sizeof tab = 18
	- (int) (sizeof tab) = -18
	(- sizeof tab) = 4294967278      <== overflow
	+ (- (int) (sizeof tab)) = -18   <== but ok
	1.15 * sizeof tab = 20.7
	- (int) (1.15 * sizeof tab) = -20
	1.15 * (- sizeof tab) = 4.93921e+09     <=== overflow
	+ (int) (1.15 * (- sizeof tab)) = 2147483647  <=== deadly

	* src/utypes.hh (FREEMEM): Avoid negating a posibly unsigned value.

2007-03-01  Akim Demaille  <demaille@gostai.com>

	Less const char*
	* src/uvariablename.cc (resolve_aliases): Work string -> string.

2007-03-01  Akim Demaille  <demaille@gostai.com>

	* configure.ac: Use URBI_PACKAGE_KIND.

2007-03-01  Akim Demaille  <demaille@gostai.com>

	Update externals
	* Makefile.am: sdk no longer exists.

2007-03-01  Akim Demaille  <demaille@gostai.com>

	Use more std::string
	Valgrind finds fishy things around here.  Let's clean and then
	track the problems.
	* src/ustring.hh, src/ustring.cc (prefix, suffix): Work only on
	std::string.
	Add convenient UString alternatives.
	* src/uvariablename.cc: Adjust.

2007-03-01  Akim Demaille  <demaille@gostai.com>

	Don't define TRUE & FALSE
	There are conflicts on Windows.
	* src/parser/bison/ugrammar.y: Inline the uses of TRUE and FALSE.

2007-03-01  Akim Demaille  <akim.demaille@free.fr>

	tagequal
	* src/uvariablename.cc (prefix, suffix): Move to...
	* src/ustring.hh, src/ustring.cc: here.
	(tagequal): Remove, unused.

2007-02-27  Jean-Christophe Baillie  <baillie@gostai.com>

	The .automerge file has been added, with proper initialization.
	Automerge is now usable, it will keep conflicts on ChangeLog, to be
	resolved by hand until some smart trick is found.
	Please, use automerge now to handle merging in a nice and automatic
	way.
	NB: the automerge script is located in common/automerge

	add automerge support.
	* .automerge: New.

2007-02-24  Akim Demaille  <akim.demaille@free.fr>

	Let UString use std::string
	* src/ustring.hh, src/ustring.cc (len_): Remove.
	Adjust ctors to refuse construction from 0.
	(len_): Now a std::string.
	Adjust all the code
	* src/uexpression.cc, src/uvariablename.cc: Adjust.

2007-02-24  Akim Demaille  <akim.demaille@free.fr>

	mem-track.hh
	This is needed because ustring.hh needs to include utypes.hh,
	and conversely.  Of course, it does not work.  And huge *.hh
	files are bad.
	* src/mem-track.hh: New.
	Extracted from...
	* src/utypes.hh: here.
	* src/Makefile.am: Adjust.

2007-02-24  Akim Demaille  <akim.demaille@free.fr>

	Fix uninitialized variable warning
	* src/userver.hh, src/userver.cc (memory): here.
	While we're at it, give this function a proper prototype,
	and useful variable names.

2007-02-24  Akim Demaille  <akim.demaille@free.fr>

	Scope reduction
	* src/userver.cc (memory): Here.

2007-02-24  Akim Demaille  <akim.demaille@free.fr>

	Morph slowly UString into std::string
	* src/ustring.hh, src/ustring.cc (str, len): Rename as...
	(c_str, size): these.
	(setLen): Remove, unused, and frankly, should never have existed.

	* src/parser/bison/ugrammar.y,
	* src/parser/bison/utoken.l,
	* src/parser/uparser.cc,
	* src/ucallid.cc,
	* src/ucallid.hh,
	* src/ucommand.cc,
	* src/uconnection.cc,
	* src/ueventhandler.cc,
	* src/ueventinstance.cc,
	* src/ueventmatch.cc,
	* src/uexpression.cc,
	* src/ufunction.cc,
	* src/ugroup.cc,
	* src/unamedparameters.cc,
	* src/uobj.cc,
	* src/uobject.cc,
	* src/userver.cc,
	* src/uvalue.cc,
	* src/uvar.cc,
	* src/uvariable.cc,
	* src/uvariablename.cc:
	Adjust.
	Also, name ostringstreams as o.

2007-02-22  Akim Demaille  <demaille@gostai.com>

	svn merge -r 860:941 https://svn.gostai.com/svn/kernel1/branches/1.0

	2007-02-21  Akim Demaille  <demaille@gostai.com>
	Do not use -relax-branch
	This option was used to enable long branches in the parser
	generated code.  This was needed because the rules used to use
	long macros which resulted in a huge switch statement.  Passing
	-O0 sufficed to address the issue.  In addition, I changed the
	macros into functions, which made -O0 useless.  Nevertheless
	the use -relax-branch was introduced, hoping that it would
	relieve us.  It actually made GCC produce incorrect code on
	the Aibo, with mysterious crashes.
	Removing the use of this option (and of -O0) solves this.
	Aibo works again.
	* src/parser/bison/bison.mk: Remove the use of PARSER_CXXFLAGS.

2007-02-22  Akim Demaille  <demaille@gostai.com>

	Use libport::mhas
	* src/userver.cc (UServer::work): Here.

2007-02-20  Akim Demaille  <demaille@gostai.com>

	eval_FUNCTION_<arity>
	* src/uexpression.hh, src/uexpression.cc (eval_FUNCTION_0)
	(eval_FUNCTION_1, eval_FUNCTION_2): New.

2007-02-20  Akim Demaille  <demaille@gostai.com>

	Expect no conflicts
	* src/parser/bison/ugrammar.y: here.

2007-02-20  Akim Demaille  <demaille@gostai.com>

	Regen bison++
	* src/parser/bison/bison.mk: Add the missing dependency rules.

2007-02-20  Akim Demaille  <demaille@gostai.com>

	Scope reduction
	* src/uexpression.cc (UExpression::asyncScan): Here.
	Also, spread a few pings.

2007-02-20  Akim Demaille  <demaille@gostai.com>

	Use find0
	* src/ucommand.cc: Here.
	Also, instrument for debugging.

2007-02-20  Akim Demaille  <demaille@gostai.com>

	vecho_key
	* src/userver.hh, src/userver.cc (vecho_key): New.
	(echoKey, error, echo): Use it.

2007-02-20  Akim Demaille  <demaille@gostai.com>

	More UValue ctors
	* src/uvalue.hh, src/uvalue.cc
	(UValue::UValue (dataType, const char*)): New.
	Use it.
	Use other ctors.

2007-02-20  Akim Demaille  <demaille@gostai.com>

	Add spurious .
	* src/uvalue.cc (UValue::add): Remove a spurious dot I introduced
	in [764].

2007-02-20  Akim Demaille  <demaille@gostai.com>

	2007-02-20  Matthieu Nottale  <nottale@gostai.com>
	Fix a double-free problem caused by a missing copy.
	* src/uatcandidate.cc: Copy the UValue passed to UExpression ctor.

	2007-02-20  Matthieu Nottale  <nottale@gostai.com>
	Increase max receive buffer size to 1M on bsd and ghost connections
	* src/network/bsdnet/connection.hh: Here,
	* src/ughostconnection.hh: and here.

	2007-02-20  Akim Demaille  <demaille@gostai.com>
	Missing parens
	* src/uqueue.cc (UQueue::pop): Restore a pair of parens that
	I removed in [501].
	Thanks to MN (and apologies).

2007-02-20  Akim Demaille  <demaille@gostai.com>

	Simplification
	* src/ucommandqueue.hh, src/ucommandqueue.cc (popCommand): Here.

2007-02-20  Akim Demaille  <demaille@gostai.com>

	Tidy uobj.cc
	* src/uobj.cc (remove): New.
	(~UObj): Use it.
	(UWaitCounter): Move its methods...
	* src/utypes.hh: here.
	(UWaitCounter::id): Now an UString.
	(~UWaitCounter): Remove, now useless.
	* src/ucommand.cc: Adjust.

2007-02-20  Akim Demaille  <demaille@gostai.com>

	Racfor buildfullname
	* src/uvariablename.cc: This code is really really hard to
	understand.  There seems to be a call the resolve_aliases
	hidden right afterward these bits, but I'm not sure...

2007-02-20  Akim Demaille  <demaille@gostai.com>

	UCommand::tmp_*
	* src/ucommand.hh, src/ucommand.cc (tmp_phase, tmp_time): remove.

2007-02-20  Akim Demaille  <demaille@gostai.com>

	Use find0
	* src/ucommand.cc (UCommand::scanGroups)
	(UCommand_ASSIGN_VALUE::execute_function_call): here.

2007-02-20  Akim Demaille  <demaille@gostai.com>

	Use find0
	* src/uvariablename.cc (UVariableName::getVariable)
	(UVariableName::getFunction, UVariableName::buildFullname): Here.

2007-02-20  Akim Demaille  <demaille@gostai.com>

	Add missing consts
	Oh my God!  There is so much duplication here :(
	* src/uobj.hh, src/uobj.cc (searchFunction, searchVariable)
	(searchEvent): Here.
	Also, use const_iterators.

2007-02-19  Akim Demaille  <akim.demaille@free.fr>

	Get rid of buffers
	* src/uvariablename.hh (set_fullname): Move to...
	* src/uvariablename.cc: here.
	(resolve_aliases): New.
	This simple function was really hard to extract from the code
	and its lack of documentation...  I hope I have it right.
	Use it.
	Use std::strings instead of buffers.

2007-02-19  Akim Demaille  <akim.demaille@free.fr>

	More UString operators
	* src/ustring.hh (operator!=): New.

2007-02-19  Akim Demaille  <akim.demaille@free.fr>

	Get rid of buffers
	* src/uvariablename.hh, src/uvariablename.cc (build_from_str): New.
	(buildFullname): Use it.
	Don't use static buffers.
	Factor and try to be readable.

2007-02-19  Akim Demaille  <akim.demaille@free.fr>

	Factor a bit UVariableName
	This code is really hard to follow, and Aibo crashes somewhere here
	(apparently, but it is hard to track).
	* src/uvariablename.hh, src/uvariablename.cc (set_fullname): New.
	(prefix, suffix): New.
	Use it.
	Prefer strlcpy to strncpy (I'll worry about portability later).
	Instrument for ECHO etc. but do not activate.
	Shorten some scopes.

2007-02-19  Akim Demaille  <akim.demaille@free.fr>

	update UString
	* src/ustring.hh (update): New.
	Hopefully, should disapear in the future, together with UStrings.

2007-02-19  Akim Demaille  <akim.demaille@free.fr>

	Use libport::m?has
	* src/ucommand.cc, src/uvariablename.cc: Here.

2007-02-18  Akim Demaille  <akim.demaille@free.fr>

	Fix signature
	* src/uvariable.hh: Add missing inline.
	* src/uvariable.cc (UVariable::print): here.

2007-02-18  Akim Demaille  <akim.demaille@free.fr>

	UVariable::print
	* src/uvariable.hh, src/uvariable.cc (UVariable::print)
	(operator<< (ostream, UVariable): New.

2007-02-18  Akim Demaille  <akim.demaille@free.fr>

	unic("PREFIX")
	* src/userver.hh, src/userver.cc (URBI_unicID): Now a static
	variable of...
	(uniq()): this.
	(unic(const char*)): New.
	* src/ucommand.cc: Use it instead of unic().
	(copy): Get rid of the ret temp var when we can.

2007-02-18  Akim Demaille  <akim.demaille@free.fr>

	Factor loops
	* src/uexpression.cc (UExpression::eval_FUNCTION): Factor two
	while loops ending both branches of an if.

2007-02-17  Akim Demaille  <akim.demaille@free.fr>

	* src/uexpression.cc (to_string): New, for UExpression::Type.

2007-02-17  Akim Demaille  <akim.demaille@free.fr>

	Adjust to *maps becoming SingletonPtr
	* src/ucommand.cc, src/uobj.cc, src/userver.cc, src/uvar.cc,
	* src/uvariablename.cc: Catch up with changes in liburbi-cpp
	[426].

2007-02-17  Akim Demaille  <akim.demaille@free.fr>

	uobject-hub-common.cc
	* src/uobject.cc: Remove factored functions.

2007-02-17  Akim Demaille  <akim.demaille@free.fr>

	Update uobject/
	* src/uobject.cc: Remove parts now factored in uobject-common.cc.

2007-02-15  Akim Demaille  <akim@lrde.epita.fr>

	Restore missing parens
	* src/uqueue.cc: Fix a bug reported by MN, introduced by myself
	in 501: the removal of important parens.

2007-02-15  Akim Demaille  <akim.demaille@free.fr>

	UCommand_ASSIGN_VALUE::execute_function_call
	* src/ucommand.hh, src/ucommand.cc (UFALLTHRU): New.
	(UCommand_ASSIGN_VALUE::execute_function_call): New.
	(UCommand_ASSIGN_VALUE::execute_): Use it.

2007-02-14  Akim Demaille  <akim.demaille@free.fr>

	Use &, not *
	* src/uobject.cc: to alias the ghost connection.

2007-02-14  Akim Demaille  <akim.demaille@free.fr>

	Cleaning
	* src/uobject.cc: Spaces, identifiers, scopes.

2007-02-14  Akim Demaille  <akim.demaille@free.fr>

	Respect the tradition
	* src/uobject.cc: For iterator names.

2007-02-14  Akim Demaille  <akim.demaille@free.fr>

	Process doc last
	* Makefile.am (SUBDIRS): here.

2007-02-14  Akim Demaille  <demaille@gostai.com>

	Query replace regexp:
	STREQ *(\(.*?\)->str(), *\([^)]*\)) -> *\1 == \2

2007-02-13  Akim Demaille  <akim.demaille@free.fr>

	Bug fix
	* src/uexpression.cc (UExpression::UExpression): Use t, not type,
	which is not yet defined.

2007-02-13  Akim Demaille  <akim.demaille@free.fr>

	Use operator== for UString
	* src/ucommand.cc: here.

2007-02-13  Akim Demaille  <demaille@gostai.com>

	Let UGroup own their memory
	* src/ugroup.hh, src/ugroup.cc (name): Now an UString.
	Remove the ctor taking char*.
	* src/ucommand.cc, src/uobject.cc:
	Adjust.

2007-02-13  Akim Demaille  <demaille@gostai.com>

	Pretend C++ support assignment operators
	* src/ustring.hh, src/ustring.cc (update): Remove.
	(operator=): New.
	* src/ucommand.cc, src/uconnection.cc, src/uexpression.cc,
	* src/userver.cc, src/uvariable.cc, src/uvariablename.cc:
	Use them.

2007-02-13  Akim Demaille  <demaille@gostai.com>

	/! Dangerous checkin
	* src/memorymanager/blockmemorymanager.hh: Add a placement new
	to please mipsel-linux-g++-3.3.2.
	I'm not used to write placement new operators, and I'm really
	afraid of what is needed for the delete operator...
	I'm have to study books to ensure this is not completely
	fucked up.

2007-02-13  Akim Demaille  <demaille@gostai.com>

	Pretend we program in C++ and use operators
	* src/ustring.hh, src/ustring.cc (equal): Remove, replaced by...
	(operator==): these two.
	* src/ubinder.cc, src/ucommand.cc, src/uconnection.cc,
	* src/ueventhandler.cc, src/uexpression.cc, src/uobj.cc,
	* src/uvariablename.cc: Use them.

2007-02-13  Akim Demaille  <demaille@gostai.com>

	Less new (but not older)
	* src/ubinder.hh, src/ubinder.cc (Monitor::objects): Let it
	be a list of UString, not of UString*.

2007-02-13  Akim Demaille  <demaille@gostai.com>

	Address a bit of the UString mess
	* src/ustring.hh, src/ustring.cc: Start to spread some more &
	instead of *.
	* src/parser/bison/ugrammar.y, src/ubinder.cc, src/ucommand.cc,
	* src/uconnection.cc, src/ueventhandler.cc, src/ugroup.cc,
	* src/uobj.cc, src/userver.cc, src/userver.hh, src/uvalue.cc,
	* src/uvariable.cc: Adjust in the most stupid way: add a *
	to arguments.
	Later passes will improve the code.
	Let's do that bit after bit.

2007-02-13  Akim Demaille  <demaille@gostai.com>

	An iterator has to be named i
	* src/uasyncregister.cc: Unless you have a good reason :).
	Remove useless includes.

2007-02-13  Akim Demaille  <demaille@gostai.com>

	Use LIBPORT_FD_ISSET
	* src/network/bsdnet/network.cc: here.

2007-02-13  Akim Demaille  <demaille@gostai.com>

	Remove UString::(un_)?armor
	* src/ustring.hh, src/ustring.cc (un_armor, armor): Remove.
	* src/uvalue.cc: Just call libport::escape here.

2007-02-13  Akim Demaille  <demaille@gostai.com>

	svn merge -r 857:860 https://svn.gostai.com/svn/kernel1/branches/1.0

	2007-02-13  Akim Demaille  <demaille@gostai.com>
	Handle escapes in the scanner itself
	* src/parser/bison/utoken.l: Do that.
	* src/parser/bison/ugrammar.y: Add a std::string field to %union.
	* src/ustring.cc (armor): Use hex escapes.

	2007-02-13  Akim Demaille  <demaille@gostai.com>
	Rename ugrammar's str as ustr
	* src/parser/bison/ugrammar.y,
	* src/parser/bison/utoken.l: Adjust all uses.

2007-02-13  Akim Demaille  <demaille@gostai.com>
	svn merge -r 832:857 https://svn.gostai.com/svn/kernel1/branches/1.0
	2007-02-13  Akim Demaille  <demaille@gostai.com>

	Remove fast_armor support
	It is way too buggy: the flag is sometimes incorrectly preserved,
	and it focused on too few case: \ and ", while there are many more.
	Besides it had an impact on *all* the UStrings, instead of addressing
	only those that need to.
	* src/ustring.hh, src/ustring.cc: here.

2007-02-13  Akim Demaille  <demaille@gostai.com>

	* src/network/bsdnet/connection.cc: Document MSG_NOSIGNAL.
	* src/network/bsdnet/network.cc: Don't rely on SO_NOSIGPIPE
	being defined.

2007-02-13  Akim Demaille  <akim.demaille@free.fr>

	Add debugging traces to network handling
	* src/network/bsdnet/network.hh
	* src/network/bsdnet/network.cc (Pipe::Pipe): Be useful.
	(Pipe::print, operator<<(ostream, Pipe)): New.
	* src/network/bsdnet/connection.hh,
	* src/network/bsdnet/connection.cc (~Connection): Don't test
	for a null fd: we actually use -1 to this end.
	(Connection::print): New.
	(closeConnection): Do nothing if the fd is -1.
	(doRead, effectiveSend): Use perror.
	Can someone tell me why notifyRead calls doRead instead of
	being doRead?
	(TCPServerPipe::print): New.
	(TCPServerPipe::init): Ask for errno instead of a signal for
	broken pipes.

2007-02-12  Akim Demaille  <akim.demaille@free.fr>

	Debugging traces
	* src/utypes.hh: For UErrorValue.

2007-02-12  Akim Demaille  <akim.demaille@free.fr>

	Pretend C++ is a scoped language
	* src/uconnection.cc: And reuse the identifiers.

2007-02-12  Akim Demaille  <akim.demaille@free.fr>

	Revert debug traces
	I checked in bits I didn't mean to check in, for I forgot -N.
	The following describes the previous patch, not what it
	reverses.
	* src/network/bsdnet/network.cc: Add even more perror calls
	on failures.

2007-02-10  Akim Demaille  <akim.demaille@free.fr>

	Use libport::escape
	* src/ustring.cc (armor): here.
	* src/Makefile.am: Compile the libport_sources.

2007-02-10  Akim Demaille  <akim.demaille@free.fr>

	* src/flavorable.hh (libport/assert.hh): Include it.

2007-02-10  Akim Demaille  <akim.demaille@free.fr>

	svn merge -r 826:832 https://svn.gostai.com/svn/kernel1/branches/1.0
	2007-02-09  Matthieu Nottale  <nottale@gostai.com>

	Fix armor/unarmor.
	* src/ustring.cc: Armor \n, \t and character not in 32-127
	range. Unarmor \n \t \<anychar> and \number.
			 More efficient unarmor implementation.

	2007-02-07  Matthieu Nottale  <nottale@gostai.com>

	Add the 'functions' keyword, send the list of functions (as 'vars').
	* src/parser/bison/utoken.l: Here,
	* src/ucommand.cc: and here.

2007-02-06  Akim Demaille  <demaille@gostai.com>

	Fix include
	* src/ucomplaints.cc (libport/assert.hh): Include it.

2007-02-06  Akim Demaille  <demaille@gostai.com>

	svn merge -r 800:825 https://svn.gostai.com/svn/kernel1/branches/1.0
	Also, use more pabort than abort.

	2007-02-06  Matthieu Nottale  <nottale@gostai.com>

	Fix a bug when copying a binary with no header. Replace aborts
	with asserts to differenciate between them should they trigger.
	* src/uexpression.cc: Here.

	2007-02-02  Akim Demaille  <akim@lrde.epita.fr>

	* configure.ac: Let URBI_PROG_CXX do it.

	2007-02-02  Akim Demaille  <akim@lrde.epita.fr>

	* src/utypes.hh (TagInfo::TagInfo): New copy ctor..

2007-02-06  Akim Demaille  <demaille@gostai.com>

	Restore weird loop
	Reported by MN.
	* src/network/bsdnet/network.cc (notify): Use two iterators
	to walk that list.
	(pipes_type): New.
	Use it.

2007-02-01  Akim Demaille  <akim@lrde.epita.fr>

	Bug fix: copy-ctor for TagInfo.
	* src/tag-info.hh, src/tag-info.cc: Add a copy constructor.
	Rewrite the code to make it a bit clearer.

2007-02-01  Akim Demaille  <akim@lrde.epita.fr>

	Fix the previous checkin.
	* src/Makefile.am: Add tag-info.* where needed.
	* src/tag-info.hh, src/tag-info.cc: Add missing includes.
	Remove implementations from the header.

2007-02-01  Akim Demaille  <akim@lrde.epita.fr>

	tag-info.*.
	* src/tag-info.hh, src/tag-info.cc: New.
	Built by taking pieces from...
	* src/utypes.hh, src/ucommand.cc, src/userver.hh: these files.

2007-02-01  Akim Demaille  <akim.demaille@free.fr>

	Get rid of casts
	* src/ucommand.hh, src/ucommand.cc (UCommand_BINDER): Use UBindType,
	instead of a stupid int.
	Remove many casts.
	Convert others to C++ style.
	* src/parser/bison/ugrammar.y: Adjust.

2007-02-01  Akim Demaille  <akim.demaille@free.fr>

	Remove some casts using tmp vars
	* src/ucommand.cc: here.
	* src/uobject/: Update.

2007-02-01  Akim Demaille  <akim.demaille@free.fr>

	C++ casts, enums
	* uqueue.hh: here, as usual.
	The declaration of enums could be done by style.

2007-02-01  Akim Demaille  <akim.demaille@free.fr>

	C++ Casts
	* utypes.hh: here.

2007-02-01  Akim Demaille  <akim.demaille@free.fr>

	C cast
	* src/ughostconnection.cc: Make it C++.

2007-02-01  Akim Demaille  <akim.demaille@free.fr>

	Remove C casts
	* src/memorymanager/memorymanager.cc: here.

2007-01-30  Akim Demaille  <demaille@gostai.com>

	Add missing include
	* src/uvariable.cc: here.

2007-01-30  Akim Demaille  <demaille@gostai.com>

	Use passert, not assert
	* src/uvariable.cc: here.

2007-01-30  Akim Demaille  <demaille@gostai.com>

	svn merge -r 737:799 https://svn.gostai.com/svn/kernel1/branches/1.0

	2007-01-27  Jean-Christophe Baillie  <baillie@gostai.com>

	revert email that fails in mailto property.

	2007-01-27  Jean-Christophe Baillie  <baillie@gostai.com>

	change mailto.

	2007-01-27  Jean-Christophe Baillie  <baillie@gostai.com>

	fix BIN problem in grammar.y
	* src/parser/bison/ugrammar.y: replace "BIN" by TOK_BIN.

	2007-01-27  SIGOURE Benoit  <tsuna@lrde.epita.fr>

	Catch up with recent stuff in common.
	* src/console.cc: utime is now in the libport namespace.
	* src/parser/bison/utoken.l: Handle conflicting CPP defines.
	* src/uexpression.cc (ECHO, PING): Now provided by libport.

	2007-01-26  POTHIER Benoit  <pothier@gostai.com>

	Dummy change to test buildfarm.
	* AUTHORS: Change Copyright date.

	2007-01-25  Matthieu Nottale  <nottale@gostai.com>

	Remove unjustified abort, replace abort by assert
	* src/uvariable.cc: Add missing break in the data_void
	case. Remove abort for data_void case in 2nd switch.

2007-01-30  Akim Demaille  <demaille@gostai.com>

	DEBUG
	* src/userver.cc (DEBUG): Move to...
	* src/userver.hh: here.
	* src/network/bsdnet/connection.cc (UError): Rename as...
	(uerror_): this.
	* src/uconnection.cc, src/uconnection.hh, src/uexpression.cc,
	* src/ughostconnection.cc: Adjust.

2007-01-30  Akim Demaille  <demaille@gostai.com>

	Don't hard code values, use sizeof
	* src/ughostconnection.cc (UGhostConnection::effectiveSend): here.
	Add "tmp" is about the most useless word to include in an
	identifier.

2007-01-30  Akim Demaille  <demaille@gostai.com>

	check-html
	* Makefile.am (check-html): New.

2007-01-30  Akim Demaille  <demaille@gostai.com>

	Add DEBUG traces in the server start up
	* src/userver.cc: here.

2007-01-30  Akim Demaille  <demaille@gostai.com>

	No static definitions in headers
	* src/userver.hh: Use enums.

2007-01-30  Akim Demaille  <demaille@gostai.com>

	Routine permutation
	* src/userver.cc: here.
	No real change.

2007-01-30  Akim Demaille  <demaille@gostai.com>

	Remove C casts
	* src/userver.cc: Remove some useless C casts.
	Indentation changes.
	Add scopes.
	* src/userver.hh: White space changes.
	* src/userver.hh, src/userver.cc, src/console.cc (initialization):
	Rename as...
	(initialize): this.

2007-01-30  Akim Demaille  <demaille@gostai.com>

	Use libport/unistd.h
	* src/network/bsdnet/network.cc: here.

2007-01-29  SIGOURE Benoit  <tsuna@lrde.epita.fr>

	Fix includes.
	* src/network/bsdnet/network.cc: Include unistd.h to get the
	  definition of close(2).

2007-01-28  Akim Demaille  <akim@lrde.epita.fr>

	One less UString pointer
	* src/userver.hh, src/userver.cc (mainName): Remove the indirection,
	and rename as...
	(mainName_): this, private.
	Adjust uses.
	Put the documentation in the header.

2007-01-28  Akim Demaille  <akim@lrde.epita.fr>

	Simplifications
	* src/network/bsdnet/network.cc (notify): Simplify the for loop,
	which had complications whose purpose I do not understand.
	(selectAndProcess): Reorder the if's, and use else if.
	(trigger): Remove useless this->.

2007-01-27  Jean-Christophe Baillie  <baillie@gostai.com>

	revert email that fails in mailto property.

2007-01-27  Jean-Christophe Baillie  <baillie@gostai.com>

	fix mailto property.

2007-01-26  Akim Demaille  <akim@lrde.epita.fr>

	fwd.hh
	* src/utypes.hh (TagInfo): move to.
	* src/fwd.hh: here.

2007-01-26  Akim Demaille  <akim.demaille@free.fr>

	Coding style
	* src/uproperty.hh, src/uproperty.cc: Use C++ ctors.

2007-01-25  Akim Demaille  <demaille@gostai.com>

	Alpha conversion
	* src/ucommand.cc: here.
	Mostly to flush the mails from my laptop.

2007-01-25  Akim Demaille  <demaille@gostai.com>

	Less buffer
	* src/uconnection.cc, src/uobj.cc: And more ostringstream, you
	know the drill now.

2007-01-25  Akim Demaille  <demaille@gostai.com>

	I can't do any better
	* src/uvariablename.cc: Shorten some scopes.
	But I give up, this file is a nightmare.

2007-01-25  Akim Demaille  <demaille@gostai.com>

	More ostringstream
	* src/uvariablename.cc: Here.
	This file has tricky uses of a buffer on thousands of lines
	of distance.  It sucks.

2007-01-25  Akim Demaille  <demaille@gostai.com>

	Less buffers
	* src/uconnection.cc, src/uobj.cc, src/uvalue.cc: More ostringstreams.

2007-01-25  Akim Demaille  <demaille@gostai.com>

	Less buffers
	* src/uconnection.cc: More ostringstream.

2007-01-25  Akim Demaille  <demaille@gostai.com>

	Less static buffers
	* src/userver.cc: Use ostringstreams.

2007-01-25  Akim Demaille  <demaille@gostai.com>

	Use ostringstream
	* src/uexpression.cc: here. Kill C.

2007-01-25  Akim Demaille  <demaille@gostai.com>

	More std::ostringstream
	* src/ucommand.cc: Stop using static buffers.

2007-01-25  Akim Demaille  <demaille@gostai.com>

	Stop using large buffers to please the Aibo (and C++ programmers)
	* src/ucallid.hh, src/ucallid.cc: Now its ctor takes std::strings
	instead of const char*.
	* src/ucommand.cc (buffer_t, NOT_ON_AIBO): Remove.
	Replace all their uses with ostringstreams.
	Also, from time to time, make better use of the dynamic casted
	variables to avoid yet another cast.

2007-01-25  Akim Demaille  <demaille@gostai.com>

	Fix include
	* src/uexpression.cc (libport/assert.hh): include it for most
	recent libport.

2007-01-25  Akim Demaille  <demaille@gostai.com>

	Coding style changes
	* src/userver.cc: here.

2007-01-25  Akim Demaille  <demaille@gostai.com>

	Handle URBI_PATH
	* src/console.cc: in the constructor rather than in the main.

2007-01-25  Akim Demaille  <demaille@gostai.com>

	More passert
	* src/uexpression.cc: here.
	Also, remove debugging code.

2007-01-25  Akim Demaille  <demaille@gostai.com>

	Factor the parsing of "at"
	* src/ucommand.hh, src/ucommand.cc: Rename AT_FLAVOR as AT.
	* src/parser/bison/ugrammar.y (and.opt): New.
	Use it to factor the parsing of at.

2007-01-25  Akim Demaille  <demaille@gostai.com>

	UCommand_AT is Flavorable
	* src/uasynccommand.hh (UCommand_AT): Derive from flavorable.
	* src/ucommand.cc: Adjust its implementation.
	* src/ucommand.hh (AT, AT_AND): Remove.
	(AT_FLAVOR): New, temporary.
	* src/parser/bison/ugrammar.y: Adjust.

2007-01-25  Akim Demaille  <demaille@gostai.com>

	* src/ucommand.cc, src/uconnection.cc, src/uexpression.cc,
	* src/userver.cc: Use passert.
	Fix two incorrect assertions of dynamic_cast.

2007-01-25  Akim Demaille  <demaille@gostai.com>

	Use passert
	* src/parser/bison/bison.mk: Pass -s to flex so that it does not
	generate a default rule using its own ECHO which does not have the
	same signature as ours.
	* src/uexpression.cc: Use passert for fun.

2007-01-25  Akim Demaille  <demaille@gostai.com>

	Factoring
	* src/uvariablename.hh, src/uvariablename.cc (update_array_mangling):
	New.
	Use it.

2007-01-25  Akim Demaille  <demaille@gostai.com>

	Simplifications
	* src/parser/bison/ugrammar.y: Use ? :.
	* src/uvariablename.cc (UVariableName::buildFullname): Shorten
	scopes.

2007-01-25  Akim Demaille  <demaille@gostai.com>

	Fix "bin" parsing
	* src/parser/bison/ugrammar.y: The alias is "bin", not "BIN".

2007-01-25  Akim Demaille  <demaille@gostai.com>

	Merge 697:736 from the branch "1.0".
	2007-01-24  Jean-Christophe Baillie  <baillie@gostai.com>

	fix ticket #73 (illegal void operations)
	* src/uexpression.cc: done.

	2007-01-24  Jean-Christophe Baillie  <baillie@gostai.com>

	remove spaces.
	* src/uvariable.hh: done.

	2007-01-24  Jean-Christophe Baillie  <baillie@gostai.com>

	Since the major event mechanism rewriting in r265, test lazzy
	evaluation had been broken on purpose, because we wanted the following
	code to ping twice:

	(1):

	at (a || b) ping;
	emit a & emit b;

	So we had to eval the right side of || even if the left side was
	already true (same thing with &&).
	This led to a series of serious problems where programmers commonly
	took for granted that things like that should work:

	if (!isdef(x) || x...) // trigger a runtime error on x when unknown!

	It also impacted the autogenerated code of 'new', which made the
	command fail in some cases.

	So I have reestablished the lazzy test evaluation for the moment.
	There is a serious question on how to mix events and expressions eval in
	tests and this will be tackled later. Bearclaw suggests that the
	simple | bitwise operator could be used to have the same effect as ||
	but without lazzy evaluation, giving a convenient way to programmers
	to enforce the behavior of (1).

	Note: | for tests will obviously conflict with | for commands, I see no
	workaround.

	rehabilitate test lazzy evaluation.
	* src/uexpression.cc: add test lazzy evaluation.

	2007-01-24  Jean-Christophe Baillie  <baillie@gostai.com>

	update NEWS file.
	* NEWS: add UOwned and function redefinition.

	2007-01-23  Matthieu Nottale  <nottale@gostai.com>

	Do not put big buffers on the stack for aibo
	* src/ucommand.cc: Use a global buffer instead of on the stack
	ones for aibo.

	2007-01-23  Jean-Christophe Baillie  <baillie@gostai.com>

	This FIXME was relative to an old comment that made no sense, because
	it was copy-pasted from somewhere else a long time ago. Just ignore
	the whole thing.

	remove unecessary comments.
	* src/uvariable.cc: done.

	2007-01-23  Jean-Christophe Baillie  <baillie@gostai.com>

	fix bug on 'random', ticket #100.
	* src/uexpression.cc: check if arg is non zero.

	2007-01-23  Jean-Christophe Baillie  <baillie@gostai.com>

	update externals for tests.

	2007-01-22  Jean-Christophe Baillie  <baillie@gostai.com>

	The fact that functions could not be redefined without first deleting
	them was a design flaw leading to tons of "delete myfun" at the
	beginning of any .u file. This is fixed now, but function redefinition
	can still trigger a warning in strict mode.

	Note: what strict mode does or does not do should be "selectable", like
	Warning flags in gcc. This calls for a bit of brainstorming on how to
	best do it in URBI.

	allow redefinition of functions, warning in strict mode.
	* src/ucommand.cc: delete function def upon redefinition.

	2007-01-22  Jean-Christophe Baillie  <baillie@gostai.com>

	update to match latest urbi-sdk uobject.hh (with automatic USync)
	* src/uobject.cc: support dummy UObject constructor and remove
	unecessary USync method content.

	2007-01-22  Jean-Christophe Baillie  <baillie@gostai.com>

	add support for 'remote' attribute and fix uninitialized attributes
	* src/uobject.cc: done.

	2007-01-20  Jean-Christophe Baillie  <baillie@gostai.com>

	change mailto property to kernel1@gostai.com

	2007-01-19  Matthieu Nottale  <nottale@gostai.com>

	branch 1.0: fix a segv when deleting a variable with function scope
	* src/ucallid.cc: Implement:
	* src/ucallid.hh: Add a remove function to remove uvariables from list. This function does nothing as soon as dtor has been called.
	* src/uvariable.hh: Hold a ucallid* , non null if var is of function scope. call its remove function when deleted.

	2007-01-19  Matthieu Nottale  <nottale@gostai.com>

	branch 1.0: Add missing mutex lock in custom memory manager
	* src/memorymanager/blockmemorymanager.hh,
	* src/memorymanager/memorymanager.cc: Do it.

2007-01-24  Akim Demaille  <demaille@gostai.com>

	alpha conversion
	* src/userver.cc (UServer::initialization): Rename some vars.

2007-01-23  Akim Demaille  <demaille@gostai.com>

	Factor the flavors in the parser.
	* src/parser/bison/ugrammar.y (TOK_SEMICOLON, TOK_COMMA, TOK_AND)
	(TOK_PIPE): They now have the flavor type.
	Adjust uses.
	(flavor.opt, pipe.opt): New.
	Use them to factor family of constructs (e.g., while and while|).
	* src/parser/bison/utoken.l (RETURN_FLAVOR): New.
	Use it for these four tokens.
	* src/parser/uparser.hh: Include flavorable.hh.

2007-01-23  Akim Demaille  <demaille@gostai.com>

	Use more literals in the parser.
	* src/parser/bison/ugrammar.y: Replace uses of TOK_OBJECT, TOK_POINT,
	and TOK_COPY.

2007-01-23  Jean-Christophe Baillie  <baillie@gostai.com>

	fix mailto property.

2007-01-23  Akim Demaille  <demaille@gostai.com>

	Network clean up
	* src/network/bsdnet/connection.hh: Remove useless includes.
	* src/network/bsdnet/connection.cc: Shorten scopes.
	* src/network/bsdnet/network.hh: Remove useless includes.
	Use a more recent libport.
	* src/network/bsdnet/network.cc (TCPServerPipe::~TCPServerPipe):
	Call shutdown before close.
	(TCPServerPipe::notifyRead): Shorten scopes.
	Remove the client_info variable, unused.

2007-01-23  Akim Demaille  <demaille@gostai.com>

	Dead cpp code
	* src/network/bsdnet/network.hh (YYTOKENTYPE): Remove this pseudo
	definition.

2007-01-23  Akim Demaille  <demaille@gostai.com>

	|
	* src/uexpression.cc: Use ||, not |, for Booleans.

2007-01-20  Akim Demaille  <demaille@gostai.com>

	Coding style
	* src/network/bsdnet/network.cc: Use a more tradional reading
	of error values.
	(TCPServerPipe::~TCPServerPipe): close the fd when exiting to
	free the port asap.

2007-01-20  Akim Demaille  <demaille@gostai.com>

	Use perror
	* src/network/bsdnet/network.cc: Use perror where there are syscall
	failures.
	Shorten scopes.

2007-01-20  Akim Demaille  <demaille@gostai.com>

	Update libport
	* src/console.cc: .

2007-01-20  Akim Demaille  <demaille@gostai.com>

	Fix UValue constructions
	* src/uexpression.cc: here.

2007-01-20  Akim Demaille  <demaille@gostai.com>

	More UValue ctor uses
	* src/uexpression.cc: here.

2007-01-20  Akim Demaille  <demaille@gostai.com>

	Use ctors
	* src/uvalue.hh: Comment changes.
	* src/uexpression.cc (UExpression::eval): Use the ctors instead
	of constructing by hand, and without telling the object...

2007-01-20  Akim Demaille  <demaille@gostai.com>

	Scope shortening
	* src/uexpression.cc: here.
	Use ?:.

2007-01-20  Akim Demaille  <demaille@gostai.com>

	No longer alias urbi::UBlendType, just use it
	* src/utypes.hh: No longer alias it and its members.
	* src/ucommand.cc, src/userver.cc, src/uvariable.cc,
	* src/uvariable.hh: Adjust.

2007-01-20  Akim Demaille  <demaille@gostai.com>

	Coding style
	* src/uexpression.cc: Use shorten argument names that don't
	conflict with the member names.
	Simplify accordingly.
	Translate comments into asserts.
	Simplify the logic of the bin expression case.

2007-01-19  Akim Demaille  <demaille@gostai.com>

	-Werror
	* configure.ac: Now handled by URBI_PROG_CXX.

2007-01-19  Matthieu Nottale  <nottale@gostai.com>

	Add missing lock in block memory manager. Fix a double delete when a variable with function scope is deleted. Replace some ustring by std::string
	* src/memorymanager/blockmemorymanager.hh: BlockMemoryManager now inherits lockable.
	* src/memorymanager/memorymanager.cc: Lock all calls.
	* src/ucallid.cc: Register the ucallid to the variables in his list. Add a remove call
	* src/ucallid.hh: Idem.
	* src/ucommand.cc: Fix for uvariable/uvariablename modifications.
	* src/uconnection.cc: Fix for uvariable/uvariablename modifications.
	* src/uexpression.cc: Fix for uvariable/uvariablename modifications.
	* src/uobj.cc: Fix for uvariable/uvariablename modifications.
	* src/ustring.hh: Add a ctor taking a std::string.
	* src/uvalue.cc: Move some fields to private scope, add accessors.
	* src/uvalue.hh: Idem.
	* src/uvariable.cc: Move some fields to private scope, add accessors. Call remove of the owner ucallid in dtor.
	* src/uvariable.hh: Idem.

2007-01-18  Akim Demaille  <demaille@gostai.com>

	Change a cast for portability
	* src/network/bsdnet/connection.cc: Fix a warning.

2007-01-18  Akim Demaille  <demaille@gostai.com>

	Fix a load bug
	* src/ucommand.cc: Add the same exception to load as to exec.

2007-01-18  Akim Demaille  <demaille@gostai.com>

	Formatting changes
	* src/ucommand.hh: here.

2007-01-18  Akim Demaille  <demaille@gostai.com>

	Clean up
	* src/parser/bison/ugrammar.y: Remove a cast.

2007-01-18  Akim Demaille  <demaille@gostai.com>

	Add debugging help
	* src/uexpression.cc: here.
	Should be in libport/compiler eventually.

2007-01-18  Akim Demaille  <demaille@gostai.com>

	Use string literals in the parser
	* src/parser/bison/ugrammar.y: here.

2007-01-18  Akim Demaille  <demaille@gostai.com>

	to_string for Status
	* src/ucommand.hh, src/ucommand.cc (KIND): Rename as...
	(CASE): this.
	(to_string): New.
	(UCommand::print): Use it to display the status.
	(UCommand_NOOP::print): No longer display the status.

2007-01-18  Akim Demaille  <demaille@gostai.com>

	Use std::string for file names
	* src/parser/uparser.hh, src/parser/uparser.cc
	(UParser::process): Take a string.
	* src/uexpression.cc: Adjust.

2007-01-18  Akim Demaille  <demaille@gostai.com>

	White space changes
	* src/ucommand.hh: here.

2007-01-18  Akim Demaille  <demaille@gostai.com>

	eval_FUNCTION_EXEC_OR_LOAD
	* src/uexpression.hh, src/uexpression.cc
	(UExpression::eval_FUNCTION_EXEC_OR_LOAD): New.
	Use it.

2007-01-18  Akim Demaille  <demaille@gostai.com>

	Scope reduction
	* src/uexpression.cc (UExpression::eval_FUNCTION): here.

2007-01-18  Akim Demaille  <demaille@gostai.com>

	Fix vdebug use
	* src/ucommand.hh, src/ucommand.cc (send_error): Rename the va_list
	one as...
	(vsend_error): this.
	Call va_end.
	(tab, debug, vdebug): Move to...
	* src/userver.hh, src/userver.cc: here.
	Fix a genuine bug: be sure to call UServer::vdebug, not debug.
	Use where appropriate.
	* src/uexpression.hh, src/uexpression.cc (UExpression::print): Now
	takes an indentation level.
	* src/unamedparameters.cc: Adjust.

2007-01-18  Akim Demaille  <demaille@gostai.com>

	Sanitize casts
	They trigger warnings.
	* src/parser/uparser.cc, src/parser/uparser.hh (process): Take
	a const ubyte*, not a ubyte*.
	* src/uexpression.cc: Adjust.

2007-01-18  Akim Demaille  <demaille@gostai.com>

	Address cast warning
	* src/uvalue.cc: Use a reinterpret_cast, not a C cast.

2007-01-18  Akim Demaille  <demaille@gostai.com>

	Fix creation of groups
	Fixes groups.chk.
	* src/uexpression.cc: Weaken preconditions in ctors.
	Avoid identifier collisions between members and variables.

2007-01-18  Type Your Name Here  <your.mail.here@FIXME.com>

	More format checking
	* src/uexpression.cc (send_error): here.

2007-01-18  Type Your Name Here  <your.mail.here@FIXME.com>

	Fix warning
	* src/ucommand.cc: Remove casts that drop constness.
	Rather, preserve constness.

2007-01-18  Akim Demaille  <demaille@gostai.com>

	More warnings
	* configure.ac: Activate more G++ warnings.
	Don't pass -Werror to VC++.

2007-01-18  Akim Demaille  <demaille@gostai.com>

	Handle FD_SET portability issues
	* src/network/bsdnet/network.cc (LIBPORT_FD_SET): New.
	Use it to address a warning on Windows.

2007-01-18  Jean-Christophe Baillie  <baillie@gostai.com>

	update externals

2007-01-18  Jean-Christophe Baillie  <baillie@gostai.com>

	small restyling (spaces)
	* src/ubinder.cc: done.
	* src/ubinder.hh: done.
	* src/uvar.cc: done.

2007-01-18  Jean-Christophe Baillie  <baillie@gostai.com>

	This should go into the 'unstable' branch
	fix backward compatibility issue.
	* src/uobject.cc: revert.
	* src/uvalue.cc: revert.
	* src/uvar.cc: revert.

2007-01-18  Jean-Christophe Baillie  <baillie@gostai.com>

	update externals.

2007-01-18  Jean-Christophe Baillie  <baillie@gostai.com>

	Doing a simple obj.x=7; command was triggering UNotifyAccess on x. In
	the more general case of controlled assignment, like "obj.x=7
	time:1s", this call to UVariable::get is necessary to know where to
	start from. In the case of a simple instantaneous assignment, the call
	must be avoided for optimization purposes.

	fix a bug in assignment triggering a non necessary call to UVariable::get()
	* src/ucommand.cc: set controlled and use it in processModifiers as
	well.
	* src/ucommand.hh: moves 'controlled' from local to the call to object
	attribute (to be seen by all subsequent method calls).

2007-01-18  Jean-Christophe Baillie  <baillie@gostai.com>

	UOwned UVar which are UNotifyAccess'd and UNotifyChange'd in the same
	UObject should not trigger a loop of calls to UNotifyAccess.

	fix loop UNotifyChange/Access on UOwned UVar inside the same UObject
	* src/userver.cc: use special call to get for the
	notify_access_and_change loop.
	* src/uvariable.cc: add support for autoloop in get.
	* src/uvariable.hh: add new prototype of get.

2007-01-17  Akim Demaille  <demaille@gostai.com>

	Check printf-like functions
	* src/ucommand.cc, src/ucommand.hh, src/ucommandqueue.cc,
	* src/uconnection.cc, src/uexpression.cc, src/userver.hh:
	Use GCC's features to check them.

2007-01-17  Jean-Christophe Baillie  <baillie@gostai.com>

	There was several flaw in the way UNotifyChange was working on
	USensor-tagged UVar. Also, the interaction between UNotifyChange and
	UNotifyAccess was not working properly in remote mode (you could have
	a UNotifyChange remote and a UNotifyAccess plugged without any effect,
	while this should loop the Access).

	I have fixed these problems and will clarify the rationale behind
	USensor in a wiki page. By the way, USensor will be renamed in the
	next commit (*with backward compatibility of course*).

	fix ticket #112 (UNotifyChange with USensor)
	* NEWS: Explain the above and the inherits name change.
	* src/ucommand.cc: add access_and_change_varlist support for remote
	UVar doing a UNotifyChange on a variable that is already
	UNotifyAccess'ed from a plugged object.
	* src/uvar.cc: force update in any case, with a specific flag for the
	case of an update coming from a UVar operator= assignement (done in a
	UObject, vs done in the language).
	* src/uvariable.cc: do not trigger UNotifyChange on a USensor plugged
	Var when the change comes from UVar operator=.
	* src/uvariable.hh: add new prototype of updated.

2007-01-17  Akim Demaille  <demaille@gostai.com>

	Warning fixes.
	* src/network/bsdnet/network.cc: Don't use static, use the
	anonymous namespace.
	Use enum to define constants.
	(controlPipe): Don't define on windows, as it is not used there.

2007-01-17  Akim Demaille  <demaille@gostai.com>

	More location initialization.
	* src/parser/uparser.cc (UParser::UParser): here.

2007-01-17  Akim Demaille  <demaille@gostai.com>

	First column is column 1.
	This code can be simplified when Bison 2.4 is out.
	* src/parser/uparser.cc (process): Enforce this.
	* src/parser/bison/utoken.l (LINES): New.
	Use it.

2007-01-17  Matthieu Nottale  <nottale@gostai.com>

	Fix a bug when printing strings containing % in the ghostconnection and a potential send bug in userver
	* src/ughostconnection.cc: Do not pass string to print in the format field. pass ("%s", str) instead.
	* src/userver.cc: Add missing call to va_end.
	* src/userver.hh: Rename overloaded send(va_args) to vsend as the wrong one might be called.

2007-01-16  Akim Demaille  <demaille@gostai.com>

	Add missing ;.
	* src/parser/bison/ugrammar.y: here.
	Newer Bisons no longer add this default semicolon.

2007-01-16  Jean-Christophe Baillie  <baillie@gostai.com>

	The bug was an uninitialized attribute of UParser in the constructor.

	fix ticket #113
	* src/parser/uparser.cc: add init of commandTree to 0.
	* src/uconnection.cc: remove Tsuna temporary fix.

2007-01-14  Jean-Christophe Baillie  <baillie@gostai.com>

	update externals

2007-01-14  Akim Demaille  <demaille@gostai.com>

	Catch up with UValue::Type.
	* src/uobject.cc, src/uvalue.cc, src/uvar.cc: Prepend UValue::
	where needed.

2007-01-14  Jean-Christophe Baillie  <baillie@gostai.com>

	Kernel side of the API Change made to UObject had to be fixed.

	revert UObject API change.
	* src/uvalue.cc: done.

2007-01-14  Jean-Christophe Baillie  <baillie@gostai.com>

	update uobject externals to r363

2007-01-12  Akim Demaille  <demaille@gostai.com>

	Update uobject
	To get Matthieu's fix on scanf use.

2007-01-12  Akim Demaille  <demaille@gostai.com>

	cpp fix
	* src/ucommand.cc: Fix an #undef.

2007-01-11  Akim Demaille  <demaille@gostai.com>

	-Werror
	* configure.ac: Pass it.

2007-01-11  Akim Demaille  <demaille@gostai.com>

	Shorten scopes, fix warnings
	* src/uvalue.cc (UValue::copy): Make it clear which missing
	cases are valid (e.g., DATA_VOID), and which are to reject.
	Possibly some cases are missing, and will have to be added,
	but the test suite passes.

2007-01-11  Akim Demaille  <demaille@gostai.com>

	renaming
	(This is to split the following patch.)
	* src/uvalue.cc: ret -> res.

2007-01-11  Akim Demaille  <demaille@gostai.com>

	Fix warnings
	* src/uvariable.cc: Die on impossible switch cases.

2007-01-11  Akim Demaille  <demaille@gostai.com>

	Update uobject
	* src/uvalue.cc: Adjust.

2007-01-11  Matthieu Nottale  <nottale@gostai.com>

	Add missing variable initialisation
	* src/parser/uparser.cc: Initialise filename_ in ctor.

2007-01-11  Akim Demaille  <demaille@gostai.com>

	Coding style
	* src/ueventmatch.cc, src/ueventmatch.hh: Improve the coding
	style: scopes, ctors, for loops, useless braces and parens.
	The usual stuff.

2007-01-11  Akim Demaille  <demaille@gostai.com>

	UEventCompoundType
	* src/utypes.hh (UEventCompoundType): Move to.
	* src/ueventcompound.hh (UEventCompound::Type): here.
	* src/ueventcompound.cc: Adjust.
	Also, use switch when that's more appropriate.
	And SHORTEN THE SCOPES!
	* src/uexpression.cc: Adjust.

2007-01-11  Akim Demaille  <demaille@gostai.com>

	simplify (UCommand_TREE)
	* src/uconnection.cc (simplify): New.
	(UConnection::execute): Use it.

2007-01-11  Akim Demaille  <demaille@gostai.com>

	Coding style
	* src/ucommandqueue.cc: Shorten scopes.
	Use switch where appropriate.
	Use array notations where more appropriate than pointers.

2007-01-11  Akim Demaille  <demaille@gostai.com>

	libport up
	* src/uconnection.cc, src/uconnection.hh,
	* src/userver.cc, src/userver.hh: Adjust.

2006-12-29  SIGOURE Benoit  <sigoure.benoit@lrde.epita.fr>

	Fix includes.
	* src/ucommand.hh: include cstdarg.

2006-12-29  Akim Demaille  <demaille@gostai.com>

	Nuke two warnings
	* src/uexpression.cc: Provide defaults to two switches.

2006-12-29  Akim Demaille  <demaille@gostai.com>

	Use abort to please gcc
	* src/ucomplaints.cc: instead of continuing the execution.

2006-12-29  Akim Demaille  <demaille@gostai.com>

	More send_error
	None of these are exercised by the test suite...
	* src/ucommand.hh (send_error): Now exported.
	* src/ucommand.cc: Adjust.
	* src/uvariablename.cc: Use it.

2006-12-29  Akim Demaille  <demaille@gostai.com>

	UVariableName::UDeriveType
	* src/utypes.hh (UDeriveType): Move to...
	* src/uvariablename.hh: here.
	Adjust all uses.
	* src/parser/bison/ugrammar.y (TOK_NORM): Use the same
	string in the parser as it is in the scanner.
	Use more string reprensentation for symbols.

2006-12-29  Akim Demaille  <demaille@gostai.com>

	Display the expression locations in errors
	* src/uexpression.hh, src/uexpression.cc (eval_LIST, eval_GROUP):
	New, extracted from...
	(eval): here.
	(send_error): New.
	Use it instead of snprintf + send dark incantations.

2006-12-29  Akim Demaille  <demaille@gostai.com>

	Put UDefType in its class
	* src/utypes.hh (UDefType): Move to...
	* src/ucommand.hh (UCommand_DEF::UDefType): here.
	Adjust all uses.
	* src/uvariablename.hh (id_type): Remove, unused.
	Adjust all "uses" (that were useless).

2006-12-29  Akim Demaille  <demaille@gostai.com>

	Attach locations to UExpressions
	* src/uexpression.hh, src/uexpression.cc (UExpression): Derive
	from UAst.
	Adjust all uses.

2006-12-29  Akim Demaille  <demaille@gostai.com>

	Remove useless prefix
	* src/ucommand.hh: No need to specify UCommand:: where we're in it.
	Besides, it actually comes from UAst.

2006-12-29  Akim Demaille  <demaille@gostai.com>

	Fix location tracking
	When load is executed, we must preserve the current location.
	* src/parser/uparser.cc (UParser::process_): When loading a file
	backup the current location and restore it to keep track of
	the location in the input.

2006-12-27  Akim Demaille  <demaille@gostai.com>

	Add location to command errors
	* src/uast.hh (loc): New.
	* src/ucommand.cc (send_error): Also report the location of
	the broken command.

2006-12-27  Akim Demaille  <demaille@gostai.com>

	On second thought, pass the command to send_error
	* src/ucommand.cc (send_error): Instead of taking a tag,
	take a command and use its tag.
	And use an string stream for the format.

2006-12-27  Akim Demaille  <demaille@gostai.com>

	send_error
	* src/ucommand.cc (send_error): New.
	Use it instead of open coded error strings.
	It could be part of UCommand, I'm not sure.

2006-12-27  Akim Demaille  <demaille@gostai.com>

	execute_
	* src/utypes.hh (UCommandStatus): Move to...
	* src/ucommand.hh (UCommand::Status): here.
	(execute): Be = 0!!!
	(execute_): New.
	Let all the heirs implement it instead of execute.
	Simplify a bazillion of "return status =".
	Adjust all dependencies.

2006-12-27  Akim Demaille  <demaille@gostai.com>

	Style changes
	* src/ucommand.cc: Use if where switch was not so appropriate.

2006-12-27  Akim Demaille  <demaille@gostai.com>

	Factor print, and add consts
	* src/uasynccommand.cc, src/uasynccommand.hh, src/ubinary.cc,
	* src/ubinary.hh, src/ucommand.cc, src/ucommand.hh,
	* src/uconnection.cc, src/ucopy.hh, src/uexpression.cc,
	* src/uexpression.hh, src/unamedparameters.cc,
	* src/unamedparameters.hh, src/uvalue.hh, src/uvariablelist.cc,
	* src/uvariablelist.hh, src/uvariablename.cc, src/uvariablename.hh:
	(print, copy): these are const methods.
	Adjust all uses.
	Also, remove some useless includes.
	* src/ucommand.cc, src/ucommand.hh (UCommand::copy): This is
	= 0 for God sakes!
	(UCommand::print_): New.
	(UCommand::print): Adjust to using it.
	* src/uvalue.cc: Stop using ucopy here, more care is needed.

2006-12-27  Akim Demaille  <demaille@gostai.com>

	More DEBUG_ATTR
	* src/ucommand.cc: here.

2006-12-27  Akim Demaille  <demaille@gostai.com>

	Shorten scopes
	* src/uconnection.cc: here.

2006-12-27  SIGOURE Benoit  <sigoure.benoit@lrde.epita.fr>

	Restyle.
	* src/memorymanager/memorymanager.cc,
	* src/network/bsdnet/network.cc,
	* src/parser/bison/flex-lexer.hh,
	* src/uasynccommand.cc,
	* src/uasyncregister.cc,
	* src/ucommand.cc,
	* src/ueventcompound.cc,
	* src/ueventhandler.cc,
	* src/ueventinstance.cc,
	* src/ueventmatch.cc,
	* src/uexpression.cc,
	* src/userver.cc,
	* src/ustring.cc,
	* src/utypes.hh,
	* src/uvalue.cc,
	* src/uvar.cc: Formatting changes.

2006-12-26  SIGOURE Benoit  <sigoure.benoit@lrde.epita.fr>

	Restyle.
	* src/memorymanager/memorymanager.cc,
	* src/network/bsdnet/network.cc,
	* src/ucommand.cc,
	* src/uconnection.cc,
	* src/uexpression.cc: Here.

2006-12-26  Akim Demaille  <demaille@gostai.com>

	Comment changes
	* src/uvariablename.hh: here.

2006-12-26  Akim Demaille  <demaille@gostai.com>

	s/_FLAVORS//
	* src/ucommand.hh (WHILE_FLAVORS, LOOPN_FLAVORS, FOREACH_FLAVORS)
	(FOR_FLAVORS, TREE_FLAVORS): Rename as...
	(WHILE, LOOPN, FOREACH, FOR, TREE): these.
	These names were just to ease the transition of semantics of
	these symbols.
	Adjust all uses.

	* src/uconnection.cc: Use a brand new C++ instruction: for.

2006-12-26  Akim Demaille  <demaille@gostai.com>

	Factor the command flavors
	* src/utypes.hh (UNodeType): Move to...
	* src/flavorable.hh (Flavorable::UNodeType): this new class.
	* src/ucommand.hh, src/ucommand.cc (U
	(to_string, kind, nodetype): Remove, now useless.
	(WHILE, WHILE_AND, WHILE_PIPE): Remove, replaced with...
	(WHILE_FLAVORS): this.
	(LOOPN, LOOPN_AND, LOOPN_PIPE): Remove, replaced with...
	(LOOPN_FLAVORS): this.
	(FOREACH, FOREACH_AND, FOREACH_PIPE): Remove, replaced with...
	(FOREACH_FLAVORS): this.
	(FOR, FOR_AND, FOR_PIPE): Remove, replaced with...
	(FOR_FLAVORS): this.
	(TREE): Rename as...
	(TREE_FLAVORS): this.
	(UCommand_TREE, UCommand_WHILE, UCommand_LOOPN, UCommand_FOREACH)
	(UCommand_FOR): Inherit from Flavorable.
	Adjust ctors and copy.
	(UCommand_TREE::node): Remove, duplicate flavor_.
	Adjust all uses.

2006-12-26  Akim Demaille  <demaille@gostai.com>

	Restyling
	* src/uvariablename.cc: Shorten scopes.
	Use Boolean expressions instead of statements.
	Use less useless variables.

2006-12-26  SIGOURE Benoit  <sigoure.benoit@lrde.epita.fr>

	Restyle.
	* src/uasynccommand.cc,
	* src/uasyncregister.cc,
	* src/ubinder.cc,
	* src/ucommand.cc,
	* src/ucommand.hh,
	* src/ucommandqueue.cc,
	* src/uconnection.cc,
	* src/ueventcompound.cc,
	* src/ueventhandler.cc,
	* src/ueventinstance.cc,
	* src/ueventmatch.cc,
	* src/uexpression.cc,
	* src/ugroup.cc,
	* src/uobj.cc,
	* src/uobject.cc,
	* src/uqueue.cc,
	* src/userver.cc,
	* src/userver.hh,
	* src/ustring.cc,
	* src/uvalue.cc,
	* src/uvar.cc,
	* src/uvariable.cc,
	* src/uvariablename.hh: Formatting changes.

2006-12-26  Akim Demaille  <demaille@gostai.com>

	More DEBUG_ATTR
	* src/ucommand.cc (DEBUG_ATTR_I): New.
	Use it, and use DEBUG_ATTR also more widely.

2006-12-26  Akim Demaille  <demaille@gostai.com>

	Shorten scopes
	* src/ucommand.cc (UCommand_AT::execute): here.

2006-12-26  Akim Demaille  <demaille@gostai.com>

	Pass tags as std::string
	* src/ucommand.cc, src/uvariablename.cc: here.

2006-12-26  Akim Demaille  <demaille@gostai.com>

	Move the doc where it belongs: the header file.
	* src/uconnection.hh, src/uconnection.cc: here.

2006-12-26  Akim Demaille  <demaille@gostai.com>

	Local restyling
	* src/uvariablename.cc: here.
	Shorten and cut var scopes.
	Compute booleans as expressions instead of using statements.

2006-12-26  Akim Demaille  <demaille@gostai.com>

	if for -> for
	* src/uvariable.cc: Iterate over empty structures just as on
	non-empty ones.
	And use useful identifiers.

2006-12-26  Akim Demaille  <demaille@gostai.com>

	Use #if 0 to comment out code
	* src/ugroup.cc: here.

2006-12-26  Akim Demaille  <demaille@gostai.com>

	UVariable::UVarSet
	* src/utypes.hh (UVarSet): Move to...
	* src/uvariable.hh (UVariable::UVarSet): here.
	Adjust all uses.
	Remove tautologic (and incorrect) documentation.
	(setName): Move the implementations into the *.cc file.
	(uvalue.hh, ustring.hh): Remove the includes.
	Adjust all users that did not properly include uvalue.hh.
	* src/userver.cc (UServer::work): Remove the useless variable
	selfError. That frees us from additional includes.

2006-12-26  Akim Demaille  <demaille@gostai.com>

	s/CMD_//
	* src/ucommand.hh (Type): Remove the CMD_ prefix.
	Adjust all uses.

	* src/parser/bison/ugrammar.y: More "tag" uses.

2006-12-26  SIGOURE Benoit  <sigoure.benoit@lrde.epita.fr>

	More restyling.
	* src/ucommand.cc,
	* src/ucommandqueue.cc,
	* src/uexpression.cc,
	* src/uobj.cc,
	* src/uvalue.cc,
	* src/uvar.cc,
	* src/uvariablename.cc: Restyle. Formatting changes. Some potentially
	  dangerous default cases were removed. If they were intended, rewrite
	  them as:
	  default: /* skip */
	    break;
	  Meanwhile we have more compiler warnings about cases not handled in
	  switch.

2006-12-25  SIGOURE Benoit  <sigoure.benoit@lrde.epita.fr>

	Restyle.
	* src/ucommand.cc,
	* src/ucommandqueue.cc,
	* src/uconnection.cc,
	* src/ueventhandler.cc,
	* src/ueventmatch.cc,
	* src/uexpression.cc,
	* src/ugroup.cc,
	* src/uobj.cc,
	* src/uobject.cc,
	* src/uqueue.cc,
	* src/uvalue.cc,
	* src/uvar.cc,
	* src/uvariable.cc,
	* src/uvariablename.cc,
	* src/uvariablename.hh: Here. Formating changes.

2006-12-25  SIGOURE Benoit  <sigoure.benoit@lrde.epita.fr>

	This should have been done much sooner...
	change 'inherit' to 'inherits'
	* src/parser/bison/ugrammar.y: done.
	* src/parser/bison/utoken.l: done.

2006-12-25  SIGOURE Benoit  <sigoure.benoit@lrde.epita.fr>

	change email notification to kernel1@gostai.com
	* vcs/local.rb: done.

2006-12-25  Akim Demaille  <demaille@gostai.com>

	Factor handling of tags in the grammar
	* src/parser/bison/ugrammar.y (tag): New.

2006-12-25  Akim Demaille  <demaille@gostai.com>

	Factor the handling of flags
	I'd really appreciate if someone could add tests on the use
	of flags...
	* src/parser/bison/ugrammar.y (flags, flags.0.1): Remove.
	(flag, flags.0, flags.1): New.

2006-12-25  Akim Demaille  <demaille@gostai.com>

	Rule permutation
	* src/parser/bison/ugrammar.y: Highlight the similarity bw rules
	using flags.

2006-12-25  Akim Demaille  <demaille@gostai.com>

	Simplifications
	* src/uexpression.hh (UExpression::Type): Remove the EXPR_ prefix.
	Adjust all uses.
	(UExpression::UExpression): Remove the ctor that takes an ufloat*,
	since any it takes a copy.
	Use assert instead of claiming some belief in comments.

	* src/parser/bison/ugrammar.y (take): New.
	Use it to free leaking ufloats.
	There are many more, but the rest of the code must first take
	ufloats by value, not pointer.
	(flags.0.1): New.
	(flags): Use it.
	* src/uatcandidate.cc (trigger): Simplify the control flow logic.

2006-12-24  Akim Demaille  <demaille@gostai.com>

	Reduce code bloat in the parser
	The assembly flags are no longer needed on MIPS to compile
	the parser.  Maybe we can also leave -O2.
	* src/parser/bison/ugrammar.y (NEW_EXP, NEW_BIN, MEMCHECK): Remove
	all these macros, replaced by...
	(new_exp, new_bin, memcheck): these.
	(uparser): Rename as...
	(up): this.
	(TOK_UECHO): Rename as...
	(TOK_ECHO): this.
	Use string instead of token names when possible.
	* src/parser/bison/utoken.l: Adjust.
	* src/parser/uparser.hh, src/parser/uparser.cc (UFlexer):
	Remove, useless.

2006-12-24  SIGOURE Benoit  <sigoure.benoit@lrde.epita.fr>

	Revert former change.
	* src/uexpression.cc: const_cast strstr's return value. It is needed
	  on Windows/VC++ where strstr is overloaded: when one of its
	  arguments is const, both are const and the return value is also
	  const.

2006-12-24  SIGOURE Benoit  <sigoure.benoit@lrde.epita.fr>

	UASyncCommand is an UCommand.
	In my quest to remove evil old-style C casts from the code, I noticed
	that sometimes, an UASyncCommand* gets casted in an UCommand*. This is
	plain wrong since UASyncCommand doesn't inherit UCommand. Worse: the
	resulting UCommand* could be used to call getTag method and this
	method doesn't exist in UASyncCommand. Since only UCommand_AT and
	UCommand_WHENEVER use UASyncCommand and since they used to inherit
	both UCommand and UASyncCommand, I fixed this by making UASyncCommand
	inherit UCommand and by making UCommand_{WHENEVER,AT} inherit only
	UASyncCommand. Now it is safe to use an UASyncCommand in the context
	of an UCommand.

	* src/ucommand.hh: Don't include uasynccommand.hh.
	  (UCommand_AT, UCommand_WHENEVER): Move to...
	* src/uasynccommand.hh: Here.
	  (UASyncCommand): Inherit from UCommand.
	  (UCommand_AT, UCommand_WHENEVER): Inherit from UASyncCommand.

	* src/ucommand.cc,
	* src/uasynccommand.cc: Fix initialization lists accordingly.

	* src/uatcandidate.cc,
	* src/uvariablelist.cc,
	* src/parser/bison/ugrammar.y,
	* src/ufunction.cc,
	* src/uobject.cc,
	* src/uvariable.cc,
	* src/uvariablename.cc: Fix includes.
	* src/uexpression.cc: Ditto + remove formerly invalid (now useless)
	  casts.

	* src/ustring.cc: Remove useless casts.
	* src/uconnection.cc: Ditto + rewrite unsafe upward casts using
	  dynamic_cast and assert when dynamic_cast fails.

	* src/uvariablename.hh,
	* src/ughostconnection.cc: Aesthetic change.

2006-12-24  SIGOURE Benoit  <sigoure.benoit@lrde.epita.fr>

	More restyling.
	* src/ubinary.cc,
	* src/ucommand.cc,
	* src/ughostconnection.cc,
	* src/uqueue.cc,
	* src/ustring.cc,
	* src/usystem.cc,
	* src/uvalue.cc: Use static_cast where possible. static_cast is ugly
	  and makes the code harder to read, but it's safer and it's the price
	  to pay when you deal with unsafe C functions when you should be
	  using high level C++ abstractions.

2006-12-24  SIGOURE Benoit  <sigoure.benoit@lrde.epita.fr>

	Restyle.
	* src/Makefile.am,
	* src/uast.hh,
	* src/ucommand.hh,
	* src/uexpression.cc,
	* src/uvariable.cc,
	* src/ustring.hh: Remove trailing whitespaces.

	* src/ueventinstance.cc,
	* src/uasyncregister.cc,
	* src/uvalue.cc,
	* src/ueventcompound.cc,
	* src/uasynccommand.cc,
	* src/ueventmatch.cc: Use libport/cstdio.

	* src/uvar.cc: Remove unecessary parenthesis.

2006-12-23  Akim Demaille  <demaille@gostai.com>

	Update tests
	* src/uexpression.cc: Simplify error message.

2006-12-23  Akim Demaille  <demaille@gostai.com>

	More specific errors
	* src/uexpression.cc: For "load" and "exec".

2006-12-23  Akim Demaille  <demaille@gostai.com>

	More sendf
	* src/ucommand.cc: Use more sendf than send.

2006-12-23  Akim Demaille  <demaille@gostai.com>

	Fix multiple definitions
	* src/uast.hh (UAst::UAst): inline the implementation.

2006-12-23  Akim Demaille  <demaille@gostai.com>

	Simplify UCommand uses
	* src/ucommand.cc: Don't qualify when used by the definer.
	* src/uconnection.cc: Fix C++ -> C of strings.

2006-12-23  Akim Demaille  <demaille@gostai.com>

	Update UConnection::sendf
	* src/uconnection.hh, src/uconnection.cc (sendf): Take a string, not
	a char*.
	Add one for va_list.
	* src/ucommand.hh, src/ucommand.cc: Adjust.

2006-12-22  Akim Demaille  <demaille@gostai.com>

	Add location to UCommands
	* src/uast.hh: New.
	* src/Makefile.am: Adjust.
	* src/ucommand.hh (UCommand): Derive from UAst.
	Adjust all dependencies.

2006-12-22  Akim Demaille  <demaille@gostai.com>

	Update test framework
	* configure.ac: Adjust.

2006-12-22  Akim Demaille  <demaille@gostai.com>

	Store all the parsed file names
	* src/parser/uparser.hh, src/parser/uparser.cc (files, files_):
	New.
	(filename_): Now a pointer.
	* src/parser/bison/ugrammar.y: Let the locations' file names be
	const.

2006-12-22  Akim Demaille  <demaille@gostai.com>

	Coding style changes
	* src/ucommand.cc: here.
	(kind): New.
	Use it.

2006-12-22  Akim Demaille  <demaille@gostai.com>

	Less headers
	* src/userver.hh: Do not include ubinder.hh to lighten the
	dependencies.
	* src/ucommand.cc, src/uconnection.cc, src/uobj.cc,
	* src/uvariable.cc: do it.

2006-12-22  Akim Demaille  <demaille@gostai.com>

	Update tests
	* Makefile.am: Fix.

2006-12-22  Akim Demaille  <demaille@gostai.com>

	Missing include
	* src/uvariable.cc (ubinary.hh): Include it.

2006-12-22  Akim Demaille  <demaille@gostai.com>

	Prepare for new tests/
	This checkin probably does not work, but is needed to serialize
	complex svn directory changes.
	* tests: Remove.
	Will be replaced by an svn:externals onto urbivalid.
	* configure.ac: tests/ is now a package, not a simple subdir.

2006-12-22  Akim Demaille  <demaille@gostai.com>

	Less includes in headers
	* src/uobj.hh, src/ucommand.hh: Remove several includes.
	* src/parser/bison/ugrammar.y, src/ucommand.cc, src/uconnection.cc,
	* src/uexpression.cc, src/uobj.cc, src/uvalue.cc:
	Add the missing includes.
	Rename iterators.
	Formatting changes.

2006-12-22  Akim Demaille  <demaille@gostai.com>

	Simplifications
	* src/ucommand.hh: Make private most attributes.
	(copybase): Return the modified argument to please the call sites.
	The previous return value was *never* used.
	(nbval): Remove, unused.
	* src/ucommand.cc: Adjust.

2006-12-22  Akim Demaille  <demaille@gostai.com>

	Let variables be variables
	not attributes...
	* src/ucommand.hh, src/ucommand.cc (tmpeval): Remove.
	(v): New local variable in several places.
	Also, factor common code.

2006-12-22  Akim Demaille  <demaille@gostai.com>

	Minor changes
	* src/ucommand.cc, src/uconnection.cc, src/uconnection.hh: here.

2006-12-22  Akim Demaille  <demaille@gostai.com>

	Restyle
	* src/ucommand.cc: here.

2006-12-22  Akim Demaille  <demaille@gostai.com>

	Refactor
	* src/ucommand.cc: A lot of simple by very effective
	simplifications.
	Some are really absurd, reading the patch is encouraged if
	you need a laugh.

2006-12-22  SIGOURE Benoit  <sigoure.benoit@lrde.epita.fr>

	Add some workarounds for bug #114.
	* src/parser/bison/ugrammar.y: Work around the fact that a
	  taggedcommand can be a command, a command can be an instruction, and
	  instruction can be empty (and a NULL pointer). Some NULL pointers
	  in the AST happen to be fatal for the kernel. Report a parse error
	  for those.

2006-12-22  SIGOURE Benoit  <sigoure.benoit@lrde.epita.fr>

	Remove an unsafe cast.
	* src/parser/bison/ugrammar.y: Remove an unsafe cast from UCommand* to
	  UCommand_TREE*. Use dynamic_cast instead.

2006-12-22  SIGOURE Benoit  <sigoure.benoit@lrde.epita.fr>

	Formatting changes.
	* src/parser/bison/ugrammar.y: Clean coding-style. Remove useless C
	 casts excepted where they are necessary to pick up an overload (in
	 this case: Use static_cast instead).

2006-12-22  SIGOURE Benoit  <sigoure.benoit@lrde.epita.fr>

	Leak less memory when adding an alias.
	* src/userver.cc (UServer::addAlias): Leak only a string (char*, not
	  std::string) instead of leaking that string plus an UString.

2006-12-22  SIGOURE Benoit  <sigoure.benoit@lrde.epita.fr>

	Fix initialization order and code cleanup.
	* src/userver.cc (ctor): Fix initialization order.
	  Some code cleanup (including using ++iterator instead of iterator++
	  where possible).

2006-12-22  SIGOURE Benoit  <sigoure.benoit@lrde.epita.fr>

	Fix includes.
	* src/ucommand.hh: Move cstdarg to.
	* src/ucommand.cc: ... Here.
	* src/userver.hh: Include cstdarg.

2006-12-22  Akim Demaille  <demaille@gostai.com>

	Clean up
	* src/ucommand.cc (debug, DEBUG_ATTR, to_string): New.
	(nodeType_foreach, nodeType_for, nodeType_loopn): Merge into...
	(nodetype): this.
	Extend for WHILE.
	Use them all.
	Remove useless parens.
	Rename iterators.
	Shorten scopes.

2006-12-22  Akim Demaille  <demaille@gostai.com>

	Clean up
	* src/ubinder.hh, src/ubinder.cc: Here.
	Use simple iterator names.

2006-12-22  Akim Demaille  <demaille@gostai.com>

	debug (va_list)
	* src/userver.hh, src/userver.cc (debug): One more version,
	taking a va_list.

2006-12-21  SIGOURE Benoit  <sigoure.benoit@lrde.epita.fr>

	Add a dirty workaround for bug #113.
	* src/uconnection.cc (UConnection::received): Here.

2006-12-21  Akim Demaille  <demaille@gostai.com>

	buffer_t
	* src/ucommand.cc (buffer_t): New.
	Use it.
	(tmpbuffer): Rename as...
	(buf): this.
	Let's keep the names short.
	* src/ucommand.hh (MAXSIZE_TMPMESSAGE): Remove.
	Let's keep the headers simple.

2006-12-21  SIGOURE Benoit  <sigoure.benoit@lrde.epita.fr>

	Fix CLEANFILES.
	* Makefile.am,
	* src/Makefile.am (CLEANFILES): Add vc80.pdb (VC++ puts the equivalent
	  of the debug stuff generated by -g in this file).

2006-12-20  Jean-Christophe Baillie  <baillie@gostai.com>

	urbivalid-up.

2006-12-20  Jean-Christophe Baillie  <baillie@gostai.com>

	fix small bug in speed:0 modified assignment.
	* src/ucommand.cc: fix behavior. No more 0=0.0001 ugly stuff.

2006-12-20  Jean-Christophe Baillie  <baillie@gostai.com>

	Fix ticket [111].
	fix synchronous assignment problem with add mode.
	* src/ucommand.cc: use previous value as startvalue to insure that it
	will remain unchanged between several assignments during the same
	cycle.

2006-12-20  Jean-Christophe Baillie  <baillie@gostai.com>

	formatting change
	* src/ucommand.cc: done.

2006-12-20  SIGOURE Benoit  <sigoure.benoit@lrde.epita.fr>

	Use libport/cstdio.
	* src/ucommand.cc,
	* src/uconnection.cc,
	* src/uexpression.cc,
	* src/uobj.cc,
	* src/uobject.cc,
	* src/userver.cc,
	* src/usystem.cc,
	* src/uvariable.cc,
	* src/uvariablename.cc: Here.

2006-12-20  SIGOURE Benoit  <sigoure.benoit@lrde.epita.fr>

	Fix include.
	* src/uvalue.hh: Fix typo.

2006-12-20  SIGOURE Benoit  <sigoure.benoit@lrde.epita.fr>

	Add missing include.
	* src/uvalue.hh: include ref-pt.hh from libport.

2006-12-20  Akim Demaille  <demaille@gostai.com>

	Include cstdarg
	* src/uconnection.cc: here.

2006-12-19  Akim Demaille  <demaille@gostai.com>

	UConnection::sendf
	* src/uconnection.hh, src/uconnection.cc (UConnection::sendf): New.
	* src/ucommand.cc, src/userver.cc, src/uvariablename.cc:
	perl -0 -pi -e 's/char (\w+)\[([^\]]+)\];
	\s*snprintf\s*\(\1,\s*\2,\s* (.*?)\);
	(\s*connection->send)\(\1,\s*(.*?)\);/$4f ($5, $3);/gms' src/*c
	Plus fixes by hand when it matched too well.

2006-12-19  Akim Demaille  <demaille@gostai.com>

	Simplifications
	* src/userver.cc: Use C++ like ctors.
	Someone will have to clean the warnings.
	And maybe continue to improve this ctor.
	Also, use simple iterator variable names (e.g., i).

2006-12-19  Akim Demaille  <demaille@gostai.com>

	Use an impossible name for removeFunction
	* src/userver.cc (UServer::UServer): here.

2006-12-19  Akim Demaille  <demaille@gostai.com>

	Put back the old definition of FREEMEM
	* src/utypes.hh: here.
	The test timed out on Windows.

2006-12-19  Akim Demaille  <demaille@gostai.com>

	Restore the newest definition of FREEMEM
	* src/utypes.hh: Here.
	Up till now we had 13/22 errors on Windows.  I suspect we
	still do after this patch.  Then we'll have to study the uses
	of ADDMEM, that will be the only remaining culprit.

2006-12-19  Akim Demaille  <demaille@gostai.com>

	Functions own their name
	* src/ufunction.cc, src/ufunction.hh (funname): Now an UString.
	Private.
	* src/ucommand.cc, src/userver.cc: Adjust.

2006-12-19  Akim Demaille  <demaille@gostai.com>

	Formatting and parens changes
	* src/ufunction.hh, src/userver.cc: here.

2006-12-19  Akim Demaille  <demaille@gostai.com>

	Restore the newest LIBERATE/ADDOBJ/FREEOBJ
	* src/utypes.hh: here.
	The problem (early failures on Aibo and Windows) is probably
	with the definition of ADDMEM and FREEMEM, not these.

2006-12-19  Akim Demaille  <demaille@gostai.com>

	Remove old GCC 2 hacks
	* src/ucommand.cc, src/uvalue.cc: here.

2006-12-19  Akim Demaille  <demaille@gostai.com>

	Formatting changes
	* src/uqueue.cc: here.

2006-12-19  Akim Demaille  <demaille@gostai.com>

	Use libport/ref-pt.hh
	* src/fwd.hh: Complete.
	* src/parser/bison/ugrammar.y: Adjust.
	* src/ucallid.cc,
	* src/ucallid.hh,
	* src/ucommand.cc,
	* src/ucommand.hh,
	* src/uconnection.cc,
	* src/ueventcompound.hh,
	* src/uexpression.cc,
	* src/unamedparameters.cc,
	* src/uobj.cc,
	* src/uobject.cc,
	* src/userver.cc,
	* src/utypes.hh,
	* src/uvalue.cc,
	* src/uvalue.hh,
	* src/uvariable.cc,
	* src/uvariablelist.cc:
	Ditto.
	Remove includes from the hh files, sort those in cc files.

2006-12-19  Akim Demaille  <demaille@gostai.com>

	Restore old ADDMEM macros
	* src/utypes.hh: here.

2006-12-19  Akim Demaille  <demaille@gostai.com>

	ucomplaints.*
	* src/ucomplaints.cc, src/ucomplaints.hh: New.
	* src/ucommand.cc, src/uconnection.cc, src/uconnection.hh,
	* src/utypes.hh, src/Makefile.am: Adjust.

2006-12-19  SIGOURE Benoit  <sigoure.benoit@lrde.epita.fr>

	Code clean-up.
	* src/ucommand.cc: Remove useless casts. Replace unsafe casts by
	  dynamic_cast.

2006-12-19  Akim Demaille  <demaille@gostai.com>

	Don't define tmpbuffer globally
	* src/ucommand.hh, src/ucommand.cc: Define it where used.
	* src/uvariablename.cc: Adjust.

2006-12-19  Akim Demaille  <demaille@gostai.com>

	Update uobject

2006-12-19  Akim Demaille  <demaille@gostai.com>

	Shorten scopes
	* src/ucommand.cc (UCommand_ASSIGN_VALUE::execute): here.

2006-12-19  SIGOURE Benoit  <sigoure.benoit@lrde.epita.fr>

	Don't fail if valgrind was requested but can't be found.
	* tests/check-file: .

2006-12-19  Akim Demaille  <demaille@gostai.com>

	Warn about memory instead of corruptions
	* src/uconnection.cc (received): Use a more appropriate warning here.

2006-12-19  SIGOURE Benoit  <sigoure.benoit@lrde.epita.fr>

	Fix test suite.
	* tests/check-file: Add missing `eval's.

2006-12-19  Akim Demaille  <demaille@gostai.com>

	Remove THESERVER
	* src/network/bsdnet/connection.cc,
	* src/network/bsdnet/network.cc: Use ::urbiserver.

2006-12-19  SIGOURE Benoit  <sigoure.benoit@lrde.epita.fr>

	Add support for Valgrind.
	* Makefile.am (maintainer-check, valgrind-check): New.
	* tests/check-file: Run valgrind if USE_VALGRIND or WITH_VALGRIND is a
	  non empty environment variable.

2006-12-19  Akim Demaille  <demaille@gostai.com>

	Adjust to libport::hash_map_type
	* src/utypes.hh: here.

2006-12-19  Akim Demaille  <demaille@gostai.com>

	Remove Wno-effc++
	* configure.ac: here.

2006-12-19  Jean-Christophe Baillie  <baillie@gostai.com>

	update uobject externals

2006-12-19  Jean-Christophe Baillie  <baillie@gostai.com>

	strMorph(s) will morph the UCommand into the command written
	in s, using 'exec' as an intermediary to handle s.

	code factoring
	* src/ucommand.cc: use strMorph to factor string->command code.

2006-12-19  Jean-Christophe Baillie  <baillie@gostai.com>

	Support for kernel system messages has been added through the USystem
	class that uobjects can inherit. This USystem class is a generic proxy
	to kernel informatio and kernel messages, only usable in pluggin mode.

	Read the documentation in usystem.hh for application on the
	NEW_CHANNEL kernel message channel and usage in UCommand_NEW to catch
	failed 'new' attempts (modif added for mefyl).

	Add support for kernel system messages with USystem, application to
	* src/Makefile.am: add usystem to the build process.
	* src/fwd.hh: declare USystem.
	* src/ucommand.cc: add support for NEW_CHANNEL messages and add
	factoring code with 'strMorph'.
	* src/ucommand.hh: add strMoprh and sysCall flag.
	* src/userver.cc: init 'systemObjects', vector of registered USystem
	objects lists. The vector index is the message channel.
	* src/userver.hh: add systemObjects.
	* src/usystem.cc: New.

2006-12-15  SIGOURE Benoit  <sigoure.benoit@lrde.epita.fr>

	Remove extra qualification.
	* src/uexpression.hh (eval_EXPR_FUNCTION): Don't declare with the
	 'UExpression::' qualification because it chokes on g++ 4.1.

2006-12-15  Akim Demaille  <demaille@gostai.com>

	eval_EXPR_FUNCTION
	* src/uexpression.hh, src/uexpression.cc (eval): Extract
	the handling of EXPR_FUNCTIONs to...
	(eval_EXPR_FUNCTION): here.
	No other changes (in spite of what the diff may look like).

2006-12-15  Akim Demaille  <demaille@gostai.com>

	EVAL_EXPR_BIN_BOOLEAN
	* src/uexpression.cc: New.
	Use it

2006-12-15  Akim Demaille  <demaille@gostai.com>

	More scope reduction
	* src/uexpression.cc: Here.

2006-12-15  Akim Demaille  <demaille@gostai.com>

	Shorten scopes
	* src/uexpression.cc: Here.

2006-12-14  Akim Demaille  <demaille@gostai.com>

	Shorten scopes
	* src/uexpression.cc: here.

2006-12-14  Akim Demaille  <demaille@gostai.com>

	Shorten scopes
	* src/uexpression.cc: here.

2006-12-14  Akim Demaille  <demaille@gostai.com>

	reuse name from UBlendType
	* src/uexpression.cc: here.
	* src/ucommand.cc: Formatting changes.

2006-12-14  Akim Demaille  <demaille@gostai.com>

	Put UCommandType in UCommand
	* src/utypes.hh (UCommandType): Rename as...
	* src/ucommand.hh (UCommand::Type): this.
	Adjust all callers.

2006-12-14  Akim Demaille  <demaille@gostai.com>

	Shorten scopes
	* src/uexpression.cc: here.

2006-12-14  Akim Demaille  <demaille@gostai.com>

	Shorten scopes
	* src/uexpression.cc: here.

2006-12-14  Akim Demaille  <demaille@gostai.com>

	Factor binaries
	* src/uexpression.cc: here.

2006-12-14  Akim Demaille  <demaille@gostai.com>

	Do not allow string order-comparison
	* src/uexpression.cc: Here.

2006-12-14  Akim Demaille  <demaille@gostai.com>

	Upgrade ENSURE_COMPARISON
	* src/uexpression.cc (ENSURE_COMPARISON): Be given e1 and e2.
	Adjust callers.

2006-12-14  Akim Demaille  <demaille@gostai.com>

	EVAL_EXPR_COMPARISON
	* src/uexpression.cc: New.
	Use it.
	Shorten scopes.

2006-12-14  Akim Demaille  <demaille@gostai.com>

	eval_EXPR_VARIABLE
	* src/uexpression.hh, src/uexpression.cc (eval_EXPR_VARIABLE): New.
	(eval): Extracted from here.
	(devicename, methodname): Remove, unused.
	(errSize): Remove, used, but useless.
	(errorString): Use a tighter scope.

2006-12-14  Akim Demaille  <demaille@gostai.com>

	Shrink the scope of ret
	* src/uexpression.cc: here.

2006-12-14  Akim Demaille  <demaille@gostai.com>

	Add braces
	* src/uexpression.cc: in this monster.

2006-12-14  Akim Demaille  <demaille@gostai.com>

	Formatting changes
	* src/parser/bison/ugrammar.y: here.

2006-12-14  Akim Demaille  <demaille@gostai.com>

	windows.hh
	* src/console.cc: Adjust.

2006-12-14  Akim Demaille  <demaille@gostai.com>

	Clean UExpressions
	* src/utypes.hh (UExpressionType): Move to...
	* src/uexpression.hh, src/uexpression.cc (UExpression::Type): Here.
	Adjust all dependencies.

2006-12-14  Akim Demaille  <demaille@gostai.com>

	Formatting changes
	* src/ucommandqueue.cc: here.

2006-12-14  Akim Demaille  <demaille@gostai.com>

	Update uobject

2006-12-14  Akim Demaille  <demaille@gostai.com>

	Include cassert
	* src/parser/uparser.cc: here.

2006-12-14  Akim Demaille  <demaille@gostai.com>

	Fix location tracking
	* src/parser/uparser.cc, src/parser/uparser.hh (UParser::loc_):
	New.
	* src/parser/bison/ugrammar.y: Use it.
	Formatting changes.
	Remove useles includes.
	* tests/Makefile.am: One less expected failure.

2006-12-14  Akim Demaille  <demaille@gostai.com>

	Match EOF one by one
	* src/parser/bison/utoken.l: To avoid counting two eol on \n\r for
	instance.

2006-12-14  Akim Demaille  <demaille@gostai.com>

	Update uobject
	* src/Makefile.am: Adjust.
	* src/utypes.hh: Include utypes-common.hh.
	Import UBlendType definitions.
	* src/uvariable.hh: UBlend -> UBlendType.
	* src/uvar.cc: Remove what is done elsewhere.

2006-12-14  Akim Demaille  <demaille@gostai.com>

	Don't declare static const int in declarations
	* src/network/bsdnet/connection.hh: Use enums.

2006-12-14  Akim Demaille  <demaille@gostai.com>

	Remove version.hh.in
	* src/version.hh.in: Remove.
	We use the one in build-aux.

2006-12-13  Akim Demaille  <demaille@gostai.com>

	Report file names in parse errors
	* src/parser/uparser.cc, src/parser/uparser.hh (filename_): New.
	* src/parser/bison/ugrammar.y: Use it to initialize @$.
	* tests/check-file: Normalize the path of included files
	to avoid difference due to builddir, srcdir etc.

2006-12-13  Akim Demaille  <demaille@gostai.com>

	Nuke a few useless includes
	I have a small computer, and I'm tired of wasted cycles.
	* src/fwd.hh: Complete and sort.
	* src/parser/bison/ugrammar.y, src/ucommand.cc, src/uconnection.hh,
	* src/ueventhandler.cc, src/uexpression.cc, src/ughostconnection.cc,
	* src/uobj.cc, src/userver.cc, src/userver.hh:
	Remove a few includes from userver.hh, since it's included by
	virtually all the files.
	Adjust the missing dependencies in *.cc files.

2006-12-13  Akim Demaille  <demaille@gostai.com>

	Minor parser cleanups
	* src/parser/uparser.cc, src/parser/uparser.hh (parser_type): New.
	Use it.
	(uflexer_): Rename as...
	(scanner_): this.
	(scan): Remove.
	* src/parser/bison/ugrammar.y: Adjust: directly use the UParser's
	scanner.

2006-12-13  Akim Demaille  <demaille@gostai.com>

	More %printer
	* src/parser/bison/ugrammar.y: For <val>.

2006-12-13  Akim Demaille  <demaille@gostai.com>

	More concrete tokens
	* src/parser/bison/ugrammar.y: here.

2006-12-13  Akim Demaille  <demaille@gostai.com>

	Add tests for load
	* src/console.cc: Support URBI_PATH.
	* src/userver.cc (loadFile): Reduce scopes.
	* tests/Makefile.am (TEST_ENVIRONMENT): New.
	* tests/check-file: Also accept XXXXXXX "prompts".
	Pass URBI_PATH to find files to load.

2006-12-12  Akim Demaille  <demaille@gostai.com>

	Remove UCommand_LOAD
	* src/ucommand.cc, src/ucommand.hh: It has been obsoleted by the
	previous patch.

2006-12-12  Akim Demaille  <demaille@gostai.com>

	Merge load into exec
	* src/uexpression.cc: Merge the handling of load into that of exec.

2006-12-12  Akim Demaille  <demaille@gostai.com>

	UServer::path
	* src/userver.cc, src/userver.hh (path_type, path, find_file):
	New.
	(loadFile): No longer pure virtual, provide an effective default
	version.
	* src/console.cc (loadFile): Remove, this version is now in the
	kernel.

2006-12-12  Akim Demaille  <demaille@gostai.com>

	include fstream
	* src/parser/uparser.cc: here.

2006-12-12  Akim Demaille  <demaille@gostai.com>

	Add file parsing
	* src/parser/uparser.cc, src/parser/uparser.hh (parse_): New.
	(process): Use it.
	Add an overloaded version meant to parse file, not a loaded buffer.

2006-12-12  Akim Demaille  <demaille@gostai.com>

	UParsers know their UConnection
	* src/parser/uparser.cc, src/parser/uparser.hh (UParser::connection):
	New.
	(UParser::UParser, UParser::process): Adjust.
	* src/ucommand.cc, src/uexpression.cc, src/userver.cc: Adjust.
	* src/uconnection.cc, src/uconnection.hh: Pass the connection
	to the parser ctor.

2006-12-12  Akim Demaille  <demaille@gostai.com>

	Formatting changes
	* src/ucommand.hh, src/userver.cc: here.

2006-12-12  Akim Demaille  <demaille@gostai.com>

	White space changes
	* src/ucommand.cc: here.

2006-12-12  Akim Demaille  <demaille@gostai.com>

	UDEBUG_EXPR
	* src/uexpression.cc: New.
	(UExpression::print): Use it.
	Should be used more widely.

2006-12-12  Akim Demaille  <demaille@gostai.com>

	One parser per connection
	* src/userver.cc, src/userver.hh: No longer aggregate a parser.
	* src/uconnection.cc, src/uconnection.hh (parser_, parser): New.
	(lastloc): Move to...
	* src/parser/uparser.hh: here.
	* src/parser/bison/ugrammar.y: Adjust.
	* src/ucommand.cc, src/uexpression.cc: Adjust to find the connection's
	parser, not the server's.

2006-12-12  Akim Demaille  <demaille@gostai.com>

	Add printers for strings in the parser
	* src/ustring.hh (operator<< (ostream, UString)): New.
	* src/parser/bison/ugrammar.y: Add %printer for UString value.

2006-12-12  Akim Demaille  <demaille@gostai.com>

	Formatting changes
	* src/uconnection.cc: here.

2006-12-12  Akim Demaille  <demaille@gostai.com>

	Return access to members by reference, not pointers
	* src/uconnection.hh (recvQueue): Return a reference, to make
	it clear the ownership is not given away.
	* src/console.cc, src/userver.cc: Adjust.

2006-12-12  Akim Demaille  <demaille@gostai.com>

	Fix the previous checkin
	* src/uconnection.cc: Propagate the fact that queues are no
	longer pointers.
	* src/uvalue.cc: Ditto.

2006-12-12  Akim Demaille  <demaille@gostai.com>

	Aggregate UQueues in UConnection
	* src/uconnection.cc, src/uconnection.hh: Here.
	Adjust ctor and dtor.

2006-12-12  Akim Demaille  <demaille@gostai.com>

	message for warnings
	* src/uconnection.cc (error_message): Rename as...
	(message): this.
	(message): New overloaded version for warnings.
	(UConnection::warning): Use it.

2006-12-12  Akim Demaille  <demaille@gostai.com>

	error_message
	* src/uconnection.cc (error_message): New.
	Handle UERROR_MEMORY_WARNING.
	(UConnection::error): Use it, it was extracted from here.
	Simplify.

2006-12-12  Akim Demaille  <demaille@gostai.com>

	Formatting changes
	* src/uconnection.cc, src/uobject.cc: Here.

2006-12-12  Razik Yousfi  <yousfi@gostai.com>

	Remove useless attributes.
	* src/uvariablename.hh: Remove useless attributes.
	* src/uvariablename.cc: Use local variables.

2006-12-12  Akim Demaille  <demaille@gostai.com>

	Don't be afraid to pass static strings to send
	* src/uexpression.cc: here, instead of first saving them
	in errorString.
	Remove one definition of errorString that is now useless.

2006-12-12  Akim Demaille  <demaille@gostai.com>

	Formatting changes
	* src/uexpression.cc: Also, reduce some scopes.

2006-12-12  Akim Demaille  <demaille@gostai.com>

	Remove unused attribute
	* src/ucommand.hh (hmi): Remove.

2006-12-12  Akim Demaille  <demaille@gostai.com>

	Simplify the logic of UCommand_LOAD::execute
	* src/ucommand.cc: here.

2006-12-12  Akim Demaille  <demaille@gostai.com>

	UParser::*_type
	* src/parser/uparser.hh (token_type, semantic_type)
	(location_type): New.
	Use them.

2006-12-12  Akim Demaille  <demaille@gostai.com>

	Prefix (some of) the tokens
	The token "in" was mapped to IN which is used somewhere on
	Windows.  Rather than fighting against this, use names that
	are less dangerous by prefixing then with TOK_.
	More should be needed, but at least that fixes the portability
	issue for now.
	* src/parser/bison/ugrammar.y: here.
	Use concrete names rather than abstract token names.
	More propagation is needed.
	* src/parser/bison/utoken.l: Adjust.

2006-12-12  Akim Demaille  <demaille@gostai.com>

	Simplify some piece of crap
	I thought I had seen it all checking student code at EPITA...
	* src/uvariablename.cc, src/uvariablename.hh (hmi2): Don't
	make it a class member, since it's only used as a local variable.
	(getVariable): Simplify.

2006-12-12  Akim Demaille  <demaille@gostai.com>

	Simplify scanGroups
	* src/ucommand.cc: here, using variable aliases.
	It should be noted that the test suite does not seem to
	exercise this part.  Someone should write some tests for it.
	* src/uvariablename.cc: Reduce variable scope.

2006-12-12  Akim Demaille  <demaille@gostai.com>

	Sort tokens
	* src/parser/bison/utoken.l, src/parser/bison/ugrammar.y:
	Sort tokens.

2006-12-12  Akim Demaille  <demaille@gostai.com>

	UParser::result
	* src/parser/uparser.cc, src/parser/uparser.hh: Remove, unused.
	(IN): Remove this #undef coming out of the blue.

2006-12-12  Akim Demaille  <demaille@gostai.com>

	UParser::errorMessage
	* src/parser/uparser.cc, src/parser/uparser.hh,
	* src/ucommand.cc, src/uconnection.cc,
	* src/uconnection.hh, src/uexpression.cc:
	(errorMessage): Move to...
	(UParser::errorMessage): here.
	(UParser::process): Simplify.
	Don't use new when there is no reason to.
	Remove initialization perfomed both by process and its callers.
	Using "private" might help in the future...
	Introduce variable shortcuts to improve the readability.

2006-12-08  Razik Yousfi  <yousfi@gostai.com>

	Remove dead code.
	* src/uasynccommand.hh: Remove dead code.
	* src/uasyncregister.hh: Idem.

2006-12-07  SIGOURE Benoit  <sigoure.benoit@lrde.epita.fr>

	Only MS VC++ doesn't have snprintf.
	But MinGW has it.
	* src/ucommand.cc: Fix accordingly.

2006-12-07  SIGOURE Benoit  <sigoure.benoit@lrde.epita.fr>

	snprintf doesn't seem to exist on Win32.
	* src/ucommand.cc: But there is a _snprintf... so use it instead.

2006-12-07  SIGOURE Benoit  <sigoure.benoit@lrde.epita.fr>

	Fixes for Windows.
	* src/network/bsdnet/connection.cc: Use libport's windows.h.
	* src/console.cc: Ditto.
	* src/network/bsdnet/connection.hh: Aesthetic change.
	* src/network/bsdnet/network.hh: Use libport's network.h.
	* src/network/bsdnet/network.cc: Fix includes.
	* src/uconnection.cc: Fix initialization order.

2006-12-07  Razik Yousfi  <yousfi@gostai.com>

	Use ucopy in copy methods.
	* src/uexpression.hh: Add new constructor.
	* src/uexpression.cc,
	* src/uvalue.cc,
	* src/uvariablelist.cc: Use ucopy.
	* vcs/local.rb: Add yousfi@gostai.com.

2006-12-05  Akim Demaille  <demaille@gostai.com>

	Some cleanup
	This code is truly depressing, as soon as one wants to improve
	something, the impedance is so high that everything either falls
	apart, or require immediate care.  Believe it or not, I was
	working on error messages from the parser!
	* src/ucommand.cc, src/ucommand.hh, src/uconnection.cc,
	* src/uexpression.cc, src/ughostconnection.hh: Several
	changes I no longer feel like documenting, which is bad.
	Just as the code.

2006-12-05  Akim Demaille  <demaille@gostai.com>

	uvar-common.cc
	* src/uvar.cc: Remove the code now in uvar-common.cc.

2006-12-05  Akim Demaille  <demaille@gostai.com>

	Clean the scanner
	Now the scanner is tracking location accurately when
	there are C comments.
	* src/parser/bison/utoken.l (SET_VALP_STR, RETURN_STR_TOKEN)
	(RETURN_VAL_TOKEN, RETURN_NUM, RETURN_FLAG, RETURN_FLAGTIME)
	(RETURN_TIMEVALUE): New.
	Use them to factor and improve the code.
	(SC_C_COMMENT): New, use it to handle C comments.
	(EOL, BLANKS): New abbrev, use them.
	Put quotes around patterns, to improve readability and
	pretty-printing.
	As usual, remove useless braces and parens.

2006-12-05  Akim Demaille  <demaille@gostai.com>

	UVar::invariant
	* src/uvar.cc: Implement it, and use it.

2006-12-05  Akim Demaille  <demaille@gostai.com>

	Formatting
	* src/uvalue.cc: here.
	And use case instead of if.

2006-12-05  Akim Demaille  <demaille@gostai.com>

	Kill more useless parens
	* src/console.cc,
	* src/ubinder.cc,
	* src/ucommand.cc,
	* src/ufunction.cc,
	* src/uobject.cc,
	* src/uqueue.cc,
	* src/ustring.cc,
	* src/ustring.hh,
	* src/uvalue.cc,
	* src/uvariable.cc: Remove useless parens.

2006-12-05  Akim Demaille  <demaille@gostai.com>

	update externals
	* Makefile.am (ACLOCAL_AMFLAGS, SVN_EXTERNALS): Add sdk.

2006-12-05  Akim Demaille  <demaille@gostai.com>

	Simplify UBinder
	* src/ubinder.hh, src/ubinder.cc: Use C++ style ctors.
	(id): A UString, not a pointer.
	(monitors_type): New, use it.
	Change almost all signatures to pass const UString& instead of
	UString*.

2006-12-05  Akim Demaille  <demaille@gostai.com>

	Formatting changes
	* src/parser/bison/ugrammar.y: here.

2006-12-05  Akim Demaille  <demaille@gostai.com>

	Fix LIBERATE
	* src/utypes.hh: Restore the original test.

2006-12-05  Akim Demaille  <demaille@gostai.com>

	Fix deep_clear issues
	* src/ucallid.cc: Swap mem initializers to silent a warning.
	* src/ueventcompound.cc, src/ueventhandler.cc: Fix/clean the
	uses of deep_clear.

2006-12-05  Akim Demaille  <demaille@gostai.com>

	use libport::deep_clear
	* src/ubinder.cc, src/ubinder.hh, src/ucommand.cc,
	* src/uconnection.cc, src/ueventcompound.cc, src/ueventhandler.cc,
	* src/ueventinstance.cc, src/ueventmatch.cc, src/uobj.cc,
	* src/uobject.cc, src/userver.cc:
	here.
	And run restyle.

2006-12-05  Akim Demaille  <demaille@gostai.com>

	Formatting changes
	* src/uatcandidate.cc: here.
	Shorten scopes.

2006-12-05  Akim Demaille  <demaille@gostai.com>

	Clean UCallid
	* src/ucallid.hh, src/ucallid.cc (fun_id, self_id): Be real
	UString instead of pointers.
	(stack, fun_id, self_id, root): Private.
	Formatting changes.
	Use libport::deep_clear.
	Modernize ctor.

2006-12-05  Akim Demaille  <demaille@gostai.com>

	Formatting changes
	* src/ucommand.cc: Here.

2006-12-05  Akim Demaille  <demaille@gostai.com>

	Formatting changes
	* src/utypes.hh: Make it cuter and more factored.

2006-12-05  Akim Demaille  <demaille@gostai.com>

	Cleanup UStrings
	A *lot* more is needed.  For instance it is still unclear
	whether str_ can be equal to 0 or not.
	* src/ustring.hh, src/ustring.cc: Add const where appropriate.
	Add more construtors, including from std::string and copy ctor.
	Simplify the code.
	(unArmor, fastArmor): Rename as...
	(un_armor, fast_armor): these.
	Declare the private functions are private.
	* src/parser/bison/utoken.l: Adjust.

2006-12-05  Akim Demaille  <demaille@gostai.com>

	Fix distcheck for Windows
	* src/parser/bison/bison.mk: Remove the unexpected back up copy.

2006-12-05  Akim Demaille  <demaille@gostai.com>

	Simplifications
	* src/uatcandidate.cc,
	* src/ucommand.cc,
	* src/uexpression.cc,
	* src/ufunction.hh,
	* src/userver.cc,
	* src/utypes.hh,
	* src/uvariablelist.cc,
	* src/uvariablename.cc:
	Formatting changes.
	No need to cast 0, it has all the pointer types.

2006-12-05  Akim Demaille  <demaille@gostai.com>

	ucopy.hh, formatting changes.
	* src/ucopy.hh: New.
	* src/Makefile.am: Adjust.
	* src/ucommand.cc, src/uvariablename.cc: Ditto.

	* src/uatcandidate.cc, src/ucommand.hh, src/uconnection.cc,
	* src/uexpression.cc, src/ufunction.hh, src/unamedparameters.cc,
	* src/unamedparameters.hh, src/uobject.cc, src/uqueue.cc:
	Formatting changes.

	* src/uobject.cc: Fix a warning by not naming useless arguments.

2006-11-28  Matthieu Nottale  <nottale@gostai.com>

	uobject up

2006-11-27  SIGOURE Benoit  <sigoure.benoit@lrde.epita.fr>

	Fixes for win32/MSVC++.
	* src/network/bsdnet/network.hh,
	* src/network/bsdnet/network.cc,
	* src/network/bsdnet/connection.cc: Include config.h. Define
	  _WIN32_WINNT before including winsock2.h.

	* src/parser/bison/bison.mk: Fix the output generated by flex: Do not
	  include unistd.h if WIN32 is defined. This requires to include
	  config.h but we can't do it from utoken.l since config.h must be
	  included before we attempt to include unistd.h and this occurs
	  at the very beginning of the file, where we don't have control.

2006-11-27  Jean-Christophe Baillie  <baillie@gostai.com>

	fix ticket #77
	* src/ucommand.cc: add missing event deletion in UCommand_EMIT
	destructor + code refactoring.
	* src/ucommand.hh: add removeEvent method.
	* src/utypes.hh: nothing.

2006-11-25  Matthieu Nottale  <nottale@gostai.com>

	Bugfix <TITLE> uobject up
	* src/ucommand.cc: Fix a bug in ucommand_assign::execute.
	* src/uobject.cc: Implement new "cast" overload to const char *.

2006-11-24  SIGOURE Benoit  <sigoure.benoit@lrde.epita.fr>

	Fix CLEANFILES.
	* tests/Makefile.am: Use '+=' because it's already initialized.

2006-11-24  SIGOURE Benoit  <sigoure.benoit@lrde.epita.fr>

	Fix distcheck.
	* Makefile.am (dist-hook): New: remove remaining .svn files.
	* tests/Makefile.am (check-TESTS): Fix the case where srcdir ==
	  buildir.
	  (EXTRA_DIST, CLEANFILES): New.

2006-11-24  SIGOURE Benoit  <sigoure.benoit@lrde.epita.fr>

	List the tests that fail in XFAIL_TESTS.
	* tests/Makefile.am: Here.

2006-11-23  SIGOURE Benoit  <sigoure.benoit@lrde.epita.fr>

	Fix bug #84.
	* src/parser/bison/ugrammar.y: Raise parse errors in cases where the
	  then-part of an if-else or the at-part of an at-onleave is empty.
	  eg: if (true) else whatever;
	      at (true) onleave whatever;
	* vcs/local.rb: Add myself.

2006-11-23  Matthieu Nottale  <nottale@gostai.com>

	Fix timeout command behavior.
	* src/ucommand.cc: Fix timeout command morphing: command can last less than timeout.

2006-11-23  Matthieu Nottale  <nottale@gostai.com>

	Fix incorrect bin header conversion
	* src/uvalue.cc: Fix empty stream check.

2006-11-23  Matthieu Nottale  <nottale@gostai.com>

	Fix a segfault(assert fail) in uconnection.cc
	* src/ucommand.cc: Add missing initialisation of runlevel1 in UCOMMAND_TREE ctor.

2006-11-23  SIGOURE Benoit  <sigoure.benoit@lrde.epita.fr>

	Fix calls to usleep for Windows.
	* src/console.cc: Because 1/1000 = 0 and Sleep(0) might not work.

2006-11-23  SIGOURE Benoit  <sigoure.benoit@lrde.epita.fr>

	Install version.hh.
	This will be extremely helpful in order to know which version is
	installed (especially for the buildfarm so that it knows which version
	of the kernel it's using when compiling an engine/core/sdk/you name
	it).
	* src/Makefile.am: Here.

2006-11-22  SIGOURE Benoit  <sigoure.benoit@lrde.epita.fr>

	Use Sleep on Windows.
	* src/console.cc: Here.

2006-11-22  SIGOURE Benoit  <sigoure.benoit@lrde.epita.fr>

	Fix includes.
	* src/console.cc: include unistd.h for usleep.

2006-11-22  SIGOURE Benoit  <sigoure.benoit@lrde.epita.fr>

	Fix initialization orders in ctors.
	* src/ucommand.cc,
	* src/uvalue.cc,
	* src/uvariablename.cc: Here.

2006-11-21  Akim Demaille  <demaille@gostai.com>

	Simplify
	* src/uvalue.cc (echo): The code for void.

2006-11-21  Akim Demaille  <demaille@gostai.com>

	Restyle pointers
	* src/uatcandidate.cc,
	* src/ucommand.cc,
	* src/ueventhandler.cc,
	* src/uexpression.cc,
	* src/uobject.cc,
	* src/uvalue.cc:
	Use build-aux/reindent.
	* src/uvalue.cc (echo): Deeper overhaul: use switch, for God
	sake!

2006-11-21  Akim Demaille  <demaille@gostai.com>

	Return style.
	* src/uqueue.hh, src/utypes.hh, src/uvariablename.hh: here.

2006-11-21  Akim Demaille  <demaille@gostai.com>

	Normalize returns
	* src/ubinder.cc,
	* src/ucommand.cc,
	* src/ucommandqueue.cc,
	* src/uexpression.cc,
	* src/ufunction.cc,
	* src/ughostconnection.cc,
	* src/unamedparameters.cc,
	* src/uvalue.cc,
	* src/uvar.cc,
	* src/uvariable.cc,
	* src/uvariablelist.cc,
	* src/uvariablename.cc: Run build-aux/reindent.

2006-11-21  Akim Demaille  <demaille@gostai.com>

	Coding style
	* src/ucommand.cc, src/uconnection.cc, src/uexpression.cc: here.

2006-11-21  Akim Demaille  <demaille@gostai.com>

	:) :) :)
	* src/console.cc: This is C++, not Perl or sh.

2006-11-21  Akim Demaille  <demaille@gostai.com>

	Let uconsole accept args
	* src/console.cc: Use argv[1] if given.
	* tests/check-file: Feed uconsole directly, not via stdin,
	since it behaves weirdly on Tsuna's machine.

2006-11-21  SIGOURE Benoit  <sigoure.benoit@lrde.epita.fr>

	Add a sanity check.
	* src/uconnection.cc: Make sure that stack isn't empty before popping
	  it. Some code cleanup.

2006-11-21  Akim Demaille  <demaille@gostai.com>

	Update libport

2006-11-21  Akim Demaille  <demaille@gostai.com>

	Formatting changes
	* src/memorymanager/memorymanager.cc: here.

2006-11-21  Akim Demaille  <demaille@gostai.com>

	Coding style changes
	* src/network/bsdnet/connection.cc,
	* src/network/bsdnet/network.cc: Run reindent.

2006-11-21  Akim Demaille  <demaille@gostai.com>

	Update externals
	* Makefile.am: Include init.mk.
	* tests/Makefile.am: Use SVN_EXTERNALS_PROXY.

2006-11-21  Akim Demaille  <demaille@gostai.com>

	More code formatting changes
	* src/ucommand.cc, src/uconnection.cc, src/uexpression.cc,
	* src/userver.cc, src/uvalue.cc, src/uvariable.cc: Here.

2006-11-21  Akim Demaille  <demaille@gostai.com>

	Run reindent
	* src/ucommand.cc, src/uexpression.cc, src/unamedparameters.cc,
	* src/uqueue.cc, src/uqueue.hh, src/uvalue.cc: Formatting changes.

2006-11-20  Akim Demaille  <akim.demaille@gmail.com>

	Use svn-externals.mk
	* Makefile.am, src/Makefile.am, tests/Makefile.am: here.

2006-11-20  Akim Demaille  <akim.demaille@gmail.com>

	Formatting changes
	* src/ubinary.hh, src/ucommand.hh: here.

2006-11-20  Akim Demaille  <akim.demaille@gmail.com>

	Coding style changes
	* src/ubinary.cc, src/ucommand.cc, src/ucommandqueue.cc,
	* src/uconnection.cc, src/ufunction.cc,
	* src/ughostconnection.cc, src/unamedparameters.cc,
	* src/uobj.cc, src/uqueue.cc, src/userver.cc, src/uvalue.cc,
	* src/uvariable.cc, src/uvariablelist.cc,
	* src/uvariablename.cc:
	White space changes.
	Initialize members a la C++.

2006-11-18  Jean-Christophe Baillie  <baillie@gostai.com>
	rewrite UConnection sending mechanism.

	UConnection::flush is introduced to be able to delay the effective
	sending of the buffer into the connection. Functions like 'sendc' do not
	flush the buffer, whereas 'send' does.

	'sendPrefix" now puts a marker in the circular buffer before the
	prefix and if anything goes wrong in the subsequent sending, the
	circular buffer queue can "revert" to this marker. This will allow now
	to have atomic message sending, preventing partial sending of a
	header and then failure of the body (large binary for example). The
	body failure will trigger a call to 'revert' and cancel the whole
	message out of the circular buffer (and also lock the queue with
	locked_ so that next attempts will also fail, until we cross another
	'sendPrefix'). Since the above flush-based mecanism ensures than nothing
	has been sent through the network yet, this cancelation is valid. Both
	flushing and marker+reverting features fix the bugs reported in
	ticket #25 and #47.

	Proper testing on Aibo should be done to make sure the tickets are
	closed (not possible for the moment due to compile pbs)

	* src/network/bsdnet/connection.cc: remove the call to block(). It is
	not clear why this call was made and why it did not impact the
	performances of the previous versions.
	* src/ucommand.cc: support for the flushing mecanism.
	* src/uconnection.cc: add sendc and flush.
	* src/uconnection.hh: define sendc and flush.
	* src/uqueue.cc: add revert/mark.
	* src/uqueue.hh: define revert and mark + mark_ and locked_.
	* src/uvalue.cc: fix proper usage of sendc vs send.
	* src/uvariable.cc: idem.

2006-11-18  Jean-Christophe Baillie  <baillie@gostai.com>

	rename system.arg into system.args.
	* src/userver.cc: done.

2006-11-18  Jean-Christophe Baillie  <baillie@gostai.com>
	The system variable 'system.arg' now gives access to a list
	corresponding to the argv[] list of the server execution command line.
	This feature is necessary for webots.

	add support for system.arg (ticket #69).
	* src/userver.cc: add UServer::main.
	* src/userver.hh: declare UServer::main.

2006-11-18  Jean-Christophe Baillie  <baillie@gostai.com>

	add support for var-prefixed args in function prototypes (#74).
	* src/parser/bison/ugrammar.y: done.

2006-11-18  Jean-Christophe Baillie  <baillie@gostai.com>

	cleanup of unnecessary parenthesis.
	* src/ucommand.cc: done.
	* src/uexpression.cc: done.
	* src/uobj.cc: done.
	* src/userver.cc: done.
	* src/uvariable.cc: done.
	* src/uvariablename.cc: done.

2006-11-17  SIGOURE Benoit  <sigoure.benoit@lrde.epita.fr>

	Fix typos.
	* ChangeLog: Here.
	* configure.ac: And here.

2006-11-16  Akim Demaille  <demaille@gostai.com>

	Use banners in the tests.
	* tests/check-file: here.

2006-11-16  Akim Demaille  <akim.demaille@gmail.com>

	Formatting changes
	* src/ucommand.cc: Also, prefer for to while when advisable.
	Remove spurious parens.

2006-11-15  Jean-Christophe Baillie  <baillie@gostai.com>

	fix ticket #70 on nameresolution with remote uobjects methods.
	* src/ucommand.cc: fix code backward compat.
	* src/ufunction.cc: define kernel::remoteFunction.
	* src/ufunction.hh: declare kernel::remoteFunction.
	* src/uobj.cc: fix searchFunction.
	* src/userver.cc: init remoteFunction.

2006-11-15  Jean-Christophe Baillie  <baillie@gostai.com>

	remove unnecessary parenthesis in tests.
	* src/uvariable.cc: done.

2006-11-15  Jean-Christophe Baillie  <baillie@gostai.com>

	fix unnecessary high level scoping in variables
	* src/uobj.cc: fix scoping.

2006-11-15  Akim Demaille  <akim.demaille@gmail.com>

	*.h -> *.hh
	* src/memorymanager/blockmemorymanager.h: Rename as...
	* src/memorymanager/blockmemorymanager.hh: this.
	* src/memorymanager/memorymanager.h: Rename as...
	* src/memorymanager/memorymanager.hh: this.
	* src/parser/uparser.h: Rename as...
	* src/parser/uparser.hh: this.
	* src/uasynccommand.h: Rename as...
	* src/uasynccommand.hh: this.
	* src/uasyncregister.h: Rename as...
	* src/uasyncregister.hh: this.
	* src/uatcandidate.h: Rename as...
	* src/uatcandidate.hh: this.
	* src/ubinary.h: Rename as...
	* src/ubinary.hh: this.
	* src/ubinder.h: Rename as...
	* src/ubinder.hh: this.
	* src/ucallid.h: Rename as...
	* src/ucallid.hh: this.
	* src/ucommand.h: Rename as...
	* src/ucommand.hh: this.
	* src/ucommandqueue.h: Rename as...
	* src/ucommandqueue.hh: this.
	* src/uconnection.h: Rename as...
	* src/uconnection.hh: this.
	* src/ueventcompound.h: Rename as...
	* src/ueventcompound.hh: this.
	* src/ueventhandler.h: Rename as...
	* src/ueventhandler.hh: this.
	* src/ueventinstance.h: Rename as...
	* src/ueventinstance.hh: this.
	* src/ueventmatch.h: Rename as...
	* src/ueventmatch.hh: this.
	* src/uexpression.h: Rename as...
	* src/uexpression.hh: this.
	* src/ufunction.h: Rename as...
	* src/ufunction.hh: this.
	* src/ughostconnection.h: Rename as...
	* src/ughostconnection.hh: this.
	* src/ugroup.h: Rename as...
	* src/ugroup.hh: this.
	* src/unamedparameters.h: Rename as...
	* src/unamedparameters.hh: this.
	* src/uobj.h: Rename as...
	* src/uobj.hh: this.
	* src/uproperty.h: Rename as...
	* src/uproperty.hh: this.
	* src/uqueue.h: Rename as...
	* src/uqueue.hh: this.
	* src/userver.h: Rename as...
	* src/userver.hh: this.
	* src/ustring.h: Rename as...
	* src/ustring.hh: this.
	* src/utypes.h: Rename as...
	* src/utypes.hh: this.
	* src/uvalue.h: Rename as...
	* src/uvalue.hh: this.
	* src/uvariable.h: Rename as...
	* src/uvariable.hh: this.
	* src/uvariablelist.h: Rename as...
	* src/uvariablelist.hh: this.
	* src/uvariablename.h: Rename as...
	* src/uvariablename.hh: this.

	* src/Makefile.am, src/parser/bison/bison.mk,
	* src/parser/bison/flex-lexer.hh, src/parser/bison/ugrammar.y: Adjust.

	* src/console.cc, src/memorymanager/memorymanager.cc,
	* src/parser/uparser.cc, src/uasynccommand.cc,
	* src/uasyncregister.cc, src/uatcandidate.cc, src/ubanner.cc,
	* src/ubinary.cc, src/ubinder.cc, src/ucallid.cc,
	* src/ucommand.cc, src/ucommandqueue.cc, src/uconnection.cc,
	* src/ueventcompound.cc, src/ueventhandler.cc,
	* src/ueventinstance.cc, src/ueventmatch.cc,
	* src/uexpression.cc, src/ufunction.cc,
	* src/ughostconnection.cc, src/ugroup.cc,
	* src/unamedparameters.cc, src/uobj.cc, src/uobject.cc,
	* src/uproperty.cc, src/uqueue.cc, src/userver.cc,
	* src/ustring.cc, src/uvalue.cc, src/uvar.cc,
	* src/uvariable.cc, src/uvariablelist.cc, src/uvariablename.cc:
	Adjust.

2006-11-15  Akim Demaille  <akim.demaille@gmail.com>

	Use reindent
	* src/uasynccommand.cc, src/uasynccommand.h,
	* src/uasyncregister.cc, src/uatcandidate.cc,
	* src/uatcandidate.h, src/ubinary.cc, src/ubinary.h,
	* src/ucommand.cc, src/ucommand.h, src/ucommandqueue.cc,
	* src/uconnection.cc, src/ueventcompound.cc,
	* src/ueventcompound.h, src/ueventhandler.cc,
	* src/ueventhandler.h, src/ueventinstance.cc,
	* src/ueventinstance.h, src/ueventmatch.cc, src/ueventmatch.h,
	* src/uexpression.cc, src/ufunction.cc, src/ufunction.h,
	* src/ughostconnection.cc, src/ugroup.cc,
	* src/unamedparameters.cc, src/uobj.cc, src/uobject.cc,
	* src/uproperty.h, src/uqueue.cc, src/uqueue.h,
	* src/userver.cc, src/userver.h, src/ustring.cc, src/utypes.h,
	* src/uvalue.cc, src/uvalue.h, src/uvar.cc, src/uvariable.cc,
	* src/uvariablelist.cc, src/uvariablename.cc,
	* src/uvariablename.h:
	Use reindent: space changes, use STREQ, use libport/cstring.

2006-11-15  Akim Demaille  <akim.demaille@gmail.com>

	Small uexpression.cc cleansing
	* src/uexpression.cc: Use reindent.
	Remove some useless parens.
	* src/ustring.h: Use appropriate C++ headers.

2006-11-13  Akim Demaille  <demaille@gostai.com>

	Use uconsole to check the kernel
	To run the test, run "make check" (-j accepted).
	To read the logs, see _build/linux/tests/test-suite.log.
	* tests/Makefile.am, tests/check-file: New.
	* Makefile.am, README, configure.ac: Adjust.

2006-11-13  Akim Demaille  <demaille@gostai.com>

	Use istream::read
	* src/console.cc: Use read.

2006-11-13  Akim Demaille  <demaille@gostai.com>

	Factoring
	* src/uexpression.cc (ENSURE_TYPES_1, ENSURE_TYPES_2)
	(ENSURE_TYPES_3, ENSURE_COMPARISON): New.
	Use them.
	Various formatting changes.

2006-11-13  Akim Demaille  <demaille@gostai.com>

	Proprify console.cc
	* src/console.cc: Finish the partial rewriting into C++.
	Unfortunately that does not make it interactive.

2006-11-13  Akim Demaille  <demaille@gostai.com>

	Update externals

2006-11-13  Akim Demaille  <demaille@gostai.com>

	Start reworking console.cc
	* src/console.cc: Unfinished work.

2006-11-13  Akim Demaille  <demaille@gostai.com>

	Formatting changes
	* src/parser/uparser.cc, src/parser/bison/ugrammar.y,
	* src/uconnection.cc: Here.

2006-11-12  Jean-Christophe Baillie  <baillie@gostai.com>

	fix ticket #62 (wrong tags in 'if' command)
	* src/ucommand.cc: done.

2006-11-12  Jean-Christophe Baillie  <baillie@gostai.com>

	fix ticket #41, not accesschange on object attributes
	* src/uvariable.cc: add a call to UVariable::get for each attribute of
	the object.

2006-11-12  Jean-Christophe Baillie  <baillie@gostai.com>

It is now possible to redefine a remote or plugged C++ method from within URBI
itself, while still accessing the old definition. Example:

myobj = new remoteobj;
function myobj.foo(x)
{
  remoteobj::foo(x);
  ...
};

Since local redefinitions of functions override remote/plugged definitions, the
local 'myobj.foo' will always be called, bypassing the remote version (only
accessible now via the :: construct).

	extend support of :: to uobjects
	* src/ucommand.cc: add support for :: with remote/plugged uobjects.

2006-11-12  Jean-Christophe Baillie  <baillie@gostai.com>

Native local functions must override plugins and remote functions definition
when a name conflict occurs.
This means that it is possible to redefine a remote function written in C++
by redefining the method in URBI (and possibly redirect it to another C++
method).

	change functions evaluation priority to: native, plugged, remote
	* src/ucommand.cc: swap order of evaluation for possible function name
	match.

2006-11-12  Jean-Christophe Baillie  <baillie@gostai.com>

	add support for :: in assignments
	* src/ucommand.cc: add same support of :: for UCommand_ASSIGN_VALUE.

2006-11-12  Jean-Christophe Baillie  <baillie@gostai.com>

The idea is to be able to call parent methods inside redefined children
methods (see NEWS and ticket #65).

	add support for :: construct (ticket #65)
	* NEWS: add description of recent changes.
	* src/parser/bison/ugrammar.y: add parsing of :: construct.
	* src/parser/bison/utoken.l: add :: token.
	* src/ucommand.cc: add support for simple method call (no uobject, no
	function. Will be done in next commit).
	* src/uvariablename.cc: add doublecolon.
	* src/uvariablename.h: add doublecolon.

2006-11-12  Jean-Christophe Baillie  <baillie@gostai.com>

	fix string armor problem (related to ticket #63
	* src/ustring.cc: add armor() function, with optimization (fastArmor).
	* src/ustring.h: add armor, fastArmor.
	* src/uvalue.cc: use armor in UValue::echo.

2006-11-12  Jean-Christophe Baillie  <baillie@gostai.com>

A big change in this commit. The use of 'return' in a function will return and
destroy all commands still in progress in the function. The proper way to exit
a function which should keep running commands (like 'at') is to avoid using
'return' (in fact, the function does not return, since it's still running.
Logical).

This is new because in C++ this distinction wouldn't make any sense: there is
no such things as "still running background instructions" and when the end of
the function is reached, it is guaranteed that all instructions within the
function body are terminated, so putting 'return' or not doesn't change anything.
Not in URBI.

The difference is visible only in functions containing 'at' commands for
example:

function f()
{
  at (test) ping;
};

function f2()
{
  at (test) ping;
  return;
}

f2() will kill the 'at', f() will not. This is indeed very useful if the
'return' instruction is conditioned by some test. It has the same effect as a
kind of 'stop function_tag'.

	rewrite return mechanism for functions.
	* src/parser/bison/ugrammar.y: remove automatic return.
	* src/ucallid.cc: add returnVar to store the return container.
	* src/ucallid.h: add returnVar and accessor.
	* src/ucommand.cc: fix return mechanism.
	* src/uconnection.cc: fix return mechanism.

2006-11-12  Jean-Christophe Baillie  <baillie@gostai.com>

	Formatting changes.
	* src/unamedparameters.cc: done.
	* src/unamedparameters.h: done.

2006-11-12  Jean-Christophe Baillie  <baillie@gostai.com>

	indent
	* src/uconnection.cc: done.

2006-11-12  Jean-Christophe Baillie  <baillie@gostai.com>

	add disinherit
	* src/parser/bison/ugrammar.y: fix bug in call to UCommand_INHERIT
	constructor with disinherit, should send the 'true' flag for
	'eraseit'.
	* src/ucommand.cc: add eraseit==true case.

2006-11-12  Jean-Christophe Baillie  <baillie@gostai.com>

	fix bug in multiple inheritance
	* src/uobj.cc: done.

2006-11-12  Jean-Christophe Baillie  <baillie@gostai.com>

	add 'inherit'/'disinherit' keyword, implement inherit
	* src/parser/bison/ugrammar.y: add syntax.
	* src/parser/bison/utoken.l: add keywords.
	* src/ucommand.cc: add class UCommand_INHERIT.
	* src/ucommand.h: add class UCommand_INHERIT.
	* src/utypes.h: add CMD_INHERIT.

2006-11-11  Jean-Christophe Baillie  <baillie@gostai.com>

access_and_change_varlist in UServer keeps track of variable that have both a
notifyChange and notifyAccess record. The destructor of UVariable cleans it,
UServer::work calls UVariable::get for each of the listed variables.

	add *untested* resolution for ticket #40. Cannot test as long as
	* src/uobject.cc: done.
	* src/userver.cc: done.
	* src/userver.h: done.
	* src/uvariable.cc: done.
	* src/uvariable.h: done.

2006-11-11  Jean-Christophe Baillie  <baillie@gostai.com>

	Formatting changes.
	* src/uobject.cc: done.
	* src/userver.h: done.

2006-11-11  Jean-Christophe Baillie  <baillie@gostai.com>

	fix ticket #61: $() behavior
	* src/ucommand.cc: resolve name before testing it.
	* src/uvariablename.cc: simplify $(s) construct and fix bug.

2006-11-11  Jean-Christophe Baillie  <baillie@gostai.com>

	fix ticket #54 and bugs in name resolution
	* src/uobj.cc: fix a bug in iterator value.
	* src/uvariablename.cc: check now for all possible name spaces all the
	time, not only according to id_type.

2006-11-11  Jean-Christophe Baillie  <baillie@gostai.com>

Remote uobjects couldn't be newed anymore because a test was double checking
the object existence, triggering an error of "object already existing".

	fix remote uobject new
	* src/ucommand.cc: fixed.

2006-11-07  Akim Demaille  <demaille@gostai.com>

	urbi/uobject.hh
	* src/ucommand.cc, src/uobject.cc, src/uvalue.cc, src/uvariable.cc,
	* src/uvar.cc, src/userver.cc, src/uobj.cc, src/uvariablename.cc:
	Adjust the path to uobject.hh.
	* src/Makefile.am: Don't ship uobject files, uobject.mk does it.
	Use $(uobject_hh).

2006-11-07  Akim Demaille  <demaille@gostai.com>

	install libport
	As discussed with Matthieu.
	* Makefile.am: Include libport.mk.

2006-11-07  Akim Demaille  <demaille@gostai.com>

	Upgrade dependencies
	* src/console.cc: Include config.h.
	* configure.ac (URBI_BUILD_AUX): Use it.
	Use nostdinc.
	* src/Makefile.am (AM_CPPFLAGS): Adjust.
	(uobj-help, uobj-ci, uobj-up): Remove, now in uobject.mk.

2006-11-07  Matthieu Nottale  <nottale@gostai.com>

	Fix ticket #60: Bug in hierarchical tags
	* src/ucommand.cc: Fix incorrect substr use.

2006-11-05  Jean-Christophe Baillie  <baillie@gostai.com>

	fix bug in assignment that fails and put void in the assigned variable.
	* src/ucommand.cc: remove useless comments.
	* src/uexpression.cc: in case of error eval returns 0, not DATA_VOID.

2006-11-05  Jean-Christophe Baillie  <baillie@gostai.com>

	fix typo in one error message.
	* src/ucommand.cc: done.

2006-11-05  Jean-Christophe Baillie  <baillie@gostai.com>

class toto { var x; };
tata = new toto;
at (tata.x) ping;
[00007013:notag] !!! Pure virtual variables not allowed in asynchronous tests.
[00007013:notag] !!! Invalid name resolution in test. Did you define all events and variables?

=> tata.x must exist for 'at' to be able to put a hook on it for caching
purposes.

	forbid usage of virtual attributes in asynchronous test expressions
	* src/uexpression.cc: done.

2006-11-05  Jean-Christophe Baillie  <baillie@gostai.com>

	fix error statement: must start with an upper case
	* src/ucommand.cc: change 'invalid' to 'Invalid'.

2006-11-05  Jean-Christophe Baillie  <baillie@gostai.com>

	fix 'vars' command
	* src/ucommand.cc: add support for VOID, LIST and OBJ types.

2006-11-05  Jean-Christophe Baillie  <baillie@gostai.com>

Calling 'new' several times for the same object will now fail:

class x;
class y;
a = new x; // OK
a = new y; // FAIL

The proper way of doing it will be in the future:

a = new x;
a inherits y; // from this point on, any call to init would fail because it
	      // would be ambiguous between x.init and y.init
	      // Conflicts should be notified in warning and generate errors
	      // only if effective usage is attempted.

	Temporarily prohibits multiple inheritance.
	* src/ucommand.cc: done.

2006-11-05  Jean-Christophe Baillie  <baillie@gostai.com>

Trying to put objects in lists or have functions that return objects now
triggers an error message.

	add proper error messages for common objects misusages in kernel 1
	* src/ucommand.cc: dito.
	* src/uexpression.cc: dito.

2006-11-05  Jean-Christophe Baillie  <baillie@gostai.com>

	fix indentation
	* src/uexpression.cc: dito.

2006-11-05  Jean-Christophe Baillie  <baillie@gostai.com>

	fix ticket #52
	* src/ucommand.cc: fix bug in name eval checking inside NEW.

2006-11-05  Jean-Christophe Baillie  <baillie@gostai.com>

	fix bug on 'at' tests containing core functions
	* src/uexpression.cc: fix bug.

2006-11-05  Jean-Christophe Baillie  <baillie@gostai.com>

	Indentation reformatting.
	* src/utypes.h: doit.

2006-11-05  Jean-Christophe Baillie  <baillie@gostai.com>

The grammar has been hacked again to support tags of the form <id>(.<id>)*
In 1.5, when name resolution will be set properly, we will submit tags to the
same resolution algorithm, giving immediate benefits like "programmable tags":

a="hello";
$(a): ping;
[00012123:hello] pong

	fix bug in parsing hierarchical tags with more than 2 levels of
	* src/parser/bison/utoken.l: add the TAG token.
	* src/parser/bison/ugrammar.y: extend parsing of tags to include the
	TAG token.

2006-11-05  Jean-Christophe Baillie  <baillie@gostai.com>

	fix bug in hash+list name resolution
	* src/uexpression.cc: fix.

2006-11-05  Jean-Christophe Baillie  <baillie@gostai.com>

For many critical applications where URBI has to handle "lists" of objects
created at runtime (like bots in a video game), it is necessary to be able to
have objects referred to by names containing variable parts. This feature is
added via the hash map mechanism already existing:

class x;
obj[1] = new x;
obj["myname"] = new x;
obj[45]["hello"] = new x;

The way it is done is again via a hack in the nameresolution function and the
parser. In k1.5, this will be fixed with a generic nameresolution algorithm.

NB: obj[1] is not referring to an underlying ulist of objects, and evaluating
obj alone without the array index will fail.

	add support for objects hash table
	* src/parser/bison/utoken.l: add POINT token ('.').
	* src/parser/bison/ugrammar.y: add support for prefix[...].suffix[...]
	constructs in grammar (should be generalized in 1.5).
	* src/uvariablename.cc: extend buildFullname function and fix bugs in
	name resolution algorithm.
	* src/uvariablename.h: add index_obj array.

2006-11-04  Jean-Christophe Baillie  <baillie@gostai.com>

	fix ticket #35: notifyaccess when list elements are viewed
	* src/uexpression.cc: add a call to UVariable::get().

2006-11-04  Jean-Christophe Baillie  <baillie@gostai.com>

	fix bug accessing array of array in lists
	* src/uexpression.cc: a quick hack. This *must* be fixed in k1.5.

2006-11-04  Jean-Christophe Baillie  <baillie@gostai.com>

	update NEWS
	* NEWS: update.

2006-11-04  Jean-Christophe Baillie  <baillie@gostai.com>

The simple code "event b" was creating both an event b[0] and a variable b.
This is now fixed.

	fix bug in declaration of events without parameters
	* src/ucommand.cc: add the "events" keyword that can be used to list
	declared events (like vars for variables).
	* src/parser/bison/utoken.l: add events keyword.
	* src/ueventhandler.h: add a nbarg accessor.
	* src/ueventhandler.cc: idem.

2006-11-04  Jean-Christophe Baillie  <baillie@gostai.com>

	fix speedmax bug
	* src/ucommand.cc: enforce speedmax on instantaneous assignments like
	x=<value> and display a warning message when the +error flag is set.

2006-11-04  Jean-Christophe Baillie  <baillie@gostai.com>

	change 'modificator' to 'modifier'
	* src/ucommand.cc: change error messages to display 'modifier' instead
	of 'modificator'.

2006-11-04  Jean-Christophe Baillie  <baillie@gostai.com>

	fix string unarmor bug
	* src/parser/bison/utoken.l: STRING token now calls UString::unArmor().
	* src/ustring.cc: add unArmor/armor (armor not implemented yet).
	* src/ustring.h: add defs.
	* src/uvalue.cc: change UValue::echo for DATA_STRING; no processing
	required anymore.

2006-11-04  Akim Demaille  <demaille@gostai.com>

	Automake 1.10 compatibility
	* src/Makefile.am: Use init.mk.
	Use newer svn-externals.
	* configure.ac: Automake 1.10 includes $(SHELL) in $(install_sh),
	so do not add another.

2006-11-03  Jean-Christophe Baillie  <baillie@gostai.com>

	whenever support add, fix bug in at (forgot to call normalForm)

	* src/ucommand.cc: add support for whenever.
	* src/ucommand.h: add support for whenever.
	* src/userver.cc: remove unecessary debug ouput.

2006-11-01  Akim Demaille  <demaille@gostai.com>

	Use URBI_LIBPORT
	* configure.ac: Here.

2006-11-01  Jean-Christophe Baillie  <baillie@gostai.com>

	fix "exec" bug

	* src/parser/bison/utoken.l: fix UString lenght with STRING
	token.
	* src/uexpression.cc: nothing.
	* src/ustring.cc: formating changes.
	* src/ustring.h: add setLen, used by utoken.l to adjust the
	length of the UString.

2006-11-01  Jean-Christophe Baillie  <baillie@gostai.com>

	Formatting changes.

	* src/ucommand.cc: indent.
	* src/parser/bison/ugrammar.y: remove comments.

2006-11-01  Jean-Christophe Baillie  <baillie@gostai.com>

	Remove obsolete 'eventid' attribute in UValue

	* src/uvalue.cc: do it.

2006-11-01  Jean-Christophe Baillie  <baillie@gostai.com>

	Code reindent and force coding style

	* src/ucommand.cc: do it.
	* src/uvalue.h: do it.
	* src/ucommand.h: do it.
	* src/parser/bison/ugrammar.y: do it.
	* src/uexpression.cc: do it.
	* src/uvalue.cc: do it.
	* src/uvariable.cc: do it.
	* src/userver.cc: do it.
	* src/uobj.cc: do it.
	* src/uvariablename.cc: do it.
	* src/uvariable.h: do it.
	* src/uvariablename.h: do it.
	* src/uconnection.cc: do it.

2006-10-31  Matthieu Nottale  <nottale@gostai.com>

	Rename Connection* to connection*

	* src/network/bsdnet/Connection.cc: Remove.
	* src/network/bsdnet/connection.cc: New.
	* src/network/bsdnet/Connection.h: Remove.
	* src/network/bsdnet/bsdnet.mk: .
	* src/network/bsdnet/network.cc: .
	* src/network/bsdnet/connection.hh: New.

2006-10-31  Akim Demaille  <demaille@gostai.com>

	Depend on uobject/ not liburbi
	* src/ucommand.cc, src/uexpression.h, src/uexpression.cc,
	* src/uobject.cc, src/uvalue.cc, src/network/bsdnet/Connection.cc,
	* src/uvariable.cc, src/uvar.cc, src/userver.cc, src/uobj.cc,
	* src/uvariablename.cc: Adjust: use uobject/uobject.hh.

	* src/Makefile.am, configure.ac, Makefile.am: Adjust.

2006-10-31  Jean-Christophe Baillie  <baillie@gostai.com>

	Add multievent support (whenever still not working)
	* src/ucommand.cc: adjust UCommand_EMIT and UCommand_AT.
	* src/ucommand.h: add inheritance from UASyncCommand.
	* src/uatcandidate.cc: New.
	* src/uexpression.h: change UExpression::eval prototype.
	* src/utypes.h: add UEventCompoundType.
	* src/ueventinstance.cc: New.
	* src/ueventinstance.h: New.
	* src/uasynccommand.h: New.
	* src/uasyncregister.cc: New.
	* src/uasyncregister.h: New.
	* src/uexpression.cc: change UExpression::eval and add
	UExpression::asyncScan.
	* src/uatcandidate.h: New.
	* src/ueventhandler.h: New.
	* src/uvariable.cc: add support for UAsyncRegister.
	* src/ueventcompound.cc: New.
	* src/ueventcompound.h: New.
	* src/userver.cc: replace eventtab by emittab.
	* src/userver.h: replace eventtab by emittab.
	* src/uobj.cc: update searchEvent function.
	* src/uasynccommand.cc: New.
	* src/uobj.h: update searchEvent prototype.
	* src/ueventhandler.cc: New.
	* src/uvariablename.cc: fixed name resolution for events
	with new UEventHandler approach.
	* src/uvariable.h: add support for UASyncRegister.
	* src/ueventmatch.cc: New.
	* src/ueventmatch.h: New.
	* src/Makefile.am: add new files.
	* src/fwd.hh: add new classes.

2006-10-31  Jean-Christophe Baillie  <baillie@gostai.com>

	Formatting changes
	* uvalue.h: here.

2006-10-31  Jean-Christophe Baillie  <baillie@gostai.com>

	Remove commented code
	* src/parser/bison/ugrammar.y: here.

2006-10-31  Jean-Christophe Baillie  <baillie@gostai.com>

	Fix UString copy ctor
	* src/ustring.cc: Do it.

2006-10-31  Akim Demaille  <demaille@gostai.com>

	Adjust to the changes in liburbi
	* src/Makefile.am: Adjust file names.

2006-10-31  Akim Demaille  <demaille@gostai.com>

	Dead line
	* src/Makefile.am: No longer pass -DFLOAT_DOUBLE, this is
	driven by configure now.

2006-10-31  Akim Demaille  <demaille@gostai.com>

	Update dependencies
	* Makefile.am: Tidy.
	More aliases for JCB.
	* scheduler: Remove.

2006-10-31  Akim Demaille  <demaille@gostai.com>

	Formatting changes
	* src/ustring.cc: here.
	* src/memorymanager/blockmemorymanager.h: here.
	* src/memorymanager/memorymanager.cc: here.
	* src/ubinder.cc: and here.
	* src/Makefile.am: Formatting change.

2006-10-31  Akim Demaille  <demaille@gostai.com>

	Formatting changes
	* src/parser/bison/ugrammar.y (NEW_BIN_1): New.
	Use it.

2006-10-25  Matthieu Nottale  <nottale@gostai.com>

	r256: Fix a parse error (gcc 4.1.2) and missing pthread flags

	* src/parser/uparser.h: Remove extra UFlexer:: in in-class method declaration.
	* src/Makefile.am: Add pthread-related flags to uconsole build.

2006-10-24  Akim Demaille  <demaille@gostai.com>

	Use libport/ufloat.h
	* src/ufloat.h: Remove.
	* src/uvalue.h, src/utypes.h: Adjust.

2006-10-24  Akim Demaille  <demaille@gostai.com>

	Use libport's ufloat.hh.
	* src/ufloat.h: Wrap libport/ufloat.hh.
	To be removed eventually (or moved into libport under some
	form).
	* src/ufloat.cc: Remove.
	* src/utypes.h: Adjust.

2006-10-24  Akim Demaille  <demaille@gostai.com>

	Remove AIBO connection code
	* src/network/OPENR: Remove.
	* src/network/OPENR/aiboconnection.h: Remove.
	* src/network/OPENR/openr.mk: Remove.
	* src/network/OPENR/aiboconnection.cc: Remove.

2006-10-24  Akim Demaille  <demaille@gostai.com>

	Adjust to libport installation
	* src/Makefile.am: No longer install libport bits.
	(AM_CXXFLAGS): Point to uobject/.

2006-10-24  Akim Demaille  <demaille@gostai.com>

	Formatting changes
	* src/uvar.cc: Make it more alike its peer.

2006-10-22  Akim Demaille  <demaille@gostai.com>

	Stop using symlinks, Matthieu dislikes them
	* src/uobject/uobject.cc, src/uobject/uvar.cc: Move to...
	* src/uobject.cc, src/uvar.cc: here.
	* src/uobject/uobject.h, src/uobject/uext.h,
	* src/uobject/common_uvalue.cc: Remove.
	* src/Makefile.am (liburbi_srcdir, uobject_srcdir): New.
	Use them to use the copies shipped by the enbedded liburbi.

2006-10-22  Akim Demaille  <demaille@gostai.com>

	Fix parser compilation under Aibo
	* src/parser/bison/bison.mk: Include an explicit compilation
	rule for ugrammar.cc which uses PARSER_CXXFLAGS.
	This rule was copied from Automake 1.9.6's output.
	* src/Makefile.am: Don't compile console for aibo.
	(libkernel_la_CPPFLAGS): Don't define it, it makes the object
	file names longer for no good reason.
	Just let AM_CPPFLAGS do its job.
	* configure.ac: Don't define NETWORK_OPENR, OPENR suffices.

2006-10-21  Akim Demaille  <demaille@gostai.com>

	Prepare aibo
	* src/console.cc: Use libport/utime.hh.
	* src/parser/bison/bison.mk: Compile the parser in a separate
	library, in a failed attempt to avoid -O2.
	* src/Makefile.am: Do not compile the Aibo connection kit.
	Will probably be removed later.

2006-10-21  Akim Demaille  <demaille@gostai.com>

	ChangeLog issues

2006-10-20  Matthieu Nottale  <nottale@gostai.com>

	Upped libport and liburbi, small fix as a consequence

	* src/uvalue.cc: cast char*->unsigned char*.

2006-10-18  Akim Demaille  <demaille@gostai.com>

	Fix distdir issue
	* src/network/OPENR/aiboconnection.h,
	* src/network/OPENR/aiboconnection.cc: Formatting changes.
	* src/utypes.h: Use libport.hh.
	* src/Makefile.am: Move some EXTRA_DISTs to...
	* Makefile.am: here.
	* configure.ac: Use tar-ustar.

2006-10-17  Matthieu Nottale  <nottale@gostai.com>

	Replace install-sh, fix header path

	* src/parser/uparser.cc: Fix ugrammar.hh inclusion path.
	* configure.ac: Fix install-sh.

2006-10-17  Akim Demaille  <demaille@gostai.com>

	Look for pthread.h, install parts of libport.
	* src/Makefile.am: install bit of libport, since userver.h includes
	it, and is installed.  That sucks.
	* configure.ac: Use URBI_PTHREAD.

2006-10-17  Akim Demaille  <demaille@gostai.com>

	Fix path.
	* src/parser/bison/FlexLexer.h: Rename as...
	* src/parser/bison/flex-lexer.hh: this to avoid being caught
	by the installed one.
	* src/parser/uparser.h: Adjust.
	* src/parser/bison/bison.mk: Adjust.
	* src/Makefile.am: Adjust.
	lockable.h -> lockable.hh.

2006-10-17  Akim Demaille  <demaille@gostai.com>

	Update libport use.
	* src/uconnection.h: Use the new files.
	* src/userver.h: Ditto.
	* src/parser/uparser.h: Fix include path.
	Reported by Matthieu.
	* src/uconnection.cc: idem.
	* src/Makefile.am: Adjust.

2006-10-17  Akim Demaille  <demaille@gostai.com>

	Use libport/lockable.hh.
	* src/lockable.h: Remove.
	* src/uconnection.h, src/userver.cc, src/userver.h,
	* src/uconnection.cc: Adjust.
	* src/Makefile.am: Ditto.

2006-10-17  Akim Demaille  <demaille@gostai.com>

	Formatting changes.
	* src/lockable.h: Do that.
	* src/userver.cc: Idem.

2006-10-16  Akim Demaille  <demaille@gostai.com>

	Use install-sh -C for headers.
	* configure.ac (INSTALL_HEADER): Define.
	This fixes the symptoms of a weird issue: when running
	"make install" in the kernel, when install goes into
	liburbi the headers are installed with fresh timestamps, and
	therefore, when install arrives back in the kernel's
	directory, it recompiles again.
	Now the timestamps are no longer updated.
	But in the first place, when should not depend on
	installed headers, but on our shipped headers.

2006-10-16  Akim Demaille  <demaille@gostai.com>

	Tidy.
	Move all the sources into src.
	Use the latest liburbi-c++.
	* configure.ac: Create config.h.
	* Makefile.am: Put bits into...
	* src/Makefile.am: this new file.
	* src/parser/bison/bison.mk: Adjust.
	* src/uvalue.cc, src/network/bsdnet/network.cc,
	* src/userver.cc, src/uobject/uobject.cc,
	* src/uobject/uobject.h, src/uobject/uext.h,
	* src/uobject/common_uvalue.cc: Don't name unused arguments.

	* src/ubanner.cc: Include config.h.

2006-10-15  Akim Demaille  <demaille@gostai.com>

	Fix some warnings.
	* ucommand.cc: No longer name unused arguments.
	* ucommand.h: Idem.
	* ueventhandler.h: Idem.
	* uconnection.h: Idem.
	* ueventhandler.cc: Idem.
	* uconnection.cc: Idem.

2006-10-15  Akim Demaille  <demaille@gostai.com>

	Upgrade build-aux.
	* configure.ac: Don't use -Weffc++ yet.
	* ustring.cc: Use C++ headers.
	Formatting changes.
	* ustring.h: Formatting changes.
	* memorymanager/blockmemorymanager.h: Idem.
	(BlockPool::BlockPool): New.
	* memorymanager/memorymanager.cc: Implement it.
	And use it.
	* ucommand.h: Formatting changes.
	* console.cc: Idem.
	* liburbi-c++/src/liburbi/uabstractclient.cpp: Idem.

2006-10-15  Matthieu Nottale  <nottale@gostai.com>

	FIX: ugrammar was unsaved in my IDE. Sorry

	* parser/bison/ugrammar.y: Fix conflict.

2006-10-15  Matthieu Nottale  <nottale@gostai.com>

	Optimization: tag subsystem rewrite, memory manager rewrite

	* ucommand.cc: .
	* ucommand.h: .
	* utypes.h: .
	* parser/bison/ugrammar.y: .
	* ufunction.cc: .
	* uexpression.cc: .
	* ufunction.h: .
	* userver.cc: .
	* userver.h: .
	* uvariablename.cc: .
	* memorymanager/blockmemorymanager.h: .
	* memorymanager/memorymanager.cc: .
	* memorymanager/memorymanager.h: .
	* uconnection.cc: .

2006-10-15  BAILLIE Jean-Christophe  <baillie@gostai.com>

	Fix indentation problems

	Indentation problems fixed in some files (using Akim's convention:
	to be debated)
	NB: vi option to add =>  :set tabstop=8

	* ucommand.cc: .
	* parser/bison/ugrammar.y: .
	* uexpression.cc: .
	* userver.cc: .
	* uvariablename.cc: .

2006-10-13  Matthieu Nottale  <nottale@gostai.com>

	Optimisation.

	* utypes.h: Remove eqStr (leftover).
	* uconnection.cc: Remove 4(half) useless hash map searches in execute.
	* liburbi-c++/src/liburbi/uobject/uext.h: Tsuna:BUG: this is an
	external item.

2006-10-12  matthieu nottale  <nottale@gostai.com>

	Fix invalid iterator use.

	* network/bsdnet/network.cc: Fixed for good.

2006-10-12  matthieu nottale  <nottale@gostai.com>

	Lock fix.

	* parser/uparser.cc: Remove unnecessary &*.
	* lockable.h: Lock is now a recursive mutex.
	* userver.cc: Lock server in work.
	* userver.h: UServer inherits Lockable .
	* console.cc: Add missing headers.
	* uconnection.cc: Lock server in parse.

2006-10-12  Matthieu Nottale  <nottale@gostai.com>

	Add a much needed try/catch

	* network/bsdnet/network.cc: Add a try/catch, so that when a
	connection is destroyed in its notifyread, the call to notifyWrite
	on the deleted object does not bring the ship down.
	* lockable.h: Add a temporary #error in the aibo case to ensure
	locks are enabled.
	* console.cc: Add missing includes time.h and sys/time.h in
	!windows case.

2006-10-10  matthieu nottale  <nottale@gostai.com>

	Env defaults to engine. Add build dependency on bison.mk

	* configure.ac: Default env is engine.
	* parser/bison/bison.mk: Add dependency on bison.mk.

2006-10-10  Akim Demaille  <demaille@gostai.com>

	More robustness against flex 2.5.4.

	* parser/bison/bison.mk: std::ostream.
	Include iostream, not istream, since ostreams are used.
	* liburbi-c++/src/liburbi/uabstractclient.cpp: Instantiate
	in the same order as the declaration.

2006-10-10  Akim Demaille  <demaille@gostai.com>

	Formatting changes.
	* userver.cc: Do it.
	* console.cc: Idem.
	* ughostconnection.cc: Idem.
	* liburbi-c++/src/liburbi/uabstractclient.cpp: Idem.

2006-10-10  Akim Demaille  <demaille@gostai.com>

	console.
	* console.cc: New.
	* Makefile.am: Compile it.

2006-10-10  Akim Demaille  <demaille@gostai.com>

	Hook liburbi to SUBDIRS.
	* Makefile.am (liburbi-ci): New .

2006-10-10  Akim Demaille  <demaille@gostai.com>

	Install fwd.hh.
	* Makefile.am: Do it.

2006-10-10  Akim Demaille  <demaille@gostai.com>

	Use liburbi as an svn:externals.
	* configure.ac: Configure the subpackage liburbi-c++.
	* uobject/uobject.h, uobject/uext.h, uobject/common_uvalue.cc:
	Point to the local version of liburbi-c++.
	* Makefile.am (liburbi-up): New.
	To be used to upgrade the version of liburbi used.

2006-10-10  Akim Demaille  <demaille@gostai.com>

	fwd.hh.
	* fwd.hh: New.
	* unamedparameters.h, uvalue.h, ucommand.h, uexpression.h,
	* utypes.h, ucommandqueue.h, ugroup.h, ughostconnection.h,
	* ueventhandler.h, uvariablelist.h, ufunction.h,
	* uconnection.h, ubinder.h, userver.cc, userver.h, uobj.h,
	* uvariable.h, uvariablename.h, ucallid.h:
	Use it.
	* Makefile.am: Adjust.

2006-10-10  Akim Demaille  <demaille@gostai.com>

	uobject.cc in urbi::.
	* uobject/uobject.cc:  Define in urbi:: the entities declared in it.

2006-10-10  Akim Demaille  <demaille@gostai.com>

	uparse.cc.
	* parser/uparser.cc: New.
	* parser/uparser.h, Makefile.am: Adjust.

2006-10-10  Akim Demaille  <demaille@gostai.com>

	* network/bsdnet/network.h, network/bsdnet/network.cc,
	* uconnection.cc, ucommand.cc: Formatting changes.

2006-10-09  Akim Demaille  <demaille@gostai.com>

	pin baux.
	* Makefile.am: And include build-aux.mk.

2006-10-08  JC Baillie  <baillie@gostai.com>

	first stage of object arrays (can create)

	The goal is be able to do things like:

	myobj[1] = new stuff;
	myobj[1].val = 4;

	For the moment, only the first stage is possible with this commit.
	To reach the second stage (which requires a modification of the
	grammar), you can do this:

	myobj__1.val = 4; //or
	$("myobj__"+string(index)+".val") = 4;


	* ucommand.cc: tweak UCommand_NEW to support any object name.
	* ucommand.h: change constructor.
	* parser/bison/ugrammar.y: update with new UCommand_NEW constructor.

2006-10-08  JC Baillie  <baillie@gostai.com>

	Prepare for multievent handling

	Multievent handling needs a new class UEventHandler.

	* ucommand.cc: include uventhandler.h.
	* utypes.h: nothing.
	* ueventhandler.h: New.
	* ueventhandler.cc: New.
	* Makefile.am: add .cc and .h for ueventhandler.

2006-10-08  JC Baillie  <baillie@gostai.com>

	fix 'new' behavior when no init is present and no parameters are given

	When invoking new with no parameters, the default "empty"
	constructor is now called, even if the init function has not been
	explicitly declared.

	* ucommand.cc: fix UCommand_NEW behavior when new has no param and
	no init is defined.

2006-10-08  JC Baillie  <baillie@gostai.com>

	no recursive inheritance

	* ucommand.cc: fix a=new a; this is not permitted.

2006-10-08  Jean-Christophe Baillie  <baillie@gostai.com>

	Name resolution fix in object methods + akim bug in booleval reverted

	Some cleanup of warning messages during compile.
	Fix a name resolution bug in object methods when attributes are
	defined in the origin class and not in the child class.
	Akim removed a "if (freeme)" before a delete in booleval. Reverted.

	* ucommand.cc: cleanup warnings.
	* parser/bison/ugrammar.y: cleanup of unnecessary comments.
	* uexpression.cc: cleanup warnings, fix indent.
	* uvalue.cc: remove booleval bug, fix indent.
	* uvariable.cc: cleanup warnings, fix indent.
	* INSTALL: remove old install notes.
	* userver.cc: cleanup warnings.
	* uobj.cc: add searchEvent function.
	* uobj.h: add searchEvent definition.
	* uvariablename.cc: fix name resolution in object methods with
	inheritance.
	* LICENSE-URBI-LANGUAGE: Remove.

2006-10-06  Akim Demaille  <demaille@gostai.com>

	Bison and Flex output are no longer shipped.
	Therefore they are now in the build tree.
	* parser/bison/bison.mk: Implement these changes.
	* Makefile.am (CLEANFILES): Initialize.
	* configure.ac: Require exactly Flex 2.5.4.
	Require at least Bison 2.2.

2006-10-06  Akim Demaille  <demaille@gostai.com>

	Fix Perl invocation.
	* parser/bison/bison.mk: Beware that perl needs the file to
	process after the -e.
	* parser/bison/ugrammar.y: Sugar.

2006-10-06  Akim Demaille  <demaille@gostai.com>

	Sugar the parser.
	* parser/bison/ugrammar.y (NEW_EXP_2): New.
	Use it.

2006-10-06  Akim Demaille  <demaille@gostai.com>

	Fix install/uninstall issues.
	distcheck passes.
	* Makefile.am: Use DESTDIR.
	(uninstall-local): New.

2006-10-06  Akim Demaille  <demaille@gostai.com>

	Fix build != src issue.
	* parser/bison/bison.mk: Don't rely on an existing
	builddir/parser/bison.
	Reported by Matthieu.

2006-10-06  matthieu nottale  <nottale@gostai.com>

	COMMA and SEMICOLON priority changed

	* parser/bison/ugrammar.y: Fix priority between COMMA and
	SEMICOLON in grammar.

2006-10-06  Akim Demaille  <demaille@gostai.com>

	Enable debug traces in the parser.
	* parser/uparser.h: Do that.
	* parser/bison/ugrammar.y: use %debug.
	delete 0 is valid c++.

2006-10-04  Akim Demaille  <demaille@gostai.com>

	Simplify delete invocations.

	* ucommand.cc: "delete(\(.*?\))" -> "delete \1".
	"if *(\(.*?\)) *\(delete \1\)" -> "\2".
	* utypes.h: Ditto.
	* uvariablelist.cc: Ditto.
	* ufunction.cc: Ditto.
	* ucallid.cc: Ditto.
	* uexpression.cc: Ditto.
	* unamedparameters.cc: Ditto.
	* uvalue.cc: Ditto.
	* ubinary.cc: Ditto.
	* uproperty.cc: Ditto.
	* uvariable.cc: Ditto.
	* uobj.cc: Ditto.
	* ugroup.cc: Ditto.
	* uconnection.cc: Ditto.

2006-10-03  Akim Demaille  <demaille@gostai.com>

	inline ucopy.
	* ucommand.cc: Do it.
	* uvariablename.cc: Use it.
	This should fix some memory leak: before we were making copies
	that are not always used.
	delete 0 is valid C++.

2006-10-03  Akim Demaille  <demaille@gostai.com>

	Formatting changes.
	* uvariablename.cc, uvalue.cc: Do that.

2006-10-03  Akim Demaille  <demaille@gostai.com>

	Clean up.
	* ucommand.cc: Lots of formatting changes.
	Don't abuse of parens, know your precedences.
	delete 0 is valid C++.
	(ucopy): New.
	Use it.

2006-10-03  Akim Demaille  <demaille@gostai.com>

	Formatting changes.
	* uobject/uobject.cc: Do that.

2006-10-03  Akim Demaille  <demaille@gostai.com>

	Catch up with uobject.h.
	* ucommand.cc, uobject/uobject.cc, uobject/uvar.cc:
	Various indentation fixes.
	Various warning fixes.
	Catch up with const-ref uses for std::string in uobject.h.

2006-10-03  Akim Demaille  <demaille@gostai.com>

	Use URBI_*.
	* configure.ac: Use URBI_PROG_CXX, and URBI_DOC.
	Use AC_ENABLE_SHARED.

2006-10-03  Akim Demaille  <demaille@gostai.com>

	* build-aux, bootstrap: Remove.
	Now replaced with svn:externals.

2006-10-03  matthieu nottale  <nottale@gostai.com>

	New nonfree banner. Fix leak.

	* ubanner.cc: New message that doesn't say urbikernel is free.
	* uobject/uvar.cc: Fix a leak: delete vardata in uvar dtor.

2006-09-29  Matthieu Nottale  <nottale@gostai.com>

	Fix bison.mk incorrect path

	* parser/bison/bison.mk: Fix utoken.cc path.

2006-09-28  matthieu nottale  <nottale@gostai.com>

	Fixes for sdk generation

	* network/OPENR/openr.mk: replaced CPPFLAGS= with CPPFLAGS +=.
	* Makefile.am: Hack libkernel.lai and install locations to pretend
	the lib is not installed.
	We have to do it in order to include libkernel in an other library.

2006-09-27  matthieu nottale  <nottale@gostai.com>

	Makefile.am fixes

	* Makefile.am: Add missing uext.h.
	Add libkernel_la_CPPFLAGS because AM_CPPFLAGS is ignored
	(libkernel_la_CPPFLAGS written in openr.mk).

2006-09-26  Akim Demaille  <demaille@gostai.com>

	White space changes.
	* uconnection.cc: White space changes.

2006-09-26  Akim Demaille  <demaille@gostai.com>

	* uconnection.cc: Include ubanner.hh.
	* userver.cc: Remove declarations that are now in ubanner.hh.

2006-09-26  Akim Demaille  <demaille@gostai.com>

	Update to URBI_DIRS.

	* configure.ac (NETWORK_BSDNET): No longer define it.
	* parser/bison/Makefile.defs: Rename as...
	* parser/bison/bison.mk: this.
	And adjust dir names.
	* network/bsdnet/Makefile.defs: Rename as...
	* network/bsdnet/bsdnet.mk: this.
	And adjust dir names.
	* network/OPENR/Makefile.defs: Rename as...
	* network/OPENR/openr.mk: this.
	And adjust dir names.
	* build-aux/urbi-dirs.m4: Also define kernelincludedir.
	* build-aux/urbi-openr.m4: Formatting changes.
	* README: New.

2006-09-26  Akim Demaille  <demaille@gostai.com>

	Introduce ubanner.cc.
	* ubanner.hh, ubanner.cc: New.
	* userver.cc, userver.h: Use it.
	(UServer::display (const char **)): New.
	Use it.
	* Makefile.am: Adjust.

2006-09-26  Akim Demaille  <demaille@gostai.com>

	Update URBI_DIRS.
	* build-aux/urbi-dirs.m4: Update from liburbi-cpp.
	* configure.ac: Use it.
	* Makefile.am (AM_CPPFLAGS): Remove useless ones, add missing ones.
	Ship uext.h.

2006-09-26  matthieu nottale  <nottale@gostai.com>

	Include path fix

	* utypes.h: Fix uobject.h include path, add uext.h include.
	* uvalue.cc: idem.
	* userver.cc: idem.
	* uobject/uext.h: New. Symlink from liburbi.

2006-09-26  Akim Demaille  <demaille@gostai.com>

	* uobject/uobject.cc: Add missing std::.

2006-09-26  Akim Demaille  <demaille@gostai.com>

	* uobject/uobject.cc (cleanTable): Cleanup.
	* Makefile.am: Formatting changes.

2006-09-26  Akim Demaille  <demaille@gostai.com>

	* build-aux/urbi-openr.m4: New.
	* configure.ac: Use it.

2006-09-26  Akim Demaille  <demaille@gostai.com>

	* parser/bison/Makefile.defs: Install the header files.
	* network/bsdnet/Makefile.defs,
	* network/OPENR/Makefile.defs,
	* network/OPENR/Makefile.defs,
	* Makefile.am: Ditto.

	* userver.h: Reorder includes.
	* memorymanager/memorymanager.h: Formatting changes.

2006-09-26  Akim Demaille  <demaille@gostai.com>

	namespace cleanups.
	* ucommand.cc: Don't "using" things from std::.
	Catch up with liburbi being in urbi::.
	* ucommand.h: Ditto.
	* uexpression.h: Ditto.
	* ufloat.h: Ditto.
	* ucallid.cc: Ditto.
	* ugroup.h: Ditto.
	* uexpression.cc: Ditto.
	* uvariable.cc: Ditto.
	* uconnection.h: Ditto.
	* ubinder.h: Ditto.
	* userver.cc: Ditto.
	* userver.h: Ditto.
	* uobj.cc: Ditto.
	* uobj.h: Ditto.
	* uobject/uvar.cc: Ditto.
	* uvariablename.cc: Ditto.
	* uvariable.h: Ditto.
	* uvariablename.h: Ditto.
	* ucallid.h: Ditto.
	* uconnection.cc: Ditto.
	* ubinder.cc: Ditto.

2006-09-25  Akim Demaille  <demaille@gostai.com>

	Use URBI_DIRS.
	* build-aux/urbi-dirs.m4: New.
	* configure.ac: Use it.

2006-09-25  Akim Demaille  <demaille@gostai.com>

	distcheck fixes.
	* build-aux/doxygen.mk: Update.
	* build-aux/revision.mk: Clean version..hh.

2006-09-25  Akim Demaille  <demaille@gostai.com>

	Portability fixes.
	* parser/bison/Makefile.defs: use Perl, not sed, since alternation
	is not portable (and OSX is a loser in this regard).
	Also cover cin, cout, cerr, and widen the pattern.

2006-09-25  Akim Demaille  <demaille@gostai.com>

	Prepend std:: to istream.

	* parser/bison/Makefile.defs: For Linux.

2006-09-25  Akim Demaille  <demaille@gostai.com>

	VC++ issues.

	* ucommand.cc: .Formatting changes.
	* parser/bison/Makefile.defs (utoken.cc): Fix lack of std::.

2006-09-25  Akim Demaille  <demaille@gostai.com>

	Fixes and details.

	* ucommand.cc: Indent properly.
	* utypes.h: Comment changes.
	* parser/bison/ugrammar.y (NEW_BIN): New.
	Use it.
	Don't use parens for delete.
	"Delete 0" is valid C++.
	* parser/bison/Makefile.defs: Ship FlexLexer.h.

2006-09-25  Akim Demaille  <demaille@gostai.com>

	Fixes.

	* build-aux/move-if-change: New.
	* Makefile.am: Ship bison++.in.

2006-09-25  Akim Demaille  <demaille@gostai.com>

	Dos2unix.
	* ucommand.cc, utypes.h, uvariablelist.cc, ucallid.cc
	* unamedparameters.cc, uvalue.cc, ubinary.cc, uproperty.cc: .
	* CHANGELOG-Kernel, uobject/common_uvalue.cc, ugroup.cc: .
	* ubinder.cc: Use Unix-style end of lines.

	* uobject/uvar.cc: Namespace fixes.

2006-09-25  Akim Demaille  <demaille@gostai.com>

	Autoconfiscate.
	* ChangeLog, bootstrap: New.
	* build-aux/bison++.in, build-aux/revision.mk,
	* build-aux/urbi-var-progs.m4: New.
	* configure.ac: Use them.
	* build-aux/doxygen.mk, doc/Makefile.am, doc/Doxyfile.in: New.

	* Makefile: Rename as...
	* Makefile.am: this.

	* configure.ac (OS): New.
	* version.hh.in: New.
	* Makefile.am: Use it.

	* lockable.h: Simplify.
	* network/OPENR/Makefile.defs: Update to match Automake use.
	* network/bsdnet/Makefile.defs: Ditto.
	* parser/bison/Makefile.defs: Ditto.
	* parser/bison/FlexLexer.h: Formatting changes.
	* parser/uparser.h: Formatting changes.
	(ugrammar.hh, FlexLexer.h, location.hh): Include them.
	Use parser::token_type instead of Bison pre-2.2 names.
	Don't use using.
	Let Emacs know this file is C++.
	* parser/bison/utoken.l: Formatting changes.
	No using.
	* parser/bison/ugrammar.y: Require Bison 2.2.
	No using.
	Formatting changes.
	Don't use "../" in includes.
	* parser/bison/Makefile.defs: Use bison++ to save cycles.

	* version.h: Replace by...
	* version.hh.in: this.
	* Makefile.am: Use it.

	* userver.cc: Use C++ headers, use version.hh.
	Formatting changes.
	* userver.h: Formatting changes.
	* uobj.cc: Specify the path to uobject.h.
	* uobject/uvar.cc: Formatting changes.
	* uvariable.h: Ditto.
	* uconnection.cc: Ditto.

Local Variables:
ispell-local-dictionary: "american"
End:

$Rev$
$Id$
$Date$<|MERGE_RESOLUTION|>--- conflicted
+++ resolved
@@ -1,10 +1,8 @@
 2007-03-23  Akim Demaille  <demaille@gostai.com>
 
-<<<<<<< HEAD
-	svn merge -r 996:1007 https://svn.gostai.com/svn/kernel1/branches/1.0
+	svn merge -r 1007:1011 https://svn.gostai.com/svn/kernel1/branches/1.0
 
 	2007-03-23  Akim Demaille  <demaille@gostai.com>
-=======
 	Fix #114 and #141
 	* src/ucommand.hh, src/ucommand.cc (UCommand_NOOP::kind)
 	(UCommand_NOOP::kind_): New.
@@ -18,7 +16,9 @@
 
 2007-03-23  Akim Demaille  <demaille@gostai.com>
 
->>>>>>> 2a530b6a
+	svn merge -r 996:1007 https://svn.gostai.com/svn/kernel1/branches/1.0
+
+	2007-03-23  Akim Demaille  <demaille@gostai.com>
 	Fix #144
 	* src/parser/uparser.cc: Debug trace changes.
 	* src/ucommandqueue.hh, src/ucommandqueue.cc (bracketlevel_)
