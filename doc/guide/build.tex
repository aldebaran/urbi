%% Copyright (C) 2010, 2011, Gostai S.A.S.
%%
%% This software is provided "as is" without warranty of any kind,
%% either expressed or implied, including but not limited to the
%% implied warranties of fitness for a particular purpose.
%%
%% See the LICENSE file for more information.

\chapter{Building \usdk}
\label{sec:build}
\setHtmlFileName{build}

\lstnewenvironment{package}[1][]
  {% Don't do that: we don't want to show "C++ program" in marginpar
   % \cxxPre%
    \lstset{language={},
      style=UrbiSDKEnv,
      #1}}
  {\cxxPost}

This section is meant for people who want to \emph{build} the \usdk.  If
you just want to install a pre-built \usdk, see \autoref{sec:installation}.

A foreword that applies to any package, not just \usdk: \strong{building or
  checking as root is a bad idea}.  Build as a regular user, and run
\samp{sudo make install} just for the install time \emph{if you need
  privileges to install to the chosen destination}.

\section{Requirements}
\label{sec:build:req}

This section details the dependencies of this package.  Some of them are
required to \dfn{bootstrap} the package (\autoref{sec:build:req:bootstrap}),
i.e., to build it from the repository.  Others are required to \dfn{build}
the package (\autoref{sec:build:req:build}), i.e., to compile it from a
tarball, or after a bootstrap.  Finally, some are needed to run the test
suite (\autoref{sec:build:req:check}).

The reader in a hurry can simply run one of the following commands,
depending on her environment.

\input{guide/requirements}

\subsection{Bootstrap}
\label{sec:build:req:bootstrap}

To bootstrap this package from its repository, and then to compile it,
the following tools are needed.

\begin{description}
\item[Autoconf 2.64 or later]~\\

\begin{package}
package: autoconf
\end{package}

\item[Automake 1.11.1 or later] Note that if you have to install Automake by
  hand (as opposed to ``with your distribution's system''), you have to tell
  its \command{aclocal} that it should also look at the files from the
  system's aclocal.  If \file{/usr/local/bin/aclocal} is the one you just
  installed, and \file{/usr/bin/aclocal} is the system's one, then run
  something like this:

\begin{shell}
$ dirlist=$(/usr/local/bin/aclocal --print-ac-dir)/dirlist
$ sudo mkdir -p $(dirname $dirlist)
$ sudo /usr/bin/aclocal --print-ac-dir >>$dirlist
\end{shell}

\begin{package}
package: automake
\end{package}

\item[Cvs]
  This surprising requirement comes from the system Bison uses to fetch
  the current version of the message translations.
\begin{package}
package: cvs
\end{package}

\item[colordiff] Not a requirement, but a useful addition.  Used if exists.
\begin{package}
package: colordiff
\end{package}

\item[Git 1.6 or later]
  Beware that older versions behave poorly with submodules.
\begin{package}
package: git-core
\end{package}

\item[Gettext 1.17]
  Required to bootstrap Bison.  In particular it provides autopoint.
\begin{package}
package: gettext
\end{package}

\item[GNU sha1sum]
  We need the GNU version of sha1sum.
\begin{package}
package: coreutils
\end{package}

\item[Help2man]
Needed by Bison.
\begin{package}
package: help2man
\end{package}

\item[Python] You need \file{xml/sax}, which seems to be part only of
  Python 2.6.  Using \command{python\_select} can be useful to state
  that you want to use Python 2.6 by default (\samp{sudo
    python\_select python26}).
\begin{package}
deb: python2.6
MacPorts: python26 python_select
\end{package}

\item[Texinfo] Needed to compile Bison.
\begin{package}
package: texinfo
\end{package}

\item[yaml for Python] The AST is generated from a description written
  in YAML.  Our (Python) tools need to read these files to generate
  the AST classes.  See \url{http://pyyaml.org/wiki/PyYAML}.  The
  installation procedure on Cygwin is:

\begin{shell}
$ cd /tmp
$ wget http://pyyaml.org/download/pyyaml/PyYAML-3.09.zip
$ unzip PyYAML-3.09.zip
$ cd pyYAML-3.09
$ python setup.py install
\end{shell}

\begin{package}
MacPorts: py26-yaml
deb:   python-yaml
\end{package}

On OS X you may also need to specify the \env{PYTHONPATH}:

\begin{shell}
export PYTHONPATH="\
/opt/local/Library/Frameworks/Python.framework/Versions/2.6\
/lib/python2.6/site-packages:$PYTHONPATH"
\end{shell}
\end{description}

\subsection{Build}
\label{sec:build:req:build}

\begin{description}
\item[Boost 1.40 or later] Don't try to build it yourself, ask your
  distribution's management to install it.
\begin{package}
deb: libboost-all-dev
MacPorts: boost
windows: http://www.boostpro.com/download
\end{package}

\item[Ccache]
  Not a requirement, but it's better to have it.
\begin{package}
package: ccache
\end{package}

\item[Doxygen] Needed if you enable the Doxygen documentation (via
  \command{configure}'s option \option{--enable-documentation=doxygen,...}).
\begin{package}
package: doxygen
\end{package}

\item[Flex 2.5.35 or later]
  Beware that 2.5.33 has bugs than prevents this package from building
  correctly.
\begin{package}
package: flex
\end{package}

\item[G++ 4.0 or later] GCC 4.2 or later is a better option.  You may have a
  problem with GCC 4.4 which rejects some Bison generated code.  See
  \autoref{sec:faq:build:uninitialized}.
\begin{package}
deb: g++
MacPorts: gcc42
\end{package}

\item[Gnuplot]
  Required to generate charts of trajectories for the documentation.
\begin{package}
package: gnuplot
\end{package}

\item[GraphViz] Used to generate some of the figures in the
  documentation.  There is no GraphViz package for Cygwin, so download
  the MSI file from GraphViz' site, and install it.  Then change your
  path to go into its bin directory.

\begin{shell}
wget http://www.graphviz.org/pub/graphviz/stable/windows/graphviz-2.26.msi
PATH=/cygdrive/c/Program\ Files/Graphviz2.26/bin:$PATH
\end{shell}

\begin{package}
package: graphviz
\end{package}

\item[ImageMagick] Used to convert some of the figures in the
  documentation.
\begin{package}
MacPorts: ImageMagick
deb: imagemagick
\end{package}

\item[JDK] In order to compile support for Java UObjects, you need Sun's
  JDK.  In particular the \file{jni.h} must be available.  On OS X Snow
  Leopard, you need the ``Java Developer'' package from Apple.  See
  \url{http://connect.apple.com/}.
\begin{package}
deb: sun-java6-jdk
\end{package}

\item[GNU Make] Although we use Automake that does provide portability
  across flavors of Make, we do use GNU Make extensions.  Actually, the most
  common version, 3.81, behaves improperly on our Makefiles, so be sure to
  use GNU Make 3.82.
\begin{package}
deb: make
MacPorts: gmake
\end{package}

\item[oRTP] The UObject middleware can use the RTP protocol to provide
  better throughput for streams.  The implementation relies on the oRTP
  library which is now part of the linphone package.  oRTP is not needed,
  but it is strongly recommended.
\begin{package}
MacPorts: linphone
deb: liblinphone-dev
\end{package}

\item[PDFLaTeX] TeX Live is the most common \TeX{} distribution nowadays.
  We use \command{pdfcrop} from \file{texlive-bin-extra}.
\begin{package}
deb: texlive-base texlive-latex-extra texlive-binaries
MacPorts: texlive texlive-latex-extra texlive-bin-extra
\end{package}

\item[pkg-config] To find some libraries (such as oRTP), we use
  \command{pkg-config}.
\begin{package}
deb: pkg-config
MacPorts: pkgconfig
\end{package}

\item[py-docutils] This is not a requirement, but it's better to have
  it.  Used by the test suite.  Unfortunately the name of the package
  varies between distributions.  It provides \command{rst2html}.
\begin{package}
deb: python-docutils
MacPorts: py26-docutils
\end{package}

\item[ROS CTurtle or later] Needed to enable our ROS bridge.  Versions
  CTurtle, Diamondback, and Electric Emys (1.2.X, 1.4.X, 1.6.X) are known to
  work.  The packages and installation processes are detailed at
  \url{http://www.ros.org/wiki/ROS}.

\item[SWIG 1.3.36 or later] Used to generate the Java support for UObjects.
  Versions 1.3.36, 1.3.40, and 2.0.0 are known to work.
\begin{package}
package: swig
MacPorts: swig-java
\end{package}

\item[TeX4HT] Used to generate the HTML documentation.
\begin{package}
deb: tex4ht
MacPorts: texlive-htmlxml
\end{package}

\item[Transfig] Needed to convert some figures for documentation
  (using fig2dev).
\begin{package}
package: transfig
\end{package}

\item[x11] Client-side library,
  used to generate \command{urbi-image}.
\begin{package}
deb: libx11-dev
\end{package}

\item[unix2dos]
  Unix tool to convert an ASCII text file from Unix format to DOS
  format (carriage return and line break) and vice versa.
\begin{package}
deb: dos2unix
MacPorts: dos2unix
\end{package}

\item[xsltproc] This is not a requirement, but it's better to have it. Used
  to generate reports about the \us grammar.
\begin{package}
MacPorts: libxslt
\end{package}
\end{description}

\subsection{Check}
\label{sec:build:req:check}

\begin{description}
\item[aspell] Needed by the test suite.
\begin{package}
deb: aspell aspell-en
MacPorts: aspell aspell-dict-en
\end{package}

\item[bc]
  Needed by the test suite.
\begin{package}
package: bc
\end{package}

\item[socat] Needed by the test suite to send messages to an \urbi server.
\begin{package}
package: socat
\end{package}

\item[Valgrind] Not needed, but if present, used by the test suite.
\begin{package}
deb: valgrind
MacPorts: valgrind-devel
\end{package}

\end{description}



\section{Check out}

Get the open source version tarball from \url{\downloadUrl/urbi/2.x/} and
uncompress it.  This version is bootstrapped, you can directly proceed to
the ``Configure'' step.

\section{Bootstrap}
Run

\begin{shell}
$ ./bootstrap
\end{shell}

\section{Configure}
\label{sec:build:configure}
<<<<<<< HEAD

=======
>>>>>>> 742375f5
Do not compile where the source files are (the test suite of a sub-component
of ours, Libport, is known to fail in that situation).  So, \strong{compile
  in another directory than the one containing the sources}, for instance as
follows.

\begin{shell}
$ mkdir _build
$ cd _build
$ ../configure \var{options}...
\end{shell}

Also, do not compile in a directory whose name, or the name of some of its
ancestor, use ``special characters'': stick to plain ASCII.  This is a
limitation of the Java VM which seems to be unable to traverse properly
directories with UTF-8 names when the locale is set to C
(\autoref{sec:faq:jvm}).

The directory containing \file{configure} is called the \dfn{source
  directory}, or \dfn{srcdir}, and the directory in which the compilation
takes place (\file{\_build} in this case) is named the \dfn{build
  directory}, or \dfn{builddir} for short.  Finally, the root in which
everything will be installed is called by several names: \env{URBI\_ROOT},
the \dfn{prefix}, or the \dfn{install dir}, aka \dfn{installdir}.

\subsection{configuration options}
See \samp{../configure --help} for detailed information.  Unless you
want to do funky stuff, you probably need no option.

To use \command{ccache}, pass \samp{CC='ccache gcc' CXX='ccache g++'} as
arguments to configure:

\begin{shell}
$ ../configure CC='ccache gcc' CXX='ccache g++' ...
\end{shell}

For the records, here are some of the \option{--enable-}/\option{--disable-}
specific options.

\begin{options}
\item{disable-bindings} Whether to disable UObject Java support.
\item{enable-compilation-mode=\var{mode}} Specify the flavor of the build.
  You should use \option{--enable-compilation-mode=speed}.
\item{enable-doc=\var{formats}} Specify what formats of the documentation
  must be built.  Disabling is fine: \option{--disable-doc}.
\item{enable-doc-sections=\var{sections}} If the PDF or HTML documentation
  is to be generated, specify what optional sections of the documentation
  must be built.
\item{enable-examples} Whether to build the sample programs
  (\command{urbi-ball-tracking} and so forth).  Disabling is fine:
  \option{--disable-examples}.
\item{enable-library-suffix=\var{suffix}} Specify that libraries should be
  named \file{libfoo\var{suffix}.*} instead of \file{libfoo.*}.  If
  \var{suffix} is \code{auto} (or \code{yes}, or if no argument is passed),
  then use the same suffix as Boost (e.g., \file{-vc80-d} for Visual 2005,
  debug libraries).  If \var{suffix} is \code{autodebug}, then just append
  \file{-d} for debug builds.
\item{enable-sdk-remote} Whether to build the Urbi SDK Remote libraries.
  Disabling is fine: \option{--disable-sdk-remote}.  Some of the components
  that are shared between \urbi and SDK Remote will be built anyway, so
  there will be compilations to perform in \file{sdk-remote}.
\item{enable-ufloat=\var{kind}} Do not use this option, it is experimental
  and unreliable.
\end{options}


\subsection{Windows: Cygwin}
The builds for Windows use our wrappers.  These wrappers use a database to
store the dependencies (actually, to speed up their computation).  We use
Perl, and its DBI module.  So be sort to have sqlite, and DBI.

\begin{shell}
$ perl -MCPAN -e 'install Bundle::DBI'
\end{shell}

It might fail.  The most important part is

\begin{shell}
$ perl -MCPAN -e 'install DBD::SQLite'
\end{shell}

It might suffice\ldots

\subsection{Building For Windows}

We support two builds: using Wine on top of Unix, and using Cygwin on
top of Windows.

Both builds use our wrappers around MSVC's tools (\command{cl.exe},
\command{dumpbin.exe}, \command{link.exe}).  It is still unclear whether it
was a good or a bad idea, but the wrappers use the same names as the tools
themselves.  To set up Libtool properly, you will need to pass the following
as argument to configure:

\begin{shell}
AR=lib.exe
CC='ccache cl.exe'
CC_FOR_BUILD=gcc
CXX='ccache cl.exe'
LD=link.exe
DUMPBIN='dumpbin.exe
RANLIB=:
host_alias=mingw32
--host=mingw32
\end{shell}

where: \file{cl.exe}, \file{dumpbin.exe}, \file{lib.exe}, and
\file{link.exe} are the wrappers.

Since we are cross-compiling, we also need to specify \env{CC\_FOR\_BUILD}
so that \command{config.guess} can properly guess the type of the build
machine.

\subsection{Building for Windows using Cygwin}

We use our wrappers, which is something that Libtool cannot know.  So we
need to tell it that we are on Windows with Cygwin, and pretend we use GCC,
so we pretend we run mingw.

The following options have been used with success to compile \usdk with
Visual C++ 2005.  Adjust to your own case (in particular the location of
Boost and the \samp{vcxx8} part).

\begin{shell}
$ ../configure                                          \
  -C                                                    \
  --prefix=/usr/local/gostai                            \
  --enable-compilation-mode=speed                       \
  --enable-shared                                       \
  --disable-static                                      \
  --enable-dependency-tracking                          \
  --with-boost=/cygdrive/c/gt-win32-2/d/boost_1_40      \
  AR=lib.exe                                            \
  CC='ccache cl.exe'                                    \
  CC_FOR_BUILD=gcc                                      \
  CXX='ccache cl.exe'                                   \
  LD=link.exe                                           \
  DUMPBIN=dumpbin.exe                                   \
  RANLIB=:                                              \
  host_alias=mingw32                                    \
  --host=mingw32
\end{shell}

\section{Compile}
Should be straightforward.

\begin{shell}
$ make -j3
\end{shell}

Using \command{distcc} and \command{ccache} is recommended.

\section{Install}

Running \samp{make install} works as expected.  It is a good idea to check
that your installation works properly: run \samp{make installcheck} (see
\autoref{sec:build:check}).


\section{Relocatable}

If you intend to make a relocatable tree of \usdk (i.e., a self-contained
tree that can be moved around), then run \samp{make relocatable} after
\samp{make install}.

This step \emph{requires} that you use a \code{DESTDIR} (see the Automake
documentation for more information).  Basically, the sequence of commands
should look like:

\begin{shell}
$ DESTDIR=/tmp/install
$ rm -rf $DESTDIR
$ make install DESTDIR=$DESTDIR
$ make relocatable DESTDIR=$DESTDIR
$ make installcheck DESTDIR=$DESTDIR
\end{shell}

You may now move this tree around and expect the executable to work
properly.

\section{Run}
\label{sec:build:run}

In addition to the ``public'' environment variables
(\autoref{sec:tools:env}), some other, reserved for developers, alter the
behavior of the programs.

\begin{envs}
\item[URBI\_ACCEPT\_BINARY\_MISMATCH] As a safety net, Urbi checks that
  loaded modules were compiled with exactly the same version of Urbi SDK.
  Define this variable to skip this check, at your own risks.

\item[URBI\_CHECK\_MODE] Skip lines in input that look like \urbi output.  A
  way to accept test files (\file{*.chk}) as input.

\item[URBI\_DESUGAR] Display the desugared ASTs instead of the
  original one.

\item[URBI\_DOC] Where to find the file{doc} directory, which contains
  \file{THANKS.txt} and so forth.

\item[URBI\_IGNORE\_URBI\_U] Ignore failures (such as differences between
  kernel revision and \file{urbi.u} revision) during the initialization.

\item[URBI\_INTERACTIVE] Force the interactive mode, as if
  \option{--interactive} was passed.

\item[URBI\_LAUNCH] The path to \command{urbi-launch} that
  \command{urbi.exe} will exec.

\item[URBI\_NO\_ICE\_CATCHER] Don't try to catch SEGVs.

\item[URBI\_PARSER] Enable Bison parser traces.  Obsolete, use the
  \code{Urbi.Parser} category and \env{GD\_CATEGORY} instead
  (\autoref{sec:tools:env}).

\item[URBI\_REPORT] Display statistics about execution rounds performed by
  the kernel.

\item[URBI\_ROOT\_LIB\var{name}] The location of the libraries to load,
  without the extension.  The \code{LIB\var{name}} are: LIBJPEG4URBI,
  LIBPLUGIN (libuobject plugin), LIBPORT, LIBREMOTE (libuobject remote),
  LIBSCHED, LIBSERIALIZE, LIBURBI.

\item[URBI\_SCANNER] Enable Flex scanner traces.  Obsolete, use the
  \code{Urbi.Scanner} category and \env{GD\_CATEGORY} instead
  (\autoref{sec:tools:env}).

\item[URBI\_SHARE] Where to find the file{share} directory, which contains
  \file{images/gostai-logo}, \file{urbi/urbi.u} and so forth.

\item[URBI\_SHARE] Where to find the file{share} directory, which contains
  \file{images/gostai-logo}, \file{urbi/urbi.u} and so forth.

\item[URBI\_TEXT\_MODE] Forbid binary communications with UObjects.

\item[URBI\_TOPLEVEL] Force the display the result of the top-level
  evaluation into the lobby.
\end{envs}

By carefully defining these variables, it is possible to run the
non-installed programs.  There are wrappers that do this properly:
\begin{description}
\item[\command{urbi}] Use \command{\var{builddir}/tests/bin/urbi}.
\item[\command{umake}]
  \command{\var{builddir}/sdk-remote/src/tests/bin/umake};
\item[\command{umake-java}]
  \command{\var{builddir}/sdk-remote/src/tests/bin/umake-java};
\item[\command{umake-link}]
  \command{\var{builddir}/sdk-remote/src/tests/bin/umake-link};
\item[\command{umake-shared}]
  \command{\var{builddir}/sdk-remote/src/tests/bin/umake-shared};
\item[\command{urbi-launch}]
  \command{\var{builddir}/sdk-remote/src/tests/bin/urbi-launch};
\item[\command{urbi-launch-java}]
  \command{\var{builddir}/sdk-remote/src/tests/bin/urbi-launch-java};
\item[\command{urbi-send}]
  \command{\var{builddir}/sdk-remote/src/tests/bin/urbi-send};
\end{description}


\section{Check}
\label{sec:build:check}

\paragraph{Root}
Running the test-suite as a super-user (root) is a bad idea
(\autoref{sec:build}): some tests check that \usdk respects file
permissions, which of course cannot work if you are omnipotent.

\paragraph{Parallel Tests}
There are several test suites that will be run if you run \samp{make
  check} (\samp{-j4} works on most machines).

Some tests are extremely ``touchy''.  Because the test suite exercises \urbi
under extreme conditions, some tests may fail not because of a problem in
\urbi, but because of non-determinism in the test itself.  In this case,
another run of \samp{make check} will give an opportunity for the test to
pass (remind that the tests that passed will not be run again).  Also, using
\samp{make check -j16} is a sure means to have the \urbi scheduler behave
insufficiently well for the test to pass.  \strong{Do not send bug reports
  for such failures.}.  Before reporting bugs, make sure that the failures
remain after a few \samp{make check -j1} invocations.

To rerun only the tests that failed, use \samp{make recheck}.  Some tests
have explicit dependencies, and they are not rerun if nothing was changed
(unless they had failed the previous time).  It is therefore expected that
after one (long) run of \samp{make check}, the second one will be
``instantaneous'': the previous log files are reused.

\subsection{Lazy test suites}
The test suites are declared as ``lazy'', i.e., unless its dependencies
changed, a successful test will be run only once --- failing tests do not
``cache'' their results.  Because spelling out the dependencies is painful,
we rely on a few timestamps:

\begin{files}
\item[libraries.stamp] Updated when a library is updated (libport,
  libuobject, etc.).

\item[executables.stamp] Updated when an executable is updated
  (\command{urbi-launch}, etc.).  Depends on libraries.stamp.

\item[urbi.stamp] When \urbi sources (\file{share/urbi/*.u}) are updated.

\item[all.stamp] Updated when any of the three aforementioned
  timestamps is.
\end{files}

These timestamps are updated \strong{only} when \command{make} is run in the
top-level.  Therefore, the following sequence does not work as expected:

\begin{shell}
$ make check -C tests     # All passes.
$ emacs share/urbi/foo.u
$ make check -C tests     # All passes again.
\end{shell}

\noindent
because the timestamps were not given a chance to notice that some \urbi
source changed, so Make did not notice the tests really needed to be rerun
and \strong{the tests were not run}.

You may either just update the timestamps:

\begin{shell}
$ make check -C tests     # All passes.
$ emacs share/urbi/foo.u
$ make stamps             # Update the timestamps.
$ make check -C tests     # All passes again.
\end{shell}

\noindent
or completely disable the test suite laziness:

\begin{shell}
$ make check -C tests LAZY_TEST_SUITE=
\end{shell}

\subsection{Partial test suite runs}
You can run each test suite individually by hand as follows:
\begin{files}
\item[sdk-remote/libport/test-suite.log] Tests libport.
\begin{shell}
$ make check -C sdk-remote/libport
\end{shell}

\item[sdk-remote/src/tests/test-suite.log]
Checks liburbi, and some of the executables we ship.  Requires the
kernel to be compiled in order to be able to test some of the uobjects.

\begin{shell}
$ make check -C sdk-remote/src/tests
\end{shell}

\item[tests/test-suite.log]
Tests the kernel and uobjects.
\begin{shell}
$ make check -C tests
\end{shell}

\noindent
Partial runs can be invoked:

\begin{shell}
$ make check -C tests TESTS='2.x/echo.chk'
\end{shell}

\noindent
wildcards are supported:

\begin{shell}
$ make check -C tests TESTS='2.x/*'
\end{shell}

\noindent
To check remote uobjects tests:

\begin{shell}
$ make check -C tests TESTS='uob/remote/*'
\end{shell}

\item[doc/tests/test-suite.log] The snippets of code displayed in the
  documentation are transformed into test files.
\begin{shell}
$ make check -C doc
\end{shell}

Partial runs for the doc tests:

\begin{shell}
$ make -C doc check-TESTS TESTS='tests/specs/float-00.chk'
\end{shell}
\end{files}

\section{Debug}
\label{sec:build:debug}

\urbi can be debugged with \command{gdb}.  It is highly recommended to use
\option{--enable-compilation-mode=debug} to configure if you intend to
debug (see \autoref{sec:build:configure}).

When compiled in debug mode, gdb extensions would be installed in the
library directory and inside the share directory.  These extensions are also
available if you run gdb inside the root of the source directory.

These extensions provide pretty printing of some \Cxx objects, such as AST
nodes, \urbi objects, intrusive pointers.  Additional commands are provided
for printing an equivalent of the \us backtrace and for adding and removing
breakpoints set on \us.

To benefit from these extensions, install a recent gdb (higher than 7.2).
Older versions may not be able to load the extensions, or may not provide
the features on which the extensions rely.  To avoid disturbance in case the
extension cause much trouble than benefits, gdb can be run with extra
arguments to disable these extensions.

\begin{shell}
$ gdb -xe 'set auto-load-scripts no' urbi
\end{shell}

The following sections assume that gdb is recent enough.

\subsection{GDB commands}

\begin{description}
\item[urbi stack] Print the backtrace of the current coroutine.  The
  backtrace is indexed by the \Cxx frame numbers and includes frame which
  are manipulating the sources.  Each primitive object is pretty printed
  inside this backtrace.

\begin{verbatim}[language=gdb]
(gdb) b urbi::object::system_backtrace
Breakpoint 1 at 0x7ffff4be229d: file system.cc, line 305.
(gdb) c
Continuing.

//#push 1 "input.u"
function foo (x) { backtrace }|;
for(var i: [1]) foo([i.asString => i]);


Breakpoint 1, urbi::object::system_backtrace () at system.cc:305
305           runner::Job& r = runner();
(gdb) urbi stack
#12 [input.u:1.20-29] Lobby_0x7ffff7f03208.backtrace()
#16 [input.u:1.20-29] Call backtrace
#19 [input.u:1.20-29] Scope
#22 [input.u:2.17-39] Lobby_0x7ffff7f03208.foo(["1" => 1])
#26 [input.u:2.17-39] Call foo
#29 [input.u:2.17-39] Scope
#32 [flower/flower.cc:132.19-25] Scope
#35 [??] Code_0x7ffff7fbdfb8.each(1)
#48 [input.u:2.12-39] [1].each(Code_0x7ffff7fbdfb8)
#52 [input.u:2.12-39] Call each
#55 [input.u:2.1-40] Stmt
\end{verbatim}

\item[urbi break] Set a breakpoint on an \us function.  A breakpoint is
  defined with at least a message and additional optional information such
  as a file, a line, a target and arguments can be used as condition for the
  breakpoint.  Be aware that the target and the arguments are lexically
  compared with the pretty-printed versions.

\begin{verbatim}[language=gdb]
(gdb) urbi break input.u:2 Lobby_0x7ffff7f03208.foo(["2" => 2])
UBreakpoint 1:
        Location: input.u:2
        Lobby_0x7ffff7f03208.foo(["2" => 2])
(gdb) c
Continuing.

//#push 1 "input.u"
function foo (x) { backtrace }|;
for(var i: [1, 2, 3]) foo([i.asString => i]);

[00219506:backtrace] foo (input.u:2.23-44)
[00219506:backtrace] each (input.u:2.12-44)
UBreakpoint 1: [input.u:2.23-45] Lobby_0x7ffff7f03208.foo(["2" => 2])
Inside Job 0x6a2f70
(gdb)
\end{verbatim}


\item[urbi delete] Remove a breakpoint set by \command{urbi-break}.  It
  expects one argument: the \urbi breakpoint number.

\begin{verbatim}[language=gdb]
(gdb) urbi break foo
UBreakpoint 2:
        <any>.foo(<any>)
(gdb) urbi delete 2
UBreakpoint 2:
        Removed
\end{verbatim}

\item[urbi call] Evaluate its arguments as an urbiscript call to eval.
  Live objects can be manipulated easily by using the object name followed
  by its address.

\begin{verbatim}[language=gdb]
(gdb) urbi call Lobby_0x7ffff7f03208.echo(42)
[00219506] *** 42
\end{verbatim}

\item[urbi print] Do the same as \command{urbi call} except that the result
  of the expression is printed at the end of the evaluation.  Objects
  printed like that are likely to be destroyed at the end of the command
  unless the value has been stored in a global variable.

\begin{verbatim}[language=gdb]
(gdb) urbi print { var a = "1"; var b = [1]; [a => b] }
["1" => [1]]
\end{verbatim}

\item[urbi continue] Alias to \command{continue}.
\item[urbi finish] Execute until the end of the current function.
\item[urbi next] Execute until next \urbi function call.
\item[urbi next job] Execute until a function call is executed in another job.
\item[urbi step] Execute next \urbi function call until it return to the
  current function scope or leave the current scope.

\begin{verbatim}[language=gdb]
(gdb) urbi break foo
UBreakpoint 1:
        <any>.foo(<any>)
(gdb) urbi continue

//#push 1 "input.u"
function foo () {
  [1].map(closure (x) { x }); // yield
  [2].map(closure (x) { x }); // yield
  [3].map(closure (x) { x })
}|
/* first */ foo & foo /* second */;

UBreakpoint 1: [input.u:6.1-4] Lobby_0x7ffff35137a8.foo()
Inside Job 0x6a2f70
(gdb) #% Go deeper inside foo
(gdb) urbi next
[input.u:2.3-29] [1].map(Code_0x7ffff3659338)
(gdb) urbi next
[urbi/list.u:129.18-130.18] [1].each|(Code_0x7ffff3658960)
(gdb) #% The current coroutine will hold on the next function call after map
(gdb) urbi finish
UBreakpoint 1: [input.u:6.7-10] Lobby_0x7ffff35137a8.foo()
Inside Job 0x9fab50
(gdb) #% The breakpoint has hit on the second job calling foo.
(gdb) #% Ignore this job, with "urbi continue"
(gdb) urbi continue
[input.u:3.3-29] [2].map(Code_0x7ffff365ca10)
Inside Job 0x6a2f70
(gdb) #% Back into the first job where the finish has ended.
(gdb) #% Step over the map call.
(gdb) urbi step
[input.u:4.3-29] [3].map(Code_0x7ffff36600e8)
(gdb) #% Switch to the next job to be executed.
(gdb) urbi next job
[input.u:4.3-29] [3].map(Code_0x7ffff365d6b8)
Inside Job 0x9fab50
(gdb)
\end{verbatim}

\end{description}


%%% Local Variables:
%%% coding: utf-8
%%% mode: latex
%%% TeX-master: "../urbi-sdk"
%%% ispell-dictionary: "american"
%%% ispell-personal-dictionary: "../urbi.dict"
%%% fill-column: 76
%%% End:<|MERGE_RESOLUTION|>--- conflicted
+++ resolved
@@ -353,10 +353,6 @@
 
 \section{Configure}
 \label{sec:build:configure}
-<<<<<<< HEAD
-
-=======
->>>>>>> 742375f5
 Do not compile where the source files are (the test suite of a sub-component
 of ours, Libport, is known to fail in that situation).  So, \strong{compile
   in another directory than the one containing the sources}, for instance as
