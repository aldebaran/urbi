%% Copyright (C) 2010, 2011, Gostai S.A.S.
%%
%% This software is provided "as is" without warranty of any kind,
%% either expressed or implied, including but not limited to the
%% implied warranties of fitness for a particular purpose.
%%
%% See the LICENSE file for more information.

\chapter{Building \usdk}
\label{sec:build}
\setHtmlFileName{build}

\lstnewenvironment{package}[1][]
  {% Don't do that: we don't want to show "C++ program" in marginpar
   % \cxxPre%
    \lstset{language={},
      style=UrbiSDKEnv,
      #1}}
  {\cxxPost}

This section is meant for people who want to \emph{build} the \usdk.  If
you just want to install a pre-built \usdk, see \autoref{sec:installation}.

\section{Requirements}
\label{sec:build:req}

This section details the dependencies of this package.  Some of them are
required to \dfn{bootstrap} the package (\autoref{sec:build:req:bootstrap}),
i.e., to build it from the repository.  Others are required to \dfn{build}
the package (\autoref{sec:build:req:build}), i.e., to compile it from a
tarball, or after a bootstrap.  Finally, some are needed to run the test
suite (\autoref{sec:build:req:check}).

The reader in a hurry can simply run one of the following commands,
depending on her environment.

\input{guide/requirements}

\subsection{Bootstrap}
\label{sec:build:req:bootstrap}

To bootstrap this package from its repository, and then to compile it,
the following tools are needed.

\begin{description}
\item[Autoconf 2.64 or later]~\\

\begin{package}
package: autoconf
\end{package}

\item[Automake 1.11.1 or later] Note that if you have to install Automake by
  hand (as opposed to ``with your distribution's system''), you have to tell
  its \command{aclocal} that it should also look at the files from the
  system's aclocal.  If \file{/usr/local/bin/aclocal} is the one you just
  installed, and \file{/usr/bin/aclocal} is the system's one, then run
  something like this:

\begin{shell}
$ dirlist=$(/usr/local/bin/aclocal --print-ac-dir)/dirlist
$ sudo mkdir -p $(dirname $dirlist)
$ sudo /usr/bin/aclocal --print-ac-dir >>$dirlist
\end{shell}

\begin{package}
package: automake
\end{package}

\item[Cvs]
  This surprising requirement comes from the system Bison uses to fetch
  the current version of the message translations.
\begin{package}
package: cvs
\end{package}

\item[colordiff] Not a requirement, but a useful addition.  Used if exists.
\begin{package}
package: colordiff
\end{package}

\item[Git 1.6 or later]
  Beware that older versions behave poorly with submodules.
\begin{package}
package: git-core
\end{package}

\item[Gettext 1.17]
  Required to bootstrap Bison.  In particular it provides autopoint.
\begin{package}
package: gettext
\end{package}

\item[GNU sha1sum]
  We need the GNU version of sha1sum.
\begin{package}
package: coreutils
\end{package}

\item[Help2man]
Needed by Bison.
\begin{package}
package: help2man
\end{package}

\item[Python] You need \file{xml/sax}, which seems to be part only of
  Python 2.6.  Using \command{python\_select} can be useful to state
  that you want to use Python 2.6 by default (\samp{sudo
    python\_select python26}).
\begin{package}
deb: python2.6
MacPorts: python26 python_select
\end{package}

\item[Texinfo] Needed to compile Bison.
\begin{package}
package: texinfo
\end{package}

\item[yaml for Python] The AST is generated from a description written
  in YAML.  Our (Python) tools need to read these files to generate
  the AST classes.  See \url{http://pyyaml.org/wiki/PyYAML}.  The
  installation procedure on Cygwin is:

\begin{shell}
$ cd /tmp
$ wget http://pyyaml.org/download/pyyaml/PyYAML-3.09.zip
$ unzip PyYAML-3.09.zip
$ cd pyYAML-3.09
$ python setup.py install
\end{shell}

\begin{package}
MacPorts: py26-yaml
deb:   python-yaml
\end{package}

On OS X you may also need to specify the \env{PYTHONPATH}:

\begin{shell}
export PYTHONPATH="\
/opt/local/Library/Frameworks/Python.framework/Versions/2.6\
/lib/python2.6/site-packages:$PYTHONPATH"
\end{shell}
\end{description}

\subsection{Build}
\label{sec:build:req:build}

\begin{description}
\item[Boost 1.40 or later] Don't try to build it yourself, ask your
  distribution's management to install it.
\begin{package}
deb: libboost-all-dev
MacPorts: boost
windows: http://www.boostpro.com/download
\end{package}

\item[Ccache]
  Not a requirement, but it's better to have it.
\begin{package}
package: ccache
\end{package}

\item[Doxygen] Needed if you enable the Doxygen documentation (via
  \command{configure}'s option \option{--enable-documentation=doxygen,...}).
\begin{package}
package: doxygen
\end{package}

\item[Flex 2.5.35 or later]
  Beware that 2.5.33 has bugs than prevents this package from building
  correctly.
\begin{package}
package: flex
\end{package}

\item[G++ 4.0 or later] GCC 4.2 or later is a better option.  You may have a
  problem with GCC 4.4 which rejects some Bison generated code.  See
  \autoref{sec:faq:build:uninitialized}.
\begin{package}
deb: g++
MacPorts: gcc42
\end{package}

\item[Gnuplot]
  Required to generate charts of trajectories for the documentation.
\begin{package}
package: gnuplot
\end{package}

\item[GraphViz] Used to generate some of the figures in the
  documentation.  There is no GraphViz package for Cygwin, so download
  the MSI file from GraphViz' site, and install it.  Then change your
  path to go into its bin directory.

\begin{shell}
wget http://www.graphviz.org/pub/graphviz/stable/windows/graphviz-2.26.msi
PATH=/cygdrive/c/Program\ Files/Graphviz2.26/bin:$PATH
\end{shell}

\begin{package}
package: graphviz
\end{package}

\item[ImageMagick] Used to convert some of the figures in the
  documentation.
\begin{package}
MacPorts: ImageMagick
deb: imagemagick
\end{package}

\item[JDK] In order to compile support for Java UObjects, you need Sun's
  JDK.  In particular the \file{jni.h} must be available.  On OS X Snow
  Leopard, you need the ``Java Developer'' package from Apple.  See
  \url{http://connect.apple.com/}.
\begin{package}
deb: sun-java6-jdk
\end{package}

\item[GNU Make] Although we use Automake that does provide portability
  across flavors of Make, we do use GNU Make extensions.  Actually, the most
  common version, 3.81, behaves improperly on our Makefiles, so be sure to
  use GNU Make 3.82.
\begin{package}
deb: make
MacPorts: gmake
\end{package}

\item[oRTP] The UObject middleware can use the RTP protocol to provide
  better throughput for streams.  The implementation relies on the oRTP
  library which is now part of the linphone package.  oRTP is not needed,
  but it is strongly recommended.
\begin{package}
MacPorts: linphone
deb: liblinphone-dev
\end{package}

\item[PDFLaTeX] TeX Live is the most common \TeX{} distribution nowadays.
  We use \command{pdfcrop} from \file{texlive-bin-extra}.
\begin{package}
deb: texlive-base texlive-latex-extra texlive-binaries
MacPorts: texlive texlive-latex-extra texlive-bin-extra
\end{package}

\item[pkg-config] To find some libraries (such as oRTP), we use
  \command{pkg-config}.
\begin{package}
deb: pkg-config
MacPorts: pkgconfig
\end{package}

\item[py-docutils] This is not a requirement, but it's better to have
  it.  Used by the test suite.  Unfortunately the name of the package
  varies between distributions.  It provides \command{rst2html}.
\begin{package}
deb: python-docutils
MacPorts: py26-docutils
\end{package}

\item[ROS CTurtle or later] Needed to enable our ROS bridge.  Versions
  CTurtle, Diamondback, and Electric Emys (1.2.X, 1.4.X, 1.6.X) are known to
  work.  The packages and installation processes are detailed at
  \url{http://www.ros.org/wiki/ROS}.

\item[SWIG 1.3.36 or later] Used to generate the Java support for UObjects.
  Versions 1.3.36, 1.3.40, and 2.0.0 are known to work.
\begin{package}
package: swig
MacPorts: swig-java
\end{package}

\item[TeX4HT] Used to generate the HTML documentation.
\begin{package}
deb: tex4ht
MacPorts: texlive-htmlxml
\end{package}

\item[Transfig] Needed to convert some figures for documentation
  (using fig2dev).
\begin{package}
package: transfig
\end{package}

\item[xsltproc] This is not a requirement, but it's better to have it. Used
  to generate reports about the \us grammar.
\begin{package}
MacPorts: libxslt
\end{package}
\end{description}

\subsection{Check}
\label{sec:build:req:check}

\begin{description}
\item[aspell] Needed by the test suite.
\begin{package}
deb: aspell aspell-en
MacPorts: aspell aspell-dict-en
\end{package}

\item[bc]
  Needed by the test suite.
\begin{package}
package: bc
\end{package}

\item[socat] Needed by the test suite to send messages to an \urbi server.
\begin{package}
package: socat
\end{package}

\item[Valgrind] Not needed, but if present, used by the test suite.
\begin{package}
deb: valgrind
MacPorts: valgrind-devel
\end{package}

\end{description}



\section{Check out}

Get the open source version tarball from \url{\downloadUrl/urbi/2.x/} and
uncompress it.  This version is bootstrapped, you can directly proceed to
the ``Configure'' step.

\section{Bootstrap}
Run

\begin{shell}
$ ./bootstrap
\end{shell}

\section{Configure}
\label{sec:build:configure}

Do not compile where the source files are (the test suite of a sub-component
of ours, Libport, is known to fail in that situation).  So, \strong{compile
  in another directory than the one containing the sources}, for instance as
follows.

\begin{shell}
$ mkdir _build
$ cd _build
$ ../configure \var{options}...
\end{shell}

Also, do not compile in a directory whose name, or the name of some of its
ancestor, use ``special characters'': stick to plain ASCII.  This is a
limitation of the Java VM which seems to be unable to traverse properly
directories with UTF-8 names when the locale is set to C
(\autoref{sec:faq:jvm}).

\subsection{configuration options}
See \samp{../configure --help} for detailed information.  Unless you
want to do funky stuff, you probably need no option.

To use \command{ccache}, pass \samp{CC='ccache gcc' CXX='ccache g++'} as
arguments to configure:

\begin{shell}
$ ../configure CC='ccache gcc' CXX='ccache g++' ...
\end{shell}

For the records, here are some of the \option{--enable-}/\option{--disable-}
specific options.

\begin{options}
\item{enable-bindings} Whether to generate the bindings to other languages,
  such as UObject Java support.  Disabling is
  fine:\option{--disable-bindings}.
\item{enable-compilation-mode=\var{mode}} Specify the flavor of the build.
  You should use \option{--enable-compilation-mode=speed}.
\item{enable-doc=\var{formats}} Specify what formats of the documentation
  must be built.  Disabling is fine: \option{--disable-doc}.
\item{enable-doc-sections=\var{sections}} If the PDF or HTML documentation
  is to be generated, specify what optional sections of the documentation
  must be built.
\item{enable-examples} Whether to build the sample programs
  (\command{urbi-ball-tracking} and so forth).  Disabling is fine:
  \option{--disable-examples}.
<<<<<<< HEAD
\item{enable-sdk-remote} Whether to build the Urbi SDK Remote libraries.
  Disabling is fine: \option{--disable-sdk-remote}.
=======
\item{enable-library-suffix=\var{suffix}} Specify that libraries should be
  named \file{libfoo\var{suffix}.*} instead of \file{libfoo.*}.  If
  \var{suffix} is \code{auto} (or \code{yes}, or if no argument is passed),
  then use the same suffix as Boost (e.g., \file{-vc80-d} for Visual 2005,
  debug libraries).  If \var{suffix} is \code{autodebug}, then just append
  \file{-d} for debug builds.
\item{enable-sdk-remote} Whether to build the Urbi SDK Remote libraries.
  Disabling is fine: \option{--disable-sdk-remote}.  Some of the components
  that are shared between \urbi and SDK Remote will be built anyway, so
  there will be compilations to perform in \file{sdk-remote}.
>>>>>>> 0d3e7634
\item{enable-ufloat=\var{kind}} Do not use this option, it is experimental
  and unreliable.
\end{options}


\subsection{Windows: Cygwin}
The builds for Windows use our wrappers.  These wrappers use a database to
store the dependencies (actually, to speed up their computation).  We use
Perl, and its DBI module.  So be sort to have sqlite, and DBI.

\begin{shell}
$ perl -MCPAN -e 'install Bundle::DBI'
\end{shell}

It might fail.  The most important part is

\begin{shell}
$ perl -MCPAN -e 'install DBD::SQLite'
\end{shell}

It might suffice\ldots

\subsection{Building For Windows}

We support two builds: using Wine on top of Unix, and using Cygwin on
top of Windows.

Both builds use our wrappers around MSVC's tools (\command{cl.exe},
\command{dumpbin.exe}, \command{link.exe}).  It is still unclear whether it
was a good or a bad idea, but the wrappers use the same names as the tools
themselves.  To set up Libtool properly, you will need to pass the following
as argument to configure:

\begin{shell}
AR=lib.exe
CC='ccache cl.exe'
CC_FOR_BUILD=gcc
CXX='ccache cl.exe'
LD=link.exe
DUMPBIN='dumpbin.exe
RANLIB=:
host_alias=mingw32
--host=mingw32
\end{shell}

where: \file{cl.exe}, \file{dumpbin.exe}, \file{lib.exe}, and
\file{link.exe} are the wrappers.

Since we are cross-compiling, we also need to specify \env{CC\_FOR\_BUILD}
so that \command{config.guess} can properly guess the type of the build
machine.

\subsection{Building for Windows using Cygwin}

We use our wrappers, which is something that Libtool cannot know.  So we
need to tell it that we are on Windows with Cygwin, and pretend we use GCC,
so we pretend we run mingw.

The following options have been used with success to compile \usdk with
Visual C++ 2005.  Adjust to your own case (in particular the location of
Boost and the \samp{vcxx8} part).

\begin{shell}
$ ../configure                                          \
  -C                                                    \
  --prefix=/usr/local/gostai                            \
  --enable-compilation-mode=speed                       \
  --enable-shared                                       \
  --disable-static                                      \
  --enable-dependency-tracking                          \
  --with-boost=/cygdrive/c/gt-win32-2/d/boost_1_40      \
  AR=lib.exe                                            \
  CC='ccache cl.exe'                                    \
  CC_FOR_BUILD=gcc                                      \
  CXX='ccache cl.exe'                                   \
  LD=link.exe                                           \
  DUMPBIN=dumpbin.exe                                   \
  RANLIB=:                                              \
  host_alias=mingw32                                    \
  --host=mingw32
\end{shell}

\section{Compile}
Should be straightforward.

\begin{shell}
$ make -j3
\end{shell}

Using \command{distcc} and \command{ccache} is recommended.

\section{Install}

Running \samp{make install} works as expected.  It is a good idea to check
that your installation works properly: run \samp{make installcheck} (see
\autoref{sec:build:check}).


\section{Relocatable}

If you intend to make a relocatable tree of \usdk (i.e., a self-contained
tree that can be moved around), then run \samp{make relocatable} after
\samp{make install}.

This step \emph{requires} that you use a \code{DESTDIR} (see the Automake
documentation for more information).  Basically, the sequence of commands
should look like:

\begin{shell}
$ DESTDIR=/tmp/install
$ rm -rf $DESTDIR
$ make install DESTDIR=$DESTDIR
$ make relocatable DESTDIR=$DESTDIR
$ make installcheck DESTDIR=$DESTDIR
\end{shell}

You may now move this tree around and expect the executable to work
properly.

\section{Run}

There are some special variables in addition to the environment
variables documented in the manual.

\begin{envs}
\item[URBI\_ACCEPT\_BINARY\_MISMATCH] As a safety net, Urbi checks that
  loaded modules were compiled with exactly the same version of Urbi SDK.
  Define this variable to skip this check, at your own risks.

\item[URBI\_CHECK\_MODE] Skip lines in input that look like \urbi output.  A
  way to accept test files (\file{*.chk}) as input.

\item[URBI\_DESUGAR] Display the desugared ASTs instead of the
  original one.

\item[URBI\_IGNORE\_URBI\_U] Ignore failures (such as differences between
  kernel revision and \file{urbi.u} revision) during the initialization.

\item[URBI\_INTERACTIVE] Force the interactive mode, as if
  \option{--interactive} was passed.

\item[URBI\_LAUNCH] The path to \command{urbi-launch} that
  \command{urbi.exe} will exec.

\item[URBI\_NO\_ICE\_CATCHER] Don't try to catch SEGVs.

\item[URBI\_PARSER] Enable Bison parser traces.  Obsolete, use the
  \code{Urbi.Parser} category and \env{GD\_CATEGORY} instead
  (\autoref{sec:tools:env}).

\item[URBI\_REPORT] Display statistics about execution rounds performed by
  the kernel.

\item[URBI\_ROOT\_LIB\var{name}] The location of the libraries to load,
  without the extension.  The \code{LIB\var{name}} are: LIBJPEG4URBI,
  LIBPLUGIN (libuobject plugin), LIBPORT, LIBREMOTE (libuobject remote),
  LIBSCHED, LIBSERIALIZE, LIBURBI.

\item[URBI\_SCANNER] Enable Flex scanner traces.  Obsolete, use the
  \code{Urbi.Scanner} category and \env{GD\_CATEGORY} instead
  (\autoref{sec:tools:env}).

\item[URBI\_TEXT\_MODE] Forbid binary communications with UObjects.

\item[URBI\_TEXT\_MODE] Forbid binary communications with UObjects.

\item[URBI\_TOPLEVEL] Force the display the result of the top-level
  evaluation into the lobby.
\end{envs}

\section{Check}
\label{sec:build:check}
There are several test suites that will be run if you run \samp{make
  check} (\samp{-j4} works on most machines).

To rerun only the tests that failed, use \samp{make recheck}.  Some tests
have explicit dependencies, and they are not rerun if nothing was changed
(unless they had failed the previous time).  It is therefore expected that
after one (long) run of \samp{make check}, the second one will be
``instantaneous'': the previous log files are reused.

Note that running \samp{make} in the top-level is needed when you change
something deep in the package.  If you forget this \samp{make} run, the
timestamps on which the test suite depends will not be updated, and
therefore the results of the previous state of the package will be used,
instead of your fresh changes.

Some tests are extremely ``touchy''.  Because the test suite exercises \urbi
under extreme conditions, some tests may fail not because of a problem in
\urbi, but because of non-determinism in the test itself.  In this case,
another run of \samp{make check} will give an opportunity for the test to
pass (remind that the tests that passed will not be run again).  Also, using
\samp{make check -j16} is a sure means to have the \urbi scheduler behave
insufficiently well for the test to pass.  \strong{Do not send bug reports
  for such failures.}.  Before reporting bugs, make sure that the failures
remain after a few \samp{make check -j1} invocations.


\subsection{Lazy test suites}
The test suites are declared as ``lazy'', i.e., unless its
dependencies changed, a successful test will be run only once ---
failing tests do not ``cache'' their results.  Because spelling out
the dependencies is painful, we rely on a few timestamps:

\begin{files}
\item[libraries.stamp] Updated when a library is updated (libport,
  libuobject, etc.).

\item[executables.stamp] Updated when an executable is updated
  (\command{urbi-launch}, etc.).  Depends on libraries.stamp.

\item[urbi.stamp] When \urbi sources (\file{share/urbi/*.u}) are updated.

\item[all.stamp] Updated when any of the three aforementioned
  timestamps is.
\end{files}

These timestamps are updated \strong{only} when \command{make} is run
in the top-level.  Therefore, the following sequence does not work as
expected:

\begin{shell}
$ make check -C tests     # All passes.
$ emacs share/urbi/foo.u
$ make check -C tests     # All passes again.
\end{shell}

\noindent
because the timestamps were not given a chance to notice that some
\urbi source changed, so Make did not notice the tests really needed to
be rerun and \strong{the tests were not run}.

You may either just update the timestamps:

\begin{shell}
$ make check -C tests     # All passes.
$ emacs share/urbi/foo.u
$ make stamps             # Update the timestamps.
$ make check -C tests     # All passes again.
\end{shell}

\noindent
or completely disable the test suite laziness:

\begin{shell}
$ make check -C tests LAZY_TEST_SUITE=
\end{shell}

\subsection{Partial test suite runs}
You can run each test suite individually by hand as follows:
\begin{files}
\item[sdk-remote/libport/test-suite.log] Tests libport.
\begin{shell}
$ make check -C sdk-remote/libport
\end{shell}

\item[sdk-remote/src/tests/test-suite.log]
Checks liburbi, and some of the executables we ship.  Requires the
kernel to be compiled in order to be able to test some of the uobjects.

\begin{shell}
$ make check -C sdk-remote/src/tests
\end{shell}

\item[tests/test-suite.log]
Tests the kernel and uobjects.
\begin{shell}
$ make check -C tests
\end{shell}

\noindent
Partial runs can be invoked:

\begin{shell}
$ make check -C tests TESTS='2.x/echo.chk'
\end{shell}

\noindent
wildcards are supported:

\begin{shell}
$ make check -C tests TESTS='2.x/*'
\end{shell}

\noindent
To check remote uobjects tests:

\begin{shell}
$ make check -C tests TESTS='uob/remote/*'
\end{shell}

\item[doc/tests/test-suite.log] The snippets of code displayed in the
  documentation are transformed into test files.
\begin{shell}
$ make check -C doc
\end{shell}

Partial runs for the doc tests:

\begin{shell}
$ make -C doc check-TESTS TESTS='tests/specs/float-00.chk'
\end{shell}
\end{files}

\section{Debug}
\label{sec:build:debug}

\urbi can be debugged with \command{gdb}.  It is highly recommended to use
\option{--enable-compilation-mode=debug} to configure if you intend to
debug (see \autoref{sec:build:configure}).

When compiled in debug mode, gdb extensions would be installed in the
library directory and inside the share directory.  These extensions are also
available if you run gdb inside the root of the source directory.

These extensions provide pretty printing of some \Cxx objects, such as AST
nodes, \urbi objects, intrusive pointers.  Additional commands are provided
for printing an equivalent of the \us backtrace and for adding and removing
breakpoints set on \us.

To benefit from these extensions, install a recent gdb (higher than 7.2).
Older versions may not be able to load the extensions, or may not provide
the features on which the extensions rely.  To avoid disturbance in case the
extension cause much trouble than benefits, gdb can be run with extra
arguments to disable these extensions.

\begin{shell}
$ gdb -xe 'set auto-load-scripts no' urbi
\end{shell}

The following sections assume that gdb is recent enough.

\subsection{GDB commands}

\begin{description}
\item[urbi stack] Print the backtrace of the current coroutine.  The
  backtrace is indexed by the \Cxx frame numbers and includes frame which
  are manipulating the sources.  Each primitive object is pretty printed
  inside this backtrace.

\begin{verbatim}[language=gdb]
(gdb) b urbi::object::system_backtrace
Breakpoint 1 at 0x7ffff4be229d: file system.cc, line 305.
(gdb) c
Continuing.

//#push 1 "input.u"
function foo (x) { backtrace }|;
for(var i: [1]) foo([i.asString => i]);


Breakpoint 1, urbi::object::system_backtrace () at system.cc:305
305           runner::Job& r = runner();
(gdb) urbi stack
#12 [input.u:1.20-29] Lobby_0x7ffff7f03208.backtrace()
#16 [input.u:1.20-29] Call backtrace
#19 [input.u:1.20-29] Scope
#22 [input.u:2.17-39] Lobby_0x7ffff7f03208.foo(["1" => 1])
#26 [input.u:2.17-39] Call foo
#29 [input.u:2.17-39] Scope
#32 [flower/flower.cc:132.19-25] Scope
#35 [??] Code_0x7ffff7fbdfb8.each(1)
#48 [input.u:2.12-39] [1].each(Code_0x7ffff7fbdfb8)
#52 [input.u:2.12-39] Call each
#55 [input.u:2.1-40] Stmt
\end{verbatim}

\item[urbi break] Set a breakpoint on an \us function.  A breakpoint is
  defined with at least a message and additional optional information such
  as a file, a line, a target and arguments can be used as condition for the
  breakpoint.  Be aware that the target and the arguments are lexically
  compared with the pretty-printed versions.

\begin{verbatim}[language=gdb]
(gdb) urbi break input.u:2 Lobby_0x7ffff7f03208.foo(["2" => 2])
UBreakpoint 1:
        Location: input.u:2
        Lobby_0x7ffff7f03208.foo(["2" => 2])
(gdb) c
Continuing.

//#push 1 "input.u"
function foo (x) { backtrace }|;
for(var i: [1, 2, 3]) foo([i.asString => i]);

[00219506:backtrace] foo (input.u:2.23-44)
[00219506:backtrace] each (input.u:2.12-44)
UBreakpoint 1: [input.u:2.23-45] Lobby_0x7ffff7f03208.foo(["2" => 2])
Inside Job 0x6a2f70
(gdb)
\end{verbatim}


\item[urbi delete] Remove a breakpoint set by \command{urbi-break}.  It
  expects one argument: the \urbi breakpoint number.

\begin{verbatim}[language=gdb]
(gdb) urbi break foo
UBreakpoint 2:
        <any>.foo(<any>)
(gdb) urbi delete 2
UBreakpoint 2:
        Removed
\end{verbatim}

\item[urbi call] Evaluate its arguments as an urbiscript call to eval.
  Live objects can be manipulated easily by using the object name followed
  by its address.

\begin{verbatim}[language=gdb]
(gdb) urbi call Lobby_0x7ffff7f03208.echo(42)
[00219506] *** 42
\end{verbatim}

\item[urbi print] Do the same as \command{urbi call} except that the result
  of the expression is printed at the end of the evaluation.  Objects
  printed like that are likely to be destroyed at the end of the command
  unless the value has been stored in a global variable.

\begin{verbatim}[language=gdb]
(gdb) urbi print { var a = "1"; var b = [1]; [a => b] }
["1" => [1]]
\end{verbatim}

\item[urbi continue] Alias to \command{continue}.
\item[urbi finish] Execute until the end of the current function.
\item[urbi next] Execute until next \urbi function call.
\item[urbi next job] Execute until a function call is executed in another job.
\item[urbi step] Execute next \urbi function call until it return to the
  current function scope or leave the current scope.

\begin{verbatim}[language=gdb]
(gdb) urbi break foo
UBreakpoint 1:
        <any>.foo(<any>)
(gdb) urbi continue

//#push 1 "input.u"
function foo () {
  [1].map(closure (x) { x }); // yield
  [2].map(closure (x) { x }); // yield
  [3].map(closure (x) { x })
}|
/* first */ foo & foo /* second */;

UBreakpoint 1: [input.u:6.1-4] Lobby_0x7ffff35137a8.foo()
Inside Job 0x6a2f70
(gdb) #% Go deeper inside foo
(gdb) urbi next
[input.u:2.3-29] [1].map(Code_0x7ffff3659338)
(gdb) urbi next
[urbi/list.u:129.18-130.18] [1].each|(Code_0x7ffff3658960)
(gdb) #% The current coroutine will hold on the next function call after map
(gdb) urbi finish
UBreakpoint 1: [input.u:6.7-10] Lobby_0x7ffff35137a8.foo()
Inside Job 0x9fab50
(gdb) #% The breakpoint has hit on the second job calling foo.
(gdb) #% Ignore this job, with "urbi continue"
(gdb) urbi continue
[input.u:3.3-29] [2].map(Code_0x7ffff365ca10)
Inside Job 0x6a2f70
(gdb) #% Back into the first job where the finish has ended.
(gdb) #% Step over the map call.
(gdb) urbi step
[input.u:4.3-29] [3].map(Code_0x7ffff36600e8)
(gdb) #% Switch to the next job to be executed.
(gdb) urbi next job
[input.u:4.3-29] [3].map(Code_0x7ffff365d6b8)
Inside Job 0x9fab50
(gdb)
\end{verbatim}

\end{description}


%%% Local Variables:
%%% coding: utf-8
%%% mode: latex
%%% TeX-master: "../urbi-sdk"
%%% ispell-dictionary: "american"
%%% ispell-personal-dictionary: "../urbi.dict"
%%% fill-column: 76
%%% End:<|MERGE_RESOLUTION|>--- conflicted
+++ resolved
@@ -380,10 +380,6 @@
 \item{enable-examples} Whether to build the sample programs
   (\command{urbi-ball-tracking} and so forth).  Disabling is fine:
   \option{--disable-examples}.
-<<<<<<< HEAD
-\item{enable-sdk-remote} Whether to build the Urbi SDK Remote libraries.
-  Disabling is fine: \option{--disable-sdk-remote}.
-=======
 \item{enable-library-suffix=\var{suffix}} Specify that libraries should be
   named \file{libfoo\var{suffix}.*} instead of \file{libfoo.*}.  If
   \var{suffix} is \code{auto} (or \code{yes}, or if no argument is passed),
@@ -394,7 +390,6 @@
   Disabling is fine: \option{--disable-sdk-remote}.  Some of the components
   that are shared between \urbi and SDK Remote will be built anyway, so
   there will be compilations to perform in \file{sdk-remote}.
->>>>>>> 0d3e7634
 \item{enable-ufloat=\var{kind}} Do not use this option, it is experimental
   and unreliable.
 \end{options}
@@ -556,8 +551,6 @@
 \item[URBI\_SCANNER] Enable Flex scanner traces.  Obsolete, use the
   \code{Urbi.Scanner} category and \env{GD\_CATEGORY} instead
   (\autoref{sec:tools:env}).
-
-\item[URBI\_TEXT\_MODE] Forbid binary communications with UObjects.
 
 \item[URBI\_TEXT\_MODE] Forbid binary communications with UObjects.
 
