--- conflicted
+++ resolved
@@ -21,15 +21,9 @@
 # The list of LaTeX source files from the Kernel documentation that
 # will be turned into tests.
 test_tex =					\
-<<<<<<< HEAD
-  $(filter-out $(FROM_GEN),			\
-    $(filter-out document-aux/%,		\
-      $(call ls_files,*.tex)))
-=======
   $(filter-out					\
      $(FROM_GEN) document-aux/% tmp.t2d/%,	\
      $(call ls_files,*.tex))
->>>>>>> 008b5cbc
 
 # Look in addons/ if there are additional LaTeX files that should
 # generate test cases.  To this end, we call `ls-file
