--- conflicted
+++ resolved
@@ -138,12 +138,11 @@
 check-TESTS: clean-semaphores
 
 
-<<<<<<< HEAD
 ## -------- ##
 ## XFAILS.  ##
 ## -------- ##
 
 TFAIL_TESTS +=
-=======
-include $(top_srcdir)/tests-local.mk
->>>>>>> b18d2e04
+
+
+include $(top_srcdir)/tests-local.mk