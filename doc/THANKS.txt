Contributors to Urbi SDK:

<<<<<<< HEAD
=======
 - Alexandre Morgand
>>>>>>> d188c193
 - Bastien Saltel
 - Benoît Sigoure
 - Clément Moussu
 - Guillaume Deslandes
 - Nicolas Pierron
 - Romain Bezut
 - Samuel Tardieu
 - Simon Nivault
 - Thomas Moulard<|MERGE_RESOLUTION|>--- conflicted
+++ resolved
@@ -1,9 +1,6 @@
 Contributors to Urbi SDK:
 
-<<<<<<< HEAD
-=======
  - Alexandre Morgand
->>>>>>> d188c193
  - Bastien Saltel
  - Benoît Sigoure
  - Clément Moussu
