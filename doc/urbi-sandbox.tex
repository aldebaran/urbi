--- conflicted
+++ resolved
@@ -92,41 +92,6 @@
 1+2 == 3;
 \end{urbiassert}
 
-<<<<<<< HEAD
-
-\section{\usdk 2.5}
-\release{2.5}{2010-11-xx}
-
-\subsection{New Features}
-\begin{itemize}
-\item More types of empty statements are warned about.  For instance \urbi
-  used to accept silently \lstinline|if (foo);|.  It now warns about the empty
-  body, and recommends writing \lstinline|if (foo) {};|.
-\end{itemize}
-
-\section{\usdk 2.4}
-\release{2.4}{2010-11-xx}
-
-\subsection{New Features}
-\begin{itemize}
-\item More types of empty statements are warned about.  For instance \urbi
-  used to accept silently \lstinline|if (foo);|.  It now warns about the empty
-  body, and recommends writing \lstinline|if (foo) {};|.
-\end{itemize}
-
-\section{\usdk 2.3}
-\release{2.3}{2010-11-xx}
-
-\subsection{New Features}
-\begin{itemize}
-\item More types of empty statements are warned about.  For instance \urbi
-  used to accept silently \lstinline|if (foo);|.  It now warns about the empty
-  body, and recommends writing \lstinline|if (foo) {};|.
-\end{itemize}
-
-
-=======
->>>>>>> 9d48ca2f
 \sectionObject{Bar}
 
 See also \refObject{Foo}.
