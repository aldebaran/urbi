--- conflicted
+++ resolved
@@ -13,12 +13,6 @@
   \lowersections
   \let\urbiObject\refObject
   \let\urbiSlot\refSlot
-<<<<<<< HEAD
-  %% Unfortunately between 2.7 and master \labelObject and \defObject have
-  %% exchanged their semantics.  So use a wrapper.
-  \let\labelJazz\labelObject
-=======
->>>>>>> 188209dd
   \input{platforms/open-jazz}
 }
 
