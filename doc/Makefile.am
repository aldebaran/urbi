## Copyright (C) 2006, 2008-2011, Gostai S.A.S.
##
## This software is provided "as is" without warranty of any kind,
## either expressed or implied, including but not limited to the
## implied warranties of fitness for a particular purpose.
##
## See the LICENSE file for more information.

include $(top_srcdir)/build-aux/make/init.mk
include $(top_srcdir)/build-aux/make/html-dir.mk
include tests/local.mk

# Document aux.
share_dir = $(srcdir)/document-aux
share_bin_dir = $(share_dir)/bin
share_make_dir = $(share_dir)/make
include document-aux/make/tex.mk
include document-aux/make/pdf-figs.mk

# Ship what we need from document-aux.  Something more automatic is
# needed.
EXTRA_DIST +=					\
  document-aux/bin/texi2dvi			\
  $(call ls_files,@{document-aux}/figs/* 	\
	          @{document-aux}/styles/ldf/*	\
	          @{document-aux}/overlib/*)	\
  document-aux/styles/fixme.sty			\
  document-aux/styles/gostai-documentation.sty	\
  document-aux/styles/gostai.sty		\
  document-aux/styles/hevea.sty			\
  document-aux/styles/misc.hva			\
  document-aux/styles/misc.sty			\
  document-aux/styles/mycxx.sty			\
  document-aux/styles/myhyperref.sty		\
  document-aux/styles/myifthen.hva		\
  document-aux/styles/myifthen.sty		\
  document-aux/styles/myindex.sty		\
  document-aux/styles/mylistings.hva		\
  document-aux/styles/mylistings.sty		\
  document-aux/styles/texi.hva			\
  document-aux/styles/texi.sty


## -------- ##
## Images.  ##
## -------- ##

# Images that simply used by the CSS of the HTML generated documents.
# So don't convert, just copy into the htmldir directories.
CSS_IMAGES = 					\
  img/doc-footer.jpg				\
  img/doc-header.jpg				\
  img/doc-menubarbg.jpg				\
  img/doc-menubarhoverbg.jpg

# Images whose original is in DOT.
DOT_IMAGES := $(call ls_files,img/*.dot)
# Images whose original is in PNG.
PNG_IMAGES :=							\
  $(call ls_files,img/*.png					\
                  @{../modules/system/ros}/doc/img/*.png)

logodir = document-aux/figs/urbi-sdk/$(PACKAGE_MAJOR).$(PACKAGE_MINOR)
cube_and_disc =	$(logodir)/cube-and-disc
# Images whose original is in PDF.
PDF_IMAGES :=							\
  $(call ls_files,img/*.pdf					\
                  @document-aux/figs/urbi-sdk/*/cube.pdf)	\
  document-aux/figs/gostai.pdf					\
  $(cube_and_disc).pdf						\
  $(cubes_pdf)
EXTRA_DIST += $(call ls_files,img/*)

# Images converted to EPS.
EPS_IMAGES =					\
  $(DOT_IMAGES:.dot=.eps) 			\
  $(PDF_IMAGES:.pdf=.eps) 			\
  $(PNG_IMAGES:.png=.eps)
CONVERT_TO_EPS =				\
  { $(ENSURE_TARGET_DIR) ; } &&			\
  $(CONVERT) $< eps:$@.tmp &&			\
  mv $@.tmp $@

# We do not need conversion from PNG to PDF.  This rule from
# pdf-figs.mk is actually a nuisance, it should probably be removed.
%.pdf: %.png
%.eps: %.pdf
	$(AM_V_GEN)$(CONVERT_TO_EPS)
# We have png => pdf => eps, but the result is poor, and it even fails
# with old versions of ghostscript.
%.eps: %.png
	$(AM_V_GEN)$(CONVERT_TO_EPS)
CLEANFILES += $(DOT_IMAGES:.dot=.pdf) $(EPS_IMAGES)

# Images to include in the documentation directory.
if ENABLE_DOC
imagedir = $(docdir)/images
nodist_image_DATA = $(call ls_files,@$(logodir)/*)
endif


## ----------- ##
## LaTeX doc.  ##
## ----------- ##

# Find local *.sty files.  Find converted images from document-aux.
TEXI2DVIFLAGS +=				\
  -I $(srcdir)					\
  -I $(builddir)/document-aux			\
  -I $(top_srcdir)/modules/system/ros/doc	\
  -I $(top_builddir)/modules/system/ros/doc
pdf_DATA =

# Use tex4ht.
# 2: split at chapter level.
# sections+: clicking on the titles (sections etc.) goes to TOC.
# next: linear crosslinks of pages
# mouseover: \footnote, \cite etc.
TEX4HTFLAGS = urbi-style,2,next,sections+,mouseover
urbi-sdk-single.htmldir : TEX4HTFLAGS = urbi-style,next,sections+,mouseover
TEXI2HTMLFLAGS += --tex4ht --tex4ht-options=$(TEX4HTFLAGS) --verbose --debug
TEX4HT_POST = $(abs_top_srcdir)/build-aux/bin/tex4ht-post
%.htmldir: %.tex $(share_tex_dependencies) urbi-style.cfg
	$(AM_V_GEN)rm -rf $@ $@.tmp $@.log
	$(AM_V_at)$(mkdir_p) $@.tmp || true
	$(AM_V_at)							\
<<<<<<< HEAD
	if $(TEXI2HTML) $(TEXI2HTMLFLAGS)				\
	     -o $@.tmp/$(*F).html $<;					\
=======
	export PATH=$$PATH:$(abspath $(share_bin_dir));			\
	if $(TEXI2HTML) $(TEXI2HTMLFLAGS) -o $@.tmp/$(*F).html $<;	\
>>>>>>> 94321439
	then								\
	  test ! -f $@.log ||						\
	    $(TEXLOGANALYZER) $(TEXLOGANALYZERFLAGS) $@.log >&2;	\
	else								\
	  sta=$$?;							\
	  test ! -f $@.log ||						\
	    cat >&2 $@.log;						\
	  exit $$sta;							\
	fi
	$(AM_V_at)cd $@.tmp \
	  && $(TEX4HT_POST) --index $(*F).html $(*F)*.html
	$(AM_V_at)cp $(srcdir)/$(cube_and_disc).png      $@.tmp/$(*F)0x.png
	$(AM_V_at)cp $(share_dir)/figs/gostai.png        $@.tmp/$(*F)1x.png
	$(AM_V_at)case "$(*F)" in					\
<<<<<<< HEAD
	  (urbi-sdk) 							\
	    cp $(srcdir)/img/urbi-architecture.png $@.tmp/$(*F)2x.png;;	\
	esac
=======
	  (urbi-sdk*) 							\
	    cp $(srcdir)/img/urbi-architecture.png $@.tmp/$(*F)2x.png;;	\
	esac
	$(AM_V_at)case ',$(TEX4HTFLAGS),' in			\
	  (*,mouseover,*) cp $(share_dir)/overlib/* $@.tmp;;	\
	esac
>>>>>>> 94321439
	$(AM_V_at)cp $(addprefix $(srcdir)/, $(CSS_IMAGES)) $@.tmp
	$(AM_V_at)mv $@.tmp $@
CLEANFILES += $(MASTERS:.tex=.htmldir.log)


## -------------- ##
## urbi-sdk.pdf.  ##
## -------------- ##

# All the documents that can be compiled.  Used only for dependencies.
MASTERS =					\
  urbi-naming.tex				\
  urbi-sandbox.tex				\
  urbi-sdk-single.tex				\
  urbi-sdk.tex

PDFS =						\
  urbi-naming.pdf				\
  urbi-sdk.pdf
EXTRA_DATA += $(PDFS)
if ENABLE_DOC_PDF
  pdf_DATA += $(PDFS)
endif

# We cannot simply use html_DATA here, since Automake does not
# support installing directories.
CLEANDIRS += $(MASTERS:.tex=.htmldir)
if ENABLE_DOC_HTML
  html_DIR += urbi-sdk.htmldir
endif

CLEANFILES += $(pdf_DATA)
urbi_sdk_tex := $(call ls_files,*.tex)
urbi_sdk_sources =				\
  $(urbi_sdk_tex)				\
  specs/keywords.tex				\
  $(call ls_files,*.sty tables/*.txt tables/*.bnf)
CLEANFILES += config.sty


## -------------- ##
## revision.sty.  ##
## -------------- ##

# The tricky part is that all our PDF and HTML outputs depend on
# revision.sty, so it is tempting to put it as a regular prerequisite.
# This way we are sure it exists when we need it.  But to ensure that
# it is always up to date (so that the PDF and HTML output are always
# referring to the revision info at the time of "make" run) we have to
# make "revision.sty" a PHONY target, i.e., a target fired at each
# "make" invocation.
#
# But then we have a problem: "make" will notice that revision.sty is
# to be remade, and therefore that the PDF and HTML have to be remade
# at each run of "make".  No way!
#
# We could remove the dependency on revision.sty from our PDF and
# HTML, and start the rules with "$(MAKE) update-revision.pdf".  But
# this is not good for concurrent builds, as we would have several PDF
# and/or HTML documents that try to update the same file,
# concurrently.
#
# The simplest solution seems to be using "order-only prerequisites"
# (specified with "|", not ":").  In that case Make knows that if the
# PDF and revision.sty are to be updated, them update the latter
# first.  Yet, it is not because revision.sty is updated that we need
# to update the PDF files.  And of course, Make handles itself the
# concurrency issues.

# Don't depend on .version, it changes too often.
REVISION_FILE = revision.sty
BUILT_SOURCES += $(REVISION_FILE)
.PHONY: $(REVISION_FILE)
$(REVISION_FILE):
	$(AM_V_GEN)$(VERSIONIFY)			\
	  --directory --cache=$(top_srcdir)/.version	\
	  --latex=$@

## ------------------------ ##
## Generated source files.  ##
## ------------------------ ##

FROM_GEN =					\
  specs/keywords.tex
BUILT_SOURCES += $(FROM_GEN)
EXTRA_DIST += $(FROM_GEN:=.gen)

$(FROM_GEN): %: %.gen
	$(AM_V_GEN)mkdir -p $(@D)
	$(AM_V_at)$< > $@.tmp
	$(AM_V_at)chmod a-w $@.tmp
	$(AM_V_at)$(move_if_change) --verbose --color $@.tmp $@
	$(AM_V_at)touch $@


EXTRA_DIST += $(urbi_sdk_sources)
urbi_sdk_deps = 				\
  config.sty					\
  $(urbi_sdk_sources)

$(MASTERS:.tex=.pdf): $(urbi_sdk_deps) $(PDF_IMAGES)	\
                    | $(REVISION_FILE)
urbi-naming.pdf urbi-sdk.pdf: $(DOT_IMAGES:.dot=.pdf)
$(MASTERS:.tex=.dvi) $(MASTERS:.tex=.htmldir): $(urbi_sdk_deps) $(EPS_IMAGES) \
                                             | $(REVISION_FILE)

view: $(pdf_DATA)
	xpdf $<

# Compile urbi-sandbox, to see if some construct works well.
.PHONY: sandbox
sandbox: urbi-sandbox.htmldir urbi-sandbox.pdf
	open urbi-sandbox.pdf
	open urbi-sandbox.htmldir/index.html

include trajectories/local.mk


## ------------------------------- ##
## Additional text documentation.  ##
## ------------------------------- ##

# Always install these guys.  At least because our build and package
# process uses them (especially COMPONENTS.txt).
dist_doc_DATA   = AUTHORS.txt LICENSE.txt THANKS.txt
nodist_doc_DATA = COMPONENTS.txt README.txt
CLEANFILES += $(nodist_doc_DATA)

## ---------------- ##
## Spell-checking.  ##
## ---------------- ##

.PHONY: spell-check
SPELL_CHECK = $(abs_top_srcdir)/build-aux/bin/spell-check
AM_SPELL_CHECKFLAGS = -p $(srcdir)/urbi.dict --clean
EXTRA_DIST += $(build_aux_dir)/bin/spell-check
RUN_SPELL_CHECK = $(SPELL_CHECK) $(AM_SPELL_CHECKFLAGS) $(SPELL_CHECKFLAGS)
# Rely on Make to resolve the location (src or build) of the files to
# spell-check.
spell-check: $(urbi_sdk_tex) $(dist_doc_DATA) $(nodist_doc_DATA)
	$(AM_V_GEN) $(RUN_SPELL_CHECK) $(if $(V:0=),-v,-q) $^


# A program whose output is FILE:SECTIONING COMMANDS.
# To make easy via grep to control the structure.
latex_subsections =							\
  perl -ne '/(.*?):\\subsection({.*})/ && { $$secs{$$1} .= $$2 };'	\
       -e  'END { print "$$_:$$secs{$$_}\n" foreach sort keys %secs; }'
# This is not spell-checking, but that's easier for the BF.
.PHONY spell-check: style-check
style-check: $(urbi_sdk_tex)
## Use the {verbatim} environment, not {lstlisting}.
	$(AM_V_GEN) ! grep '{lstlisting}' $^
## Never indent verbatim environments, it leaves empty lines.
	$(AM_V_at) ! grep -E \
	  '^  *\\(begin|end){(cxx|java|urbi(comment|script|unchecked)|verbatim)}' $^
## The stdlib sections must follow a strict pattern.
	$(AM_V_at) ! grep -E '^\\subsection\{' $^ |		\
	  grep '/specs/' |					\
	  grep -Ev '(lang|naming-standard|ros|tools).tex' |	\
	  $(latex_subsections) |				\
	  grep -Ev '^.*:({Examples?})?.*{Prototypes}({Construction})?{Slots}$$'

## --------- ##
## install.  ##
## --------- ##

# Make the *.txt documentation more accessible.  Cannot be handled in
# script/post-install since it is launched at the end of install-exec
# in the top-level diretory, which is processed before this `doc'
# directory.
install-data-hook:
	if test -n "$(DESTDIR)"; then		\
	  cd "$(DESTDIR)$(prefix)" &&		\
	  for i in share/doc/urbi-sdk/*.txt; do	\
	    case $(URBI_HOST_OS) in		\
	      (windows)				\
	        unix2dos "$$i" &&		\
	        cp -f "$$i" .			\
	        ;;				\
	      (*)				\
	        $(LN_S) -f "$$i"		\
	        ;;				\
	    esac				\
	  done					\
	fi


## ------------- ##
## install-doc.  ##
## ------------- ##
.PHONY: install-doc
doc_files =					\
  $(pdf_DATA)					\
  urbi-sdk.htmldir urbi-sdk-single.htmldir	\
  images					\
  $(top_srcdir)/scripts/www/doc/HEADER.html
images: $(nodist_image_DATA)
	$(AM_V_GEN)rm -rf $@ $@.tmp
	$(AM_V_at)mkdir -p $@.tmp
	$(AM_V_at)cp $^ $@.tmp
	$(AM_V_at)mv $@.tmp $@
install-doc: $(doc_files)
	$(AM_V_GEN)rsync -vcrz $(doc_files) $(doc_host):$(doc_dir)/doc.new<|MERGE_RESOLUTION|>--- conflicted
+++ resolved
@@ -124,13 +124,8 @@
 	$(AM_V_GEN)rm -rf $@ $@.tmp $@.log
 	$(AM_V_at)$(mkdir_p) $@.tmp || true
 	$(AM_V_at)							\
-<<<<<<< HEAD
-	if $(TEXI2HTML) $(TEXI2HTMLFLAGS)				\
-	     -o $@.tmp/$(*F).html $<;					\
-=======
 	export PATH=$$PATH:$(abspath $(share_bin_dir));			\
 	if $(TEXI2HTML) $(TEXI2HTMLFLAGS) -o $@.tmp/$(*F).html $<;	\
->>>>>>> 94321439
 	then								\
 	  test ! -f $@.log ||						\
 	    $(TEXLOGANALYZER) $(TEXLOGANALYZERFLAGS) $@.log >&2;	\
@@ -145,18 +140,12 @@
 	$(AM_V_at)cp $(srcdir)/$(cube_and_disc).png      $@.tmp/$(*F)0x.png
 	$(AM_V_at)cp $(share_dir)/figs/gostai.png        $@.tmp/$(*F)1x.png
 	$(AM_V_at)case "$(*F)" in					\
-<<<<<<< HEAD
-	  (urbi-sdk) 							\
-	    cp $(srcdir)/img/urbi-architecture.png $@.tmp/$(*F)2x.png;;	\
-	esac
-=======
 	  (urbi-sdk*) 							\
 	    cp $(srcdir)/img/urbi-architecture.png $@.tmp/$(*F)2x.png;;	\
 	esac
 	$(AM_V_at)case ',$(TEX4HTFLAGS),' in			\
 	  (*,mouseover,*) cp $(share_dir)/overlib/* $@.tmp;;	\
 	esac
->>>>>>> 94321439
 	$(AM_V_at)cp $(addprefix $(srcdir)/, $(CSS_IMAGES)) $@.tmp
 	$(AM_V_at)mv $@.tmp $@
 CLEANFILES += $(MASTERS:.tex=.htmldir.log)
