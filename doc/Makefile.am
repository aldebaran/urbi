--- conflicted
+++ resolved
@@ -180,19 +180,10 @@
 endif
 
 CLEANFILES += $(pdf_DATA)
-<<<<<<< HEAD
 urbi_sdk_tex := $(call ls_files,*.tex)
 urbi_sdk_sources =				\
   $(urbi_sdk_tex)				\
-  $(FROM_GEN)					\
   $(call ls_files,*.sty tables/*.txt tables/*.bnf)
-=======
-urbi_sdk_tex = $(call ls_files,*.tex)
-urbi_sdk_sources =					\
-  $(urbi_sdk_tex)					\
-  $(call ls_files,*.sty tables/*.txt)
-
->>>>>>> 0d3e7634
 CLEANFILES += config.sty
 
 
@@ -239,10 +230,7 @@
 ## ------------------------ ##
 
 FROM_GEN =					\
-<<<<<<< HEAD
   specs/keywords.tex				\
-=======
->>>>>>> 0d3e7634
   guide/requirements.tex
 BUILT_SOURCES += $(FROM_GEN)
 EXTRA_DIST += $(FROM_GEN:=.gen)
