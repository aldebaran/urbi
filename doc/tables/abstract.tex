%% Copyright (C) 2010-2012, Gostai S.A.S.
%%
%% This software is provided "as is" without warranty of any kind,
%% either expressed or implied, including but not limited to the
%% implied warranties of fitness for a particular purpose.
%%
%% See the LICENSE file for more information.

\begin{partDescription}{part:tables}
  {
    %
    This part contains material about the document itself.
    %
  }
\item[sec:notations]%
  Conventions used in the type-setting of this document.

<<<<<<< HEAD
\item[sec:grammar]%
  Grammar of the \us language.
=======
\item[sec:news]%
  Release notes of \usdk.
>>>>>>> 008b5cbc

\item[sec:licenses]%
  Licenses of components used in \usdk.

<<<<<<< HEAD
\item[sec:news]%
  Also known as the \urbi ChangeLog, or \urbi NEWS, this chapter lists the
  user-visible changes in \usdk releases.

\item[sec:bibliography]%
  References to other documents such as documentation, scientific papers,
  etc.
=======
\item[sec:bibliography] References to other documents such as documentation,
  scientific papers, etc.
>>>>>>> 008b5cbc

\item[sec:glossary]%
  Definition of the terms used in this document.

\item[sec:lot]%
  Index of all the tables: list of keywords, operators, etc.

\item[sec:lof]%
  Index of all the figures: snapshots, schema, etc.

<<<<<<< HEAD
\item[sec:index]%
=======
\item[sec:index]
>>>>>>> 008b5cbc
  An index of concepts, objects, and some selected routines.
\end{partDescription}


%%% Local Variables:
%%% coding: utf-8
%%% mode: latex
%%% TeX-master: "../urbi-sdk"
%%% ispell-dictionary: "american"
%%% ispell-personal-dictionary: "../urbi.dict"
%%% fill-column: 76
%%% End:<|MERGE_RESOLUTION|>--- conflicted
+++ resolved
@@ -15,18 +15,12 @@
 \item[sec:notations]%
   Conventions used in the type-setting of this document.
 
-<<<<<<< HEAD
 \item[sec:grammar]%
   Grammar of the \us language.
-=======
-\item[sec:news]%
-  Release notes of \usdk.
->>>>>>> 008b5cbc
 
 \item[sec:licenses]%
   Licenses of components used in \usdk.
 
-<<<<<<< HEAD
 \item[sec:news]%
   Also known as the \urbi ChangeLog, or \urbi NEWS, this chapter lists the
   user-visible changes in \usdk releases.
@@ -34,10 +28,6 @@
 \item[sec:bibliography]%
   References to other documents such as documentation, scientific papers,
   etc.
-=======
-\item[sec:bibliography] References to other documents such as documentation,
-  scientific papers, etc.
->>>>>>> 008b5cbc
 
 \item[sec:glossary]%
   Definition of the terms used in this document.
@@ -48,11 +38,7 @@
 \item[sec:lof]%
   Index of all the figures: snapshots, schema, etc.
 
-<<<<<<< HEAD
 \item[sec:index]%
-=======
-\item[sec:index]
->>>>>>> 008b5cbc
   An index of concepts, objects, and some selected routines.
 \end{partDescription}
 
