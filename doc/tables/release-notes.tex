--- conflicted
+++ resolved
@@ -13,7 +13,6 @@
 %% finds us.
 This chapter (also known as the \urbi ChangeLog, or \urbi NEWS) lists the
 user-visible changes in \usdk releases.
-<<<<<<< HEAD
 
 \section{\usdk 3.0}
 \release{2.8}{2011-XX-YY}
@@ -405,8 +404,6 @@
 \item \refSlot[System]{currentRunner}.
 \end{itemize}
 
-=======
->>>>>>> 008b5cbc
 
 \section{\usdk 2.7.5}
 \release{2.7}{2011-12-XX}
