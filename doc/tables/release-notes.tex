%% Copyright (C) 2010-2012, Gostai S.A.S.
%%
%% This software is provided "as is" without warranty of any kind,
%% either expressed or implied, including but not limited to the
%% implied warranties of fitness for a particular purpose.
%%
%% See the LICENSE file for more information.

\chapter{Release Notes}
\label{sec:news}

<<<<<<< HEAD
%% Make sure that ChangeLog and NEWS appears in the output so that Google
%% finds us.
This chapter (also known as the \urbi ChangeLog, or \urbi NEWS) lists the
user-visible changes in \usdk releases.

\section{\usdk 3.0}
\release{2.8}{2011-XX-YY}

\subsection{Fixes}
\begin{itemize}
\item The indentation of the Emacs \us mode is fixed.

\item \refSlot[File]{asPath} was documented, but not implemented.

\item \refSlot[List]{sort} no longer crashes when the predicate is not a
  strict weak ordering.

\item Don't execute the body of a \lstinline|finally| a second time when an
  exception is raised inside the \lstinline|finally| clause.
\item Do not emit \refSlot[Tag]{leave} events when a frozen tag waiting to
  execute statements is stopped.
\item Avoid unexpected execution of code caused by semaphore release and a
  stop of the code acquiring the semaphore.  This change implies that
  \refSlot[Semaphore]{acquire} either returns when it holds the semaphore
  or jumps to the end of the stopped tag.
\item Avoid unexpected execution of code caused by \refSlot[Barrier]{signal}
  (or \refSlot[Barrier]{signalAll}) and a stop of the code waiting on the
  barrier.
\item Be independent of changes of locale settings (such as input/output
  format for floats) in \Cxx user code.
\item Restore proper behavior on closed standard input.
\item When setting a property on an inherited slot, really duplicate the
  slot instead of making an alias (\refSlot[Object]{setProperty}).
\item Declaring constant variables (or slots) without an initial value is a
  syntax error (see the constant property, \autoref{sec:lang:prop:std}).
\item Copy-on-write does not apply to slots declared constant
  (\refSlot[Object]{updateSlot}).
\end{itemize}

\subsection{Changes}
Please, pay attention to these changes, as your code may have to be
adjusted.
\subsubsection{\us}
\begin{itemize}
\item The implicit empty statement, which was warned about:
\begin{urbiunchecked}
if (true) else 12;
[00011780:warning] !!! implicit empty statement.  Use '{}' to make it explicit.
\end{urbiunchecked}
\noindent
is now an error:
\begin{urbiscript}
if (true) else 12;
[00003258:error] !!! syntax error: unexpected else
\end{urbiscript}
Write \lstinline|if (true) {} else 12;|.  As a consequence
\lstinline|if (x) &y;| is no longer ambiguous: its unique interpretation is
\lstinline|if (x) { &y };| and no longer \lstinline| { if (x) {} } & y;|:
\begin{urbiassert}
{ if (true)  &true else &false } === &true;
{ if (false) &true else &false } === &false;
\end{urbiassert}

\item Implicit tags are restricted to single identifiers in interactive
  sessions.  In other words, in the \urbi shell you may expect tags to be
  automatically created:
\begin{urbiscript}
assert (!hasSlot("foo"));
foo: 123;
[00003258] 123
assert (hasSlot("foo") && foo.isA(Tag));
\end{urbiscript}
\noindent
This is no longer valid for complex tags, nor when used deeper in the code:
\begin{urbiscript}
bar.baz: echo(2);
[00015621:error] !!! lookup failed: bar

class Foo { function f() { t1: echo (12) } }|;
Foo.f;
[00015631:error] !!! lookup failed: t1
[00015631:error] !!!    called from: f
\end{urbiscript}
\noindent
See \autoref{sec:lang:tag} for details.

\item Drop support for the obsolete \usdk 1 syntax for events:
  \lstinline{at (?e)} and \lstinline{emit e} instead of \lstinline{at (e?)}
  and \lstinline{e!}  (\autoref{sec:k1:emit}).  As a consequence,
  \lstinline|emit| is now a regular identifier.

\item Drop support for the obsolete \lstindex{loopn} keyword, replaced by
  \lstinline{for} since \usdk 2.0 (\autoref{sec:k1:loopn}).
\end{itemize}

\subsubsection{\us Standard Library}
\begin{itemize}
\item Features (\slot{basename}, \slot{lastModifiedDate}) of
  \refObject{Directory} and \refObject{File} which are actually related to
  \refObject{Path} are deprecated: use \lstinline|\var{f}.asPath.basename|
  or \lstinline|\var{f}.asPath.lastModifiedDate| instead.

\item \refObject{FormatInfo} supports positional arguments:
\begin{urbiassert}
"%2%, %|1$10|!" % ["world", "Hello"] == "Hello,      world!";
\end{urbiassert}

\item Opened Streams (\refObject{InputStream} and \refObject{OutputStream})
  can no longer be cloned.

\item \refObject{InputStream} and \refObject{OutputStream} are no longer
  pre-opened (to standard input and output).

\item \refSlot[InputStream]{get} (and \refSlot[InputStream]{getChar},
  \refSlot[InputStream]{getLine}) now returns \refObject{nil} instead of
  \refObject{void} when it reaches the end of file.  To provide backward
  compatibility with previous code such as:
\begin{urbiunchecked}
var i = InputStream.new(File.new("file.txt"))|;
var x;
while (!(x = i.get.acceptVoid).isVoid)
  cout << x;
i.close;
\end{urbiunchecked}
  \noindent
  \refSlot[nil]{isVoid} now returns \lstinline|true| and issues a warning:
  eventually it will return again \lstinline|false|.  Rewrite your code as:
\begin{urbiunchecked}
var i = InputStream.new(File.new("file.txt"))|;
var x;
while (!(x = i.get).isNil)
  cout << x;
i.close;
\end{urbiunchecked}

\item \slot[Object]{asToplevelPrintable} was deprecated in favor of
  \refSlot[Object]{asTopLevelPrintable}, for consistency (with
  \refSlot[Channel]{topLevel} for instance).  Because this backward
  compatibility function may also hide failures (e.g., if you refine it
  using its former name), it is removed.

\item \slot[Object]{'^'} implements the Boolean exclusive or (not to be
  confused with the bitwise exclusive or, \refSlot[Float]{'^'}).

\item When destroyed, \refObject[Stream]{Streams} (including
  \refObject[InputStream]{InputStreams} and
  \refObject[OutputStream]{OutputStreams}), are closed if not already
  closed.

\item \refObject{Subscription} replaces former \slot{UConnection}.

\item The internal functions \slot[System]{backtrace}, \slot[System]{jobs},
  and \slot[System]{aliveJobs} are removed in favor of
  \refSlot[Job]{backtrace}, \refSlot[Job]{jobs} and
  \lstinline|Job.jobs.size|.

\item \refSlot[System]{currentRunner} is deprecated in favor of
  \refSlot[Job]{current}.

\item \refSlot[System]{getenv}, \refSlot[System]{setenv},
  \refSlot[System]{unsetenv} are deprecated in favor of
  \refSlot[System]{env}.

\item \refSlot[System]{shutdown} now accepts the exit status as argument.

\item \refSlot[System]{spawn} is deprecated in favor of
  \refSlot[Code]{spawn}.
\end{itemize}

\subsubsection{Miscellaneous}
\begin{itemize}
\item The undocumented \lstinline|yield_until_things_changed| was removed
  from the UObject API, this feature was not safe.
\end{itemize}

\subsection{New features}
\subsubsection{\us}
\begin{itemize}
\item To augment legibility, underscores can be used to separate groups of
  digits in numbers (\autoref{sec:lang:float}).
\begin{urbiassert}
   123_456_789 == 123456789;
12_34_56_78_90 == 1234567890;
   1_2__3___45 == 12345;
      1_2.3__4 == 12.34;
   0xFFFF_FFFF == 0xFFFFFFFF;
         1e1_0 == 1e10;
\end{urbiassert}

\item Comparisons can be chained, with guaranties over the order and number
  of evaluations of the operands (\autoref{sec:lang:op:comparison}):
\begin{urbiscript}
function v(x) { echo(x) | x }|;

v(1) == v(2) < v(3) < v(4) || v(10) < v(11) != v(12) <= v(13);
[00033933] *** 1
[00033933] *** 2
[00033933] *** 10
[00033933] *** 11
[00033933] *** 12
[00033933] *** 13
[00033933] true
\end{urbiscript}

\item In addition to postfix increment/decrement operators, prefix operators
  are supported and redefinable (\autoref{sec:lang:op:incdec}).
\begin{urbiassert}
var x = 0;
++x == 1; x++ == 1; x == 2;
--x == 1; x-- == 1; x == 0;
\end{urbiassert}

\item The \lstinline|timeout| construct now features optional
  \lstinline|catch|, \lstinline|else|, and \lstinline|finally| clauses,
  modeled after the syntax of \lstinline|try|-blocks.  See
  \autoref{sec:lang:timeout}.
\begin{urbiscript}
function testTimeOut(var duration)
{
  timeout (1s)  { echo("computation"); sleep(duration); "body-value" }
  catch         { echo("interrupted!");                "catch-value" }
  else          { echo("completed");                    "else-value" }
  finally       { echo("finally");                   "finally-value" }
}|;

// Run till completion.
testTimeOut(0s);
[00000264] *** computation
[00000265] *** completed
[00000265] *** finally
[00000265] "else-value"

// Interrupted before completion.
testTimeOut(2s);
[00000266] *** computation
[00001267] *** interrupted!
[00001270] *** finally
[00001271] "catch-value"
\end{urbiscript}
\end{itemize}

\subsubsection{\us Standard Library}
\begin{itemize}
\item \refSlot[Job]{backtrace} now includes information about event handling
  (both sending and receiving parts).

\begin{urbiscript}
//#push 1 "file.u"
var f = Event.new|;
function watchEvent()
{
  at (f?)
    lobby.echoEach(Job.current.backtrace);
}|;
function sendEvent()
{
  f!;
}|;
watchEvent;
sendEvent;
[00008208] *** file.u:5.20-40: backtrace
[00008208] *** file.u:9.3: emit
[00008208] *** file.u:12.1-9: sendEvent
[00008208] *** ---- event handler backtrace:
[00008208] *** file.u:4.3-5.41: onEvent
[00008208] *** file.u:11.1-10: watchEvent
\end{urbiscript}

  On the same example, \usdk 2.7.4 displays only:
\begin{urbiunchecked}
[00000030] *** file.u:5.20-42: backtrace
\end{urbiunchecked}

\item \refSlot[Group]{'=='} checks equality between group members.

\item \refSlot[InputStream]{content} returns the content of the stream
    as a \refObject{String}.

\item \refSlot[Tuple]{hash}, which enables using tuples as Dictionary keys.

\item \refSlot[List]{unique}.

\item \refSlot[List]{asTree}, \refSlot[Dictionary]{asTree} return a tree
  representation for \refObject{List} and \refObject{Dictionary}
  as a \refObject{String}.

\item \refObject{Logger} provides runtime control over the debug traces:
  \begin{itemize}
  \item \refSlot[Logger]{level} provides read/write access to the current
    verbosity level,
  \item \refSlot[Logger]{categories} gives the set of existing categories,
  \item categories that match a given pattern can be enabled/disabled
    (\refSlot[Logger]{enable}, \refSlot[Logger]{disable}),
\begin{urbiscript}
Logger.enable("Category*");
Logger.disable("Category.Sub");
\end{urbiscript}
  \item the status of all the categories can be changed according to a given
    specification string similar to \env{GD\_CATEGORY}
    (\refSlot[Logger]{set}).
\begin{urbiscript}
Logger.set("+Category*,-Category.Sub");
\end{urbiscript}
  \end{itemize}

\item The functions \refSlot[Math]{ceil} and \refSlot[Math]{floor} were
  added, consistently with \refSlot[Math]{round} and \refSlot[Math]{trunc}.
  Yet users are encouraged to prefer the ``method-like'' versions, i.e.,
  \refSlot[Float]{ceil} and so forth.
\begin{urbiassert}
Math.ceil (1.2) == 1.2.ceil;
Math.floor(1.2) == 1.2.floor;
Math.trunc(1.2) == 1.2.trunc;
Math.round(1.2) == 1.2.round;
\end{urbiassert}

\item \refSlot[String]{'[]'} accepts negative indexes, as
  \refSlot[List]{'[]'} did.
\begin{urbiassert}
"foobar"[-1] == "r";    "foobar"[-6, -3] == "foo";
\end{urbiassert}

\item \refSlot[String]{asFloat} is on par with the syntax supported for
  literal \refObject{Float}s, including support for underscores and
  hexadecimal.
\begin{urbiassert}
"123_456_789".asFloat == 123_456_789;
"0xFFFF_FFFF".asFloat == 0xFFFF_FFFF;
\end{urbiassert}

\item \refSlot[String]{find} and  \refSlot[String]{rfind} can search a
  pattern forward or backward inside a \refObject{String}.
\begin{urbiassert}
"Hello, World!".find("o") == 4;
"Hello, World!".find("o", 5) == 8;
"Hello, World!".find("o", 9) == -1;

"Hello, World!".rfind("o") == 8;
"Hello, World!".rfind("o", 7) == 4;
"Hello, World!".rfind("o", 3) == -1;
\end{urbiassert}

\item \refSlot[String]{isBlank} (spaces and horizontal tabulations)
  completes the table of character classification functions
  (\autoref{tab:string:ischar}).

\item \refSlot[System]{getLocale} and \refSlot[System]{setLocale} allow to
  change the locale settings.

\item \refObject{Vector} and \refObject{Matrix} provide support for
  efficient linear algebra operations.
\end{itemize}

\subsubsection{Miscellaneous}
\begin{itemize}
\item The \Cxx classes \lstinline|USound| and \lstinline|UImage| now
  properly initialize their instances to empty sound/image.

\item Add \command{gdb} extensions to improve debug experience of \urbi and
  \us (\autoref{sec:build:debug}).  \urbi objects are pretty printed when
  accessed and commands are available for printing the backtrace of the
  current Job and for adding/removing breakpoints on \us.
\end{itemize}


\subsection{Documentation}
\begin{itemize}
\item The various flavors syntactic constructs are better documented, see
  \autoref{tab:keywords:flavors}.
\item Extended description of \refObject{Group}.
\item \refSlot[String]{isAlnum}, \refSlot[String]{isAlpha},
  \refSlot[String]{isCntrl}, \refSlot[String]{isDigit},
  \refSlot[String]{isGraph}, \refSlot[String]{isLower},
  \refSlot[String]{isPrint}, \refSlot[String]{isPunct},
  \refSlot[String]{isSpace}, \refSlot[String]{isUpper} and
  \refSlot[String]{isXdigit}.
\item Extended description of bitwise operators
  (\autoref{sec:lang:op:bitwise}).
\item Completion and fixes of the description of the operators in general
  (\autoref{sec:lang:op}).
\item Better description of \lstinline|closure| vs. \lstinline|function|
  (\autoref{sec:lang:closure}).
\item Formal description of the grammar has started, but is yet to finish
  (\autoref{sec:grammar}).
\item Extended description of \refObject{Event}.
\item The logging categories used by \usdk
  (\autoref{sec:logger:categories}).
\item The command line interface of UObjects launched by
  \command{urbi-launch} (\autoref{sec:tools:urbi-launch:uobject}).
\item Bibliography, \autoref{sec:bibliography}.
\item \refSlot[Object]{asPrintable}, \refSlot[Object]{asString},
  \refSlot[Object]{asTopLevelPrintable}.
\item \refSlot[System]{currentRunner}.
\end{itemize}

=======
This chapter lists the user-visible changes in \usdk releases.
>>>>>>> 188209dd

\section{\usdk 2.7.5}
\release{2.7}{2011-12-XX}

This release fixes some packaging-related minor issues.
\subsection{Fixes}
\begin{itemize}
\item The source tarballs are significantly smaller.
\item Some public \Cxx headers used to depend on private ones; this is
  fixed.
\item In-place builds from the source tarballs (i.e., when compiling in the
  same directory as the source) work.  Yet, we still discourage them
  (\autoref{sec:build:configure}).
\item The test suite properly skips tests when some preconditions are not
  met (e.g., Java support not compiled in, or running as root, or
  \command{socat} not being available).
\item Windows packages with the installer now have some \us files (namely
  \file{platform.u}) which properly depend on whether you are using the
  debug or release flavor.
\end{itemize}

\subsection{Changes}
\begin{itemize}
\item Compatibility with Clang++ 2.1 and GCC 4.6.
\item Compatibility with Boost 1.48.  Beware that because of bugs in
  \Href{http://www.boost.org/doc/libs/release/libs/foreach/}{Boost.Foreach}
  (see \Href{https://svn.boost.org/trac/boost/ticket/6131}{Ticket 6131}),
  \usdk now defines a macro \lstinline{foreach} much more widely than
  before.  Never include \file{boost/foreach.hpp}, rather, use
  \file{libport/foreach.hh}.
\item Thanks to Adam Oleksy, we now provide Debian and RedHat packages.
\item \command{urbi-launch-java} supports the new option \option[C]{check}
  which checks if Java support is available.
\item We now use the version 8 of the Independent JPEG Group's (IJG)
  \file{libjpeg}.
\end{itemize}

\subsection{Documentation}
\begin{itemize}
\item Table of figures (\autoref{sec:lof}) and table of tables
  (\autoref{sec:lot}).
\item \command{urbi-launch-java} is documented,
  \autoref{sec:tools:urbi-launch-java}.
\item The developer documentation for Urbi SDK Remote Java is included in
  the binary packages (as
  \file{share/doc/urbi-sdk/doc/sdk-remote-java.htmldir}).
\end{itemize}

\section{\usdk 2.7.4}
\release{2.7}{2011-11-17}

This release back-ports several fixes from the forthcoming next major
release of \urbi, to the 2.7 family.

\subsection{Fixes}
\begin{itemize}
\item Freezing an event handler could prevent other event handlers to
  function properly.
\item The indentation of the Emacs \us mode is fixed (contributed by Jeremy
  W. Sherman).
\item Binding a single UVar several times not longer crashes.
\item Handling of text and binary files on Windows should no longer be a
  problem.
\item Disconnection of remote UObjects behaves properly.
\item In Windows packages, the suffixes of the library (e.g.,
  \samp{-vc90-d}) are restored.
\end{itemize}

\subsection{Changes}
\begin{itemize}
\item Boost requirement is now 1.40 instead of 1.38.
\item The binary packages for Windows, Mac OS X, Debian Etch are built with
  Boost 1.47 (from Boost Pro, MacPorts, and install by hand).
\item The binary packages for GNU/Linux Ubuntu Lucid are built with the
  packaged version of Boost: 1.40.
\item All the binary packages are now built with ROS Diamondback instead of
  ROS CTurtle.
\item We now provide pkg-config files: \file{libport.pc} and
  \file{urbi.pc}.  Since binary packages are relocatable, it should be noted
  that the \var{prefix} is most probably wrong, so it should be defined at
  runtime as the output of the \command{urbi}'s (and
  \command{urbi-launch}'s) new option \option{print-root}:
\begin{shell}
$ pkg-config urbi --cflags
-I/prefix/include
# But urbi was installed in /usr/local, not in /prefix.
# There is nothing there.
$ ls /prefix/include
ls: /prefix/include: No such file or directory

# Let urbi give urbi-root (or urbi-prefix) to pkg-config:
pkg-config --define-variable=prefix=$(urbi --print-root) urbi --cflags
-I/usr/local/bin/../include
# This time, it exists.
$ ls /usr/local/bin/../include
boost   jconfig.h  jmorecfg.h  libport    urbi
gostai  jerror.h   jpeglib.h   serialize
\end{shell}
\item GeSHi (Generic Syntax Highlighter, \url{http://qbnz.com/highlighter/})
  support to display colored \us on websites using php.
\end{itemize}

\subsection{Documentation}
\begin{itemize}
\item Instructions to build \usdk are more precise.  The requirements should
  be easier to find (\autoref{sec:build:req}).
\item Formatting of the naming standard is improved (\autoref{sec:naming}).
\item Instruction for exchanging UObject between UObjects have been
  clarified (\autoref{sec:uob:api:direct}).
\item Various errors in the documentation of \UObject were fixed.
\end{itemize}

\section{\usdk 2.7.3}
\release{2.7}{2011-10-07}

\subsection{Fixes}
\begin{itemize}
\item File descriptor leaks when using \refObject{Process}.
\end{itemize}

\subsection{Changes}
\begin{itemize}
\item Compatibility with Boost 1.46.

\item Binary packages now include simple aliases to the Boost libraries
  (e.g., you may use \option{-lboost\_date\_time} instead of
  \option{-lboost\_date\_time-gcc44-mt-1\_38}).

\item Binary packages on Ubuntu Lucid now use its native Boost libraries
  (1.40) instead of Boost 1.38, and were built with ROS Diamondback.
\end{itemize}

\subsection{Documentation}
\begin{itemize}
\item Support for Gostai Jazz\ifthen{\boolean{jazz}}{ (\autoref{sec:jazz})}.
\end{itemize}


\section{\usdk 2.7.2}
\release{2.7}{2011-05-13}

There was no public release of \usdk 2.7.2, which contained only a simple
change for a single architecture for a customer of ours.

\section{\usdk 2.7.1}
\release{2.7}{2011-03-17}

\subsection{Fixes}
\begin{itemize}
\item Crash when stopping a UObject threaded function via a tag.
\item On Mac OS X, \command{umake} and friends pass the \samp{-arch} option.
  It is now easier to use on a 64 bit computer an \usdk package built on a
  32 bit one.
\end{itemize}

\subsection{Changes}
\begin{itemize}
\item The default activation for \env{GD\_CATEGORY} is computed from the
  first character: \samp{Libport.Path} is equivalent to
  \samp{-*,+Libport.Path}, and \samp{-Urbi*} is equivalent to
  \samp{+*,-Urbi*}.  See \autoref{sec:tools:env}.
\item \refSlot[System]{requireFile} supports the same arguments as
  \refSlot[System]{load}.
\end{itemize}

\subsection{Documentation}
\begin{itemize}
\item \autoref{sec:uob:quick}, a quick introduction to some of the basic
  features of the UObject architecture.
\item \refObject{uobjects}.
\item gnu.bytecode license, \autoref{sec:license:gnu.bytecode}.
\end{itemize}

\section{\usdk 2.7}
\release{2.7}{2011-03-10}

Many optimizations have been implemented, and users should observe a
significant speedup. Particularly, the threaded support in UObjects has been
modified to perform all operations asynchronously, instead of locking the
engine.

\subsection{Changes}
\begin{itemize}
\item \code{WeakDictionary}, \code{WeakPointer} are removed.
  \refSlot[UVar]{notifyAccess}, \refSlot[UVar]{notifyChange}, and
  \refSlot[UVar]{notifyChangeOwned} no longer need a handler as first
  argument.  Instead of:
\begin{urbiunchecked}
var myHandle = WeakPointer.new();
&sensorsLoad.notifyChange(myHandle,
  closure() { if (sensorsLoad) sensorsOn else sensorsOff; });
\end{urbiunchecked}
write:
\begin{urbiunchecked}
&sensorsLoad.notifyChange(closure()
   { if (sensorsLoad) sensorsOn else sensorsOff; });
\end{urbiunchecked}
Backward compatibility is ensured, but a warning will be issued.

\item \refObject{Dictionary} Duplicate keys in \refObject{Dictionary}
literals are now an error.
Instead of setting the value of the last occurrence, it will throw an error.
\begin{urbiscript}
["one" => 1, "one" => 2];
[00000001:error] !!! duplicate dictionary key: "one"
\end{urbiscript}

\item The functions \lstinline{urbi::convertRGBtoYCrCb} and
  \lstinline{urbi::convertYCrCbtoRGB} have been renamed as
  \lstinline{urbi::convertRGBtoYCbCr} and
  \lstinline{urbi::convertYCbCrtoRGB} (i.e., a change from \samp{YCrCb} to
  \samp{YCbCr}).  Because the previous behavior of these functions was
  incompatible with their names, after careful evaluation, it was decided
  not to maintain backward compatibility: it is better to make sure that
  code that depends on these functions is properly adjusted to their
  semantics.
\end{itemize}

\subsection{New Features}
\begin{itemize}
\item \refObject{Logger} provides a logging service:
\begin{urbiscript}
var logger = Logger.new("Category")|;

logger.dump << "Low level debug message"|;
// Nothing displayed, unless the debug level is set to DUMP.

logger.warn << "something wrong happened, proceeding"|;
[       Category        ] something wrong happened, proceeding

logger.err << "something really bad happened!"|;
[       Category        ] something really bad happened!
\end{urbiscript}

\item \refObject{Profile} and \refObject{Profile.Function} replace the
  former \code{Profiling} object.

\item \refObject{Stream}, common prototype to \refObject{InputStream} and
  \refObject{OutputStream}.

\item \refSlot[System]{sleep}'s argument now defaults to
  \refSlot[Float]{inf}.

\item Controlling the maximum queue size for UObject threaded notifies and
  bound functions is now possible, see
  \autoref{sec:uobject:asynchronous-binding}.

\item \lstinline{at} now comes in synchronous and asynchronous flavors, see
  \autoref{sec:lang:at:sync-async}.

\item A new construct, \lstinline{watch}, creates an event that allows to
  monitor any change of an expression (\autoref{sec:lang:watch}).
\begin{urbiscript}
var x = 0|;
var y = 0|;
var e = watch(x + y)|;
at (e?(var value))
  echo("x + y = %s" % value);
x = 1|;
[00000000] *** x + y = 1
y = 2|;
[00000000] *** x + y = 3
\end{urbiscript}
\begin{urbicomment}
removeSlots("e", "x", "y");
// Killing slots monitored by a "at" is bad.
[01234567:error] !!! lookup failed: x
[01234567:error] !!!    called from: removeSlots
[01234567:error] !!! lookup failed: x
[01234567:error] !!!    called from: removeSlots
[01234567:error] !!! lookup failed: x
[01234567:error] !!!    called from: removeSlots
\end{urbicomment}

\item Gostai Editor for Windows was updated to 2.5.  It now includes
  advanced search and replace features with regular expression support and a
  ``find in all opened documents'' option. ``Goto line'' menu has also been
  added.

\item Gostai Console 2.6 for Windows now offers autocompletion of \us slot
  names.

\item To make simpler to install several versions of \usdk, the Windows
  installers now include the version number in the destination path.
\end{itemize}

\subsection{Documentation}
\begin{itemize}
\item \autoref{sec:guideline}, A programming guideline in \usdk.
\item \refSlot[UVar]{notifyChangeOwned}, \refSlot[UVar]{removeNotifyAccess},
  \refSlot[UVar]{removeNotifyChange}, and
  \refSlot[UVar]{removeNotifyChangeOwned}.
\item \command{urbi-sound} (\autoref{sec:tools:urbi-sound}).
\end{itemize}


\section{\usdk 2.6}
\release{2.6}{2011-01-06}

This release features several deep changes that are not user visible, but
which provide significant optimizations.  Several bugs have been fixed too.

\subsection{Fixes}
\begin{itemize}
\item Improper behavior when there are several concurrent
  \lstinline|at (\var{exp} ~ \var{duration})|.
\item System interruptions with Control-C sometimes failed.
\item Remote UObjects exit properly when the server shuts down.
\item Binary packages provide RTP support for all the architectures.
\end{itemize}

\subsection{Optimizations}
\begin{itemize}
\item \us interpretation has been globally sped up by around 30\%.
\item Event emission routines have been optimized: \refSlot[Event]{emit} by
  around 25\%, \refSlot[Event]{syncEmit} by around 13\%,
  \refSlot[Event]{trigger} by around 25\% and \refSlot[Event]{syncTrigger}
  by around 10\%.
\end{itemize}

\subsection{New Features}
\begin{itemize}
\item The usual \Cxx syntax to declare classes with multiple inheritance is
  supported, see \autoref{sec:lang:class}.
\item A literal syntax for strict variadic functions has been added, see
  \autoref{sec:lang:fun-variadic}.  For instance
\begin{urbiscript}
function variadic(var a1, var a2, var a3, var args[])
{
  echo("a1 = %s, a2 = %s, a3 = %s, args = %s"
       % [a1, a2, a3, args]);
}|
variadic(1, 2, 3);
[00000002] *** a1 = 1, a2 = 2, a3 = 3, args = []
variadic(1, 2, 3, 4);
[00000002] *** a1 = 1, a2 = 2, a3 = 3, args = [4]
variadic(1, 2, 3, 4, 5);
[00000002] *** a1 = 1, a2 = 2, a3 = 3, args = [4, 5]
\end{urbiscript}
  This is faster than using lazy functions and call messages.
\item \refObject{Directory} objects have new features for creation,
  modification and deletion.
\begin{urbiunchecked}
Directory.createAll("dir1/dir2/dir3")|;
Directory.new("dir1").rename("dir")|;
Directory.new("dir/dir2").copy("dir/dir4")|;
Directory.new("dir").removeAll;
\end{urbiunchecked}
\item \refSlot[Directory]{size}, \refSlot[File]{size},
  \refSlot[Directory]{lastModifiedDate}, \refSlot[File]{lastModifiedDate}.
\end{itemize}


\subsection{Documentation}
\begin{itemize}
\item \refSlot[Lobby]{bytesReceived}, \refSlot[Lobby]{bytesSent}.
\end{itemize}


\section{\usdk 2.5}
\release{2.5}{2010-12-07}

\subsection{Fixes}
\begin{itemize}
\item Memory consumption at start-up is reduced.
\end{itemize}

\subsection{New Features}
\begin{itemize}
\item \command{urbi-launch} and \command{urbi-send} support
  \option{-m}/\option{--module=\var{file}}, to load a module
  (\autoref{sec:tools:urbi-launch}, \autoref{sec:tools:urbi-send}).

\item The search paths for \us files and for UObject files can be changed
  from \us (\refSlot[System]{searchPath}, \refSlot[UObject]{searchPath}).

\item New syntactic sugar for \refSlot[Object]{getSlot}:
  \lstinline|\var{o}.&\var{name}| is equivalent to
  \lstinline[style=varInString]|\var{o}.getSlot("\var{name}")| (and
  \lstinline|&\var{name}| is equivalent to
  \lstinline[style=varInString]|getSlot("\var{name}")|)).  For
  instance, instead of
\begin{urbiunchecked}
function Derive.init(var arg)
{
  Base.getSlot("init").apply([this, arg]);
};

function Foo.'=='(var that)
{
  getSlot("accessor") == that.getSlot("accessor");
};
\end{urbiunchecked}
  write
\begin{urbiunchecked}
function Derive.init(var arg)
{
  Base.&init.apply([this, arg]);
};

function Foo.'=='(var that)
{
  &accessor == that.&accessor;
};
\end{urbiunchecked}

\item \refObject{Dictionary} keys can now be arbitrary objects. Objects
  hashing can be overridden. See \refSlot[Object]{hash}.

\item \refSlot[Global]{warn} sends messages prefixed with \lstinline|!!!|
  (as error messages), instead of \lstinline|***|.

\item \refObject{Hash}, type for hash codes for \refObject{Dictionary}.

\item \refSlot[List]{insertUnique} inserts a member if it's not already part
  of the list.

\item \refSlot[Object]{hash}, \refSlot[Float]{hash}, \refSlot[String]{hash},
  \refSlot[List]{hash}.

\item \refSlot[Object]{removeLocalSlot}.  It raises an error when asked to
  remove of a non-existing slot.  Please note that, contrary to what its
  name suggests, \refSlot[Object]{removeSlot} is only removing \emph{local}
  slots.  Using \refSlot[Object]{removeLocalSlot} is encouraged.

\item \refSlot[System]{eval}, \refSlot[System]{load}, and
  \refSlot[System]{loadFile} accept an optional second argument, the
  context (\this) of the evaluation.
\end{itemize}

\subsection{Changes}
\begin{itemize}
\item More types of empty statements are warned about.  For instance \urbi
  used to accept silently \lstinline|if (foo);|.  It now warns about the empty
  body, and recommends \lstinline|if (foo) {};|.

\item \refSlot[Dictionary]{erase} raises an error if the key does not exit.

\item \lstinline|Exception.ArgumentType| is deprecated, use
  \lstinline|Exception.Argument| that wraps around any \lstinline|Exception|
  instead.

\item \refSlot[Object]{getProperty} raises an error if the property does not
  exist.  It used to return \refObject{void}.

\item \refSlot[Object]{removeSlot} warns when asked to remove of a
  non-existing slot, and \refSlot[Object]{removeSlot} about non-existing
  properties.
\begin{urbiscript}
removeSlot("doesNotExist")|;
[00000002:warning] !!! no such local slot: doesNotExist
[00000002:warning] !!!    called from: removeSlot
\end{urbiscript}
  In the past, it used to accept this silently; in the future, this will be
  an error, as with \refSlot[Object]{removeLocalSlot}.  Use
  \refSlot[Object]{hasLocalSlot} or \refSlot[Object]{hasProperty}
  beforehand, if needed.

\item A warning is now issued when the evaluation of the condition of an
  \lstinline|at| statement yields an Event and no question mark was used,
  since this is most likely an oversight.

\begin{urbiscript}
var e = Event.new|;

// This is not the correct way to match an event.
at (e) echo("Oops.");
[00000002:warning] !!! at (<event>) without a '?', probably not what you mean
[00000003] *** Oops.

// This is.
at (e?) echo("Okay.");
\end{urbiscript}
\begin{urbicomment}
removeSlots("e");
// Killing slots monitored by an "at".
[01234567:error] !!! lookup failed: x
[01234567:error] !!!    called from: removeSlots
[01234567:error] !!! lookup failed: e
[01234567:error] !!!    called from: removeSlots
\end{urbicomment}

\item \refSlot[File]{rename} returns \lstinline|this|.
\end{itemize}

\subsection{Documentation}
\begin{itemize}
\item The \command{urbi-ping} program, \autoref{sec:tools:urbi-ping}.
\item Properties, \autoref{sec:tut:prop}.
\item The \lstinline|class| statement is better described in
  \autoref{sec:tut:class} and \autoref{sec:lang:class}.
\item The tutorial documents the payloads in event-based constructs
  (\autoref{sec:tut:events:payload}).
\end{itemize}


\section{\usdk 2.4}
\release{2.4}{2010-10-20}

\subsection{Fixes}

\begin{itemize}
\item Fix transmission of binary data in dictionaries from remote UObjects.
\item Fix sound conversion between mono and stereo.
\item Fix the \command{urbi-sendsound} liburbi example.
\item Fix liburbi stream formatting that made the code waste a lot of
  bandwidth.
\item Optimize runtime performances when log messages are inhibited.
\item Preserve properties when a property assignment triggers a copy-on-write.
\item Trigger the \lstinline|changed| attribute of tags when they are
  frozen, unfrozen, blocked, \ldots

  This fixes \lstinline|at (myTag.frozen) ...;|.
\item Fix \refSlot[Float]{random} on windows, which always returned
  \lstinline|41| in some situations.
\item Do not scope variables created inside a pipe inside a comma:
\begin{urbiscript}
var a = 0 | var b = 1,
echo(a);
[00000001] *** 0
echo(b);
[00000001] *** 1
\end{urbiscript}
\end{itemize}

\subsection{New Features}
\begin{itemize}
\item Issue a warning when an UObject is plugged in a different version of
  the kernel than the SDK that compiled it --- which can provoke undefined
  runtime behavior.

\item \Java API for UObjects, see \autoref{sec:uob:apijava}.

\item Enumerations.

  Enumeration types can be created with the usual \langC-like syntax.
  See \autoref{sec:lang:enum} and \refObject{Enumeration}.
\begin{urbiscript}
enum Suit
{
  hearts,
  diamonds,
  clubs,
  spades, // Last comma is optional
};
[00000001] Suit

for (var suit : Suit)
  if (suit in [Suit.spades, Suit.clubs])
    echo("Black: " + suit)
  else
    echo("Red: " + suit);
[00000001] *** Red: hearts
[00000002] *** Red: diamonds
[00000003] *** Black: clubs
[00000004] *** Black: spades
\end{urbiscript}

\item \command{umake} supports new options: \option{-I}, \option{-L},
  \option{-l}, \option{--package} (for \command{pkg-config}).  See
  \autoref{sec:tools:umake}. The documentation of \command{umake} now
  describes \env{EXTRA\_CPPFLAGS}, \env{EXTRA\_CXXFLAGS}, and
  \env{EXTRA\_LDFLAGS}.

\item RTP mode can now be switched on at any time. Change is applied to
  existing notifies.

\item UObjects can now be instantiated directly from \Cxx, both in plugin
  and remote mode.

\item New mechanism to map simple structures between \Cxx and \us
  (\autoref{sec:extend-cast-system}).

\item \lstinline{nil} is now correctly serialized to/from remote UObjects.

\item The \Cxx header \file{urbi/revision.hh} contains version information
  that can be used to set requirements.  For instance:
\begin{cxx}
#include <urbi/revision.hh>
#if URBI_SDK_VERSION_VALUE < 2003000
# error Urbi SDK 2.3 or better is required.
#endif
\end{cxx}

\item \refSlot[Date]{year}, \refSlot[Date]{month}, \refSlot[Date]{day},
  \refSlot[Date]{hour}, \refSlot[Date]{minute}, \refSlot[Date]{second}.

\item The keys in Dictionary literals are no longer required to be literal
  strings.
\begin{urbiscript}
["a" + "b" => "ab", 12.asString => "12"];
[00002405] ["12" => "12", "ab" => "ab"]
\end{urbiscript}

\noindent
They still need to evaluate into String values (no longer true since \usdk
2.5).

\begin{urbiunchecked}
[12 => "12"];
[00005064:error] !!! unexpected 12, expected a String
\end{urbiunchecked}


\end{itemize}

\subsection{Documentation}
\begin{itemize}
\item \refSlot[String]{empty}, \refSlot[String]{length}.
\end{itemize}

\section{\usdk 2.3}
\release{2.3}{2010-09-28}

\subsection{Fixes}
\begin{itemize}
\item \refSlot[Date]{asFloat} is restored.
\item \refSlot[File]{create} empties existing files first.
\item \refSlot[Lobby]{lobby} always returns the current lobby, even if
  invoked on another lobby.
\item \refSlot[Object]{inspect} works properly, even if the target is a
  remote lobby.
\item \slot[Regexp]{match}s renamed as \refSlot[Regexp]{matches}.
\item \refSlot[System]{version} Really returns the current version.
\item Fix multiple race conditions in RTP handling code preventing proper
  initialization of remote UObjects.
\item Fix Windows deployment to have both debug and release UObjects
  installed.
\item Fix \command{urbi-sound} in the liburbi examples.
\item Fix server mode of \samp{urbi-launch --remote}.
\end{itemize}

\subsection{New Features}
\begin{itemize}
\item The documentation of \urbi SDK Remote, our middleware layer to
  communicate with an \urbi server --- either by hand or via the UObjects
  ---, is included in the binary packages (in
  \file{share/doc/urbi-sdk/sdk-remote.htmldir/index.html}.  It is also
  available on-line at
  \url{\downloadUrl/urbi/\packageVersion/doc/sdk-remote.htmldir}.

\item In addition to Gostai Console 2.5, Windows installers now include
  Gostai Editor 2.4.1.

\item By popular demand, all the Boost libraries (1.38) are included in the
  binary packages.  We used to provide only the headers and libraries \usdk
  depends upon.  Boost.Python, because it has too many dependencies, is not
  included.

\item When launched with no input (i.e., none of the options
  \option{-e}/\option{--expression}, \option{-f}/\option{--file},
  \option{-P}/\option{--port} were given), the interpreter is interactive.

\item Assignment operators such as \lstinline|'+='| are redefinable.  See
  \autoref{sec:lang:op:ass}.

\item \refSlot[Date]{'-'} accepts a \refObject{Duration} or a
  \refObject{Float} in addition to accepting a \refObject{Date}.

\item \refSlot[Date]{year}, \refSlot[Date]{month}, \refSlot[Date]{day},
  \refSlot[Date]{hour}, \refSlot[Date]{minute}, \refSlot[Date]{second}
  slots allow partial modifications of \refObject{Date} objects.

\item \refSlot[Float]{fresh} generates unique integers.

\item \slot[InputStream]{close}.

\item \refSlot[List]{'+='}.

\item Support for \lstinline|else| in \lstinline|try| blocks
  (\autoref{sec:lang:catch}).  Run only when the \lstinline|try|
  block completed properly.
\begin{urbiscript}
// Can we run "riskyFeature"?
try { riskyFeature } catch { false } else { true };
[00004220] false

function riskyFeature() { throw "die" }|;
try { riskyFeature } catch { false } else { true };
[00004433] false

riskyFeature = function () { 42 }|;
try { riskyFeature } catch { false } else { true };
[00004447] true
\end{urbiscript}

\item Support for \lstinline|finally| in \lstinline|try| blocks
  (\autoref{sec:lang:except:finally}).  Use it for code that must be run
  whatever the control flow can be.  For instance:
\begin{urbiscript}
try { echo(1) } catch { echo(2) } else { echo(3) } finally { echo(4) };
[00002670] *** 1
[00002670] *** 3
[00002670] *** 4

try { throw 1 } catch { echo(2) } else { echo(3) } finally { echo(4) };
[00002671] *** 2
[00002671] *** 4
\end{urbiscript}

\item \refSlot[System]{eval} and \refSlot[System]{load} report syntax
  warnings.
\begin{urbiscript}
eval("new Object");
[00001388:warning] !!! 1.1-10: `new Obj(x)' is deprecated, use `Obj.new(x)'
[00001388:warning] !!!    called from: eval
[00001388] Object_0x1001b2320
\end{urbiscript}
\item New functions \lstinline|as| and \lstinline|fill| on UVar to ease access
to the generic cast system.
\item Add support to \code{boost::unordered\_map} to UObject casting system.
\item Optimize remote UObjects: notifies between two objects in the same
  process instance are transmitted locally.
\item Provide a \code{CustomUVar} class to ease encapsulation of custom data
  in UVar.
\item Bind the \code{constant} property on UVar.
\end{itemize}


\section{\usdk 2.2}
\release{2.2}{2010-08-23}

\subsection{Fixes}
\begin{itemize}
\item The main loop optimization triggered several issues with GNU/Linux and
  Mac OS X in interactive sessions (truncated output, possibly blocked
  input).  These issues are fixed on Snow Leopard and Leopard and GNU/Linux.
\item Deep overall of the event handling primitives.  Watching an expression
  will succeed in cases where it used to fail.  For instance:

\begin{urbiscript}
at (isdef (myVar))
  echo("var myVar = " + myVar),

myVar;
[00000001:error] !!! lookup failed: myVar

var myVar = 42|;
[00000003] *** var myVar = 42
\end{urbiscript}

\noindent
or

\begin{urbiunchecked}
var x = 0|;
function f() { x == 1 }|;
at (f()) echo("OK");
x = 1|;
[00000001] *** OK
\end{urbiunchecked}

  Support for sustained events is fixed too (see \autoref{sec:lang:at}).
\item \refSlot[List]{max} and \refSlot[List]{min} will now report the right
  indexes in error messages.
\item \lstinline|onleave| blocks on lasting events are now run
  asynchronously, as expected.
\item \lstinline|at (expression ~ duration)| is now supported.
\item Fix a bug if emitting an event triggers its unsubscription.
\item Fix printing of \lstinline|Exception.Type| and
  \lstinline|Exception.ArgumentType|.
\item Fix timestamp overflow on Windows after 40 minutes.
\item Fix fatal error when manipulating the first \var{Job} prototype.
\end{itemize}


\subsection{New Features}
\begin{itemize}
\item Pressing \key{C-c} in the \us shell (\samp{urbi -i}) interrupts
  the foreground job, and clears the pending commands.  A second
  \key{C-c} in a row invokes \refSlot[System]{shutdown}, giving a
  chance to the system to shut down properly.  A third \key{C-c} kills
  \command{urbi}/\command{urbi-launch}.  See
  \autoref{sec:tools:urbi:quitting} for more details.
\item Closing the standard input (e.g., by pressing \key{C-d}) in
  interactive sessions shuts down the server.
\item Remote UObjects now support the RTP protocol to exchange value with
  the engine (\autoref{sec:uob:api:rtp}).
\item NotifyChange/access callbacks can now take any type as argument.
  \lstinline|UVar&| still has the previous behavior. For any other type,
  the system will try to convert the value within the UVar to this type.
\item \refSlot[CallMessage]{eval}.
\item \refSlot[Float]{ceil}, \refSlot[Float]{floor}, \refSlot[Float]{isInf},
  \refSlot[Float]{isNan}.
\item \refObject{Traceable}.
\item Improved context (the call stacks) when error are reported.
  Especially when using \refSlot[System]{eval} or \refSlot[System]{load}.
\item \lstinline|at (expression)| --- as opposed to \lstinline|at (event?)| ---
  implementation has been improved: the condition will now be reevaluated even
  if a parameter not directly in the expression (in the body of a called
  function, for instance) is modified.
\item \slot[Regexp]{match}s.
\item \refObject{Date} objects now have microsecond resolution and
  have bit slightly revamped to not rely on Unix's epoch.
\item UVars now have the timestamp of their latest assignment.
\end{itemize}

\subsection{Documentation}
\begin{itemize}
\item \refSlot[Float]{hex}.
\end{itemize}

\section{\usdk 2.1}
\release{2.1}{2010-07-08}

\subsection{Fixes}
\begin{itemize}
\item \refSlot[Lobby]{connectionTag} monitors the jobs launched from the
  lobby, but can no longer kill the lobby itself.
\item \samp{123foo} is no longer accepted as a synonym to \samp{123 foo}.
  As a consequence, in case you were using \lstinline|x = 123cos: 1|,
  convert it to \lstinline|x = 123 cos: 1|.
\item Some old tools that no longer make sense in \usdk 2.0 have been
  removed: \command{umake-engine}, \command{umake-fullengine},
  \command{umake-lib}, \command{umake-remote}.  Instead, use
  \command{umake}, see \autoref{sec:tools:umake}.
\item On Windows \command{urbi-launch} could possibly miss module files to
  load if the extension (\samp{.dll}) was not specified.  One may now
  safely, run \samp{urbi-launch my-module} (instead of \samp{urbi-launch
    my-module.dll} or \samp{urbi-launch my-module.so}) on all the platforms.
\end{itemize}

\subsection{New Features}
\begin{itemize}
\item \refSlot[Regexp]{asPrintable}, \refSlot[Regexp]{asString},
  \refSlot[Regexp]{has}.
\item \refSlot[System.Platform]{host}, \refSlot[System.Platform]{hostAlias},
  \refSlot[System.Platform]{hostCpu}, \\
  \refSlot[System.Platform]{hostOs}, \refSlot[System.Platform]{hostVendor}.
\item UObject init method and methods bound by notifyChange no longer need
  to return an int.
\item \refSlot[Channel]{Filter}, a \refObject{Channel} that outputs text
  that can be parsed without error by the liburbi.
\item \refSlot[RangeIterable]{all}, \refSlot[RangeIterable]{any}, moved from
  \refObject{List}.
\item Support for \href{http://www.ros.org}{ROS}, the Robot Operating
  System.  See \autoref{sec:tut:ros} for an introduction, and
  \autoref{sec:specs:ros} for the details.
\item \refSlot[Lobby]{lobby} and \refSlot[Lobby]{instances}, bounced to from
  \refSlot[System]{lobby} and \refSlot[System]{lobbies}.
\item \refSlot[Tag]{scope}, bounced to from \refSlot[System]{scopeTag}.
\end{itemize}

\subsection{Optimization}
\begin{itemize}
\item The main loop was reorganized to factor all socket polling in a single
  place: latency of \refObject{Socket} is greatly reduced.
\end{itemize}

\subsection{Documentation}
\begin{itemize}
\item \refSlot[Lobby]{authors},  \refSlot[Lobby]{thanks}.
\item \refObject{System.PackageInfo}.
\item \refSlot[System]{spawn}.
\item LEGO Mindstorms NXT support\ifthen{\boolean{nxt}}{ (\autoref{sec:nxt})}.
\item Pioneer 3-DX support\ifthen{\boolean{p3dx}}{ (\autoref{sec:p3dx})}.
\item Support for Segway RMP\ifthen{\boolean{rmp}}{ (\autoref{sec:segway-rmp})}.
\end{itemize}


\section{\usdk 2.0.3}
\release{2.0}{2010-05-28}

\subsection{New Features}
\begin{itemize}
\item \refObject{Container}, prototype for \refObject{Dictionary},
  \refObject{List} derive.
\item \lstinline|\var{e} not in \var{c}| is mapped onto
  \lstinline|\var{c}.hasNot(\var{e})| instead of
  \lstinline|!\var{c}.has(\var{e})|.
\item \refObject{Float.limits}
\item \refSlot[Job]{asString}
\item \refObject{IoService}
\item \refSlot[Event]{'<<'}
\item \refSlot[List]{argMax}, \refSlot[List]{argMin}, \refSlot[List]{zip}
\item \refSlot[Tuple]{'+'}
\item \refSlot[Tuple]{'*'}
\item Assertion failures are more legible:

\begin{urbiscript}
var one = 1|;
var two = 2|;
assert (one == two);
[00000002:error] !!! failed assertion: one == two (1 != 2)
\end{urbiscript}

  \noindent
  instead of

\begin{urbiunchecked}
assert (one == two);
[00000002:error] !!! failed assertion: one.'=='(two)
\end{urbiunchecked}
  \noindent
  previously.  As a consequence, \lstinline{System.assert_op} is deprecated.
  The never documented following slots have been removed from
  \refObject{System}: \lstinline{assert_eq}, \lstinline{assert_ge},
  \lstinline{assert_gt}, \lstinline{assert_le}, \lstinline{assert_lt},
  \lstinline{assert_meq}, \lstinline{assert_mne}, \lstinline{assert_ne}.
\end{itemize}

\subsection{Fixes}
\begin{itemize}
\item \refSlot[List]{'<'} and \refSlot[Tuple]{'<'} implement true
  lexicographic order: \lstinline|[0, 4] < [1, 3]| is true.  List comparison
  used to implement member-wise comparison; the previous assertion was not
  verified because \lstinline|4 < 3| is not true.
\item \refSlot[Mutex]{asMutex} is fixed.
\item \refObject{Directory} events were not launched if a
  \refObject{Directory} had already been created on the same
  \refObject{Path}.
\item \lstinline{waituntil} no longer ignores pattern guards.
\end{itemize}

\subsection{Documentation}
\begin{itemize}
\item Bioloid \ifthen{\boolean{bioloid}}{ (\autoref{sec:bioloid})}.
\item Garbage collection (\autoref{sec:lang:gc}).
\item Structural Pattern matching (\autoref{sec:lang:pattern}).
\item \refSlot[CallMessage]{sender} and \refSlot[CallMessage]{target}.
\item \refSlot[Dictionary]{asString}.
\item \refSlot[Directory]{fileCreated} and \refSlot[Directory]{fileDeleted}.
\item \refSlot[List]{max}, \refSlot[List]{min}.
\item \refSlot[Mutex]{asMutex}.
\item \refSlot[Object]{localSlotNames}.
\end{itemize}

\section{\usdk 2.0.2}
\release{2.0}{2010-05-06}

\subsection{\us}
\begin{itemize}
\item \refSlot[Control]{detach} and \refSlot[Control]{disown} return the
  \refObject{Job}.
\end{itemize}

\subsection{Fixes}
\begin{itemize}
\item \samp{make install} failures are addressed.
\item \lstinline|freezeif| can be used more than once inside a scope.
\end{itemize}

\subsection{Documentation}

\begin{itemize}
\item \refObject{StackFrame}
\item \refSlot[String]{split}
\end{itemize}

\section{\usdk 2.0.1}
\release{2.0}{2010-05-03}

\subsection{\us}
\begin{itemize}
\item Minor bug fixes.
\item The short option \option{-v} is reserved for \option{--verbose}.
  Tools that mistakenly used \option{-V} for \option{--verbose} and
  \option{-v} for \option{--version} have been corrected (short options are
  swapped).  Use long options in scripts, not short options.
\item \refSlot[Lobby]{echoEach}: new.
\item \refSlot[String]{closest}: new.
\item \refSlot[Tuple]{size}: new.
\end{itemize}

\subsection{Documentation}

\begin{itemize}
\item How to build \usdk (\autoref{sec:build}).
\item Hyperlinks to slots (e.g., \refSlot[Float]{asString}).
\end{itemize}

\subsection{Fixes}
\begin{itemize}
\item Closures enclose the lobby.  Now slots of the lobby in which the
  closure has been defined are visible in functions called from the closure.
\end{itemize}

\section{\usdk 2.0}

\release{2.0}{2010-04-09}

\subsection{\us}

\subsubsection{Changes}

\begin{itemize}
\item \slot[Global]{Tags} is renamed as \refSlot[Tag]{tags}.

\item \slot[Global]{Task} is renamed as \refSlot[Global]{Job}.

\item \slot[Global]{topLevel} is renamed as \refSlot[Channel]{topLevel}.

\item \slot[Global]{output}, \slot[Global]{error} are removed, they were
  deprecated in favor of \refSlot[Global]{cout} and \refSlot[Global]{cerr}.

\item \refSlot[Object]{getPeriod} is deprecated in favor of
  \refSlot[System]{period}.

\item As announced long ago, and as displayed by warnings,
  \refSlot[Object]{slotNames} now returns all the slot names, ancestors
  included.  Use \refSlot[Object]{localSlotNames} to get the list of the
  names of the slot the object owns.

\item \refSlot[Semaphore]{acquire} and \refSlot[Semaphore]{release} are
  promoted over \refSlot[Semaphore]{p} and \refSlot[Semaphore]{v}.
\end{itemize}

\subsubsection{New features}

\begin{itemize}
\item Dictionary can now be created with literals.

  \begin{center}
    \begin{tabular}{|c|c|}
      \hline
      Syntax & Semantics\\
      \hline
      \lstinline|[ => ]|
      &
      \lstinline|Dictionary.new|
      \\
      \lstinline|["a" => 1, "b" => 2, "c" => 3]|
      &
      \lstinline|Dictionary.new("a", 1, "b", 2, "c", 3)|
      \\
      \hline
    \end{tabular}
  \end{center}

\item \refSlot[Float]{srandom}
\item \refSlot[List]{subset}
\item \refSlot[Object]{getLocalSlot}.
\item String escapes accept one- and two-digit octal numbers.
  For instance \lstinline|"\0"|, \lstinline|"\00"| and
  \lstinline|"\000"| all denote the same value.

\item Tuple can now be created with literals.

  \begin{center}
    \begin{tabular}{|c|c|}
      \hline
      Syntax & Semantics\\
      \hline
      \lstinline|()|        & \lstinline|Tuple.new([])| \\
      \lstinline|(1,)|      & \lstinline|Tuple.new([1])| \\
      \lstinline|(1, 2, 3)| & \lstinline|Tuple.new([1, 2, 3])| \\
      \hline
    \end{tabular}
  \end{center}

\item Location.'=='.

\item type replaces \lstinline|'$type'| %% Pacify emacs: $
\end{itemize}

\subsection{UObjects}

\begin{itemize}
\item Remote timers (USetUpdate, USetTimer) are now handled locally
  instead of by the kernel.
\item UVars can be copied using the \refSlot[UVar]{copy} method.
\item New UEvent class, similar to UVar. Can be used to emit events.
\item Added support for dictionaries: new UDictionary structure in the
  UValue union.
\end{itemize}

\subsection{Documentation}

\begin{itemize}
\item \refObject{Barrier}
\item \refSlot[Date]{now}
\item \refSlot[Float]{srandom}
\item \refObject{Pattern}
\item \refObject{PubSub}
\item \refObject{PubSub.Subscriber}
\item \code{Profiling}
\item \refObject{Semaphore}
\item Trajectories
\item \refObject{TrajectoryGenerator}
\item \command{urbi-image} (\autoref{sec:tools:urbi-image}).
\item \lstinline{waituntil} clauses
\item \lstinline{whenever} clauses
\end{itemize}

\section{\usdk 2.0 RC 4}
\release{2.0}{2010-01-29}

\subsection{\us}
\subsubsection{Changes}

\begin{itemize}
\item \lstinline|'$id'| replaces id % $ pacify Emacs
\item List derives from Orderable.
\end{itemize}

\subsubsection{New objects}
\begin{itemize}
\item \refObject{Location}
\item \refObject{Position}
\end{itemize}

\subsubsection{New features}
\begin{itemize}
\item \refSlot[File]{remove}
\item \refSlot[File]{rename}
\end{itemize}

\subsection{UObjects}

\begin{itemize}
\item The UObject API is now thread-safe: All UVar and UObject
  operations can be performed from any thread.
\item You can request bound functions to be executed asynchronously in
  a different thread by using UBindThreadedFunction instead of
  UBindFunction.
\end{itemize}


\section{\usdk 2.0 RC 3}
\release{2.0}{2010-01-13}

\subsection{\us}

\subsubsection{Fixes}
\begin{itemize}
\item \file{local.u} works as expected.
\end{itemize}

\subsubsection{Changes}
\begin{itemize}
\item \refSlot[Lobby]{quit} replaces \slot[System]{quit}.
\item \refSlot[Socket]{connect} accepts integers.
\item UObject remote notifyChange on USensor variable now works as expected.
\item UObject timers can now be removed with UObject::removeTimer().
\end{itemize}

\subsection{Documentation}

\begin{itemize}
\item \refObject{Socket} provides a complete example.
\item The Naming Standard documents the support classes provided to ease
  creation of the component hierarchy.
\end{itemize}

\section{\usdk 2.0 RC 2}
\release{2.0}{2009-11-30}

This release candidate includes many fixes and improvements that are
not reported below. The following list is by no means exhaustive.

\subsection{Optimization}

The \us engine was considerably optimized in both space and
time.

\subsection{urbiscript}

\subsubsection{New constructs}

\begin{itemize}
\item \lstinline|assert { claim1; claim2;... };|

\item \lstinline{every|}

\item \lstinline|break| and \lstinline|continue| are supported in
  \lstinline{every|} loops.

\item \lstinline|for(num)| and \lstinline|for(var i: set)| support the
  \lstinline|for&|, \lstinline{for|} and \lstinline|for;| flavors.

\item \lstinline|for(init; cond; inc)| supports the \lstinline{for|}
  and \lstinline|for;| flavors.

\item non-empty lists of expressions in list literals, in function calls,
  and non-empty lists of function formal arguments may end with a
  trailing optional comma.  For instance:

\begin{urbiunchecked}
function binList(a, b,) { [a, b,] } | binList(1, 2,)
\end{urbiunchecked}

  \noindent
  is equivalent to

\begin{urbiunchecked}
function binList(a, b) { [a, b] } | binList(1, 2)
\end{urbiunchecked}

\item consecutive string literals are joined into a unique string
  literal, as in \Cxx.
\end{itemize}

\subsubsection{New objects}
\begin{itemize}
\item \refObject{Component}, \refObject{Localizer}, \refObject{Interface}:
  naming standard infrastructure classes.
\item \refObject{Date}
\item \refObject{Directory}
\item \refObject{File}
\item \refObject{Finalizable}: objects that call \lstinline|finalize()| when
  destroyed.
\item \refObject{InputStream}
\item \refObject{Mutex}
\item \refObject{OutputStream}
\item \refObject{Process}: Start and monitor child processes.
\item \refObject{Regexp}
\item \refObject{Server}: TCP/UDP server socket.
\item \refObject{Socket}: TCP/UDP client socket.
\item \refObject{Timeout}
\item \code{WeakDictionary}, \code{WeakPointer}: Store
  dictionary of objects without increasing their reference count.
\end{itemize}

\subsubsection{New features}
\begin{itemize}
\item \refSlot[Object]{asBool}.
\item \refSlot[Lobby]{wall}.
\item \refSlot[Dictionary]{size}.
\item \refSlot[Global]{evaluate}.
\item \refSlot[Group]{each}, \lstinline|Group.each&|
\item \refSlot[Lobby]{onDisconnect}, \refSlot[Lobby]{remoteIP}
  \refSlot[Lobby]{create}.
\item \refSlot[Object]{inspect}.
\item \refSlot[String]{fromAscii}, \refSlot[String]{replace},
  \refSlot[String]{toAscii}.
\item System: \lstinline|_exit|, \lstinline|assert_eq|,
  \refSlot[System]{system}.
\end{itemize}

\subsubsection{Fixes}
\begin{itemize}
\item at constructs do not leak local variables anymore.
\item Each tag now has its enter and leave events.
\item \refSlot[File]{content} reads the whole file.
\item Invalid assignments such as \lstinline|f(x) = n| are now refused as
  expected.
\end{itemize}

\subsubsection{Deprecations}
\begin{itemize}
\item \slot[Object]{ownsSlot} is deprecated in favor of
  \refSlot[Object]{hasSlot}/\refSlot[Object]{hasLocalSlot}.
\item \refSlot[Object]{slotNames} is deprecated in favor of
  \refSlot[Object]{allSlotNames}/\refSlot[Object]{localSlotNames}.
\end{itemize}

\subsubsection{Changes}
\begin{itemize}
\item empty strings, dictionaries and lists are now evaluated as
  \lstinline{false} in conditions.
\item \refSlot[Dictionary]{asString} does not sort the keys.
\item \refSlot[Dictionary]{'[]='} returns the assigned value, not the
  dictionary.
\item \refSlot[Dictionary]{'[]'} raises an exception if the key is missing.
\item Constants is merged into Math.
\item \lstinline|every| no longer goes in background.  Instead of:

\begin{urbiunchecked}
every (1s) echo("foo");
\end{urbiunchecked}

  \noindent
  write (note the change in the separator)

\begin{urbiunchecked}
every (1s) echo("foo"),
\end{urbiunchecked}

  \noindent
  or

\begin{urbiunchecked}
detach({ every (1s) echo("foo"); });
\end{urbiunchecked}

\item Tag: begin and end now simply print the tag name followed by
  \samp{begin} or \samp{end}.
\item System-code is now hidden from the backtraces.
\item \refSlot[Code]{apply}: the call message can be changed by passing it
  as an extra argument.
\end{itemize}

\subsection{UObjects}
\begin{itemize}
\item Handle UObject destruction. To remove an UObject, call the \us
  \code{destroy} method. The corresponding \Cxx instance will be deleted.

\item Add \lstinline|UVar::unnotify()|. When called, it removes all
  UNotifyChange registered with the UVar.

\item Bound functions using UBindFunction can now take arguments of type
  \lstinline|UVar&| and \lstinline|UObject*|. The recommended method to pass
  UVars from urbiscript is now to use \lstinline{camera.getSlot("val")}
  instead of \lstinline{camera.val}.

\item Add a 0-copy mode for UVars: If \samp{UVar::enableBypass(true)} is
  called on an UVar, notifyChange on this UVar can recover the not-copied
  data by using \lstinline|UVar.get()|, returning an
  \lstinline|UValue&|. However, the data is only accessible from within
  notifyChange: reading the UVar directly will return nil.

\item Add support for the \lstinline|changed!| event on UVars. Code like:

\begin{urbiunchecked}
at (headTouch.val->changed? if headTouch.val)
  tts.say("ouch");
\end{urbiunchecked}
  \noindent
  will now work. This hook costs one \lstinline|at| per UVar; set
  \refSlot[UVar]{hookChanged} to false to disable it.

\item Add a statistics-gathering tool. Enable it using
  \refSlot[uobjects]{enableStats}. Reset counters by calling
  \refSlot[uobjects]{clearStats}. \refSlot[uobjects]{getStats} will return a
  dictionary of all bound \Cxx function called, including timer callbacks,
  along with the average, min, max call durations, and the number of calls.

\item When code registered by a notifyChange throws, the exception is
  intercepted to protect other unrelated callbacks. The throwing
  callback gets removed from the callback list, unless the
  removeThrowingCallbacks on the UVar is false.

\item the environment variable \env{URBI\_UOBJECT\_PATH} is used by
  urbi-launch and urbiscript's loadModule to find uobjects.

\item fixed multiple notifications of event trigger in remote UObjects.

\item Many other bug fixes and performance improvements.

\item an exception is now thrown if the C++ init method failed.
\end{itemize}


\subsection{Documentation}

The documentation was fixed, completed, and extended.  Its layout was
also improved.  Changes include, but are not limited to:

\begin{itemize}
\item various programs: \command{urbi}, \command{urbi-launch},
  \command{urbi-send} etc. (\autoref{sec:tools}).
\item environment variables: \env{URBI\_UOBJECT\_PATH}, \env{URBI\_PATH},
  \env{URBI\_ROOT} (\autoref{sec:tools:envvars}).
\item special files \file{global.u}, \file{local.u}
  (\autoref{sec:tools:files}).
\item k1-to-k2: Conversion idioms from \us 1 to \us 2 (\autoref{sec:k1}).
\item FAQ (\autoref{sec:faq})
  \begin{itemize}
  \item stack exhaustion
  \item at and waituntil: performance considerations
  \end{itemize}
\item Specifications:
  \begin{itemize}
  \item completion of the definition of the control flow constructs
    (\lstinline|every|, \lstinline{every|}, \lstinline|if|,
    \lstinline|for|, \lstinline|loop|)
  \item tools (umake, umake-shared, umake-deepclean, urbi,
    urbi-launch, urbi-send).
  \item \refObject{Boolean}
  \item \refObject{Channel}
  \item \refObject{Date}
  \item \refObject{Dictionary}
  \item \refObject{Exception}
  \item \refObject{File}
  \item \refObject{Kernel1}
  \item \refObject{InputStream}
  \item \refObject{Lazy}
  \item \refObject{Math}
  \item \refObject{Mutex}
  \item \refObject{Regexp}
  \item \refObject{Object}
  \item \refObject{OutputStream}
  \item \refObject{Pair}
  \item \refObject{String}
  \item \refObject{Tag}
  \item \refObject{Timeout}
  \end{itemize}
\item tutorial:
  \begin{itemize}
  \item uobjects
  \end{itemize}
\end{itemize}

\subsection{Various}

\begin{itemize}
\item Text files are converted to DOS end-of-lines for Windows packages.

\item \command{urbi-send} supports \option{--quit}.

\item The files \file{global.u}/\file{local.u} replace
  \file{URBI.INI}/\file{CLIENT.INI}.

\item \command{urbi} supports \option{--quiet} to inhibit the banner.
\end{itemize}

\section{\usdk 2.0 RC 1}
\release{2.0}{2009-04-03}

\subsection{Auxiliary programs}

\begin{itemize}
\item \command{urbi-send} no longer displays the server version
  banner, unless given \option{-b}/\option{--banner}.
\item \command{urbi-console} is now called simply \command{urbi}.
\item \command{urbi.bat} should now work out of the box under windows.
\end{itemize}


\subsection{\us}
\subsubsection{Changes}

\begin{itemize}
\item The keyword \lstinline|emit| is deprecated in favor of \lstinline|!|:
  instead of \lstinline|emit e(a);|, write \lstinline|e!(a);|.  The
  \lstinline|?| construct is changed for symmetry: instead of
  \lstinline|at (?e(var a))|, write \lstinline|at (e?(var a))|.  See
  \autoref{sec:k1:emit} for details.  This syntax for sending and
  receiving is traditional and can be found in various programming
  languages.

\item \refObject{System.Platform} enhances former \slot[System]{platform}.
  Use \refSlot[System.Platform]{kind} instead of \slot[System]{platform}.
\end{itemize}

\subsubsection{Fixes}
\begin{itemize}
\item Under some circumstances successful runs could report ``at job
  handler exited with exception TerminateException''.  This is fixed.

\item Using waituntil on an event with no payload (i.e.,
  \lstinline|waituntil(e?) ...;)| will not cause an internal error
  anymore.
\end{itemize}

\subsection{URBI Remote SDK}

The API for plugged-in UObjects is not thread safe, and never was:
calls to the API must be done only in the very same thread that runs
the Urbi code.  Assertions (run-time failures) are now triggered for
invalid calls.

\subsection{Documentation}

Extended documentation on: \refObject{Comparable}, \refObject{Orderable}.


\section{\usdk 2.0 beta 4}
\release{2.0}{2009-03-03}

\subsection{Documentation}

An initial sketch of documentation (a tutorial, and the language and
library specifications) is included.

\subsection{\us}
\subsubsection{Bug fixes}

\begin{itemize}
\item Bitwise operations.\\
  The native \lstinline{long unsigned int} type is now used for all the
  bitwise operations (\lstinline|&|, \lstinline{|}, \lstinline|^|,
  \lstinline|compl|, \lstinline|<<|, \lstinline|>>|).  As a consequence it
  is now an error to pass negative operands to these operations.

\item \refSlot[System]{PackageInfo}.\\
  This new object provides version information about the Urbi package.  It
  is also used to ensure that the initialization process uses matching Urbi
  and \Cxx files.  This should prevent accidental mismatches due to
  incomplete installation processes.

\item Precedence of operator \lstinline|**|.\\
  In conformance with the usage in mathematics, the operator \lstinline|**|
  now has a stronger precedence than the unary operators.  Therefore, as in
  Perl, Python and others, '-2 ** 2 == -4' whereas it used to be equal to
  '4' before (as with GNU bc).

\item \lstinline|whenever| now properly executes the else branch when the
  condition is false.  It used to wait for the condition to be verified at
  least once before.
\end{itemize}

\subsubsection{Changes}

\begin{itemize}
\item \refSlot[String]{asFloat}.\\
  This new method has been introduced to transform a string to a float.  It
  raises a PrimitiveError exception if the conversion fails:

\begin{urbiscript}
"2.1".asFloat;
[00000002] 2.1
"2.0a".asFloat;
[00000003:error] !!! asFloat: invalid number: "2.0a"
\end{urbiscript}
\end{itemize}

\subsection{Programs}

\subsubsection{Environment variables}

The environment variable \env{URBI\_ROOT} denotes the directory which is the
root of the tree into which Urbi was installed.  It corresponds to the
``prefix'' in GNU Autoconf parlance, and defaults to \file{/usr/local} under
Unix.  urbiscript library files are expected to be in
\var{URBI\_ROOT}/share/gostai/urbi.

The environment variable \env{URBI\_PATH}, which allows to specify a
colon-separated list of directories into which urbiscript files are
looked-up, may extend or override \env{URBI\_ROOT}.  Any superfluous colon
denotes the place where the \env{URBI\_ROOT} path is taken into account.

\subsubsection{Scripting}

To enable writing (batch) scripts seamlessly in Urbi, \command{urbi-console}
\option{-f}/\option{--fast} is now renamed as \option{-F}/\option{--fast}.
Please, never use short options in batch programs, as they are likely to
change.

Two new option pairs, \option{-e}/\option{--expression} and
\option{-f}/\option{--file}, plus the ability to reach the command line
arguments from Urbi make it possible to write simple batch Urbi programs.
For instance:

\begin{shell}
$ cat demo
#! /usr/bin/env urbi-console
cout << System.arguments;
shutdown;

$ ./demo 1 2 3 | grep output
[00000004:output] ["1", "2", "3"]
\end{shell}

\subsubsection{urbi-console}

urbi-console is now a simple wrapper around urbi-launch.  Running

\begin{shell}
urbi-console arg1 arg2...
\end{shell}

\noindent
is equivalent to running

\begin{shell}
urbi-launch --start -- arg1 arg2...
\end{shell}


\subsubsection{Auxiliary programs}
The command line interface of \command{urbi-sendbin} has been updated.
\command{urbi-send} now supports \option{-e}/\option{--expression} and
\option{-f}/\option{--file}.  For instance

\begin{urbiunchecked}
$ urbi-send -e 'var x;' -e "x = $value;" -e 'shutdown;'
\end{urbiunchecked}



\section{\usdk 2.0 beta 3}
\release{2.0}{2009-01-05}

\subsection{Documentation}

A new document, \file{FAQ.txt}, addresses the questions most frequently
asked by our users during the beta-test period.

\subsection{\us}

\subsubsection{Fixes}

\begin{itemize}
\item If a file loaded from \file{URBI.INI} cannot be found, it is now
  properly reported.
\end{itemize}


\subsubsection{Changes}

\begin{itemize}
\item \lstinline|new| syntax revamped.\\
  The syntax \lstinline{new myObject(myArgs)} has been deprecated and now
  gives a warning. The recommended \lstinline{myObject.new(myArgs)} is
  suggested.

\item \lstinline|delete| has been removed.\\
  \lstinline|delete| was never the right thing to do. A local variable
  should not be deleted, and a slot can be removed using
  \refSlot[Object]{removeSlot}.  The construct \lstinline{delete object} has
  been removed from the language.

\item \lstinline|__HERE__|.\\
  The new \lstinline|__HERE__| pseudo-symbol gives the current position.  It
  features three self explanatory slots: \slot{file}, \slot{line}, and
  \slot{column}.

\item Operator \lstinline|()|.\\
  It is now possible to define the \lstinline|()| operator on objects and
  have it called as soon as at least one parameter is given:

\begin{urbiscript}
class A {
  function '()' (x) { echo("A called with " + x) };
}|;
A;
[00000001] A
A();
[00000002] A
A(42);
[00000003] *** A called with 42
\end{urbiscript}

\item \lstinline|catch (\var{type} \var{name})| syntax removed.\\
  It was used to catch exceptions if and only if they inherited
  \var{type}. This behavior can be obtained with the more general guard
  system:

\begin{urbiunchecked}
catch (var e if e.isA(<type>))
{
  ...
}
\end{urbiunchecked}

\item Pattern matching and guards in catch blocks.\\
  Exception can now be filtered thanks to pattern matching, just like
  events. Moreover, the pattern can be followed by the \lstinline{if}
  keyword and an arbitrary guard. The block will catch the exception only if
  the guard is true.

\begin{urbiunchecked}
try
{ ... }
catch ("foo") // Catch only the "foo" string
{ ... }
catch (var x if x.isA(Float) && x > 10) // Catch all floats greater than 10
{ ... }
catch (var e)  // Catch any other exception
{ ... }
\end{urbiunchecked}

\item Parsing of integer literals.\\
  The parser could not read integer literals greater than $2^{31}-1$.  This
  constraint has been alleviated; integer literals up to $2^{63}-1$ are
  accepted.

\item Display of integer literals.\\
  Some large floating point values could not be displayed correctly at the
  top level of the interpreter. This limitation has been removed.

\item Variables binding in event matching.\\
  Parentheses around variables bindings (\lstinline{var x}) are no longer
  required in event matching:

\begin{urbiunchecked}
at (?myEvent(var x, var y, 1))
\end{urbiunchecked}

\noindent
instead of:

\begin{urbiunchecked}
at (?myEvent((var x), (var y), 1))
\end{urbiunchecked}

\item Waituntil and bindings.\\
  Bindings performed in \lstinline{waituntil} constructs are now available
  in its context:

\begin{urbiunchecked}
waituntil(?event(var x));
// x is available
echo (x);
\end{urbiunchecked}

\item \refSlot[List]{insert}.\\
  Now uses an index as its first argument and inserts the given element
  before the index position:

\begin{urbiscript}
["a", "b", "c"].insert(1, "foo");
[00000001] ["a", "foo", "b", "c"]
\end{urbiscript}

\item \refSlot[List]{sort}.\\
  Now takes an optional argument, which is a function to call instead of the
  \lstinline|<| operator. Here are two examples illustrating how to sort
  strings, depending on whether we want to be case-sensitive (the default)
  or not:

\begin{urbiscript}
["foo", "bar", "Baz"].sort;
[00000001] ["Baz", "bar", "foo"]
["foo", "bar", "Baz"].sort(function(x, y) {x.toLower < y.toLower});
[00000002] ["bar", "Baz", "foo"]
\end{urbiscript}

\item \refSlot[System]{searchPath}.\\
  It is now possible to get the search path for files such as \file{urbi.u}
  or \file{URBI.INI} by using \refSlot[System]{searchPath}.

\item \refSlot[System]{getenv}.\\
  Now returns \refObject{nil} if a variable cannot be found in the
  environment instead of \refObject{void}. This allows you do to things such
  as:

\begin{urbiscript}
var ne = System.getenv("nonexistent");
[00000001:warning] !!! `System.getenv(that)' is deprecated, use `System.env[that]'
if (!ne.isNil) do_something(ne);
\end{urbiscript}

  \noindent
  while previously you had to retrieve the environment variable twice, once
  to check for its existence and once to get its content.

\item \refSlot[Control]{disown}.\\
  It is now possible to start executing code in background while dropping
  all the tags beforehand, including the connection tag. The code will still
  continue to execute after the connection that created it has died.

\item \refSlot[Object]{removeSlot}.\\
  Now silently accepts non-existing slot names instead of signaling an
  error.

\item \refSlot[Semaphore]{criticalSection}.\\
  It is now possible to define a critical section associated with a
  semaphore. The \refSlot[Semaphore]{acquire} method will be called at the
  beginning, and if after that the operation is interrupted by any means the
  \refSlot[Semaphore]{release} operation will be called before going on. If
  there are no interruption, the \refSlot[Semaphore]{release} operation will
  also be called at the end of the callback:

\begin{urbiunchecked}
var s = \refSlot[Semaphore]{new}(1);
s.criticalSection(function () { echo ("In the critical section") });
\end{urbiunchecked}

\item \refSlot[System]{stats}.\\
  Its output is now expressed in seconds rather than milliseconds, for
  consistency with the rest of the kernel.
\end{itemize}

\subsection{UObjects}

\begin{itemize}
\item void.\\
  The error message given to the user trying to cast a void UVar has been
  specialized.

  Remote bound methods can now return void.


\item Coroutine interface.\\
  The functions \lstinline|yield()|, \lstinline|yield_until()|, and
  \lstinline|yield_until_things_changed()| have been added to the UObject
  API. They allow the user to write plugin UObject code that behaves like
  any other coroutine in the kernel: if \lstinline|yield()| is called
  regularly, the kernel can continue to work while the user code runs.
  Meaningful implementation for these functions is provided also in remote
  mode: calling \lstinline|yield()| will allow the UObject remote library to
  process pending messages from within the user callback.

\item Remote UObject initialization.\\
  Remote UObject instantiation is now atomic: the API now ensures that all
  variables and functions bound from the UObject constructor and init are
  visible as soon as the UObject itself is visible. Code like:

\begin{urbiunchecked}
waituntil(uobjects.hasSlot("MyRemote")) | var m = \refSlot[MyRemote]{new}();
\end{urbiunchecked}

\noindent
is now safe.
\end{itemize}

\subsection{Auxiliary programs}

\begin{description}
\item[urbi-launch] Now, options for \command{urbi-launch} are separated from
  options to give to the underlying program (in remote and start modes) by
  using \option{--}. Use \samp{urbi-launch --help} to get the full usage
  information.
\end{description}



\section{\usdk 2.0 beta 2}
\release{2.0}{2008-11-03}

\subsection{\us}

\begin{itemize}
\item \lstinline{object} and \lstinline{from} as identifiers.\\
  \lstinline{object} and \lstinline{from} are now regular identifiers and
  can be used as other names.  For example, it is now legal to declare:

\begin{urbiscript}
var object = 1|;
var from = 1|;
\end{urbiscript}

\item Hexadecimal literals.\\
  It is now possible to enter (integral) hexadecimal numbers by
  prefixing them with \lstinline{0x}, as in:

\begin{urbiscript}
0x2a;
[00000001] 42
\end{urbiscript}

  Only integral numbers are supported.

%% FIXME: The hexadecimal representation of a number can be obtained by specifying the
%% FIXME: base to \refSlot[Float]{asString}:
%% FIXME:
%% FIXME: \begin{urbiscript}
%% FIXME: 42.asString(16);
%% FIXME: [00000001] "2a"
%% FIXME: // \refSlot[Float]{hex} is a shortcut:
%% FIXME: 42.hex;
%% FIXME: [00000001] "2a"
%% FIXME: \end{urbiscript}
\end{itemize}

\subsection{Standard library}
\begin{itemize}
\item \refSlot[String]{asList}.\\
  \refObject{String} now has a \slot{asList} method, which can be used
  transparently to iterate over the characters of a string:

\begin{urbiscript}
for (var c: "foo") echo (c);
[00000001] *** f
[00000002] *** o
[00000003] *** o
\end{urbiscript}

\item \refSlot[String]{split} method Largely improved.

%%% FIXME: \item "\refSlot[String]{join}" method
%%% FIXME:
%%% FIXME:   It is now possible to easily join list members by inserting an
%%% FIXME:   arbitrary string between them:
%%% FIXME:
%%% FIXME: \begin{urbiscript}
%%% FIXME: ", ".join(["abc", "def", "ghi"]);
%%% FIXME: [00000001] "abc, def, ghi"
%%% FIXME: \end{urbiscript}
\item \refSlot[List]{min} and \refSlot[List]{max}.\\
  It is now possible to call \lstinline{min} and \lstinline{max} on a
  list. By default, the \lstinline|<| comparison operator is used, but one
  explicit ``less than'' function can be provided as \lstinline{min} or
  \lstinline{max} argument should one be needed. Here is an example on how
  to compare strings in case-sensitive and case-insensitive modes:

\begin{urbiscript}
["the", "brown", "Fox"].min;
[00000001] "Fox"
["the", "brown", "Fox"].min(function (l, r) { l.toLower < r.toLower });
[00000002] "brown"
\end{urbiscript}

  \refSlot[Math]{min} and \refSlot[Math]{max} taking an arbitrary number of
  arguments have also been defined. In this case, the default \lstinline{<}
  operator is used for comparison:

\begin{urbiscript}
min(3, 2, 17);
[00000001] 2
\end{urbiscript}

\item Negative indices.\\
  It is now possible to use negative indices when taking list elements.  For
  example, -1 designates the last element, and -2 the one before that.

\begin{urbiscript}
["a", "b", "c"][-1];
[00000001] "c"
\end{urbiscript}

\item Tag names.\\
  Tags were displayed as \lstinline|Tag_0x01234500| which did not make their
  \lstinline{name} slot apparent. They are now displayed as
  \lstinline|Tag<\var{name}>|:

\begin{urbiscript}
Tag.new;
[00000001] Tag<tag_1>
Tag.new("mytag");
[00000002] Tag<mytag>
\end{urbiscript}

\item \lstinline{every} and exceptions.\\
  If an exception is thrown and not caught during the execution of an
  \lstinline{every} block, the \lstinline{every} expression is stopped and
  the exception displayed.
\end{itemize}

\subsection{UObjects}
\begin{description}
\item \lstinline{UVar::type()} method.\\
  It is now possible to get the type of a \lstinline{UVar} by calling its
  \lstinline{type()} method, which returns a \lstinline{UDataType} (see
  \file{urbi/uvalue.hh} for the types declarations).
\end{description}

\subsection{Run-time}
\begin{description}
\item Stack exhaustion check on Windows

  As was done on GNU/Linux already, stack exhaustion condition is detected
  on Windows, for example in the case of an infinite recursion. In this
  case, SchedulingError will be raised and can be caught.

\item Errors from the trajectory generator are propagated

  If the trajectory generator throws an exception, for example because it
  cannot assign the result of its computation to a non-existent variable,
  the error is propagated and the generator is stopped:

\begin{urbiunchecked}
xx = 20 ampli:5 sin:10s;
[00002140:error] !!! lookup failed: xx
\end{urbiunchecked}
\end{description}

\subsection{Bug fixes}
\begin{description}
\item Support for Windows shares

  Previous versions of the kernel could not be launched from a Windows
  remote directory whose name is starting with two slashes such as
  \file{//share/some/dir}.

\item Implement \lstinline{UVar::syncValue()} in plugged uobjects

  Calling \lstinline{syncValue()} on a \lstinline{UVar} from a plugged
  UObject resulted in a link error.  This method is now implemented, but
  does nothing as there is nothing to do. However, its presence is required
  to be able to use the same UObject in both remote and engine modes.

\item \lstinline{isdef} works again

  The support for k1 compatibility function \lstinline{isdef} was broken in
  the case of composed names or variables whose content was
  \lstinline{void}. Note that we do not recommend using \lstinline{isdef} at
  all. Slots related methods such as \lstinline{getSlot},
  \lstinline{hasSlot}, \lstinline{locateSlot}, or \lstinline{slotNames} have
  much cleaner semantics.

\item \lstinline{__name} macro

  In some cases, the \lstinline|__name| macro could not be used with
  plugged uobjects, for example in the following expression:

\begin{urbiunchecked}
send(__name + ".val = 1;");
\end{urbiunchecked}
  \noindent
  This has been fixed. \lstinline|__name| contains a valid slot name
  of \lstinline|uobjects|.
\end{description}

\subsection{Auxiliary programs}

The sample programs demonstrating the SDK Remote, i.e., how to write a
client for the Urbi server, have been renamed from \command{urbi*} to
\command{urbi-*}.  For instance \command{urbisend} is now spelled
\command{urbi-send}.

Besides, their interfaces are being overhauled to be more consistent with
the Urbi command-line tool-box.  For instance while \command{urbisend} used
to require exactly two arguments (host-name, file to send), it now supports
options (e.g., \option{--help}, \option{--port} to specify the port etc.),
and as many files as provided on the command line.


%% == New in 2.0 beta 1 ==
%% Released on 2008-10-21.
%% === Full Object Orientation Support ===
%%  * Everything is an object.[[br]]
%%    In the 1.x series there were several kind of entities: numbers,
%%    lists, strings, images, etc. and objects.  In the 2.x series,
%%    everything is an object, including the atomic values.  For instance
%%    {{{"foo"}}} evaluates into an object that derives from the
%%    {{{String}}}.
%%
%%  * Objects are dictionaries of slots.[[br]]
%%    Objects are implemented as associative arrays: a mapping from
%%    symbols to objects.
%%
%%  * The distinction between value and function is blurred.[[br]]
%%    From a software engineering point of view, the client (i.e., the
%%    "caller") should not know how the provider (i.e., the "callee") is
%%    implemented.  In particular, it is an implementation detail whether
%%    {{{object.feature}}} is an attribute, or a function taking no
%%    argument.  Therefore, parentheses are not needed to invoke
%%    functions that do not have argument (other that {{{self}}}.
%%
%%    {{{
%%    # 0-ary functions and attributes should behave equally.
%%    var feature = 42;
%%    [11648000] 42
%%    feature;
%%    [11680000] 42
%%    feature();
%%    [11712000] 42
%%    feature(42);
%%    [11776000:error] !!! input.u:8.1-11: expected 0 arguments, given 1
%%
%%    feature = function () { 42 };
%%    [11872000] function () {
%%      42
%%    }
%%    feature;
%%    [12000000] 42
%%    feature();
%%    [12128000] 42
%%    feature(42);
%%    [12192000:error] !!! input.u:10.1-11: expected 0 arguments, given 1
%%
%%    feature = function (x) { x };
%%    [12256000] function (x) {
%%      x
%%    }
%%    feature;
%%    [12288000:error] !!! input.u:26.1-7: expected 1 arguments, given 0
%%    feature();
%%    [12288000:error] !!! input.u:28.1-9: expected 1 arguments, given 0
%%    feature(42);
%%    [12384000] 42
%%    }}}
%%
%%  * Functions are first-class citizens.[[br]]
%%    In other words, functions are objects and can be manipulated like
%%    any other type of object.  For instance you may copy a function
%%    from an object to another.  Be careful though that by default code
%%    is evaluated, see the following example.
%%
%%    {{{
%%    var counter_ = 0;
%%    [09856000] 0
%%    var counter = function () { counter_ += 1; };
%%    [09952000] function () {
%%      counter_.'+='(1);
%%    }
%%    counter;
%%    [10080000] 1
%%    counter;
%%    [10208000] 2
%%    var counter2 = counter;
%%    [10368000] 3
%%    counter2;
%%    [10400000] 3
%%    counter2;
%%    [10432000] 3
%%    var counter3 = getSlot("counter");
%%    [10528000] function () {
%%      counter_.'+='(1);
%%    }
%%    counter3;
%%    [10656000] 4
%%    counter3;
%%    [10784000] 5
%%    counter;
%%    [10912000] 6
%%    }}}
%%
%%  * Arbitrary identifiers.[[br]]
%%    Identifiers can be composed of any sequence of characters enclosed
%%    between {{{'}}}, but some sequences behave magically.
%%    * Regular identifiers.[[br]]
%%      Traditional identifiers ({{{MyObject}}}, {{{my_function_2}}},
%%      {{{SomeVariableName}}} etc.) need no quotes.
%%    * Traditional connectives.[[br]]
%%      Connectives such as {{{+}}}, {{{*}}}, {{{<=}}} and so forth, when
%%      used unquoted behave as usual (e.g., {{{1 < 2}}}), but between
%%      quotes, they behave like regular function names (e.g.,
%%      {{{1.'<'(2)}}}).
%%
%%  * Fewer primitives, more expressive power.[[br]]
%%    The basic connectives, such as {{{+}}}, {{{*}}}, {{{<=}}} and so
%%    forth, are regular functions that the user can freely define.
%%    For instance {{{Person.'<' = function (rhs) { name < rhs.name }}}}
%%    define the {{{<}}} between {{{Person}}}.
%%
%%  * Objects can be arbitrarily nested.[[br]]
%%    The previous limitations of the language are alleviated, and the
%%    {{{.}}} connective can now be freely used.  For instance:
%%
%%    {{{robot.leg("rear-left").joint("knee").value}}}
%%
%%  * Name spaces.[[br]]
%%
%%    There is no global name space in the Urbi language: there are no
%%    global variables or functions in the traditional sense.  Rather,
%%    the Urbi world is a network of objects that use each other (either
%%    via inheritance, or via aggregation).  To reach a particular
%%    object, for instance {{{Object}}} from which all the objects
%%    derive, one uses a series of local names starting from the current
%%    object.
%%
%%    For instance {{{true}}} is defined as a member of
%%    {{{Object.Constants}}}, which is a prototype of {{{Object}}} (i.e.,
%%    {{{Object}}} "derives" from {{{Object.Constants}}}.  Since every
%%    object derives from {{{Object}}}, the {{{true}}} is available from
%%    anywhere.
%%
%%  * Lobbies.[[br]]
%%
%%    Sessions with the Urbi server, via files or via network
%%    connections, are handled via "lobbies".  Lobbies implement the
%%    local scope: variables introduced during the interaction are
%%    only visible from this lobby.  Nevertheless, because lobbies are
%%    connected to the rest of the Urbi network of objects, the user can
%%    introduce new features in the common space, for instance by
%%    extending {{{Object}}}.  The user may also provide access to
%%    his/her own lobby by giving it a name in an object that is
%%    reachable from the other lobbies.
%%
%%  * An object can have any number of prototypes.[[br]]
%%    Multiple inheritance is fully supported.  This allows to factor
%%    common code.  For instance the object {{{Orderable}}} provides
%%    implementations of ordered comparators in terms of each other
%%    (e.g., {{{function '>=' (rhs) { rhs < self }}}}), and
%%    {{{Comparable}}} relates {{{==}}} and {{{!=}}}.  If your
%%    {{{object}}} provides {{{==}}} and {{{<}}}, then running
%%    {{{object.addProto(Comparable);object.addProto(Orderable);}}}
%%    provides the others.
%%
%%
%% === Tickless kernel ===
%% The kernel doesn't consume more CPU than needed and avoids to do any busy
%% loop. This should greatly dicrease the robots battery consumtion.
%%
%% === Closures ===
%% It is now possible to create local functions that are able to access local
%% variables of their enclosing scope. For instance, the following code will
%% create a function {{{makeCounter}}} which returns a new function acting
%% as an independent counter, incrementing its result each time it is called.
%%
%% {{{
%% var Object.makeCounter = function () {
%%   var count = 0;
%%   makeClosure (function () { count++ })
%% };
%%
%% var counter1 = Object.makeCounter;
%% counter1;
%% [14760721] 0
%% counter1;
%% 17192816] 1
%%
%% var counter2 = Object.makeCounter;
%% counter2;
%% [37131341] 2
%%
%% counter1;
%% [45807168] 3
%%
%% }}}
%%
%% === Deprecated features are removed. ===
%%
%% The following constructs, deprecated in the 1.x series, are no
%% longer supported.
%%
%%  * Function call syntax[[br]]
%%    Function calls are normalized to {{{object.method(args)}}}.
%%    * {{{<object> inherits <object>}}}.
%%    * {{{<object> disinherits <object>}}}.
%%    * {{{<object> on}}}.
%%    * {{{<object> off}}}.
%%    * {{{<object> switch}}}.
%%    * {{{copy <arg>}}}
%%    * {{{echo <arg>}}}
%%    * {{{sleep <arg>}}}
%%  * {{{<integer> ^ <integer> denotes binary xor}}}.
%%  * {{{foreach}}} and {{{loopn}}}.
%%  * {{{wait(<duration>)}}}, use {{{sleep}}}.
%%  * new variables must be declared with {{{var}}}.
%%
%% == New in 1.6 ==
%%
%% === inherits and disinherits are deprecated ===
%% Inheritance now uses the regular function calling scheme.
%% Rather than {{{sub inherits super}}}, write {{{sub.inherit(super)}}}.
%%
%% Note {{{inherit}}} vs. {{{inherits}}}.  Likewise for {{{disinherit}}}
%% and {{{disinherits}}}.
%%
%% === Connections can be prioritized. ===
%%
%% Use {{{setpriority N}}} to set a connection priority. Valid range is
%% [-100, 100]. Default value is 0.  A second connection is created on
%% startup with priority 80, loading the file {{{URBIRT.INI}}}.
%%
%% === Kernel can be 'sealed' ===
%% To prevent interference with high-priority code, use {{{seal}}}.
%% Once activated:
%%   * no {{{+connection}}} can be used to connections with higher priority.
%%   * no {{{setpriority}}} can be called with a positive value.
%%
%%
%% == New in 1.5 ==
%%
%% === "foreach" and "loopn" are deprecated ===
%% Use "for" instead.
%%
%% === Use "**", not "^", to denote exponentiation ===
%% In the future "^" between numbers will denote exclusive-or.
%%
%% === Consistent function call syntax ===
%%
%% {{{copy}}}, {{{echo}}}, and {{{wait}}} use a more traditional function
%% syntax === Use {{{echo (1)}}} instead of {{{echo 1}}}, and {{{wait
%% (1s)}}} instead of {{{wait 1s}}}.  Similarly with {{{copy}}}.
%%
%% === Job control and channels are different. ===
%% The structure {{{tag : code}}} used to address two different issues:
%% enabling job control, and reporting values.  They now have two
%% different syntaxes.  Write {{{chan << code}}} to send the evaluation
%% of {{{code}}} to the channel {{{chan}}}, and write {{{tag : code}}} to allow
%% job control over {{{code}}}.
%%
%% === Numbers ===
%% Numbers are no longer output in fixed format, hence 1+2*3 yields
%% 7, no longer 7.000000.  Besides, so called "scientific notation"
%% is supported: {{{1e-5}}} stands for {{{0.00001}}} etc.
%%
%% == New in 1.0 ==
%%
%% === New keyword `taglist' ===
%% To display the tags of currently running commands.
%%
%% === UObject::send(string) ===
%% It is now available to send URBI code from any UObject
%% (plugged or remote). The code is executed immediately in plugin mode, which
%% makes it convenient to add specialized initialization in UObject
%% constructors to setup some useful wrappers.
%%
%% == New in 1.0 RC2: ==
%%
%% === USensor becomes UOwned ===
%% (with backward compatibility).
%%
%% === Function redefinition ===
%% It is now OK to redefine a function that already exist, you will get a
%% warning in scrict mode only.
%%
%% === inherit changes to 'inherits' ===
%% Same for disinherit.
%%
%% === UNotifyChange bug fix. ===
%%
%% Important bug fix on UNotifyChange: was not working with motor variables
%% like headPan.val from within a UObject. NotifyAccess and NotifyChange
%% simultaneous usage has also been improved in plugin mode.
%%
%%
%% New in 1.0 RC1:
%%
%% === New support for multi events ===
%% Example:
%% {{{
%%   at (e(x)) echo x;
%%   emit e(4) & emit e(11);
%%   [00018969:notag] *** 11.000000
%%   [00018969:notag] *** 4.000000
%% }}}
%% === 'events' keyword ===
%% To list existing declared events.
%%
%% === Do not use 'return' inside functions defining background commands ===
%%   like 'at', return will terminate function and everything it contains.
%%   Simply end the function without calling return, and use a comma when you
%%   call it:
%% {{{
%%   function f()
%%   {
%%     at (test) ping;
%%   };
%%   f(),
%% }}}
%%
%% === Multiple inheritance ===
%% The inherit/disinherit keywords are now available to manage inheritance and
%% multiple inheritance at runtime. Syntax:
%% {{{
%%   class1 inherit class2;
%%   class1 disinherit class2;
%% }}}
%%
%% === {{{::}}} ===
%%
%% The :: construct allows you to call a parent method inside a redefined
%% {{{
%%   subclass method:
%%
%%   function parent.f(x) { ... };
%%   sub = new parent;
%%   function sub.f(x)
%%   {
%%     parent::f(x);
%%     ...
%%   };
%% }}}
%%
%%   This is a powerful feature needed in more advanced object-oriented
%%   programming.
%%
%%
%% == Version 1.0 beta2                        released on xx.xx.2006 ==
%%
%% === Bug fixes ===
%%  * derivative extension fixed for autoupdate variables
%%
%% === New features ===
%%  * add delete operator
%%  * group objects, hardware, software added
%%
%% === Changes ===
%%  * renamed global. into system.
%%
%%
%% == Version 1.0.0                        released on xx.xx.2006 ==
%%
%% === Bug fixes ===
%%  * lists of lists works now
%%
%% === New features ===
%%  * lists can contain any type of data, including binary
%%
%% === Changes ===
%%
%%  * register with {{{external var <name>}}} or
%%    {{{external function(<nbparam>) <name>}}} or
%%    {{{external event(<nbparam>) <name>}}}.
%%  * syntax change def=>var, function or event, defcheckon=>strict, group=>alias
%%  * class implementation (see detail in doc)
%%  * emit() now works (<=> emit(inf))
%%
%% === To do ===
%%
%%  * add event def (out of class definition)
%%  * class
%%    * add function def
%%    * add event def
%%    * operator new
%%    * call to init
%%    * inheritance integrated class a:b {...};
%%    * function polymorphism
%%    * var polymorphism
%%    * name resolution inside function => class members identification
%%  * aliases update
%%  * list type?
%%  * a=b <=> alias a b? yes, with alias unicity
%%
%% == Version 0.9.8                        released on xx.01.2006 ==
%%
%% === Bug fixes ===
%%  * sgn now works as expected
%%  * addition of lists now works correctly
%%  * || or && separated events now work fine
%%  * closed connection do no hold zombie events anymore
%%  * context is now properly liberated when a parse error occur inside a
%%  function definition
%%
%% === New features ===
%%  * 'list groupname.var' evaluates as the list [groupmember1.var,
%%  groupmember2.val]...
%%
%% == Version 0.9.7                        released on 29.10.2005 ==
%%
%% Major changes in the kernel interface to allow softdevices to be plugged in
%% the kernel
%%
%% === Bug fixes ===
%%  * memoryleak on {{{+timeout}}} flag is fixed
%%  * multiple flags are now handled properly
%%  * softtest in functions are now handled properly
%%  * {{{'n}}} now works with virtual devices
%%  * operator priority in tests is now fixed
%%  * at memory leak from 0.9.7  now fixed
%%  * {{{$(...)}}} inside function now works properly
%%
%% === New features ===
%%  * the command {{{connections;}}} returns a list of opened connections
%%  * new flag: {{{+connection("U1234566") : command}}} starts the command in
%%  the given connection. Can also be used with {{{all}}} as a parameter
%%  (starts in every connection) or {{{other}}} (starts in every connection
%%  except the current one). You can create a chat room with this:
%%  myname+connection("other"):echo "hello!";
%%  * .val is now optional with devices and virtual devices. headPan.val is
%%  equivalent to headPan. Makes the code simpler.
%%  * event integrated, emit is available (see doc for full description)
%%  * added 'loadwav' function
%%  * time values can now be expressed as a combination of d,h,m,s,ms
%%  * new {{{every (time) ...}}} command
%%  * the {{{reset}}} command now virtually reboot your robot, so that you can
%%  reload scripts and test modifications easily
%%  * the {{{undefall}}} command clear all user defined variables and functions
%%  * list type is now available: {{{[1,2,"bla",14]}}}. You can iterate a list
%%  L with the {{{foreach}}} command: {{{foreach i in L {...}}}};
%%  * {{{+bg}}} flag added
%%  * echo can now have a connection modifier to specify a connection where the
%%  message is displayed: echo "..." connection:ID. ID can be {{{all}}} or
%%  {{{other}}} or a specific connection ID.
%%  * partial test evaluation occurs now when (false && b) or (true || b) is
%%  calculated (b is not evaluated)
%%  * prefixing variables with {{{local}}} make then explicitely local to the
%%  connection, which is useful inside functions to access local variables.
%%  * sgn(x) function
%%
%% === Changes ===
%%
%%  * ball.x and ball.y are now centered between -1/2 and 1/2, avoiding the
%%  unecessary translation
%%  * motoron and motoroff are now changed to {{{motor on}}} and {{{motor
%%        off}}}, to prepare the way for future deivce control mechanisms. You
%%  also have the {{{motor switch}}} command to change from on to off and
%%  vice-versa.
%%  * static variables are now prefixed by @. The keyword 'only' as a prefix is
%%  used where @ was before, to signal a non recursive descent in a virtual
%%  device expression.
%%  * the timeout modifier no longer exist because of conflicts with the new
%%  'timeout' command.
%%
%%
%% == Version 0.9.6c                       released on 09.09.2005 ==
%% === Bug fixes ===
%%  * {{{URBI.INI}}} was not properly read at each robot start, on a random
%%  basis. It's fixed.
%%
%%
%%
%% == Version 0.9.6b                       released on 07.09.2005 ==
%% === Bug fixes ===
%%  * the {{{>=}}} operator now works fine
%%  * operator precedence in tests has been fixed
%%  * function local variables are now correctly freed at the end of the
%%  function call
%%  * bug with undef instabilities now fixed
%%  * memory leak on tests is fixed
%%  * the stop command now works better, in particular inside nested
%%  loops. stop/freeze/block are now taking one cycle to execute (they are no
%%  more ZTEC: Zero Time Execution Commands).
%%  * fixed precedence between {{{;}}} and {{{,}}}
%%  * fixed {{{exec}}} command bug occuring in conjunction with {{{stop}}}
%%
%%
%% === New features ===
%%  * a new {{{=~=}}} comparison operator is available: it takes into accound
%%  the delta property of variables to perform a ~= comparison. Very useful to
%%  put tests on motor values. It is also better than the
%%  {{{global.epsilontilde + ~=}}} approach because it is device
%%  specific. Delta composition for complex expressions will be added soon.
%%  * the ghost connection now outputs its messages to the debug port (59000)
%%  * stopall command clears all commands in every connection. It is very powerful and should be used carefuly.
%%
%% === Changes ===
%%
%%  * tests are now expressions, like in C. You can write stuffs like {{{while
%%        (1) ...}}}
%%  * the wait command is not polymorphic anymore. Use {{{wait(t)}}} to wait a
%%  certain time and {{{waituntil(test)}}} for a condition
%%  * the {{{main}}} device is now called {{{global}}} again. The main device
%%  affects: global.name, global.device[i] and global.nbdevices,
%%  global.epsilontilde, global.epsilonpercent, global.ghostID. This name is
%%  subject to another change in the future, as it should better reflect the
%%  notion of {{{superdevice}}}.
%%  * robot.epsilontilde and robotl.epsilonpercent are now again
%%  global.epsilontilde and global.epsilonpercent for consistancy.
%%  * function {{{booleval}}} no longer exists
%%  * global.device[i] and global.joint[i] are now aliases pointing to the
%%  corresponding device.val variable, instead of strings with the device
%%  name. The old string value can now be accessed with global.devicename[i]
%%  and global.jointname[i]. This serves the most common usage of such
%%  shortcuts and save the trouble of understanding the $(...) operator for
%%  most users.
%%  * the std.u file has been modified: robot.leg aliases are now global.leg
%%  * robot.ledMode is now global.ledMode
%%  * better cpuload() measure
%%
%%
%% == Version 0.9.6                         released on 03.09.2005 ==
%%
%% === Syntax changes ===
%%   * valn is replaced by val'n. Any variable can now be accessed in a
%%   normalized form by using the 'n suffix. Other suffixes will be available
%%   in the future, extending the possibilities (average on a time frame,
%%   max/min, etc).
%%   * blend modes, ranges and speedmin/max are now set/read with
%%   variable "properties", which are accessed via the -> indirection:
%% {{{
%%    variable->blend = mix; // instead of blend[mix] variable
%%    variable->rangemin = 45;
%%    variable->rangemax;
%%    variable->speedmin = 15;
%%    variable->speedmax = 10;
%%    variable->unit = "cm";
%% }}}
%%   * the {{{delta}}} property is accessible for variables: variable->delta =
%%   ... This property set the level of tolerance when adaptive trajectory are
%%   executed. Basically, it means that the assignment {{{variable = x}}} will
%%   be done with a precision of +/- variable->delta. For normal variables, the
%%   delta is zero. For variables related to motor devices, it reflects the
%%   precision of the underlying hardware.
%%   * global.motortolerance and global.errorsensibility no longer exist and
%%   they are replaced by the corresponding joint.val delta property. Note that
%%   this property, like any property, can be assigned using a group
%%   assignment. For example: robot.val->delta = ...
%%   * the {{{delete}}} operator is replaced by {{{undef}}} which is now common
%%   for variables and functions. If both a variable and a function share the
%%   same name {{{x}}}, {{{undef x}}} will delete the function first.
%%   * the isdef function now works with variables **and** functions.
%%   * camera.ballx, camera.bally and camera.ballsize are replaced by ball.x,
%%   ball.y and ball.size. This is in prevision of future soft devices
%%   semantics.
%%   * {{{global.name}}}, {{{global.device[i]}}}, {{{global.nbdevices}}} are
%%   replaced by {{{robot.name}}}, {{{robot.device[i]}}} and
%%   {{{robot.nbdevices}}} for semantic consistancy.
%%   * the {{{+condout}}} flag is changed into {{{+stopif}}}, for consistancy
%%   with the new {{{+blockif}}} flag
%%
%% === Bug fixes ===
%%  * +report now works fine with function calls
%%  * load and exec now work as expected, they actually insert the code where
%%  the command is called (and not at the end of the execution buffer)
%%  * tags for grouped commands that include background commands now work (like
%%  tag:{at ...})
%%  * {{{loop {noop}}}} and {{{loop noop}}} now run the same, without having a
%%  double execution time difference
%%  * the FOR command morphing policy has been changed to a more semantically
%%  valid version
%%
%% === New features ===
%%  * the +blockif(test) flag is now available and the command is blocked when
%%  the test is true, unblocked when it is false.
%%  * def is now working with variables. {{{def my.var}}} defines my.var,
%%  without a type. {{{def {x;y;z}}}} defines x,y and z in one shot. {{{def
%%        mydevice {a;b}}}} defines mydevice.a and mydevice.b in one shot. The
%%  interest of this feature is to use the {{{defchekon}}} command to make the
%%  interpreter strict about undefined assignments (reject
%%  it). {{{defcheckoff}}} returns to the default permissive policy.
%%  * the 'e extension is available: it gives the difference between estimated
%%  value and measured value for a device, which is a crude measure of the
%%  force/torque for a motor device.
%%  * for any variable the ' and '' extensions are now available to return the
%%  derivative and the second derivative. The value used is the theoretical
%%  motion profile as expressed by the currently running assignments. For the
%%  real derivative and second derivative, measured from the sensor output, the
%%  'd and 'dd extensions are available.
%%
%%
%% === Changes ===
%%  * {{{def f(x) statement;}}} is now valid if statement is alone (no
%%  brackets needed). Otherwise, brackets must be used to enclose several
%%  commands, like: {{{def f(x) {x;x+1};}}}
%%  * array indexes are now "auto-static". There is no need to use the tab[:i]
%%  construct in a loop. tab[i] has the same effect. This is to simplify the
%%  syntax, considering that array indexes would probably never need to be
%%  non-static. ===
%%  * {{{delayed}}} motor messages no longer exist. They can be emulated
%%  trivially with: whenever (device.val'e > device.val->delta) echo {{{******
%%        delayed}}};
%%  * speedmax enforcement is now very strict and works. You can restrict any
%%  motor device {{{d}}} with: d.val->speedmax = ... (units/s)
%%
%% == Version 0.9.5                         released on 24.07.2005 ==
%%
%% Major kernel code revision for variable storage and access. Caching
%% mechanism implemented. Various perfomance optimization.
%%
%% === Bug fixes ===
%%  * fixed some bug for the propagation of {{{stop}}} commands in the command
%%  tree (now: only !UONQUEUE commands affected).
%%  * prefixes are now ignored for system functions like {{{sin}}},
%%  {{{string}}}, {{{cos}}},... This make toto.sin(2); a valid evaluation (it's
%%  very permissive) but solve a known bug with cross client function
%%  definitions.
%%  * no more spasm-like shake after a motoron when the joints have moved.
%%
%% === New features ===
%%
%%  * function 'abs' added
%%  * global.ghostID variable added: it returns the ID of the ghost connection
%%  * function cpuload() added and a warning is issued when cpuload > 120% for
%%                                 % more than 10 iterations of the work loop
%%
%% === Changes ===
%%
%%  * Aliases are now traced once when a command is executed, so dynamic
%%  modification of aliases chains will not affect already running code. This
%%  is done for optimization purposes.
%%  * variable access caching system is functional
%%  * the way the group hiearchy is passed has changed: group a {b,c};a.x=0
%%  time:10; will not generate errors on a.x anymore. Only leaves are taken
%%  into account for error report (this is a subtle problem, but you will be
%%  happy it is solved).
%%
%%
%%
%% == Version 0.9.4                         released on 05.05.2005 ==
%% === Bug fixes ===
%%  * grouped commands without tag are not labelled {{{notag}}} anymore, but
%%  __UGrouped_set_of_commands__
%%
%% === New features ===
%%  * atan function added
%%
%% === Changes ===
%%
%%  * the target value of a sin-modified assignment is constantly reevaluated
%%  during execution, not only at start.
%%  * Error messages are now prefixed by !!! and simple system messages by
%%  ******
%%  * sin assignments don't require the variable to be already defined
%%  anymore. It's just a {{{normal}}} assignment.
%%
%%
%% == Version 0.9.3                         released on 23.02.2005 ==
%%
%% === Bug fixes ===
%%
%%  * {{{valn}}} evaluation doesn't change the {{{val}}} value anymore
%%  * type mismatch with binary variables is correctly handled
%%  * tags on grouped commands (between { }) are now working
%%  * +report flag now works fine with grouped commands (between { })
%%
%% === New features ===
%%
%%  * functions are now implemented (in a limited extend, see doc)
%%  * the keyword {{{def}}} alone lists the existing function definitions
%%  * {{{undef <functionname>}}} can be used to undefine a function
%%  * {{{isdef(variable)}}} returns 1 or 0, if the variable is defined or not
%%  * arrays can now be indexed with strings and not only numbers
%%  * +timeout and +condout flags added
%%  * added the 'getphase' modificator
%%
%% === Changes ===
%%
%%  * the $() operator will now add a connectionID when no prefix is given for
%%  the variable, making it local to the connection.
%%
%% == Version 0.9.2                         released on 14.02.2005 ==
%%
%% === Bug fixes ===
%%  * fixed problem with assignment result just after a blend[mix]
%%
%% === New features ===
%%  * added a new {{{add}}} blending mode
%%
%% == Version 0.9.1                         released on 22.01.2005 ==
%%
%% === Bug fixes ===
%%  * The behavior of {{{for &}}} is now as expected in the specification.
%%
%% === New features ===
%%
%%  * added static variables usage with the {{{:}}} prefix, to freeze
%%    variable evaluation
%%
%%  * added 'alias' command
%%
%%
%%
%% == Version 0.9                           released on 12.01.2005 ==
%%
%% Initial main release, after versions 0.1, 0.2, 0.3 not included here.


%%% Local Variables:
%%% coding: utf-8
%%% mode: latex
%%% TeX-master: "../urbi-sdk"
%%% ispell-dictionary: "american"
%%% ispell-personal-dictionary: "../urbi.dict"
%%% fill-column: 76
%%% End:<|MERGE_RESOLUTION|>--- conflicted
+++ resolved
@@ -9,7 +9,6 @@
 \chapter{Release Notes}
 \label{sec:news}
 
-<<<<<<< HEAD
 %% Make sure that ChangeLog and NEWS appears in the output so that Google
 %% finds us.
 This chapter (also known as the \urbi ChangeLog, or \urbi NEWS) lists the
@@ -405,9 +404,6 @@
 \item \refSlot[System]{currentRunner}.
 \end{itemize}
 
-=======
-This chapter lists the user-visible changes in \usdk releases.
->>>>>>> 188209dd
 
 \section{\usdk 2.7.5}
 \release{2.7}{2011-12-XX}
