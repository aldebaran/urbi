--- conflicted
+++ resolved
@@ -292,13 +292,8 @@
 \item \refSlot[List]{unique}.
 
 \item \refSlot[List]{asTree}, \refSlot[Dictionary]{asTree} return a tree
-<<<<<<< HEAD
-  representation for \refObject{List} and \refObject{Dictionary} as a
-  \refObject{String}.
-=======
   representation for \refObject{List} and \refObject{Dictionary}
   as a \refObject{String}.
->>>>>>> f71d6cfa
 
 \item \refObject{Logger} provides runtime control over the debug traces:
   \begin{itemize}
