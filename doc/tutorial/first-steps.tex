<<<<<<< HEAD
%% Copyright (C) 2009-2011, Gostai S.A.S.
=======
%% Copyright (C) 2009-2012, Gostai S.A.S.
>>>>>>> 008b5cbc
%%
%% This software is provided "as is" without warranty of any kind,
%% either expressed or implied, including but not limited to the
%% implied warranties of fitness for a particular purpose.
%%
%% See the LICENSE file for more information.

\chapter{First Steps}
\label{sec:tut:first}

This section expects that you already know how to run \command{urbi}.  If
not, please first see \autoref{sec:tut:started}.

This section introduces the most basic notions to write \us code. Some
aspects are presented only minimally.  The goal of this section is to
bootstrap yourself with the \us language, to be able to study more in-depth
examples afterward.

\section{Comments}

Commenting your code is crucial, so let's start by learning how to do this
in \us. \dfn{Comments} are ignored by the interpreter, and can be left as
documentation, reminder, \ldots \us supports \langC and \Cxx style comments:

\begin{itemize}
\item \langC style comments start with \textcmt{/*} and end with \textcmt{*/}.
  Contrary to \langC/\Cxx, this type of comments does nest.
\item \Cxx style comments start with \textcmt{//} and last until the end of
  the line.
\end{itemize}

\begin{urbiscript}[firstnumber=1]
1; // This is a C++ style comment.
[00000000] 1

2 + /* This is a C-style comment. */ 2;
[00000000] 4

"foo" /* You /* can /* nest */ */ comments. */ "bar";
[00000000] "foobar"
\end{urbiscript}

\autoref{sec:tut:started} introduced some of the conventions used in this
document: frames such as the previous one denote ``\us sessions'', i.e.,
dialogs between \urbi and you.  The output is prefixed by a number between
square brackets: this is the date (in milliseconds since the server was
launched) at which that line was sent by the server. This is useful at
occasions, since \urbi is meant to run many parallel commands.  Since these
timestamps are irrelevant in documentation, they will often be filled with
zeroes.  More details about the typesetting of this document (and the other
kinds of frames) can be found in \autoref{sec:notations}.

\section{Literal values}

Several special kinds of ``values'' can be entered directly with a specific
<<<<<<< HEAD
syntax.  These are called \dfn{literals}, or sometimes \dfn{manifest
  values}.  We just met a first kind of literals: integers.  There are
several others, such as:
=======
syntax.  They are called \dfn{literals}, or sometimes \dfn{manifest values}.
We just met a first kind of literals: integers.  There are several others,
such as:
>>>>>>> 008b5cbc

\begin{itemize}
\item \refObject[Float]{floats}: floating point numbers.
\begin{urbiscript}
42; // Integer literal.
[00000000] 42

3.14; // Floating point number literal.
[00000000] 3.14
\end{urbiscript}

\item \refObject[String]{strings}: character strings.
\begin{urbiscript}
"string";
[00000000] "string"
\end{urbiscript}

\item \refObject[List]{lists}: ordered collection of values.
\begin{urbiscript}
[1, 2, "a", "b"];
[00000000] [1, 2, "a", "b"]
\end{urbiscript}

\item \refObject[Dictionary]{dictionaries}: unordered collection of
  associations.
\begin{urbiscript}
<<<<<<< HEAD
["a" => 1, "b" => 2, 3 => "three"];
[00000000] [3 => "three", "a" => 1, "b" => 2]
=======
["a" => 1, "b" => 2, "3" => "three"];
[00000000] ["3" => "three", "a" => 1, "b" => 2]
>>>>>>> 008b5cbc
\end{urbiscript}

\item \refObject{nil}: neutral value, or value placeholder. Think of it as
  the value that fits anywhere.
\begin{urbiscript}
nil;
\end{urbiscript}

\item \refObject{void}: absence of value. Think of it as the value that fits
  nowhere.
\begin{urbiscript}
void;
\end{urbiscript}
\end{itemize}

These examples highlight some points:
\begin{itemize}
\item \refObject[List]{Lists} and \refObject[Dictionary]{dictionaries} in
  \us are heterogeneous. That is, they can hold values of different types.
\item The printing of \refObject{nil} and \refObject{void} is empty.
\item There are many hyperlinks in this document: clicking on names such as
  \refObject{Dictionary} will drive you immediately to its specifications.
  This is also true for slots, such as \refSlot[String]{size}.  If you're
  looking for something, \hyperref[sec:index]{check the index!}
\end{itemize}

\section{Function calls}

You can call functions with the classical, mathematical notation.

\begin{urbiscript}
cos(0); // Compute cosine
[00000000] 1
max(1, 3); // Get the maximum of the arguments.
[00000000] 3
max(1, 3, 4, 2);
[00000000] 4
\end{urbiscript}

Again, the result of the evaluation are printed out. You can see here
that function in \us can be variadic, that is, take different number
of arguments, such as the \lstinline{max} function. Let's now try the
\lstindex{echo} function, that prints out its argument.

\begin{urbiscript}
echo("Hello world!");
[00000000] *** Hello world!
\end{urbiscript}

The server prints out \lstinline{Hello world!}, as expected. Note that this
output is still prepended with the time stamp. Since \lstinline{echo}
returns \lstinline{void}, no evaluation result is printed.

\section{Variables}\index{variable}
Variables can be introduced with the \lstinline{var} keyword, given a
name and an initial value. They can be assigned new values with the
\lstinline{=} operator.

\begin{urbiscript}
var x = 42;
[00000000] 42
echo(x);
[00000000] *** 42
x = 51;
[00000000] 51
x;
[00000000] 51
\end{urbiscript}

Note that, just as in \Cxx, assignments return the (right-hand side) value, so
you can write code like ``\lstinline|x = y = 0|''. The rule for valid
identifiers is also the same as in \Cxx: they may contain alphanumeric
characters and underscores, but they may not start with a digit.

You may omit the initialization value, in which case it defaults to
\lstinline|void|.

\begin{urbiscript}
var y;
y;
// Remember, the interpreter remains silent because void is printed out
// as nothing.  You can convince yourself that y is actually void with
// the following methods.
y.asString;
[00000000] "void"
y.isVoid;
[00000000] true
\end{urbiscript}

\section{Scopes}
\dfn{Scopes} are introduced with curly brackets (\lstinline|{}|).  They can
contain any number of statements. Variables declared in a scope only exist
within this scope.

\begin{urbicomment}
removeSlots("x");
\end{urbicomment}
\begin{urbiscript}
{
  var x = "test";
  echo(x);
};
[00000000] *** test
// x is no longer defined here
x;
[00000073:error] !!! lookup failed: x
\end{urbiscript}

Note that the interpreter waits for the whole scope to be input to evaluate
it. Also note the mandatory terminating semicolon after the closing curly
bracket.

\section{Method calls}

Methods are called on objects with the dot (\lstinline{.}) notation as in
\Cxx.  Method calls can be chained.  Methods with no arguments don't require
the parentheses.

\begin{urbiscript}
0.cos();
[00000000] 1
"a-b-c".split("-");
[00000000] ["a", "b", "c"]
// Empty parentheses are optional
"foo".length();
[00000000] 3
"foo".length;
[00000000] 3
// Method call can be chained
"".length.cos;
[00000000] 1
\end{urbiscript}

In \lstinline|obj.method|, we say that \lstinline{obj} is the
\dfn{target}, and that we are sending him the \lstinline{method}
\dfn{message}.

\section{Function definition}

You know how to call routines, let's learn how to write
some. Functions can be declared thanks to the \lstinline{function}
keyword, followed by the comma separated, parentheses surrounded list
of formal arguments, and the body between curly brackets.

\begin{urbiscript}
// Define myFunction
function myFunction()
{
  echo("Hello world");
  echo("from my function!");
};
[00000000] function () {
[:]  echo("Hello world");
[:]  echo("from my function!");
[:]}

// Invoke it
myFunction();
[00000000] *** Hello world
[00000000] *** from my function!
\end{urbiscript}

Note the strange output after you defined the function. \us seems to
be printing the function you just typed in again. This is because
a function definition evaluates to the freshly created function.

Functions are first class citizen: they are values, just as
\lstinline{0} or \lstinline{"foobar"}.  The evaluation of a function
definition yields the new function, and as always, the interpreter
prints out the evaluation result, thus showing you the function
again:

\begin{urbiscript}
// Work in a scope.
{
  // Define f
  function f()
  {
    echo("f")
  };
  // This does not invoke f, it returns its value.
  f;
};
[00000000] function () { echo("f") }
{
  // Define f
  function f()
  {
    echo("Hello World");
  };
  // This actually calls f
  f();
};
[00000000] *** Hello World
\end{urbiscript}

Here you can see that \lstinline{f} is actually a simple value. You can just
evaluate it to see its value, that is, its body. By adding the
parentheses, you can actually call the function. This is a difference
with methods calling, where empty parentheses are optional: method are
always evaluated, you cannot retrieve their functional value --- of
course, you can with a different construct, but that's not the point
here.

Since this output is often irrelevant, most of the time it is hidden in this
documentation using the \lstinline'|;' trick.  When a statement is
``missing'', an empty statement (\lstinline|{}|) is inserted.  So
\lstinline'\var{code}|;' is actually equivalent to
\lstinline'\var{code} | {};', which means ``run \var{code}, then run
\lstinline'{}' and return its value''.  Since the value of \lstinline'{}' is
\lstinline'void', which is not displayed, this is a means to discard the
result of a computation, and avoid that something is printed.  Contrast the
two following function definitions.

\begin{urbiscript}
function sum(a, b, c)
{
  return a + b + c;
};
[00003553] function (var a, var b, var c) { return a.'+'(b).'+'(c) }
function sum2(a, b, c)
{
  return a + b + c;
}|;
sum(20, 2, 20);
[00003556] 42
\end{urbiscript}

The \lstinline{return} keyword breaks the control flow of a function
(similarly to the way \lstinline{break} interrupts a loop) and returns the
control flow to the caller.  It accepts an optional argument, the value to
return to the caller.

In \us, if no \lstinline{return} statement is executed, the value of the
last expression is returned.  Actually, refrained from using
\lstinline{return} when you don't need it, it is both less readable (once
you get used to this programming style), and less efficient
(\autoref{sec:guideline:return}).

\begin{urbiscript}
function succ(i) { i + 1 }|;
succ(50);
[00000000] 51
\end{urbiscript}

\section{Conclusion}

You're now up and running with basic \us code, and we can dive in
details into advanced \us code.

%%% Local Variables:
%%% coding: utf-8
%%% mode: latex
%%% TeX-master: "../urbi-sdk"
%%% ispell-dictionary: "american"
%%% ispell-personal-dictionary: "../urbi.dict"
%%% fill-column: 76
%%% End:<|MERGE_RESOLUTION|>--- conflicted
+++ resolved
@@ -1,8 +1,4 @@
-<<<<<<< HEAD
-%% Copyright (C) 2009-2011, Gostai S.A.S.
-=======
 %% Copyright (C) 2009-2012, Gostai S.A.S.
->>>>>>> 008b5cbc
 %%
 %% This software is provided "as is" without warranty of any kind,
 %% either expressed or implied, including but not limited to the
@@ -58,15 +54,9 @@
 \section{Literal values}
 
 Several special kinds of ``values'' can be entered directly with a specific
-<<<<<<< HEAD
-syntax.  These are called \dfn{literals}, or sometimes \dfn{manifest
-  values}.  We just met a first kind of literals: integers.  There are
-several others, such as:
-=======
 syntax.  They are called \dfn{literals}, or sometimes \dfn{manifest values}.
 We just met a first kind of literals: integers.  There are several others,
 such as:
->>>>>>> 008b5cbc
 
 \begin{itemize}
 \item \refObject[Float]{floats}: floating point numbers.
@@ -93,13 +83,8 @@
 \item \refObject[Dictionary]{dictionaries}: unordered collection of
   associations.
 \begin{urbiscript}
-<<<<<<< HEAD
 ["a" => 1, "b" => 2, 3 => "three"];
 [00000000] [3 => "three", "a" => 1, "b" => 2]
-=======
-["a" => 1, "b" => 2, "3" => "three"];
-[00000000] ["3" => "three", "a" => 1, "b" => 2]
->>>>>>> 008b5cbc
 \end{urbiscript}
 
 \item \refObject{nil}: neutral value, or value placeholder. Think of it as
