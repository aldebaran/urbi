%% Copyright (C) 2009-2012, Gostai S.A.S.
%%
%% This software is provided "as is" without warranty of any kind,
%% either expressed or implied, including but not limited to the
%% implied warranties of fitness for a particular purpose.
%%
%% See the LICENSE file for more information.

\chapter{Functional Programming}
\label{sec:tut:functional}

\us support functional programming through first class functions and
lambda expressions.

\section{First class functions}

\us has first class functions, i.e., functions are regular values,
just like integers or strings. They can be stored in variables,  passed
as arguments to other functions, and so forth. For instance, you don't need
to write
\lstinline|function object.f(){/* ... */}| to insert a function in an
object, you can simply use \lstinline{setSlot}.

% FIXME: doesn't work, toplevel, puke, etc
\begin{urbiscript}[firstnumber=1]
var o = Object.clone|;
// Here we can use f as any regular value.
<<<<<<< HEAD
o.setSlotValue("m1", function () { echo("Hello") })|;
// This is strictly equivalent/
=======
o.setSlot("m1", function () { echo("Hello") })|;
// This is strictly equivalent.
>>>>>>> 008b5cbc
var o.m2 = function () { echo("Hello") }|;
o.m1;
[00000000] *** Hello
o.m2;
[00000000] *** Hello
\end{urbiscript}

This enables to write powerful pieces of code, like functions that
take function as argument. For instance, consider the \lstinline{all}
function: given a list and a function, it applies the function to each
element of the list, and returns whether all calls returned true. This
enables to check very simply if all elements in a list verify a
predicate.

\begin{urbiscript}
function all(list, predicate)
{
  for (var elt : list)
    if (!predicate(elt))
      return false;
  return true;
}|;
// Check if all elements in a list are positive.
function positive(x) { x >= 0 }|;
<<<<<<< HEAD
all([1, 2, 3], getSlotValue("positive"));
=======
all([1, 2, 3], getSlot("positive"));
>>>>>>> 008b5cbc
[00000000] true
all([1, 2, -3], getSlotValue("positive"));
[00000000] false
\end{urbiscript}

It turns out that \lstinline|all| already exists: instead of
\lstinline|all(\var{list}, \var{predicate})|, use
\lstinline|\var{list}.all(\var{predicate})|, see
\refSlot[RangeIterable]{all}.

\section{Lambda functions}

Another nice feature is the ability to write lambda functions, which
are anonymous functions. You can create a functional value as an
expression, without naming it, with the syntax shown below.

\begin{urbiscript}
// Create an anonymous function
function (x) {x + 1}|;
// This enable to easily pass function
// to our "all" function:
[1, 2, 3].all(function (x) { x > 0});
[00000000] true
\end{urbiscript}

In fact, the \lstinline{function} construct we saw earlier is only a
shorthand for a variable assignment.

\begin{urbiunchecked}
// This ...
function obj.f (/*...*/) {/*...*/};
// ... is actually a shorthand for:
const var obj.f = function (/*...*/) {/* ... */};
\end{urbiunchecked}

% This should maybe be outside the functional section. It is also
% incomplete.
\section{Lazy arguments}

Most popular programming languages use strict arguments evaluation:
arguments are evaluated before functions are called. Other languages use
lazy evaluation: argument are evaluated by the function only when needed. In
\us, evaluation is strict by default, but you can ask a function not to
evaluate its arguments, and do it by hand. This works by not specifying
formal arguments. The function is provided with a \lstinline{call} object
that enables you to evaluate arguments.

\begin{urbiscript}
// Note the lack of formal arguments specification
function first
{
  // Evaluate only the first argument.
  call.evalArgAt(0);
}|;
first(echo("first"), echo("second"));
[00000000] *** first
function reverse
{
  call.evalArgAt(1);
  call.evalArgAt(0);
}|;
reverse(echo("first"), echo("second"));
[00000000] *** second
[00000000] *** first
\end{urbiscript}

A good example are logic operators. Although \Cxx is a strict language, it
uses a few logic operators. For instance, the logical and (\lstinline{&&})
does not evaluate its right operand if the left operand is false (the result
will be false anyway).

\us logic operator mimic this behavior. The listing below shows how one can
implement such a behavior.

\begin{urbiscript}
function myAnd
{
  if (call.evalArgAt(0))
    call.evalArgAt(1)
  else
    false;
}|;

function f()
{
  echo("f executed");
  return true;
}|;

myAnd(false, f());
[00000000] false

myAnd(true, f());
[00000000] *** f executed
[00000000] true
\end{urbiscript}

%\section{Pattern matching}

%%% Local Variables:
%%% coding: utf-8
%%% mode: latex
%%% TeX-master: "../urbi-sdk"
%%% ispell-dictionary: "american"
%%% ispell-personal-dictionary: "../urbi.dict"
%%% fill-column: 76
%%% End:<|MERGE_RESOLUTION|>--- conflicted
+++ resolved
@@ -25,13 +25,8 @@
 \begin{urbiscript}[firstnumber=1]
 var o = Object.clone|;
 // Here we can use f as any regular value.
-<<<<<<< HEAD
 o.setSlotValue("m1", function () { echo("Hello") })|;
 // This is strictly equivalent/
-=======
-o.setSlot("m1", function () { echo("Hello") })|;
-// This is strictly equivalent.
->>>>>>> 008b5cbc
 var o.m2 = function () { echo("Hello") }|;
 o.m1;
 [00000000] *** Hello
@@ -56,11 +51,7 @@
 }|;
 // Check if all elements in a list are positive.
 function positive(x) { x >= 0 }|;
-<<<<<<< HEAD
 all([1, 2, 3], getSlotValue("positive"));
-=======
-all([1, 2, 3], getSlot("positive"));
->>>>>>> 008b5cbc
 [00000000] true
 all([1, 2, -3], getSlotValue("positive"));
 [00000000] false
