%% Copyright (C) 2009-2011, Gostai S.A.S.
%%
%% This software is provided "as is" without warranty of any kind,
%% either expressed or implied, including but not limited to the
%% implied warranties of fitness for a particular purpose.
%%
%% See the LICENSE file for more information.

\chapter{Introduction}

\usdk is a fully-featured environment to orchestrate complex organizations
of components.  It is an open source framework for robotics and other
complex systems.  It relies on a middleware architecture that coordinates
components named UObjects.  It also features \us, a scripting language
tailored to write orchestration programs.

\section{\urbi and UObjects}

\urbi makes the orchestration of independent and concurrent components
easier.  It was first designed for robotics: it provides all the needed
features to coordinate the execution of various components (actuators,
sensors, software devices that provide features such as text-to-speech, face
recognition and so forth).  Languages such as \Cxx are well suited to
program the local, low-level, handling of these hardware or software
devices; indeed one needs efficiency, small memory footprint, and access to
low-level hardware details.  Yet, when it comes to component orchestration
and coordination, in a word, when it comes to addressing concurrency, it can
be tedious to use such languages.

Middleware infrastructures make possible to use remote components as if they
were local, to allow concurrent execution, to make synchronous or
asynchronous requests and so forth.  The \dfn{UObject} \Cxx architecture
provides exactly this: a common API that allows conforming components to be
used seamlessly in highly concurrent settings.  Components need not be
designed with UObjects in mind, rather, UObjects are typically ``shells''
around ``regular'' components.

Components with an UObject interface are naturally supported by the \us
programming language.  This provides a tremendous help: one can interact
with these components (making queries, changing them, observing their state,
monitoring various kinds of events and so forth), which provides a huge
speed-up during development.

Although made with robots in mind, the UObject architecture is well suited
to tame any heavily concurrent environment, such as video games or complex
systems in general.

\section{The Big Picture}

The \autoref{fig:arch} shows the architecture of \urbi.  Let's browse it
bottom up.

\begin{figure}[p]
  \centering
  \includegraphics[width=\linewidth]{img/urbi-architecture}
  \caption{A Bird-View of the \urbi Architecture}
  \label{fig:arch}
\end{figure}

At the lowest level, \urbi requires a (possibly very limited) embedded
computer.  This is the case for most robots today, but on occasion, some
device cannot even run reasonably small pieces of code.  In that case, \urbi
can still be used, but then the robot is actually remote-controlled from a
computer running \urbi.

Right on top of the hardware, is running the \dfn{Operating System}.  \urbi
supports the major OSes; it was also ported on top of real-time OSes such as
Xenomai, and on specific OSes such as Aperios, Sony's proprietary system
running its Aibo robotic dog.

The \dfn{Urbi Runtime}, which is the actual core of the system, also known
as the \dfn{engine} or the \dfn{kernel}, is interfacing the OS with the rest
of the \urbi world, \us and UObjects.

UObjects are used to bind hardware or software components, such as actuators
and sensors on the one hand, and voice synthesis or face recognition on the
other hand.  They can be run locally on the robot, or on a remote, more
powerful, computer.

To orchestrate all the components, \us is a programming language of choice
(see below).

Finally, applications are available for the \urbi environment.  For
instance, Gostai Studio provides high-level tools to develop complex robotic
behaviors.

\section{\urbi and \us}

\us is a programming language primarily designed for robotics. It's a
dynamic, prototype-based, object-oriented scripting language. It supports
and emphasizes parallel and event-based programming, which are very popular
paradigms in robotics, by providing core primitives and language constructs.

\medskip

Its main features are:
\begin{itemize}
\item syntactically close to \Cxx.\\
  If you know \langC, \Cxx, \Java, or JavaScript, you can easily write \us
  programs.
\item fully integrated with \Cxx.\\
  You can bind \Cxx classes in \us seamlessly. \us is also integrated with
  many other languages such as \Java, \MatLab or \Python.
\item object-oriented.\\
  It supports encapsulation, inheritance and inclusion polymorphism. Dynamic
  dispatching is available through monomethods --- just as \Cxx, \Cs or
  \Java.
\item concurrent.\\
  It provides you with natural constructs to run and control high numbers of
  interacting concurrent tasks.
\item event-based.\\
  Triggering events and reacting to them is absolutely straightforward.
\item functional programming.\\
  Inspired by languages such as \Lisp or \Caml, \us features first class
  functions and pattern matching.
\item client/server.\\
  The interpreter accepts multiple connections from different sources (human
  users, robots, other servers \ldots) and enables them to interact.
\item distributed.\\
  You can run objects in different processes, potentially remote computers
  across the network.
\end{itemize}

\section{Genesis}

\urbi what first designed and implemented by Jean-Christophe Baillie,
together with Matthieu Nottale.  Because its users wildly acclaimed it,
Jean-Christophe founded Gostai, a France-based Company that develops
software for robotics with a strong emphasis on personal robotics.

\paragraph{Authors}
\usdk 1 was further developed by Akim Demaille, Guillaume Deslandes, Quentin
Hocquet, and Benoît Sigoure.

The \usdk 2 project was started and developed by Akim Demaille, Quentin
Hocquet, Matthieu Nottale, and Benoît Sigoure.  Samuel Tardieu provided an
immense help during the year 2008, in particular for the concurrency and
event support.

The maintenance is currently carried out by Akim Demaille, Quentin Hocquet,
and Matthieu Nottale.  Jean-Christophe Baillie is still deeply involved in
the development of \us, he regularly submits ideas, and occasionally even
code!

\paragraph{Contributors}

<<<<<<< HEAD
Many people contributed significantly to \urbi, including Romain Bezut,
Thomas Moulard, Clément Moussu, Nicolas Pierron.

\section{Documentation}

You may want to look at the
\href{\downloadUrl/urbi/\packageMajor.x/doc/}{documentation of the latest
  version}, and visit \url{http://urbiforge.org}, the \urbi community web
site, and its \href{http://forum.urbiforge.org}{forum}.

This document and others are updated regularly on the Gostai Web site:
\newcommand{\docItem}[2]{
  \item \url{\downloadUrl/urbi/\packageVersion/doc/#1} \\ #2.
}
\begin{itemize}
  \docItem{}
  {All the documentations for \urbi \packageVersion}
  \docItem{urbi-sdk.pdf}
  {\usdk Documentation (this document) in PDF}
  \docItem{urbi-sdk.htmldir/}
  {\usdk Documentation (this document) in several HTML files}
  \docItem{urbi-sdk-single.htmldir/}
  {\usdk Documentation (this document) in a single large HTML file}
  \docItem{sdk-remote.htmldir/}
  {The Doxygen documentation of UObject/SDK Remote for \Cxx}
  \docItem{sdk-remote-java.htmldir/}
  {The Doxygen documentation of UObject/SDK Remote for \Java}
  \docItem{urbi-naming.pdf}{The Gostai Standard Robotics API, i.e.,
  \autoref{sec:naming} as a standalone document}
\end{itemize}
=======
A number of people contributed significantly to \urbi, including Alexandre
Morgand, Romain Bezut, Thomas Moulard, Clément Moussu, Nicolas Pierron.
>>>>>>> d188c193

\section{Outline}

This multi-part document provides a complete guide to \urbi.  See
\autoref{sec:notations} for the various notations that are used in the
document.

\newenvironment{partDescription}[2]
{%
  \item[\autoref{#1} --- \nameref{#1}]~\\%
  #2
  \begin{description}%
    \let\itemOrig\item%
    \renewcommand{\item}[1][]{\itemOrig[~~\autoref{##1} --- \nameref{##1}]~\\}%
  }{%
  \end{description}%
}

%%% Keep sync with urbi-sdk.tex.
\begin{description}
\input{uobject/abstract}
\input{tutorial/abstract}
\input{guide/abstract}
\input{specs/abstract}
\ifthen{\boolean{platforms}}
{
  \input{platforms/abstract}
}
\input{tables/abstract}
\end{description}

%% Redefine this environment so that next time the */abstract.tex
%% files are read, they create the part instead of referencing to it.

\renewenvironment{partDescription}[2]
{%
  \chapter*{About This Part}
  #2
  \begin{description}%
    \let\itemOrig\item%
    \renewcommand{\item}[1][]{\itemOrig[~~\autoref{##1} --- \nameref{##1}]~\\}%
  }{%
  \end{description}%
}


%%% Local Variables:
%%% mode: latex
%%% TeX-master: "urbi-sdk"
%%% ispell-dictionary: "american"
%%% ispell-personal-dictionary: "urbi.dict"
%%% fill-column: 76
%%% End:<|MERGE_RESOLUTION|>--- conflicted
+++ resolved
@@ -144,9 +144,8 @@
 
 \paragraph{Contributors}
 
-<<<<<<< HEAD
-Many people contributed significantly to \urbi, including Romain Bezut,
-Thomas Moulard, Clément Moussu, Nicolas Pierron.
+Many people contributed significantly to \urbi, including Alexandre Morgand,
+Romain Bezut, Thomas Moulard, Clément Moussu, Nicolas Pierron.
 
 \section{Documentation}
 
@@ -175,10 +174,6 @@
   \docItem{urbi-naming.pdf}{The Gostai Standard Robotics API, i.e.,
   \autoref{sec:naming} as a standalone document}
 \end{itemize}
-=======
-A number of people contributed significantly to \urbi, including Alexandre
-Morgand, Romain Bezut, Thomas Moulard, Clément Moussu, Nicolas Pierron.
->>>>>>> d188c193
 
 \section{Outline}
 
