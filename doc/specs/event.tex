<<<<<<< HEAD
%% Copyright (C) 2009-2011, Gostai S.A.S.
=======
%% Copyright (C) 2009-2010, 2012, Gostai S.A.S.
>>>>>>> 008b5cbc
%%
%% This software is provided "as is" without warranty of any kind,
%% either expressed or implied, including but not limited to the
%% implied warranties of fitness for a particular purpose.
%%
%% See the LICENSE file for more information.

\section{Event}

An \dfn{event} can be ``emitted'' and ``caught'', or ``sent'' and
``received''.  See also \autoref{sec:tut:events}.

\subsection{Examples}

There are several examples of uses of events in the documentation of
event-based constructs.  See \lstinline{at} (\autoref{sec:lang:at}),
\lstinline{waituntil} (\autoref{sec:lang:waituntil}), \lstinline{whenever}
(\autoref{sec:lang:whenever}), and so forth.  The tutorial chapter about
event-based programming contains other examples, see
\autoref{sec:tut:event-prog}.

\subsection{Synchronicity of Event Handling}
\label{sec:event:sync}
A particular emphasis should be put on the \dfn{synchronicity} of the event
handling, i.e., whether the bodies of the event handlers are run before the
control flow returns from the event emission.  By default, (i.e.,
\lstinline|at (e?...)| and \lstinline|e!(...)|/\lstinline|e.emit(...)|)) the
execution is \dfn{asynchronous}, but if either the emitted or the handler is
marked asynchronous (i.e., \lstinline|at sync (e?...)| or
\lstinline|e.syncEmit(...)|), then the execution is \dfn{synchronous}.

Contrast the following examples:

\begin{multicols}{2}
\paragraph{Asynchronous handlers}~

\begin{urbiscript}[xrightmargin=0mm,xleftmargin=0mm]
var e = Event.new |;

at (e?)
  { echo("a"); sleep(20ms); echo("b") }
onleave
  { echo("c"); sleep(20ms); echo("d") };

e! | echo("done");
[00000001] *** done
sleep(25ms);
[00000002] *** a
[00000003] *** c
[00000101] *** b
[00000102] *** d

e.syncEmit | echo("done");
[00000001] *** a
[00000101] *** b
[00000102] *** c
[00000202] *** d
[00000203] *** done
\end{urbiscript}
\columnbreak

\paragraph{Synchronous handlers}~

\begin{urbicomment}
removeSlots("e");
\end{urbicomment}
\begin{urbiscript}[xrightmargin=0mm,xleftmargin=0mm]
var e = Event.new |;

at sync (e?)
  { echo("a"); sleep(20ms); echo("b") }
onleave
  { echo("c"); sleep(20ms); echo("d") };

e! | echo("done");
// No need to sleep.
[00000011] *** a
[00000031] *** b
[00000031] *** c
[00000052] *** d
[00000052] *** done

e.syncEmit | echo("done");
[00000052] *** a
[00000073] *** b
[00000073] *** c
[00000094] *** d
[00000094] *** done
\end{urbiscript}
\end{multicols}

For more information about the synchronicity of event handlers, see
\autoref{sec:lang:at:sync-async}.

\subsection{Sustained Events}
\label{sec:event:sustain}

Events can also be sustained during a time span starting at
\refSlot{trigger} and ending at \lstinline|handler.stop|.  Note that the
\lstinline|onleave|-clauses of the event handlers is not executed right
after the event was first triggered, but rather when it is stopped.

Synchronicity for sustained events is more complex: the
\lstinline|at|-clause is handled asynchronously iff \emph{both} the emission
and the handler are asynchronous, whereas the \lstinline|onleave|-clause is
handled asynchronously iff the emission was synchronous.  Be warned, but do
not depend on this, as in the future we might change this.

\begin{multicols}{2}
\paragraph{Asynchronous Trigger}~

\begin{urbicomment}
removeSlots("e");
\end{urbicomment}
\begin{urbiscript}[xrightmargin=0mm,xleftmargin=0mm]
var e = Event.new|;
at (e?(var v))
  { echo("a"+v); sleep(20ms); echo("b"+v) }
onleave
  { echo("c"+v); sleep(20ms); echo("d"+v) };

var handler = e.trigger(1) | echo("triggered");
[00000001] *** triggered
[00000002] *** a1
[00000102] *** b1
sleep(200ms);
handler.stop | echo("stopped");
[00000301] *** stopped
sleep(25ms);
[00000302] *** c1
[00000402] *** d1

// at and onleave clauses may overlap.
handler = e.trigger(2) | handler.stop;
sleep(25ms);
[00000001] *** a2
[00000002] *** c2
sleep(25ms);
[00000201] *** b2
[00000202] *** d2

handler = e.syncTrigger(3) | echo("triggered");
[00000002] *** a3
[00000102] *** b3
[00000001] *** triggered
handler.stop | echo("stopped");
[00000302] *** c3
[00000402] *** d3
[00000301] *** stopped
\end{urbiscript}
\columnbreak

\paragraph{Synchronous Trigger}~

\begin{urbicomment}
removeSlots("e", "handler");
\end{urbicomment}
\begin{urbiscript}[xrightmargin=0mm,xleftmargin=0mm]
var e = Event.new|;
at sync (e?(var v))
  { echo("a"+v); sleep(20ms); echo("b"+v) }
onleave
  { echo("c"+v); sleep(20ms); echo("d"+v) };

var handler = e.trigger(1) | echo("triggered");
// No need to sleep.
[00000002] *** a1
[00000102] *** b1
[00000001] *** triggered
handler.stop | echo("stopped");
[00000301] *** stopped
sleep(25ms);
[00000302] *** c1
[00000402] *** d1

// at and onleave clauses don't overlap.
handler = e.trigger(2) | handler.stop;
sleep(25ms);
[00000001] *** a2
[00000201] *** b2
[00000002] *** c2
[00000202] *** d2


handler = e.syncTrigger(3) | echo("triggered");
[00000002] *** a3
[00000102] *** b3
[00000001] *** triggered
handler.stop | echo("stopped");
[00000302] *** c3
[00000402] *** d3
[00000301] *** stopped
\end{urbiscript}
\end{multicols}


\subsection{Prototypes}
\begin{refObjects}
\item[Object]
\end{refObjects}

\subsection{Construction}
\label{sec:stdlib:event:ctor}

An \lstinline{Event} is created like any other object.  The constructor
takes no argument.

\begin{urbiscript}[firstnumber=1]
var e = Event.new;
[00000001] Event_0x9ad8118
\end{urbiscript}

\subsection{Slots}
\begin{urbiscriptapi}
\item['<<'](<that>)%
  Watch a \that event status and reproduce it on itself, return \this.  This
  operator is similar to an optimized \lstinline,||=, operator.  Do not make
  events watch for themselves, directly or indirectly.

\begin{urbiscript}
var e3 = Event.new|;
var e4 = Event.new|;
var e_watch = Event.new << e3 << e4 |;
at (e_watch?)
  echo("!");
e3!;
[00000006] *** !
e4!;
[00000007] *** !
\end{urbiscript}


\item \lstinline+'||'(\var{that})+%
  Logical ``or'' on events: a new Event that triggers whenever \this or
  \that triggers.

\begin{urbiscript}
var e1 = Event.new|;
var e2 = Event.new|;
var either = e1.'||'(e2)|;
at (either?)
  echo("!");
e1!;
[00000004] *** !
e2!;
[00000005] *** !
\end{urbiscript}


\item[asEvent]
  Return \this.


\item[emit](<args>[])%
  Fire an ``instantaneous'' and ``asynchronous'' \refObject{Event}. This
  function is called by the \lstinline|!| operator.  It takes any number of
  arguments, passed to the receiver when the event is caught.
\begin{urbicomment}
removeSlots("e");
\end{urbicomment}
\begin{urbiscript}
var e = Event.new|;
// No handler, lost message.
e.emit;
at (e?)               echo("e");
at (e?())             echo("e()");
at (e?(var x))        echo("e(%s)" % [x]);
at (e?(var x, var y)) echo("e(%s, %s)" % [x, y]);

// This is what e! does.
e.emit;
[00000135] *** e
[00000135] *** e()

// This is what e!() does: same as e!.
e.emit();
[00000138] *** e
[00000138] *** e()

// This is what e!(1, [2]) does.
e.emit(1, [2]);
[00000141] *** e
[00000141] *** e(1, [2])

// This is what e!(1, [2], "three") does.
e.emit(1, [2], "three");
[00000146] *** e
\end{urbiscript}

To sustain an event, see \refSlot{trigger}.  See \autoref{sec:event:sync}
and \refSlot{syncEmit} for details about the synchronicity of the handling.

  %% An event can also be emitted for a certain duration using
  %% \lstinline|~|.  The execution of \lstinline|at| clauses etc., is
  %% asynchronous: the control flow might be released by the
  %% \lstinline|emit| call before all the watchers have finished their
  %% execution.


\item[hasSubscribers]()%
  Return true if at least one subscriber is registered to this event.

\begin{urbiscript}
var ev = Event.new|;
ev.hasSubscribers;
[00000000] false
tag: at(ev?) echo(1);
ev.hasSubscribers;
[00000000] true
tag.stop;
ev.hasSubscribers;
[00000000] false
\end{urbiscript}


\item[onEvent](<guard>, <enter>, <leave>, <sync>)%
  This is the low-level routine used to implement the \lstindex|at|
  construct.  Indeed,
  \lstinline|at (\var{e}? if \var{cond}) \var{enter} onleave \var{leave}|
  is (roughly) translated into
\begin{urbiunchecked}
\var{e}
  .onEvent(
    closure (var '$event', var '$payload')                 { \var{cond}  },
    closure (var '$event', var '$payload', var '$pattern') { \var{enter} },
    closure (var '$event', var '$payload', var '$pattern') { \var{leave} },
    false)
\end{urbiunchecked}

\noindent
where the \lstinline|false| would be \lstinline|true| in case of an
\lstinline|at sync| construct.  The \var{cond} discards the event iff it
returns \lstinline{void}.

\begin{urbicomment}
removeSlots("e");
\end{urbicomment}
\begin{urbiscript}
var e = Event.new|;
e.onEvent(
  function (var args[]) { echo("cond 1") | true },
  function (var args[]) { echo("enter 1") },
  function (var args[]) { echo("leave 1") },
  true);

e.onEvent(
  function (var args[]) { echo("cond 2") },
  function (var args[]) { echo("enter 2") },
  function (var args[]) { echo("leave 2") },
  true);

e.emit(12);
[00001619] *** cond 1
[00001619] *** enter 1
[00001619] *** leave 1
[00001619] *** cond 2

var h = e.trigger|;
[00001620] *** cond 1
[00001620] *** enter 1
[00001620] *** cond 2

h.stop;
[00001621] *** leave 1
\end{urbiscript}
\begin{urbicomment}
removeSlots("e", "h");
\end{urbicomment}
This function is internal and it might change in the future.


\item[onSubscribe]%
  You can optionally assign an \refObject{Event} to this slot.  In this
  case, it is triggered each time some code starts watching this event (by
  setting up an \lstinline|at| or a \lstinline|waituntil| on it for
  instance).  This slot cannot be inherited; it defaults to
  \refObject{void}.

\begin{urbiscript}
var e = Event.new|;
assert (e.onSubscribe.isVoid);
e.onSubscribe = Event.new|;
at (e.onSubscribe?)
  echo("new subscriber");
at (e?(12)) {};
[00000001] *** new subscriber
waituntil(e?(15)),
[00000002] *** new subscriber
\end{urbiscript}

  The following example shows how to set up a \lstinline|clock| event that
  is triggered only on the first ``use'' (subscription).
\begin{urbiscript}
var clock = Event.new|;
clock.onSubscribe = Event.new|;
at (clock.onSubscribe? if clock.subscribers.size == 1)
{
  echo("arming clock event");
  disown({ every|(1s) clock!});
};
echo("ready");
[00000000] *** ready
at (clock?)
  echo("tick");
sleep(1.5s);
[00000001] *** arming clock event
[00000002] *** tick
[00000003] *** tick
\end{urbiscript}


\item[subscribe](subscription)%
  Register a \refObject{Subscription} to be called each time the event triggers.
  Using a subscription object gives you more control on on often and how
  your code will be evaluated.


\item[subscribers]
  The list of subscriptions attached to this event.


\item[syncEmit](<args>[])%
  Same as \refSlot{emit} but require a synchronous handling.  See
  \autoref{sec:event:sync} for details.


\item[syncTrigger](<args>[])%
  Same as \refSlot{trigger} but the call will be synchronous (see
  \autoref{sec:event:sync}). The \lstinline|stop| method of the handler
  object will be synchronous as well.  See \autoref{sec:event:sustain} for
  examples.


\item[trigger](<args>[])%
  Fire a sustained event (for an unknown amount of time) and return a
  handler object whose \lstinline|stop| method stops the event. This method
  is asynchronous and the \lstinline|stop| call will be asynchronous as
  well.  See \autoref{sec:event:sustain} for examples.
\end{urbiscriptapi}

%%% Local Variables:
%%% coding: utf-8
%%% mode: latex
%%% TeX-master: "../urbi-sdk"
%%% ispell-dictionary: "american"
%%% ispell-personal-dictionary: "../urbi.dict"
%%% fill-column: 76
%%% End:<|MERGE_RESOLUTION|>--- conflicted
+++ resolved
@@ -1,8 +1,4 @@
-<<<<<<< HEAD
-%% Copyright (C) 2009-2011, Gostai S.A.S.
-=======
-%% Copyright (C) 2009-2010, 2012, Gostai S.A.S.
->>>>>>> 008b5cbc
+%% Copyright (C) 2009-2012, Gostai S.A.S.
 %%
 %% This software is provided "as is" without warranty of any kind,
 %% either expressed or implied, including but not limited to the
