--- conflicted
+++ resolved
@@ -3827,19 +3827,12 @@
 [00000150] *** done
 \end{urbiscript}
 
-<<<<<<< HEAD
 
 \subsection{Range-\forAnd}
 \label{sec:lang:foreach:and}
 \lstIndexTwo{for}{for& (var i: c)}
 
 One can iterate concurrently over the members of a collection.
-=======
-The \lstinline{every|} flavor does not let iterations overlap. If an
-iteration takes too long, the following iterations are delayed. That
-is, the next iterations will start immediately after the end of the
-current one, and next iterations will occur normally from this point.
->>>>>>> d188c193
 
 \begin{urbiscript}
 for& (var i: [0, 1, 2])
