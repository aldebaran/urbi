<<<<<<< HEAD
%% Copyright (C) 2009-2011, Gostai S.A.S.
=======
%% Copyright (C) 2009-2010, 2012, Gostai S.A.S.
>>>>>>> 6acb9f89
%%
%% This software is provided "as is" without warranty of any kind,
%% either expressed or implied, including but not limited to the
%% implied warranties of fitness for a particular purpose.
%%
%% See the LICENSE file for more information.

\section{Date}

This class is meant to record dates in time, with microsecond resolution.
See also \refSlot[System]{time}.
\experimental{}

\subsection{Prototypes}
\begin{refObjects}
\item[Orderable]
\item[Comparable]
\end{refObjects}

\subsection{Construction}

Without argument, newly constructed Dates refer to the current date.

\begin{urbiunchecked}[firstnumber=1]
Date.new;
[00000001] 2010-08-17 14:40:52.549726
\end{urbiunchecked}

With a string argument \var{d}, refers to the date contained in \var{d}.
The string should be formatted as \samp{\var{yyyy}-\var{mm}-\var{dd}
  \var{hh}:\var{mn}:\var{ss}} (see \refSlot{asString}). \var{mn} and
\var{ss} are optional. If the block \samp{\var{hh}:\var{mn}:\var{ss}} is
absent, the behavior is undefined.

\begin{urbiscript}
Date.new("2003-10-10 20:10:50:637");
[00000001] 2003-10-10 20:10:50.637000

Date.new("2003-10-10 20:10:50");
[00000001] 2003-10-10 20:10:50.000000

Date.new("2003-Oct-10 20:10");
[00000002] 2003-10-10 20:10:00.000000

Date.new("2003-10-10 20");
[00000003] 2003-10-10 20:00:00.000000
\end{urbiscript}

Pay attention that the format is rather strict; for instance too many spaces
between day and time result in an error.

\begin{urbiscript}
Date.new("2003-10-10  20:10:50");
[00001968:error] !!! new: cannot convert to date: 2003-10-10  20:10:50
\end{urbiscript}

Pay attention that the format is not strict enough either; for instance,
below, the \samp{.} separator seem to prefix microseconds, but actually
merely denotes the minutes.  Seconds must be spelled out in order to
introduce microseconds.

\begin{urbiscript}
Date.new("2003-10-10 00.12");
[00000003] 2003-10-10 00:12:00.000000

Date.new("2003-10-10 00:00.12");
[00000003] 2003-10-10 00:00:12.000000
\end{urbiscript}

\subsection{Slots}

\begin{urbiscriptapi}
\item['+'](<that>)%
  The date which corresponds to waiting \refObject{Duration} \var{that}
  after \this.
\begin{urbiassert}
Date.new("2010-08-17 12:00:00.2") + 63.2s == Date.new("2010-08-17 12:01:03.4");
\end{urbiassert}


\item['-'](<that>)%
  If \var{that} is a Date, the difference between \this and \var{that} as a
  \refObject{Duration}.
\begin{urbiassert}
Date.new("2010-08-17 12:01:00.50") - Date.new("2010-08-17 12:00") == 60.5s;
Date.new("2010-08-17 12:00")       - Date.new("2010-08-17 12:01") == -60s;
\end{urbiassert}

If \var{that} is a Duration or a Float, the corresponding Date.

\begin{urbiassert}
Date.new("2010-08-17 12:01") - 60s == Date.new("2010-08-17 12:00");
Date.new("2010-08-17 12:01") - 60s
  == Date.new("2010-08-17 12:01") - Duration.new(60s);
\end{urbiassert}


\item['<'](<that>)%
  Order comparison.
\begin{urbiassert}
   Date.new("2010-08-17 12:00") < Date.new("2010-08-17 12:01");
! (Date.new("2010-08-17 12:01") < Date.new("2010-08-17 12:00"));
\end{urbiassert}


\item['=='](<that>)%
  Equality test.
\begin{urbiassert}
Date.new("2010-08-17 12:00:00.123") == Date.new("2010-08-17 12:00:00.123");
Date.new("2010-08-17 12:00")        != Date.new("2010-08-17 12:01");
\end{urbiassert}


\item[asFloat] The duration since the \refSlot{epoch}, as a Float.
\begin{urbiassert}
var d = Date.new("2002-01-20 23:59:59");

d.asFloat == d - d.epoch;
d.asFloat.isA(Float);
\end{urbiassert}


\item[asString] Present as \samp{\var{yyyy}-\var{mm}-\var{dd}
    \var{hh}:\var{mn}:\var{ss}.\var{us}} where:
  \begin{itemize}
  \item \var{yyyy} is the four-digit year,
  \item \var{mm} the three letters name of the month (Jan, Feb, ...),
  \item \var{dd} the two-digit day in the month (from 1 to 31),
  \item \var{hh} the two-digit hour (from 0 to 23),
  \item \var{mn} the two-digit number of minutes in the hour (from 0 to 59),
  \item \var{ss} the two-digit number of seconds in the minute (from 0 to
    59), and
  \item \var{iiiiii} the six-digit number of microseconds.
  \end{itemize}
\begin{urbiassert}
Date.new("2009-02-14 00:31:30").asString == "2009-02-14 00:31:30.000000";
\end{urbiassert}


\item[day]
  The day as a \refObject{Float}.
\begin{urbiassert}
var d = Date.new("2010-09-29 17:32:53");
d.day == 29;
d.day = 1;
d == Date.new("2010-09-01 17:32:53");
\end{urbiassert}
\begin{urbiscript}
Date.new("2010-02-01 17:32:53").day = 29;
[00000001:error] !!! updateSlot: Day of month is not valid for year
\end{urbiscript}


\item[epoch]
  A fixed value, the ``origin of times'': January 1st 1970, at
  midnight.
\begin{urbiunchecked}
Date.epoch == Date.new("1970-01-01 00:00:00.00");
\end{urbiunchecked}


\item[hour]
<<<<<<< HEAD
  The hour as a \refObject{Float}.
\begin{urbiassert}
var d = Date.new("2010-09-29 17:32:53");
d.hour == 17;
d.hour = 8;
d == Date.new("2010-09-29 08:32:53");
\end{urbiassert}

=======
  The hour as a \refObject{Float}.  Always less than 24.
\begin{urbiscript}
{
  var d = Date.new("2010-09-29 17:32:53");
  assert(d.hour == 17);
  d.hour = 8;
  assert(d == Date.new("2010-09-29 08:32:53"));
};
\end{urbiscript}
>>>>>>> 6acb9f89

\item[microsecond]%
  The number of microseconds in the current second, as a \refObject{Float}.
  See also \refSlot{us}.  Always less than $1000 000$.
\begin{urbiscript}
{
  var d = Date.new("2010-09-29 17:32:53.123456");
  assert(d.microsecond == 123456);
  d.microsecond = 654321;
  assert(d == Date.new("2010-09-29 17:32:53.654321"));
};
\end{urbiscript}

\item[minute]
<<<<<<< HEAD
  The minute as a \refObject{Float}.
\begin{urbiassert}
var d = Date.new("2010-09-29 17:32:53");
d.minute == 32;
d.minute = 12;
d == Date.new("2010-09-29 17:12:53");
\end{urbiassert}


\item[month]
  The month as a \refObject{Float}.
\begin{urbiassert}
var d = Date.new("2010-09-29 17:32:53");
d.month == 9;
d.month = 3;
d == Date.new("2010-03-29 17:32:53");
\end{urbiassert}

=======
  The minute as a \refObject{Float}.  Always less than 60.
\begin{urbiscript}
{
  var d = Date.new("2010-09-29 17:32:53");
  assert(d.minute == 32);
  d.minute = 12;
  assert(d == Date.new("2010-09-29 17:12:53"));
};
\end{urbiscript}

\item[month]
  The month as a \refObject{Float}.  Always less or equal to 12.
\begin{urbiscript}
{
  var d = Date.new("2010-09-29 17:32:53");
  assert(d.month == 9);
  d.month = 3;
  assert(d == Date.new("2010-03-29 17:32:53"));
};
\end{urbiscript}
>>>>>>> 6acb9f89

\item[now] The current date. Equivalent to Date.new.
\begin{urbiunchecked}
Date.now;
[00000000] 2012-03-02 15:31:42
\end{urbiunchecked}


\item[second]
  The second as a \refObject{Float}.
\begin{urbiassert}
var d = Date.new("2010-09-29 17:32:53");
d.second == 53;
d.second = 37;
d == Date.new("2010-09-29 17:32:37");
\end{urbiassert}


\item[timestamp] Synonym for \refSlot{asFloat}.

<<<<<<< HEAD

\item[year]
  The year as a \refObject{Float}.
\begin{urbiassert}
var d = Date.new("2010-09-29 17:32:53");
d.year == 2010;
d.year = 2000;
d == Date.new("2000-09-29 17:32:53");
\end{urbiassert}
=======
\item[us]%
  The \emph{total} number of microseconds since midnight, as a
  \refObject{Float}.  See also \refSlot{microsecond}.
\begin{urbiassert}
Date.new("2010-08-17 00:00:00.0")     .us == 0;
Date.new("2010-08-17 00:00:00.123456").us == 123456;
Date.new("2010-08-17 00:00:01.234567").us == 1234567;
Date.new("2010-08-17 01:02:03.456789").us
  == (1 * 3600 + 2 * 60 + 3) * 1000000 + 456789;
\end{urbiassert}

\begin{urbiscript}
{
  var d = Date.new("2010-09-29 17:32:53.123456");
  assert(d.us == 63173123456);
  d.us = 123456;
  assert(d == Date.new("2010-09-29 00:00:00.123456"));
};
\end{urbiscript}

\item[year]
  The year as a \refObject{Float}.
\begin{urbiscript}
{
  var d = Date.new("2010-09-29 17:32:53");
  assert(d.year == 2010);
  d.year = 2000;
  assert(d == Date.new("2000-09-29 17:32:53"));
};
\end{urbiscript}
>>>>>>> 6acb9f89
\end{urbiscriptapi}


%%% Local Variables:
%%% coding: utf-8
%%% mode: latex
%%% TeX-master: "../urbi-sdk"
%%% ispell-dictionary: "american"
%%% ispell-personal-dictionary: "../urbi.dict"
%%% fill-column: 76
%%% End:<|MERGE_RESOLUTION|>--- conflicted
+++ resolved
@@ -1,8 +1,4 @@
-<<<<<<< HEAD
-%% Copyright (C) 2009-2011, Gostai S.A.S.
-=======
-%% Copyright (C) 2009-2010, 2012, Gostai S.A.S.
->>>>>>> 6acb9f89
+%% Copyright (C) 2009-2012, Gostai S.A.S.
 %%
 %% This software is provided "as is" without warranty of any kind,
 %% either expressed or implied, including but not limited to the
@@ -165,26 +161,13 @@
 
 
 \item[hour]
-<<<<<<< HEAD
-  The hour as a \refObject{Float}.
+  The hour as a \refObject{Float}.  Always less than 24.
 \begin{urbiassert}
 var d = Date.new("2010-09-29 17:32:53");
 d.hour == 17;
 d.hour = 8;
 d == Date.new("2010-09-29 08:32:53");
 \end{urbiassert}
-
-=======
-  The hour as a \refObject{Float}.  Always less than 24.
-\begin{urbiscript}
-{
-  var d = Date.new("2010-09-29 17:32:53");
-  assert(d.hour == 17);
-  d.hour = 8;
-  assert(d == Date.new("2010-09-29 08:32:53"));
-};
-\end{urbiscript}
->>>>>>> 6acb9f89
 
 \item[microsecond]%
   The number of microseconds in the current second, as a \refObject{Float}.
@@ -199,8 +182,7 @@
 \end{urbiscript}
 
 \item[minute]
-<<<<<<< HEAD
-  The minute as a \refObject{Float}.
+  The minute as a \refObject{Float}.  Always less than 60.
 \begin{urbiassert}
 var d = Date.new("2010-09-29 17:32:53");
 d.minute == 32;
@@ -210,7 +192,7 @@
 
 
 \item[month]
-  The month as a \refObject{Float}.
+  The month as a \refObject{Float}.  Always less or equal to 12.
 \begin{urbiassert}
 var d = Date.new("2010-09-29 17:32:53");
 d.month == 9;
@@ -218,28 +200,6 @@
 d == Date.new("2010-03-29 17:32:53");
 \end{urbiassert}
 
-=======
-  The minute as a \refObject{Float}.  Always less than 60.
-\begin{urbiscript}
-{
-  var d = Date.new("2010-09-29 17:32:53");
-  assert(d.minute == 32);
-  d.minute = 12;
-  assert(d == Date.new("2010-09-29 17:12:53"));
-};
-\end{urbiscript}
-
-\item[month]
-  The month as a \refObject{Float}.  Always less or equal to 12.
-\begin{urbiscript}
-{
-  var d = Date.new("2010-09-29 17:32:53");
-  assert(d.month == 9);
-  d.month = 3;
-  assert(d == Date.new("2010-03-29 17:32:53"));
-};
-\end{urbiscript}
->>>>>>> 6acb9f89
 
 \item[now] The current date. Equivalent to Date.new.
 \begin{urbiunchecked}
@@ -260,17 +220,6 @@
 
 \item[timestamp] Synonym for \refSlot{asFloat}.
 
-<<<<<<< HEAD
-
-\item[year]
-  The year as a \refObject{Float}.
-\begin{urbiassert}
-var d = Date.new("2010-09-29 17:32:53");
-d.year == 2010;
-d.year = 2000;
-d == Date.new("2000-09-29 17:32:53");
-\end{urbiassert}
-=======
 \item[us]%
   The \emph{total} number of microseconds since midnight, as a
   \refObject{Float}.  See also \refSlot{microsecond}.
@@ -293,15 +242,12 @@
 
 \item[year]
   The year as a \refObject{Float}.
-\begin{urbiscript}
-{
-  var d = Date.new("2010-09-29 17:32:53");
-  assert(d.year == 2010);
-  d.year = 2000;
-  assert(d == Date.new("2000-09-29 17:32:53"));
-};
-\end{urbiscript}
->>>>>>> 6acb9f89
+\begin{urbiassert}
+var d = Date.new("2010-09-29 17:32:53");
+d.year == 2010;
+d.year = 2000;
+d == Date.new("2000-09-29 17:32:53");
+\end{urbiassert}
 \end{urbiscriptapi}
 
 
