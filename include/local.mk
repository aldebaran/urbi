--- conflicted
+++ resolved
@@ -13,28 +13,36 @@
 ## Handling INSTALL_KERNEL_HEADERS this way ensures that $(HEADERS)
 ## contains all the headers.
 if INSTALL_KERNEL_HEADERS
-<<<<<<< HEAD
-kernelinclude_urbidir = $(brandincludedir)/urbi
-dist_kernelinclude_urbi_HEADERS =               \
-  include/urbi/sdk.hh                           \
+urbi_includedir =   $(brandincludedir)/urbi
+kernel_includedir = $(urbi_includedir)/kernel
+object_includedir = $(urbi_includedir)/object
+parser_includedir = $(urbi_includedir)/parser
+runner_includedir = $(urbi_includedir)/runner
+else !INSTALL_KERNEL_HEADERS
+urbi_includedir =
+kernel_includedir =
+object_includedir =
+parser_includedir =
+runner_includedir =
+endif !INSTALL_KERNEL_HEADERS
+
+dist_urbi_include_HEADERS =			\
+  include/urbi/sdk.hh				\
   include/urbi/sdk.hxx
 
-kernelinclude_kerneldir = $(kernelinclude_urbidir)/kernel
-dist_kernelinclude_kernel_HEADERS =             \
-  include/kernel/fwd.hh                         \
-  include/kernel/uconnection.hh                 \
-  include/kernel/uconnection.hxx                \
-  include/kernel/userver.hh                     \
-  include/kernel/userver.hxx                    \
-  include/kernel/utypes.hh
+dist_kernel_include_HEADERS =		        \
+  include/urbi/kernel/fwd.hh			\
+  include/urbi/kernel/uconnection.hh		\
+  include/urbi/kernel/uconnection.hxx		\
+  include/urbi/kernel/userver.hh		\
+  include/urbi/kernel/userver.hxx		\
+  include/urbi/kernel/utypes.hh
 
-kernelinclude_urbi_objectdir = $(kernelinclude_urbidir)/object
-dist_kernelinclude_urbi_object_HEADERS =        \
+dist_object_include_HEADERS =                   \
   include/urbi/object/any-to-boost-function.hh  \
   include/urbi/object/barrier.hh                \
   include/urbi/object/centralized-slots.hh      \
   include/urbi/object/centralized-slots.hxx     \
-  include/urbi/object/code.hh                   \
   include/urbi/object/cxx-conversions.hh        \
   include/urbi/object/cxx-conversions.hxx       \
   include/urbi/object/cxx-object.hh             \
@@ -77,93 +85,19 @@
   include/urbi/object/slot.hxx                  \
   include/urbi/object/string.hh                 \
   include/urbi/object/subscription.hh           \
+  include/urbi/object/symbols.hh                \
   include/urbi/object/tag.hh                    \
   include/urbi/object/tag.hxx                   \
+  include/urbi/object/urbi-exception.hh         \
+  include/urbi/object/urbi-exception.hxx        \
   include/urbi/object/vector.hh                 \
   include/urbi/object/vector.hxx
-
-kernelinclude_urbi_runnerdir = $(kernelinclude_urbidir)/runner
-dist_kernelinclude_urbi_runner_HEADERS =        \
-=======
-urbi_includedir =   $(brandincludedir)/urbi
-kernel_includedir = $(urbi_includedir)/kernel
-object_includedir = $(urbi_includedir)/object
-parser_includedir = $(urbi_includedir)/parser
-runner_includedir = $(urbi_includedir)/runner
-else !INSTALL_KERNEL_HEADERS
-urbi_includedir =
-kernel_includedir =
-object_includedir =
-parser_includedir =
-runner_includedir =
-endif !INSTALL_KERNEL_HEADERS
-
-dist_urbi_include_HEADERS =			\
-  include/urbi/sdk.hh				\
-  include/urbi/sdk.hxx
-
-dist_kernel_include_HEADERS =		        \
-  include/urbi/kernel/fwd.hh			\
-  include/urbi/kernel/uconnection.hh		\
-  include/urbi/kernel/uconnection.hxx		\
-  include/urbi/kernel/userver.hh		\
-  include/urbi/kernel/userver.hxx		\
-  include/urbi/kernel/utypes.hh
-
-dist_object_include_HEADERS =	                \
-  include/urbi/object/any-to-boost-function.hh	\
-  include/urbi/object/barrier.hh		\
-  include/urbi/object/centralized-slots.hh	\
-  include/urbi/object/centralized-slots.hxx	\
-  include/urbi/object/cxx-conversions.hh	\
-  include/urbi/object/cxx-conversions.hxx	\
-  include/urbi/object/cxx-object.hh		\
-  include/urbi/object/cxx-object.hxx		\
-  include/urbi/object/cxx-primitive.hh		\
-  include/urbi/object/date.hh			\
-  include/urbi/object/date.hxx			\
-  include/urbi/object/dictionary.hh		\
-  include/urbi/object/directory.hh		\
-  include/urbi/object/duration.hh		\
-  include/urbi/object/duration.hxx		\
-  include/urbi/object/enumeration.hh		\
-  include/urbi/object/equality-comparable.hh	\
-  include/urbi/object/equality-comparable.hxx	\
-  include/urbi/object/event.hh			\
-  include/urbi/object/event-handler.hh          \
-  include/urbi/object/file.hh			\
-  include/urbi/object/float.hh			\
-  include/urbi/object/float.hxx			\
-  include/urbi/object/fwd.hh			\
-  include/urbi/object/global.hh			\
-  include/urbi/object/hash.hh			\
-  include/urbi/object/job.hh			\
-  include/urbi/object/list.hh			\
-  include/urbi/object/lobby.hh			\
-  include/urbi/object/lobby.hxx			\
-  include/urbi/object/location.hh		\
-  include/urbi/object/location.hxx		\
-  include/urbi/object/object.hh			\
-  include/urbi/object/object.hxx		\
-  include/urbi/object/path.hh			\
-  include/urbi/object/position.hh		\
-  include/urbi/object/position.hxx		\
-  include/urbi/object/primitive.hh		\
-  include/urbi/object/slot.hh			\
-  include/urbi/object/slot.hxx			\
-  include/urbi/object/string.hh			\
-  include/urbi/object/symbols.hh		\
-  include/urbi/object/tag.hh			\
-  include/urbi/object/tag.hxx                   \
-  include/urbi/object/urbi-exception.hh         \
-  include/urbi/object/urbi-exception.hxx
 
 nodist_parser_include_HEADERS =                 \
   include/urbi/parser/location.hh               \
   include/urbi/parser/position.hh
 
 dist_runner_include_HEADERS =			\
->>>>>>> 77f7ceda
   include/urbi/runner/raise.hh
 
 
