--- conflicted
+++ resolved
@@ -102,9 +102,5 @@
 	$(AM_V_GEN)mkdir -p $(dir $@)
 	$(AM_V_at)$< > $@.tmp
 	$(AM_V_at)chmod a-w $@.tmp
-<<<<<<< HEAD
-	$(AM_V_at)$(move_if_change) --verbose --color $@.tmp $@
-=======
 	$(AM_V_at)$(move_if_change_run) $@.tmp $@
->>>>>>> 742375f5
 	$(AM_V_at)touch $@