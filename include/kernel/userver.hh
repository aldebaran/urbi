--- conflicted
+++ resolved
@@ -368,16 +368,14 @@
   /// Shows debug or not.
   bool debugOutput;
 
-<<<<<<< HEAD
-=======
   /// Used to synchronize message reception.
   boost::recursive_mutex mutex;
 
 private:
->>>>>>> cf92060d
   /// Name of the main device.
   std::string mainName_;
 
+public:
   /// True after a stop command.
   bool somethingToDelete;
   /// True after the initialization phase: all vars are uservar then.
