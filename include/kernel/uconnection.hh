--- conflicted
+++ resolved
@@ -1,28 +1,23 @@
 /*! \file uconnection.hh
-*******************************************************************************
-
-<<<<<<< HEAD
+ *******************************************************************************
+
  File: uconnection.hh\n
  Definition of the UConnection class.
-=======
-File: uconnection.h\n
-Definition of the UConnection class.
->>>>>>> cf92060d
-
-This file is part of
-%URBI Kernel, version __kernelversion__\n
-(c) Jean-Christophe Baillie, 2004-2005.
-
-Permission to use, copy, modify, and redistribute this software for
-non-commercial use is hereby granted.
-
-This software is provided "as is" without warranty of any kind,
-either expressed or implied, including but not limited to the
-implied warranties of fitness for a particular purpose.
-
-For more information, comments, bug reports: http://www.urbiforge.net
-
-**************************************************************************** */
+
+ This file is part of
+ %URBI Kernel, version __kernelversion__\n
+ (c) Jean-Christophe Baillie, 2004-2005.
+
+ Permission to use, copy, modify, and redistribute this software for
+ non-commercial use is hereby granted.
+
+ This software is provided "as is" without warranty of any kind,
+ either expressed or implied, including but not limited to the
+ implied warranties of fitness for a particular purpose.
+
+ For more information, comments, bug reports: http://www.urbiforge.net
+
+ **************************************************************************** */
 
 #ifndef UCONNECTION_HH
 # define UCONNECTION_HH
@@ -35,44 +30,42 @@
 # include "kernel/utypes.hh"
 # include "kernel/ucomplaints.hh"
 
-<<<<<<< HEAD
 # include "ast/fwd.hh"
 # include "object/fwd.hh"
-=======
+
 # define ERR_SET(Val) (error_ = Val)
 # define CONN_ERR_RET(Val) do			\
   {						\
     ERR_SET(Val);				\
     return *this;				\
   } while (0)
->>>>>>> cf92060d
 
 /// Pure virtual class for a client connection.
 /*! UConnection is holding the message queue in and out. No assumption is made
-  here on the kind of underlying connection (TCP, IPC, OPENR, ...).
-
-  The sending mechanism is asynchronous. Each time the send() function is
-  called, it will pile the data in the internal buffer and try to send what is
-  available in the internal buffer by calling continueSend(), except if the
-  connection is blocked (see block()).
-
-  The programmer has to call continueSend() each time the system is ready to
-  send something, to make sure the internal buffer is progressively emptied.
-
-  If the connection is not ready for sending, the programmer must call the
-  block() function in order to prevent future send() to call continueSend().
-  Using this feature, it is always possible to use send(), but the data will
-  simply be piled on the internal buffer and sent later, when the connection
-  is unblocked.
-
-  A call to continueSend() automatically unblocks the connection.
-
-  The received() function must be called each time data has been received on
-  the connection.
-
-  The effectiveSend() function should be overloaded to define the way the
-  system is actually sending data through the real connection.
-*/
+    here on the kind of underlying connection (TCP, IPC, OPENR, ...).
+
+    The sending mechanism is asynchronous. Each time the send() function is
+    called, it will pile the data in the internal buffer and try to send what is
+    available in the internal buffer by calling continueSend(), except if the
+    connection is blocked (see block()).
+
+    The programmer has to call continueSend() each time the system is ready to
+    send something, to make sure the internal buffer is progressively emptied.
+
+    If the connection is not ready for sending, the programmer must call the
+    block() function in order to prevent future send() to call continueSend().
+    Using this feature, it is always possible to use send(), but the data will
+    simply be piled on the internal buffer and sent later, when the connection
+    is unblocked.
+
+    A call to continueSend() automatically unblocks the connection.
+
+    The received() function must be called each time data has been received on
+    the connection.
+
+    The effectiveSend() function should be overloaded to define the way the
+    system is actually sending data through the real connection.
+ */
 
 class UConnection
 {
@@ -133,12 +126,185 @@
 
   virtual ~UConnection ();
 
-<<<<<<< HEAD
-  void initialize ();
-  virtual UErrorValue closeConnection () = 0;
-
-  UErrorValue sendPrefix (const char* tag = 0);
-
+  UConnection& initialize ();
+
+protected:
+  virtual UConnection& closeConnection () = 0;
+
+#if 1
+public:
+  static UConnection& mblock (UConnection& c);
+  static UConnection& mendl (UConnection& c);
+  static UConnection& mflush (UConnection& c);
+  static UConnection& mcontinue (UConnection& c);
+  static UConnection& mactivate (UConnection& c);
+  static UConnection& mdisactivate (UConnection& c);
+  static UConnection& mclose (UConnection& c);
+
+  UConnection& operator<< (UConnection& m (UConnection&));
+
+  /// Unified struct for sending messages
+  struct _Send
+  {
+    const ubyte* _tag; int _taglen;
+    const ubyte* _buf; int _buflen;
+    bool _flush;
+  };
+
+  static inline _Send msendf (const std::string& __tag,
+			      const char* __format, ...)
+  {
+    va_list args;
+    va_start(args, __format);
+    return msendf (__tag, __format, args);
+  }
+
+  static inline _Send msendf (const std::string& __tag,
+			      const char* __format, va_list __args)
+  {
+    char buf[1024];
+    vsnprintf(buf, sizeof (buf), __format, __args);
+    return msend (buf, __tag.c_str());
+  }
+
+  static inline _Send msend (const char *__s, const char* __tag = 0)
+  {
+    return msend ((const ubyte*) __s, ((__s != 0) ? strlen (__s) : 0),
+		  (const ubyte*) __tag);
+  }
+
+  static inline _Send msendc (const char* __buf, const char* __tag)
+  {
+    return msendc ((const ubyte*)__buf, ((__buf != 0) ? strlen (__buf) : 0),
+		   (const ubyte*)__tag);
+  }
+
+  static inline _Send msendc (const ubyte* __buf, int __len,
+			      const ubyte* __tag = 0)
+  {
+    return msend (__buf, __len, __tag, false);
+  }
+
+  static inline _Send msend (const ubyte* __buf, int __buflen,
+			     const ubyte* __tag = 0,
+			     bool __flush = true)
+  {
+    _Send __msg;
+    __msg._tag = __tag;
+    __msg._taglen = -1;
+    __msg._buf = __buf;
+    __msg._buflen = __buflen;
+    __msg._flush = __flush;
+    return __msg;
+  }
+
+  UConnection& operator<< (_Send __msg);
+
+
+  struct _Prefix { const char* _tag; };
+  static inline _Prefix msendPrefix (const char * __tag)
+  {
+    _Prefix __pref;
+    __pref._tag = __tag;
+    return __pref;
+  }
+  UConnection& operator<< (_Prefix __pref);
+
+  struct _ErrorSignal { UErrorCode _n; };
+  static inline _ErrorSignal merrorSignal (UErrorCode __n)
+  {
+    _ErrorSignal __err;
+    __err._n = __n;
+    return __err;
+  }
+  UConnection& operator<< (_ErrorSignal __pref);
+
+  struct _ErrorCheck { UErrorCode _n; };
+  static inline _ErrorCheck merrorCheck (UErrorCode __n)
+  {
+    _ErrorCheck __err;
+    __err._n = __n;
+    return __err;
+  }
+  UConnection& operator<< (_ErrorCheck __pref);
+
+  struct _Activate { bool _st; };
+  static inline _Activate msetActivate (bool __st)
+  {
+    _Activate __act;
+    __act._st = __st;
+    return __act;
+  }
+  UConnection& operator<< (_Activate __act);
+
+  struct _IPAddress { IPAdd _addr; };
+  static inline _IPAddress msetIP ( IPAdd __addr)
+  {
+    _IPAddress __ip;
+    __ip._addr = __addr;
+    return __ip;
+  }
+  UConnection& operator<< (_IPAddress __ip);
+
+  struct _SendAdaptative { int _val; };
+  static inline _SendAdaptative msetSendAdaptative (int __val)
+  {
+    _SendAdaptative __adap;
+    __adap._val = __val;
+    return __adap;
+  }
+  UConnection& operator<< (_SendAdaptative __adap);
+
+  struct _RecvAdaptative { int _val; };
+  static inline _RecvAdaptative msetReceiveAdaptative (int __val)
+  {
+    _RecvAdaptative __adap;
+    __adap._val = __val;
+    return __adap;
+  }
+  UConnection& operator<< (_RecvAdaptative __adap);
+
+  struct _MsgCode { UMsgType _t; int _n; };
+  static inline _MsgCode mmsg (UMsgType __t, int __n)
+  {
+    _MsgCode __msg;
+    __msg._t = __t;
+    __msg._n = __n;
+    return __msg;
+  }
+  UConnection& operator<< (_MsgCode __msg);
+  UConnection& operator<< (UErrorCode __id);
+  UConnection& operator<< (UWarningCode __id);
+
+
+  struct _Received { const ubyte* _val; int _len; };
+  static inline _Received mreceived (const ubyte* __val, int __len)
+  {
+    _Received __cmd;
+    __cmd._val = __val;
+    __cmd._len = __len;
+    return __cmd;
+  }
+  static inline _Received mreceived (const char* __val)
+  {
+    return mreceived((const ubyte*) __val,
+		     ((__val != 0) ? strlen (__val) : 0));
+  }
+  UConnection& operator<< (_Received __cmd);
+
+  struct _LocalVariableCheck { UVariable* _val; };
+  static inline _LocalVariableCheck mlocalVariableCheck (UVariable* __val)
+  {
+    _LocalVariableCheck __var;
+    __var._val = __val;
+    return __var;
+  }
+  UConnection& operator<< (_LocalVariableCheck __cmd);
+#endif // 1
+
+  std::string mkPrefix (const ubyte* tag) const;
+
+//   UConnection& sendPrefix (const char* tag = 0);
   //! Send a string through the connection.
   /*! A tag is automatically added to output the message string and the
    resulting string is sent via send(const ubyte*,int).
@@ -149,14 +315,11 @@
    - UFAIL   : could not send the string
    \sa send(const ubyte*,int)
    */
-  UErrorValue send (const char *s, const char* tag = 0);
-
+//   UConnection& send (const char *s, const char* tag = 0);
   //! Send a buffer through the connection and flush it.
-  virtual UErrorValue send (const ubyte *buffer, int length);
-
-  UErrorValue sendf (const std::string& tag, const char* format, va_list args);
-  UErrorValue sendf (const std::string& tag, const char* format, ...);
-
+//   virtual UConnection& send (const ubyte *buffer, int length);
+//   UConnection& sendf (const std::string& tag, const char* format, va_list args);
+//   UConnection& sendf (const std::string& tag, const char* format, ...);
   //! Send a buffer through the connection without flushing it.
   /*! The function piles the buffer in the sending queue and calls
    continueSend() if the connection is not blocked (blocked means that
@@ -175,23 +338,27 @@
    - UFAIL   : could not send the buffer, not enough memory in the
    send queue.
    \sa send(const char*)
-   */
-    virtual UErrorValue sendc (const ubyte *buffer, int length);
+  */
+//   UConnection& sendc (const char *s, const char* tag = 0);
+
 
   //! Send a string through the connection but without flushing it
-  UErrorValue sendc (const char *s, const char* tag = 0);
+  virtual UConnection& sendc (const ubyte *buffer, int length);
 
   /// Send \a str through the connection, don't flush.
-  UErrorValue sendc (const std::string& s);
-
-  UErrorValue endline ();
-
-
+  UConnection& sendc (const std::string& s);
+
+  virtual UConnection& endline () = 0;
+
+public:
   bool isBlocked ();
-  void block ();
-  UErrorValue continueSend ();
-  void flush ();
-
+
+protected:
+  UConnection& block ();
+  UConnection& continueSend ();
+  UConnection& flush ();
+
+protected:
   /// Handle an incoming string.
   /*! Must be called each time a string is received by the connection.
    \param s the incoming string
@@ -199,227 +366,7 @@
    \return UMEMORYFAIL critical memory overflow
    \return USUCCESS otherwise
    */
-  UErrorValue received (const char *s);
-=======
-  UConnection&         initialize         ();
-
-protected:
-  virtual UConnection& closeConnection    () = 0;
-
-#if 1
-public:
-  static UConnection& mblock (UConnection& c);
-  static UConnection& mendl (UConnection& c);
-  static UConnection& mflush (UConnection& c);
-  static UConnection& mcontinue (UConnection& c);
-  static UConnection& mactivate (UConnection& c);
-  static UConnection& mdisactivate (UConnection& c);
-  static UConnection& mclose (UConnection& c);
-
-  UConnection& operator<< (UConnection& m (UConnection&));
-
-  /// Unified struct for sending messages
-  struct _Send
-  {
-    const ubyte* _tag; int _taglen;
-    const ubyte* _buf; int _buflen;
-    bool _flush;
-  };
-
-  static inline _Send msendf (const std::string& __tag,
-			      const char* __format, ...)
-  {
-    va_list args;
-    va_start(args, __format);
-    return msendf (__tag, __format, args);
-  }
-
-  static inline _Send msendf (const std::string& __tag,
-			      const char* __format, va_list __args)
-  {
-    char buf[1024];
-    vsnprintf(buf, sizeof (buf), __format, __args);
-    return msend (buf, __tag.c_str());
-  }
-
-  static inline _Send msend (const char *__s, const char* __tag)
-  {
-    return msend ((const ubyte*) __s, ((__s != 0) ? strlen (__s) : 0),
-		  (const ubyte*) __tag);
-  }
-
-  static inline _Send msendc (const char* __buf, const char* __tag)
-  {
-    return msendc ((const ubyte*)__buf, ((__buf != 0) ? strlen (__buf) : 0),
-		   (const ubyte*)__tag);
-  }
-
-  static inline _Send msendc (const ubyte* __buf, int __len,
-			      const ubyte* __tag = 0)
-  {
-    return msend (__buf, __len, __tag, false);
-  }
-
-  static inline _Send msend (const ubyte* __buf, int __buflen,
-			     const ubyte* __tag = 0,
-			     bool __flush = true)
-  {
-    _Send __msg;
-    __msg._tag = __tag;
-    __msg._taglen = -1;
-    __msg._buf = __buf;
-    __msg._buflen = __buflen;
-    __msg._flush = __flush;
-    return __msg;
-  }
-
-  UConnection& operator<< (_Send __msg);
-
-
-  struct _Prefix { const char* _tag; };
-  static inline _Prefix msendPrefix (const char * __tag)
-  {
-    _Prefix __pref;
-    __pref._tag = __tag;
-    return __pref;
-  }
-  UConnection& operator<< (_Prefix __pref);
-
-  struct _ErrorSignal { UErrorCode _n; };
-  static inline _ErrorSignal merrorSignal (UErrorCode __n)
-  {
-    _ErrorSignal __err;
-    __err._n = __n;
-    return __err;
-  }
-  UConnection& operator<< (_ErrorSignal __pref);
-
-  struct _ErrorCheck { UErrorCode _n; };
-  static inline _ErrorCheck merrorCheck (UErrorCode __n)
-  {
-    _ErrorCheck __err;
-    __err._n = __n;
-    return __err;
-  }
-  UConnection& operator<< (_ErrorCheck __pref);
-
-  struct _Activate { bool _st; };
-  static inline _Activate msetActivate (bool __st)
-  {
-    _Activate __act;
-    __act._st = __st;
-    return __act;
-  }
-  UConnection& operator<< (_Activate __act);
-
-  struct _IPAddress { IPAdd _addr; };
-  static inline _IPAddress msetIP ( IPAdd __addr)
-  {
-    _IPAddress __ip;
-    __ip._addr = __addr;
-    return __ip;
-  }
-  UConnection& operator<< (_IPAddress __ip);
-
-  struct _SendAdaptative { int _val; };
-  static inline _SendAdaptative msetSendAdaptative (int __val)
-  {
-    _SendAdaptative __adap;
-    __adap._val = __val;
-    return __adap;
-  }
-  UConnection& operator<< (_SendAdaptative __adap);
-
-  struct _RecvAdaptative { int _val; };
-  static inline _RecvAdaptative msetReceiveAdaptative (int __val)
-  {
-    _RecvAdaptative __adap;
-    __adap._val = __val;
-    return __adap;
-  }
-  UConnection& operator<< (_RecvAdaptative __adap);
-
-  struct _MsgCode { UMsgType _t; int _n; };
-  static inline _MsgCode mmsg (UMsgType __t, int __n)
-  {
-    _MsgCode __msg;
-    __msg._t = __t;
-    __msg._n = __n;
-    return __msg;
-  }
-  UConnection& operator<< (_MsgCode __msg);
-  UConnection& operator<< (UErrorCode __id);
-  UConnection& operator<< (UWarningCode __id);
-
-  struct _Execute {
-    _Execute (UCommand_TREE*& __cmd) : _val (__cmd) {}
-    UCommand_TREE*& _val;
-  };
-  static inline _Execute mexecute (UCommand_TREE*& __val)
-  {
-    _Execute __cmd (__val);
-    return __cmd;
-  }
-  UConnection& operator<< (_Execute __cmd);
-
-  struct _Append { UCommand_TREE* _val; };
-  static inline _Append mappend (UCommand_TREE* __val)
-  {
-    _Append __cmd;
-    __cmd._val = __val;
-    return __cmd;
-  }
-  UConnection& operator<< (_Append __cmd);
-
-  struct _Received { const ubyte* _val; int _len; };
-  static inline _Received mreceived (const ubyte* __val, int __len)
-  {
-    _Received __cmd;
-    __cmd._val = __val;
-    __cmd._len = __len;
-    return __cmd;
-  }
-  static inline _Received mreceived (const char* __val)
-  {
-    return mreceived((const ubyte*) __val,
-		     ((__val != 0) ? strlen (__val) : 0));
-  }
-  UConnection& operator<< (_Received __cmd);
-
-  struct _LocalVariableCheck { UVariable* _val; };
-  static inline _LocalVariableCheck mlocalVariableCheck (UVariable* __val)
-  {
-    _LocalVariableCheck __var;
-    __var._val = __val;
-    return __var;
-  }
-  UConnection& operator<< (_LocalVariableCheck __cmd);
-#endif // 1
-
-protected:
-  std::string		mkPrefix	   (const ubyte* tag) const;
-
-//   UConnection&		sendPrefix         (const char* tag = 0);
-//   UConnection&		send               (const char *s, const char* tag = 0);
-//   virtual UConnection&	send               (const ubyte *buffer, int length);
-//   UConnection&		sendf (const std::string& tag, const char* format, va_list args);
-//   UConnection&		sendf (const std::string& tag, const char* format, ...);
-//   UConnection&		sendc              (const char *s, const char* tag = 0);
-
-  virtual UConnection&	sendc              (const ubyte *buffer, int length);
-  virtual UConnection&	endline            () = 0;
-
-public:
-  bool                isBlocked          ();
-
-protected:
-  UConnection&        block              ();
-  UConnection&        continueSend       ();
-  UConnection&        flush              ();
-
-protected:
-  UConnection&        received           (const char *s);
->>>>>>> cf92060d
+  UConnection& received (const char *s);
 
   /// \brief Handle an incoming buffer of data.
   ///
@@ -429,62 +376,33 @@
   /// \return UFAIL       buffer overflow
   /// \return UMEMORYFAIL critical memory overflow
   /// \return USUCCESS    otherwise
-<<<<<<< HEAD
-  UErrorValue received (const ubyte *buffer, int length);
-
+  UConnection& received (const ubyte *buffer, int length);
+
+public:
   int sendAdaptive ();
   int receiveAdaptive ();
 
-  void setSendAdaptive (int sendAdaptive);
-  void setReceiveAdaptive (int receiveAdaptive);
-
-  void errorSignal (UErrorCode n);
-  void errorCheck (UErrorCode n);
-
-  void activate ();
-  void disactivate ();
-  bool isActive ();
-
-  /// Execute the pending commands (if any).
-  void execute ();
-
-  int availableSendQueue ();
-  int sendQueueRemain ();
-
-  UCommandQueue&recvQueue ();
-  UQueue& send_queue ();
-
-  void localVariableCheck (UVariable* variable);
-=======
-  UConnection&        received           (const ubyte *buffer, int length);
-
-public:
-  int                 sendAdaptive       ();
-  int                 receiveAdaptive    ();
-
-protected:
-  UConnection&        setSendAdaptive    (int sendAdaptive);
-  UConnection&        setReceiveAdaptive (int receiveAdaptive);
-
-  UConnection&        errorSignal        (UErrorCode n);
-  UConnection&        errorCheck         (UErrorCode n);
-
-  UConnection&        activate           (); // OK
-  UConnection&        disactivate        (); // OK
-public:
-  bool                isActive           (); // OK : accessor
-protected:
-  UConnection&        execute            (UCommand_TREE* &execCommand); // OK (move code if removed)
-  UConnection&        append             (UCommand_TREE *command); // OK
-public:
-  int                 availableSendQueue (); // OK : accessor
-  int                 sendQueueRemain    (); // OK : accessor
-
-  UCommandQueue&      recvQueue          (); // OK : accessor
-  UQueue& send_queue(); // OK : accessor
-protected:
-  UConnection&        localVariableCheck (UVariable *variable); // OK
->>>>>>> cf92060d
+protected:
+  UConnection& setSendAdaptive (int sendAdaptive);
+  UConnection& setReceiveAdaptive (int receiveAdaptive);
+
+  UConnection& errorSignal (UErrorCode n);
+  UConnection& errorCheck (UErrorCode n);
+
+  UConnection& activate (); // OK
+  UConnection& disactivate (); // OK
+public:
+  bool  isActive (); // OK : accessor
+protected:
+  UConnection& execute ();
+public:
+  int availableSendQueue (); // OK : accessor
+  int sendQueueRemain (); // OK : accessor
+
+  UCommandQueue& recvQueue (); // OK : accessor
+  UQueue& send_queue (); // OK : accessor
+
+  UConnection& localVariableCheck (UVariable *variable); // OK
 
 
   //! UConnection IP associated
@@ -493,7 +411,6 @@
     as a long int.  */
   UConnection& setIP (IPAdd ip); // OK : to remove
 
-<<<<<<< HEAD
   bool has_pending_command () const;
   void drop_pending_commands ();
 
@@ -502,10 +419,7 @@
   /// network.
   void new_result (object::rObject result);
 
-protected:
-=======
-public:
->>>>>>> cf92060d
+public:
   /// Error return code for the constructor.
   UErrorValue uerror_;
 
@@ -566,25 +480,16 @@
   /// Default adaptive behavior for Send/Recv..
   enum { ADAPTIVE = 100 };
 
-<<<<<<< HEAD
-  virtual int effectiveSend (const ubyte*, int length) = 0;
-  UErrorValue error (UErrorCode n);
-  UErrorValue warning (UWarningCode n);
-=======
-  virtual int         effectiveSend     (const ubyte*, int length) = 0; // OK : don't touch
-  UConnection&        error             (UErrorCode n); // OK : don't remove (may be removed)
-  UConnection&        warning           (UWarningCode n); // OK : don't remove (may be removed)
-  UCommand*           processCommand    (UCommand *&command,
-					 URunlevel &rl,
-					 bool &mustReturn); // OK : don't touch
-
-public:
-  UErrorValue         error             () const; // OK : accessor
+  virtual int  effectiveSend (const ubyte*, int length) = 0; // OK : don't touch
+  UConnection& error (UErrorCode n); // OK : don't remove (may be removed)
+  UConnection& warning (UWarningCode n); // OK : don't remove (may be removed)
+
+public:
+  UErrorValue  error () const; // OK : accessor
 
 protected:
   /// Store error on commands
-  UErrorValue	 error_;
->>>>>>> cf92060d
+  UErrorValue error_;
 
 private:
   /// Max number of error signals used..
@@ -615,62 +520,14 @@
   bool errorSignals_[MAX_ERRORSIGNALS];
   /// True when the connection is reading to send/receive data (usualy
   /// set at "true" on start).
-<<<<<<< HEAD
   bool active_;
 
   /// The Context into which the code is evaluated.
   /// This is this connection, wrapped into an Urbi object.
   object::rContext context_;
-};
-=======
-  bool           active_;
 
   boost::mutex mutex_;
 };
 
-//! Accessor for sendAdaptive_
-inline int
-UConnection::sendAdaptive()
-{
-  return sendAdaptive_;
-}
-
-//! Accessor for recvQueue_
-inline UCommandQueue&
-UConnection::recvQueue()
-{
-  return *recvQueue_;
-}
-
-//! Accessor for sendQueue_
-inline UQueue&
-UConnection::send_queue()
-{
-  return *sendQueue_;
-}
-
-//! Accessor for receiveAdaptive_
-inline int
-UConnection::receiveAdaptive()
-{
-  return recvAdaptive_;
-}
-
-//! Accessor for error_
-inline UErrorValue
-UConnection::error() const
-{
-  return error_;
-}
-
-
-inline
-UParser&
-UConnection::parser ()
-{
-  return *parser_;
-}
->>>>>>> cf92060d
-
 # include "kernel/uconnection.hxx"
 #endif