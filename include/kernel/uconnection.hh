--- conflicted
+++ resolved
@@ -130,15 +130,11 @@
   UConnection& initialize ();
 
 protected:
-<<<<<<< HEAD
-  virtual UConnection& closeConnection () = 0;
-=======
   //! UConnection close. Must be redefined by the robot-specific sub class.
   /*! The implementation of this function must set 'closing' to true, to
     tell the UConnection to stop sending data.
   */
   virtual UConnection& closeConnection    () = 0;
->>>>>>> 2d6bea15
 
 #if 1
 public:
@@ -178,17 +174,13 @@
     return send (buf, __tag.c_str());
   }
 
-<<<<<<< HEAD
-  static inline _Send msend (const char *__s, const char* __tag = 0)
-=======
   //! Send a string through the connection.
   /*! A tag is automatically added to output the message string and the
     resulting string is sent via send(const ubyte*,int).
     \param __s the string to send
     \param __tag the tag of the message. Default is "notag"
   */
-  static inline _Send send (const char *__s, const char* __tag)
->>>>>>> 2d6bea15
+  static inline _Send send (const char *__s, const char* __tag = 0)
   {
     return send ((const ubyte*) __s, ((__s != 0) ? strlen (__s) : 0),
 		 (const ubyte*) __tag);
@@ -306,25 +298,9 @@
 
 #endif // 1
 
-<<<<<<< HEAD
   std::string mkPrefix (const ubyte* tag) const;
 
-//   UConnection& sendPrefix (const char* tag = 0);
-  //! Send a string through the connection.
-  /*! A tag is automatically added to output the message string and the
-   resulting string is sent via send(const ubyte*,int).
-   \param s the string to send
-   \param tag the tag of the message. Default is "notag"
-   \return
-   - USUCCESS: successful
-   - UFAIL   : could not send the string
-   \sa send(const ubyte*,int)
-   */
-//   UConnection& send (const char *s, const char* tag = 0);
-  //! Send a buffer through the connection and flush it.
-//   virtual UConnection& send (const ubyte *buffer, int length);
-//   UConnection& sendf (const std::string& tag, const char* format, va_list args);
-//   UConnection& sendf (const std::string& tag, const char* format, ...);
+
   //! Send a buffer through the connection without flushing it.
   /*! The function piles the buffer in the sending queue and calls
    continueSend() if the connection is not blocked (blocked means that
@@ -335,30 +311,18 @@
    It is the job of the programmer to let the kernel know when
    the connection is blocked or not, using the "block()" function to block it
    or by calling continueSend() directly to unblock it.
-
    \param buffer the buffer to send
    \param length the length of the buffer
-   \return
-   - USUCCESS: successful. The message is in the queue.
-   - UFAIL   : could not send the buffer, not enough memory in the
-   send queue.
    \sa send(const char*)
   */
-//   UConnection& sendc (const char *s, const char* tag = 0);
-
-
-  //! Send a string through the connection but without flushing it
-  virtual UConnection& sendc (const ubyte *buffer, int length);
-
+  virtual UConnection&	sendc_             (const ubyte *buffer, int length);
   /// Send \a str through the connection, don't flush.
-  UConnection& sendc (const std::string& s);
-
-  virtual UConnection& endline () = 0;
+  UConnection& sendc_ (const std::string& s);
+
+  virtual UConnection&	endline            () = 0;
 
 public:
   bool isBlocked ();
-
-protected:
   UConnection& block ();
   UConnection& continueSend ();
   UConnection& flush ();
@@ -371,23 +335,7 @@
    \return UMEMORYFAIL critical memory overflow
    \return USUCCESS otherwise
    */
-  UConnection& received (const char *s);
-=======
-protected:
-  std::string		mkPrefix	   (const ubyte* tag) const;
-
-  virtual UConnection&	sendc_             (const ubyte *buffer, int length);
-  virtual UConnection&	endline            () = 0;
-
-public:
-  bool                isBlocked          ();
-  UConnection&        block              ();
-  UConnection&        continueSend       ();
-  UConnection&        flush              ();
-
-protected:
-  UConnection&        received_           (const char *s);
->>>>>>> 2d6bea15
+  UConnection& received_ (const char *s);
 
   /// \brief Handle an incoming buffer of data.
   ///
@@ -397,63 +345,32 @@
   /// \return UFAIL       buffer overflow
   /// \return UMEMORYFAIL critical memory overflow
   /// \return USUCCESS    otherwise
-<<<<<<< HEAD
-  UConnection& received (const ubyte *buffer, int length);
+  UConnection& received_ (const ubyte *buffer, int length);
 
 public:
   int sendAdaptive ();
   int receiveAdaptive ();
-
-protected:
   UConnection& setSendAdaptive (int sendAdaptive);
   UConnection& setReceiveAdaptive (int receiveAdaptive);
 
-  UConnection& errorSignal (UErrorCode n);
-  UConnection& errorCheck (UErrorCode n);
-
-  UConnection& activate (); // OK
-  UConnection& disactivate (); // OK
-public:
-  bool  isActive (); // OK : accessor
+  UConnection& errorSignal_set (UErrorCode n);
+  UConnection& errorCheckAndSend (UErrorCode n);
+
+  UConnection& activate ();
+  UConnection& disactivate ();
+  bool isActive ();
+
 protected:
   UConnection& execute ();
-public:
-  int availableSendQueue (); // OK : accessor
-  int sendQueueRemain (); // OK : accessor
-
-  UCommandQueue& recvQueue (); // OK : accessor
-  UQueue& send_queue (); // OK : accessor
-
-  UConnection& localVariableCheck (UVariable *variable); // OK
-=======
-  UConnection&        received_          (const ubyte *buffer, int length);
-
-public:
-  int                 sendAdaptive       ();
-  int                 receiveAdaptive    ();
-  UConnection&        setSendAdaptive    (int sendAdaptive);
-  UConnection&        setReceiveAdaptive (int receiveAdaptive);
-
-  UConnection&        errorSignal_set    (UErrorCode n);
-  UConnection&        errorCheckAndSend  (UErrorCode n);
-
-  UConnection&        activate           ();
-  UConnection&        disactivate        ();
-  bool                isActive           ();
-
-protected:
-  UConnection&        execute            (UCommand_TREE* &execCommand);
-  UConnection&        append             (UCommand_TREE *command);
-
-public:
-  int                 availableSendQueue ();
-  int                 sendQueueRemain    ();
-
-  UCommandQueue&      recvQueue          ();
-  UQueue& send_queue();
-  UConnection&        localVariableCheck (UVariable *variable);
->>>>>>> 2d6bea15
-
+
+public:
+
+  int availableSendQueue ();
+  int sendQueueRemain ();
+
+  UCommandQueue& recvQueue ();
+  UQueue& send_queue ();
+  UConnection& localVariableCheck (UVariable *variable);
 
 public:
   //! UConnection IP associated
@@ -531,24 +448,12 @@
   /// Default adaptive behavior for Send/Recv..
   enum { ADAPTIVE = 100 };
 
-<<<<<<< HEAD
-  virtual int  effectiveSend (const ubyte*, int length) = 0; // OK : don't touch
-  UConnection& error (UErrorCode n); // OK : don't remove (may be removed)
-  UConnection& warning (UWarningCode n); // OK : don't remove (may be removed)
-
-public:
-  UErrorValue  error () const; // OK : accessor
-=======
-  virtual int         effectiveSend     (const ubyte*, int length) = 0;
-  UConnection&        send_error        (UErrorCode n);
-  UConnection&        send_warning      (UWarningCode n);
-  UCommand*           processCommand    (UCommand *&command,
-					 URunlevel &rl,
-					 bool &mustReturn);
-
-public:
-  UErrorValue         error             () const;
->>>>>>> 2d6bea15
+  virtual int effectiveSend (const ubyte*, int length) = 0;
+  UConnection& send_error (UErrorCode n);
+  UConnection& send_warning (UWarningCode n);
+
+public:
+  UErrorValue  error () const;
 
 protected:
   /// Store error on commands
