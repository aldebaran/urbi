## Copyright (C) 2008-2012, Gostai S.A.S.
##
## This software is provided "as is" without warranty of any kind,
## either expressed or implied, including but not limited to the
## implied warranties of fitness for a particular purpose.
##
## See the LICENSE file for more information.

urbidir = $(brandsharedir)/urbi
# Beware of the case where we are a tarball: don't have two different
# path to share/urbi/ros components.
dist_urbi_DATA := 				\
  $(filter-out share/urbi/ros/%, 		\
    $(call ls_files,share/urbi/*.u))

nodist_urbi_DATA =				\
  share/urbi/platform$(LIBSFX).u
BUILT_SOURCES += $(nodist_urbi_DATA)

<<<<<<< HEAD
## -------------- ##
## PackageInfos.  ##
## -------------- ##

# We used to generate package-info.u, now it's in srcdir.  FIXME:
# Remove this eventually.
.PHONY: backward
backward:
	-test ! -f share/urbi/package-info.u || rm -f share/urbi/package-info.u
ALLS += backward
=======
# For some reasons, Automake does not issue a build rule for this one.
share/urbi/platform$(LIBSFX).u: $(top_builddir)/config.status $(top_srcdir)/share/urbi/package-info.u.in
	cd $(top_builddir) && $(SHELL) ./config.status $@


urbi.stamp: $(dist_urbi_DATA) $(nodist_urbi_DATA)

## ----------------- ##
## sub-directories.  ##
## ----------------- ##
>>>>>>> 6acb9f89

# package-info/.
urbi_package_infodir = $(urbidir)/package-info
nodist_urbi_package_info_DATA =			\
  share/urbi/package-info/urbi.u		\
  share/urbi/package-info/libport.u

VERSIONIFY_CACHE_RUN +=						\
  --prefix='Urbi' --urbiscript=share/urbi/package-info/urbi.u
share/urbi/package-info/urbi.u: | $(VERSIONIFY_CACHE)

share/urbi/package-info/libport.u: $(top_srcdir)/sdk-remote/libport/.version $(VERSIONIFY)
	$(AM_V_GEN)$(VERSIONIFY)			\
	  --cache=$<					\
	  -DBugReport='libport-bugs@lists.gostai.com'	\
	  -DName='Libport'				\
           --prefix='Libport' --urbiscript=$@		\
	$(AM_V_at)touch $@

# ros/.
urbi_rosdir = $(urbidir)/ros
dist_urbi_ros_DATA := $(call ls_files,@{share/urbi/ros}/*)<|MERGE_RESOLUTION|>--- conflicted
+++ resolved
@@ -17,20 +17,8 @@
   share/urbi/platform$(LIBSFX).u
 BUILT_SOURCES += $(nodist_urbi_DATA)
 
-<<<<<<< HEAD
-## -------------- ##
-## PackageInfos.  ##
-## -------------- ##
-
-# We used to generate package-info.u, now it's in srcdir.  FIXME:
-# Remove this eventually.
-.PHONY: backward
-backward:
-	-test ! -f share/urbi/package-info.u || rm -f share/urbi/package-info.u
-ALLS += backward
-=======
 # For some reasons, Automake does not issue a build rule for this one.
-share/urbi/platform$(LIBSFX).u: $(top_builddir)/config.status $(top_srcdir)/share/urbi/package-info.u.in
+share/urbi/platform$(LIBSFX).u: $(top_builddir)/config.status $(top_srcdir)/share/urbi/platform.u.in
 	cd $(top_builddir) && $(SHELL) ./config.status $@
 
 
@@ -39,7 +27,6 @@
 ## ----------------- ##
 ## sub-directories.  ##
 ## ----------------- ##
->>>>>>> 6acb9f89
 
 # package-info/.
 urbi_package_infodir = $(urbidir)/package-info
