--- conflicted
+++ resolved
@@ -1,9 +1,5 @@
 /*
-<<<<<<< HEAD
  * Copyright (C) 2009-2012, Gostai S.A.S.
-=======
- * Copyright (C) 2010-2012, Gostai S.A.S.
->>>>>>> 6acb9f89
  *
  * This software is provided "as is" without warranty of any kind,
  * either expressed or implied, including but not limited to the
@@ -30,18 +26,11 @@
   function init()
   {
     var this.sem = Semaphore.new(1) |
-<<<<<<< HEAD
-    var this.onEnter = function () {
+    function this.onEnter()
+    {
       if (!Job.current.hasSlot("$mutexRelease"))
         var Job.current.'$mutexRelease' = [] |
       var l = Job.current.'$mutexRelease' |
-=======
-    function this.onEnter()
-    {
-      if (!currentRunner.hasSlot("$mutexRelease"))
-        var currentRunner.'$mutexRelease' = [] |
-      var l = currentRunner.'$mutexRelease' |
->>>>>>> 6acb9f89
       l.insertBack(false) |
       this.lock |
       // This will not be executed if the semaphore is not acquired, but we
@@ -50,14 +39,9 @@
       l.removeBack() |
       l.insertBack(true) |
     } |
-<<<<<<< HEAD
-    var this.onLeave = function () {
-      var l = Job.current.'$mutexRelease' |
-=======
     function this.onLeave()
     {
-      var l = currentRunner.'$mutexRelease' |
->>>>>>> 6acb9f89
+      var l = Job.current.'$mutexRelease' |
       if (l.back)
         this.unlock |
       l.removeBack() |
