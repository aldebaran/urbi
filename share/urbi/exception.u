/*
 * Copyright (C) 2010-2011, Gostai S.A.S.
 *
 * This software is provided "as is" without warranty of any kind,
 * either expressed or implied, including but not limited to the
 * implied warranties of fitness for a particular purpose.
 *
 * See the LICENSE file for more information.
 */

requireFile("urbi/global.u");
requireFile("urbi/traceable.u");

class Global.Exception
{
  addProto(Global.Traceable);

  // An error, or a warning?
  var isError = true;
  var message = "<no message>";

  // $location and backtrace are defined by the raise function of the
  // interpreter.  They point to where the Exception was thrown, not
  // created.
  var '$location';
  var slot;
  var routine;

  function init(msg)
  {
    message = msg
  };

  /// Make the instanciation of subobjects easier.
  function '$Exception'(msg)
  {
    Exception.getSlotValue("init").apply([this, msg])
  };

  function location()
  {
    // Syntax errors are located where the syntax error is, not where
    // the exception was thrown from (e.g., the "eval" or "load"
    // call).  This location is stored in 'loc', while '$location' is
    // always set by the generic exception throwing mechanism
    // (Interpreter.&raise).
    if (hasLocalSlot("loc"))
      loc
    else if (!hideSystemFiles)
      '$location'.acceptVoid
    else if (!'$location'.isVoid
             && '$location'.begin.file.asString not in System.systemFiles)
      '$location'
    else
    {
      var b = backtrace |
      if (b.size != 0
          && !b[0].location.isNil)
      {
        // FIXME: Nasty hack: we need to avoid displaying
        // "assertCall:" when an assertion exception is displayed.
        // Actually, we need a means to "skip" a part of the
        // backtrace, see what's done in the runner for instance.
        if (b[0].name not in ["assert", "assert_", "assertCall"])
          routine = b[0].name|
        b[0].location
      }
    }
  };

  function '$show'()
  {
    var chan = { if (isError) cerr else Channel.warning } |
    chan << "!!! " + this |
    // Don't display the top-level stack frame if it's already
    // been used as location.
    var bt = backtrace |
    if (bt.size != 0 && location.acceptVoid == bt[0].location)
      bt.removeFront|
    for| (var sf: bt)
      // FIXME: Read the fixme above.
      if (sf.name not in ["assert", "assert_", "assertCall"])
        chan << "!!!    called from: " + sf
  };

  // <loc>: <slot or routine>: <message>
  function asString()
  {
    // FIXME: This is a hack: calling location might change 'routine'.
    // Clear this.
    var loc = location.acceptVoid |
    var res = message |
    if (!slot.isVoid)
      res = "%s: %s" % [slot, res]
    else if (!routine.isVoid)
      res = "%s: %s" % [routine, res] |
    if (!loc.isVoid)
      res = "%s: %s" % [loc, res] |
    res
  };

  function asPrintable()
  {
    "%s%s `%s'" %
      [{if (type == "Exception") "" else "Exception."},
       type, asString]
  };
};


// These functions should not be visible outside of this file.  The
// exception indentation is not done to minize differences.
{
  function makeFmtException(name, inherit, locSlots, fmt, fmtSlots)
  {
    var locSize = locSlots.size;
    var fmtSize = fmtSlots.size;

    class Res : inherit
    {
      type = name;
      var fmt = fmt;

      function init(var args[])
      {
        if (args.size != locSize + fmtSize)
          throw Exception.Arity.new("%s.%s" % [name, "init"],
                                    args.size,
                                    locSize + fmtSize) |
        for| (var i: locSize)
          this.updateSlot(locSlots[i], args[i]) |
        for| (var i: fmtSize)
          this.setSlotValue(fmtSlots[i], args[i + locSize])
      };

      function message()
      {
        var l = []|
        for| (var f: fmtSlots)
          l << { if (hasSlot(f)) getSlotValue(f) else ""} |
        fmt % l
      };
    };

    Exception.setSlotValue(name, Res);
  };

  function makeMsgException(name, inherit, locSlots, msg)
  {
    makeFmtException(name, inherit, locSlots, "", [])|
    Exception.getSlotValue(name).removeSlot("fmt")|
    Exception.getSlotValue(name).message = msg
  };

  function makeException(name, inherit, locSlots)
  {
    makeMsgException(name, inherit, locSlots, Exception.message);
  };

class Exception.Arity: Exception
{
  var effective;
  var min;
  var max;

  function init(routine, effective, min, max = void)
  {
    this.routine = routine |
    this.effective = effective |
    this.min = min |
    if (!max.isVoid)
      this.max = max |
  };

  function message()
  {
    if (max.isVoid)
      "expected %s argument%s, given %s"
      % [min, {if (1 < min) "s" else ""}, effective]
    else if (max == Float.inf)
      "expected at least %s argument%s, given %s"
      % [min, {if (1 < min) "s" else ""}, effective]
    else
      "expected between %s and %s argument%s, given %s"
      % [min, max, {if (1 < max) "s" else ""}, effective]
  };
};

class Exception.BadNumber: Exception
{
  var this.fmt = "<no message>";
  var this.effective = "<no message>";

  function init(routine, fmt, effective)
  {
    this.routine = routine|
    var this.fmt = fmt|
    var this.effective = effective
  };

  function message()
  {
    if (fmt !== Exception.BadNumber.fmt)
      fmt % effective
    else
      fmt;
  };
};

class Exception.BadInteger: Exception.BadNumber
{
};

makeFmtException(
  "NegativeNumber", Exception.BadNumber, ["routine"],
  "unexpected %s, expected non-negative number", ["effective"]
);

makeFmtException(
  "NonPositiveNumber", Exception.BadNumber, ["routine"],
  "unexpected %s, expected positive number", ["effective"]
);

makeMsgException(
  "Constness", Exception.BadNumber, [],
  "cannot modify const slot"
);

makeFmtException(
  "FileNotFound", Exception, [],
  "file not found: %s", ["path"]
);

makeMsgException(
  "MatchFailure", Exception, [],
  "pattern did not match"
);

makeException(
  "Primitive", Exception, ["routine", "message"]
);

// Should move the slot in the location instead of adding it at the end of
// the message.
makeFmtException(
  "Redefinition", Exception, [],
  "slot redefinition: %s", ["slotName"]
);

makeFmtException(
  "Duplicate", Exception, [],
  "%s: \"%s\"", ["msg", "elt"]
);

class Exception.Scheduling: Exception
{
  function throwNew(msg)
  {
    throw Exception.Scheduling.new(msg)
  };
};

class Exception.Syntax: Exception
{
  // The location of the syntactical error.
  var loc = "<no location>";
  var input = "<no input>";

  function init(var loc, var message, var input, var isError = true)
  {
    this.loc = loc |
    this.input = input |
    this.isError = isError |
    '$Exception'(message)
  };

  function asString()
  {
    ({
      if (isError)
        "%s: syntax error: %s"
      else
        "%s: %s"
    }) % [loc, message]
  };
};

makeMsgException(
  "TimeOut", Exception, [],
  "timeout expired"
);



/*---------------------------------.
| Type, arguments and subobjects.  |
`---------------------------------*/

class Exception.Type: Exception
{
  var expectedTypes = nil;
  var effective = nil;

  function init(effective, expected)
  {
    if (expected.isA(List) && expected !== List)
      this.expectedTypes = expected.map(function(v){ v.type })
    else
      this.expectedTypes = [expected.type] |

    this.effective = effective
  };

  function formatTypes()
  {
    if (expectedTypes.size > 1)
      expectedTypes.range(0, expectedTypes.size - 1)
                   .join(", a ", "a ", " or a %s")
                   % expectedTypes.back
    else
      "a %s" % expectedTypes[0]
  };

  function message()
  {
    "unexpected %s, expected %s"
      % [getSlotValue("effective").asPrintable, formatTypes]
  };
};

class Exception.Argument: Exception
{
  var index = nil;
  var exception = nil;
  var routine = nil;

  function init(routine, index, exn)
  {
    this.routine = routine |
    this.index = index |
    this.exception = exn
  };

  function message()
  {
    "%s: %s"
     % [{if (index) "argument %s" % index else "this"},
        exception.message]
  };
};

do (Global.Exception)
{
  function argumentTypeException(routine, index, effective,
                                 expected, alternatives = [])
  {
    Argument.new(routine, index, Type.new(effective, expected, alternatives))
  }
};

class Exception.ArgumentType: Exception.Argument
{
  var index = nil;
  var routine = nil;

  function init(routine, index, effective, expected)
  {
    Kernel1.deprecated("Exception.ArgumentType") |
    var exn = Exception.Type.new(effective, expected) |
    Exception.Argument.getSlotValue("init").apply([this, routine, index, exn]) |
    this.routine = routine |
    this.index = index
  };
};

/*---------.
| Lookup.  |
`---------*/

class Exception.Lookup: Exception
{
  var msg;
  var obj;
  var suggested = nil;

  var fixSpelling = true;

  // \param m     the invalid slot name
  // \param o     the object into which the lookup is performed
  // \param deep  whether to report inherited slot names too.
  function init(var m, var o, var deep = true)
  {
    msg = m |
    obj = o |
    if (fixSpelling)
      suggested = m.closest({ if (deep) o.slotNames else o.localSlotNames })|
  };

  function message()
  {
<<<<<<< HEAD
    var res = "lookup failed: %s" % msg|
=======
    var res = "lookup failed: %s" % msg |
>>>>>>> b18d2e04
    if (suggested)
      res += " (possible misspelling of %s)" % suggested |
    res
  };
};

class Exception.PropertyLookup: Exception
{
  var obj;
  // Not named "slot" to avoid the features of Exception.slot.
  var slotName;
  var prop;

  // \param o     the object into which the lookup is performed
  // \param s     the slot name
  // \param p     the property name
  function init(var o, var s, var p)
  {
    obj = o |
    slotName = s |
    prop = p
  };

  function message()
  {
    "property lookup failed: %s->%s" % [slotName, prop]
  };
};

makeMsgException(
  "UnexpectedVoid", Exception, [],
  "unexpected void"
);


// Close the scope of make*Exception functions.
};<|MERGE_RESOLUTION|>--- conflicted
+++ resolved
@@ -398,11 +398,7 @@
 
   function message()
   {
-<<<<<<< HEAD
-    var res = "lookup failed: %s" % msg|
-=======
     var res = "lookup failed: %s" % msg |
->>>>>>> b18d2e04
     if (suggested)
       res += " (possible misspelling of %s)" % suggested |
     res
