<<<<<<< HEAD
=======
New in 1.0

* New keyword 'taglist' displays the tags of currently running commands.

* UObject::send(string) is now available to send URBI code from any UObject
  (plugged or remote). The code is executed immediately in pluggin mode, which
  makes it convenient to add specialized initialization in UObject
  constructors to setup some useful wrappers.

>>>>>>> 8ef0076b
New in 1.0 RC2:

* USensor becomes UOwned (with backward compatibility)

* It is new OK to redefine a function that already exist, you will get a
  warning in scrict mode only.

* inherit changes to 'inherits' (same for disinherit)

* Important bug fix on UNotifyChange: was not working with motor variables
  like headPan.val from within a UObject. NotifyAccess and NotifyChange
  simultaneous usage has also been improved in plugin mode.


New in 1.0 RC1:

* New support for multi events. Example:

  at (e(x)) echo x;
  emit e(4) & emit e(11);
  [00018969:notag] *** 11.000000
  [00018969:notag] *** 4.000000

* 'events' keyword can be used to list existing declared events.

* Reminder: do not use 'return' inside functions defining background commands
  like 'at', return will terminate function and everything it contains.
  Simply end the function without calling return, and use a comma when you
  call it:

  function f()
  {
    at (test) ping;
  };
  f(),

* The inherit/disinherit keywords are now available to manage inheritance and
  multiple inheritance at runtime. Syntax:  

  class1 inherit class2;
  class1 disinherit class2;

* The 'events' command lists all defined events

* The :: construct allows you to call a parent method inside a redefined
  subclass method:

  function parent.f(x) { ... };
  sub = new parent;
  function sub.f(x)
  {
    parent::f(x);
    ...
  };

  This is a powerful feature needed in more advanced object-oriented
  programming.
<|MERGE_RESOLUTION|>--- conflicted
+++ resolved
@@ -1,5 +1,3 @@
-<<<<<<< HEAD
-=======
 New in 1.0
 
 * New keyword 'taglist' displays the tags of currently running commands.
@@ -9,7 +7,6 @@
   makes it convenient to add specialized initialization in UObject
   constructors to setup some useful wrappers.
 
->>>>>>> 8ef0076b
 New in 1.0 RC2:
 
 * USensor becomes UOwned (with backward compatibility)
