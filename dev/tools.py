## ----------------------------------------------------------------------------
## Tools for python generators
## ----------------------------------------------------------------------------

import string, re, sys
import os, stat, filecmp, shutil

def warning (msg):
  "Display a warning."
  print >>sys.stderr, "Warning: " + msg

def error (msg):
  "Display an error message and exit."
  print >>sys.stderr, "Error: " + msg
  sys.exit (1)

bols = re.compile("^(?=.)", re.M);
def indent(tab, text):
  "Add tab spaces in front of text."
  return bols.sub (" " * tab, text);

def diff(old, new):
  "Display the diffs (possibly in colors) from old to new."
  color = os.getenv('AM_COLOR_TESTS') is 'always' \
      or ((os.getenv('AM_COLOR_TESTS') is None \
            or os.getenv('AM_COLOR_TESTS') != 'no')\
          and (os.getenv('TERM') is None \
               or os.getenv('TERM') != 'dumb')\
          and os.getenv('BUILDFARM_PROJECT') is None \
          and os.getenv('INSIDE_EMACS') is None)
<<<<<<< HEAD
  cmd = "diff -uw " + new + " " + old
=======
  cmd = "diff -uw " + old + " " + new
>>>>>>> 0eeeb5c5
  if color:
    cmd = 'color' + cmd
  os.system(cmd)

def lazy_overwrite (old, new):
  """Overwrite old with new if different, or nonexistant.
  Remove the write permission on the result to avoid accidental edition
  of generated files."""
  verbose = os.getenv(key='BUILDFARM') is None
  if not os.path.isfile (old):
    shutil.move (new, old)
    if verbose:
      print "> Create: " + old
      diff("/dev/null", old)
  elif not filecmp.cmp (old, new):
    # Change the file modes to write the file
    file_modes = os.stat (old) [stat.ST_MODE]
    os.chmod (old, file_modes | 0666);
    shutil.move (old, old + "~")
    shutil.move (new, old)
    if verbose:
      print "> Overwrite: " + old
      diff(old + "~ ", old)
  else:
    os.remove (new)
  # Prevent generated file modifications
  file_modes = os.stat (old) [stat.ST_MODE]
  os.chmod(old, file_modes & 0555);

def lazy_install (srcdir, name):
   """Install name.tmp as srcdir/name."""
   lazy_overwrite (os.path.join (srcdir, name), name + ".tmp")

## String helpers -------------------------------------------------------------

def define_id (s):
  """Return a conventional macro identifier from a pseudo-file name.
  (ast/FooBar.hh -> AST_FOO_BAR_HH)."""
  return re.sub ("[^A-Z]", "_", file_id(s).upper())

def file_id (s):
  """Return a conventional file name from a pseudo-file name.
  (ast/FooBar.hh -> ast/foo-bar.hh)."""
  s = re.sub("^r(Const)?([A-Z])", "\\2", s) # remove the refcounting mark
  return re.sub ("([a-z])([A-Z])", "\\1-\\2", s).lower ()

# FIXME: Improve this generator
# (see http://en.wikipedia.org/wiki/A_and_an for instance).
# Reported by Nicolas Pierron.
## Return the indefinite article to be put before NOUN.
def indef_article (noun):
  if re.match ("[aeiouAEIOU]", noun):
    return "an"
  else:
    return "a"

## Wrap a function prototype.
## This is simplistic, but enough to process our generated code.
def wrap_proto (fundec, width):
  ## Look for the first parenthesis to get the level of indentation.
  indent = fundec.find ("(")
  pieces = fundec.split(",")
  output = ""
  line = ""
  while pieces:
    if len (pieces) == 1:
      sep = ""
    else:
      sep = ","
    piece = pieces.pop (0)
    if len (line) + len (piece) + len (sep) > width:
      # "Flush" the current line.
      output += line + "\n"
      line = " " * indent + piece + sep
    else:
      line += piece + sep
  output += line
  return output

def banner(ast_params, file, brief):
  '''Given a name and description, return the file's banner, including
  its CPP guard when needed.'''
  res = ast_params['file_prologue'] % { 'file': file, 'brief': brief }
  # Header and inline implementation files want guards.
  if re.match(".*\\.(hh|hxx)", file):
    res += "\n"
    res += "#ifndef " + define_id(file) + "\n"
    res += "# define " + define_id(file) + "\n"
  return res<|MERGE_RESOLUTION|>--- conflicted
+++ resolved
@@ -28,11 +28,7 @@
                or os.getenv('TERM') != 'dumb')\
           and os.getenv('BUILDFARM_PROJECT') is None \
           and os.getenv('INSIDE_EMACS') is None)
-<<<<<<< HEAD
-  cmd = "diff -uw " + new + " " + old
-=======
   cmd = "diff -uw " + old + " " + new
->>>>>>> 0eeeb5c5
   if color:
     cmd = 'color' + cmd
   os.system(cmd)
