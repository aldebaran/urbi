--- conflicted
+++ resolved
@@ -1,5 +1 @@
-<<<<<<< HEAD
-1088 | trunk
-=======
-1138 | branches/1.0
->>>>>>> 8a7ff23b
+1149 | trunk