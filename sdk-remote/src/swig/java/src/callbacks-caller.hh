--- conflicted
+++ resolved
@@ -42,10 +42,12 @@
   /// below are macros. The the file call-macros.hh.
   /// NB: long long is not handled in Urbi. jlong is 'long long'.
   /// We cast it to 'long'.
-<<<<<<< HEAD
   //          (Name,        Type,    JavaType,          error_val,           ret,                    ret_snd,                                                                               ret_ter)
   CALL_METHODS(UBinary,     Object,  urbi::UBinary,     urbi::UBinary(),     jobject res = ,         jobject ret_no_pop = res; const urbi::UBinary& r = getUBinaryFromObject(res);,         return r);
-  CALL_METHODS(UDictionary, Object,  urbi::UDictionary, urbi::UDictionary(), jobject res = ,         jobject ret_no_pop = res; const urbi::UDictionary& r = getUDictionaryFromObject(res);, return r);
+  // FIXME: making r a const-ref should be enough, but it seems to
+  // trigger a bug between Apple G++ 4.2 and Boost 1.48.
+  // (https://svn.boost.org/trac/boost/ticket/6311).
+  CALL_METHODS(UDictionary, Object,  urbi::UDictionary, urbi::UDictionary(), jobject res = ,         jobject ret_no_pop = res; urbi::UDictionary r = getUDictionaryFromObject(res);,        return r);
   CALL_METHODS(UImage,      Object,  urbi::UImage,      urbi::UImage(),      jobject res = ,         jobject ret_no_pop = res; const urbi::UImage& r = getUImageFromObject(res);,           return r);
   CALL_METHODS(UList,       Object,  urbi::UList,       urbi::UList(),       jobject res = ,         jobject ret_no_pop = res; const urbi::UList& r = getUListFromObject(res);,             return r);
   CALL_METHODS(UMatrix,     Object,  urbi::UMatrix,     urbi::UMatrix(),     jobject res = ,         jobject ret_no_pop = res; const urbi::UMatrix& r = getUMatrixFromObject(res);,         return r);
@@ -62,27 +64,6 @@
   CALL_METHODS(Long,        Long,    jlong,             0,                   jlong res = ,           jobject ret_no_pop = NULL;,                                                            return res;);
   CALL_METHODS(Float,       Float,   jfloat,            0,                   jfloat res = ,          jobject ret_no_pop = NULL;,                                                            return res;);
   CALL_METHODS(Double,      Double,  jdouble,           0,                   jdouble res = ,         jobject ret_no_pop = NULL;,                                                            return res;);
-=======
-  CALL_METHODS(UValue, Object, urbi::UValue, urbi::UValue(), jobject res = , jobject ret_no_pop = res; const urbi::UValue& r = getUValueFromObject(res);, return r);
-  CALL_METHODS(UBinary, Object, urbi::UBinary, urbi::UBinary(), jobject res = , jobject ret_no_pop = res; const urbi::UBinary& r = getUBinaryFromObject(res);, return r);
-  CALL_METHODS(UList, Object, urbi::UList, urbi::UList(), jobject res = , jobject ret_no_pop = res; const urbi::UList& r = getUListFromObject(res);, return r);
-  CALL_METHODS(USound, Object, urbi::USound, urbi::USound(), jobject res = , jobject ret_no_pop = res; const urbi::USound& r = getUSoundFromObject(res);, return r);
-  CALL_METHODS(UImage, Object, urbi::UImage, urbi::UImage(), jobject res = , jobject ret_no_pop = res; const urbi::UImage& r = getUImageFromObject(res);, return r);
-  // FIXME: making r a const-ref should be enough, but it seems to
-  // trigger a bug between Apple G++ 4.2 and Boost 1.48.
-  // (https://svn.boost.org/trac/boost/ticket/6311).
-  CALL_METHODS(UDictionary, Object, urbi::UDictionary, urbi::UDictionary(), jobject res = , jobject ret_no_pop = res; urbi::UDictionary r = getUDictionaryFromObject(res); , return r);
-  CALL_METHODS(String, Object, std::string, std::string(), jstring res =(jstring), jobject ret_no_pop = res; const std::string& r = getStringFromJString(res);, return r);
-  CALL_METHODS(Void, Void, void, , , jobject ret_no_pop = NULL;,);
-  CALL_METHODS(Boolean, Boolean, jboolean, 0, jboolean res = , jobject ret_no_pop = NULL;, return res;);
-  CALL_METHODS(Byte, Byte, jbyte, 0, jbyte res = , jobject ret_no_pop = NULL;, return res;);
-  CALL_METHODS(Char, Char, jchar, 0, jchar res = , jobject ret_no_pop = NULL;, return res;);
-  CALL_METHODS(Short, Short, jshort, 0, jshort res = , jobject ret_no_pop = NULL;, return res;);
-  CALL_METHODS(Int, Int, jint, 0, jint res = , jobject ret_no_pop = NULL;, return res;);
-  CALL_METHODS(Long, Long, jlong, 0, jlong res = , jobject ret_no_pop = NULL;, return res;);
-  CALL_METHODS(Float, Float, jfloat, 0, jfloat res = , jobject ret_no_pop = NULL;, return res;);
-  CALL_METHODS(Double, Double, jdouble, 0, jdouble res = , jobject ret_no_pop = NULL;, return res;);
->>>>>>> 0eeeb5c5
 
 
   /// UNotifyChange callbacks
