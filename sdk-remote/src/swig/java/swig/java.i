/*
 * Copyright (C) 2010-2011, Gostai S.A.S.
 *
 * This software is provided "as is" without warranty of any kind,
 * either expressed or implied, including but not limited to the
 * implied warranties of fitness for a particular purpose.
 *
 * See the LICENSE file for more information.
 */

%module(directors="1") urbi

 // Disable warnings we are not interested in.
 // 312. Unnamed nested class not currently supported (ignored).
 // 322. Multiple declarations.
 // 325. Nested class not currently supported (name ignored).
#pragma SWIG nowarn=312,322,325

 // Define __attribute__, ATTRIBUTE_* etc., before that SWIG tries to
 // read them.
%include "libport/compiler.hh"

%{

// Disable warnings about deprecated functions, as we generate
// bindings for them too.
#define ATTRIBUTE_DEPRECATED

///
/// liburbi includes:
///

#include <libport/cmath>
#include <libport/ufloat.hh>
#include <sstream>
#include <urbi/ubinary.hh>
#include <urbi/uimage.hh>
#include <urbi/usound.hh>
#include <urbi/umessage.hh>
#include <urbi/uvalue.hh>
#include <urbi/uevent.hh>
#include <urbi/ucontext.hh>
#include <urbi/ucontext-impl.hh>
#include <urbi/uabstractclient.hh>
#include <urbi/uclient.hh>
#include <urbi/usyncclient.hh>
#include <urbi/uconversion.hh>
#include <urbi/urbi-root.hh>
#include <urbi/umain.hh>

namespace urbi
{

  typedef signed char* bytetype;

  class UCallbackInterface
  {
  public:
    UCallbackInterface() {};
    virtual UCallbackAction onMessage(const UMessage &) = 0;
    virtual ~UCallbackInterface() {};
  };

  /// temporary buffer used to copy images
  static unsigned char* img_data = 0;
};

///
/// UObject Remote includes:
///
#include <urbi/uproperty.hh>
#include <urbi/uvar.hh>

#include <urbi/ustarter.hh>

namespace urbi
{

  class URBIStarterJAVA : public baseURBIStarter
  {
  public:
    URBIStarterJAVA(const std::string& name, bool local = false)
      : baseURBIStarter(name, local)
    {
      list().push_back(this);
    }

    virtual ~URBIStarterJAVA()
    {
      clean();
    }

    void clean()
    {
      /// Delete nothing since allocation is done in the Java side
      /// (it will be freed by Java GC).
      list().remove(this);
    }

    virtual UObject* instanciate(impl::UContextImpl* ctx,
				 const std::string& n)
    {
      assert(0);
      return 0;
    }

  };
};


%}

%include "generated-comments.i"

// SWIG doesn't like these macros.
// FIXME: Factor all the Libport.Compiler construct handling?
#define URBI_SDK_API
#define LIBPORT_API

%include "urbi/fwd.hh"


/**************************************************************************\
|                                                                          |
|                              Liburbi                                     |
|                                                                          |
\**************************************************************************/


%include "typemaps.i"

/// We want that swig maps C++ std::string to Java String
%include "std_string.i"

/// We want that swig generates Javastyle enums, so we include this file:
%include "enums.swg"
%javaconst(1);

// Rename all operators
%rename("setValue") operator=;
%rename("get") operator[];
%rename("getConst") operator[](int) const;
%rename("getConst") operator[](size_t) const;

%rename("isEqual") operator ==;
%rename("doubleValue") operator ufloat;
%rename("stringValue") operator std::string;
%rename("intValue") operator int;
%rename("longValue") operator unsigned int;
%rename("intValue") operator long;
%rename("longValue") operator unsigned long;
%rename("booleanValue") operator bool;
%rename("ubinaryValue") operator UBinary*;
%rename("ubinaryValue") operator const UBinary&;
%rename("ulistValue") operator UList;
%rename("uimageValue") operator UImage;
%rename("usoundValue") operator USound;
%rename("udictionaryValue") operator UDictionary;
//%rename("getUValue") operator urbi::UValue;


// or ignore them
%ignore operator,;
%ignore operator<<;
%ignore operator>>;
%ignore operator();

%ignore wavheader;

/// Ignore global variable defaultClient (setter/getter conflict)
namespace urbi
{
  %ignore callback(UCallback);
  %ignore callback(UCustomCallback, void*);
  %ignore defaultClient;
  %ignore default_stream;
  %ignore kernelMajor;
  %ignore send(const char*);
  %ignore send(const void*, size_t);
  %ignore unarmorAndSend;
}

%include "arrays_java.i"

namespace libport
{
  /// Tell SWIG that ufloat is a double (I wonder if it's that much
  /// a good idea...)
  typedef double ufloat;

  /// Microseconds.
  typedef long long utime_t;
};

// Tell SWIG about size_t;
typedef unsigned int size_t;

// Java typemap
// change default SWIG mapping of unsigned char* return values
// to byte[]
//
// Assumes that there are the following function defined (T is the
// type of the class possessing the method we currently process):
// void setSize(T* b, size_t size)
// size_t getSize(T* b)
//
// inspired from
// https://valelab.ucsf.edu/svn/micromanager2/trunk/MMCoreJ_wrap/MMCoreJ.i (LGPL)

%typemap(jni) unsigned char*        "jbyteArray"
%typemap(jtype) unsigned char*      "byte[]"
%typemap(jstype) unsigned char*     "byte[]"
%typemap(out) unsigned char* %{
  $result = SWIG_JavaArrayOutSchar(jenv, (signed char*) $1, getSize((arg1)));
%}

// Map input argument: java byte[] -> C++ unsigned char *
%typemap(in) unsigned char* {
  if (!arg1) {
    SWIG_JavaThrowException(jenv, SWIG_JavaNullPointerException, "null array");
    return $null;
  }
  size_t size = JCALL1(GetArrayLength, jenv, $input);
  setSize((arg1), size);
  $1 = (unsigned char*) JCALL2(GetByteArrayElements, jenv, $input, 0);
}

%typemap(freearg) unsigned char* {
  // Allow the Java byte array to be garbage collected.
  // JNI_ABORT = Don't alter the original array.
  // JCALL3(ReleaseByteArrayElements, jenv, $input, (jbyte *) $1, JNI_ABORT);
  JCALL3(ReleaseByteArrayElements, jenv, $input, (jbyte *) $1, JNI_COMMIT);
}

// change Java wrapper output mapping for unsigned char*
%typemap(javaout) unsigned char* {
  return $jnicall;
}

%typemap(javain) unsigned char* "$javainput"


////////////////////////////
///                      ///
///        UImage        ///
///                      ///
////////////////////////////

namespace urbi
{

  /// We want that swig generate a byte[] array for the image data.
  /// This is done easyly thanks to:
  /// %include "arrays_java.i"
  /// But the array must be of 'char*' to be converted to byte[]
  /// So we cast 'unsigned char*' to 'signed char*' and we say that
  /// it is converted to 'signed char[]' so that then it get converted to
  /// byte[]
  /// NB: the typedef is done to convert char* to byte[] only this time,
  /// not all the time for all classes

  typedef signed char* bytetype;
  %apply signed char[] {bytetype};

  %ignore UImageImpl::operator UImage&;

  %extend UImageImpl
  {
    // Delete data if allocated _JAVA_SIDE_.
    void deleteData()
    {
      delete[] self->data;
      self->data = 0;
    }
  }
};

%include "urbi/uimage.hh"

%{
  void setSize(urbi::UImageImpl* b, size_t size)
  {
    b->size = size;
  }
  size_t getSize(urbi::UImageImpl* b)
  {
    return b->size;
  }
%}



////////////////////////////
///                      ///
///        USound        ///
///                      ///
////////////////////////////

namespace urbi
{
  %ignore USound::dump;
  %ignore USoundImpl::operator USound&;

  // Neutralize this warning.
  // usound.hh:85: Warning 302:
  //         Identifier 'data' redefined by %extend (ignored),
  // java.i:328: Warning 302: %extend definition of 'data'.
  %warnfilter(302) USoundImpl::data;
  %extend USoundImpl
  {
    // Place this definition of data before the usound.hh header so
    // that SWIG consider data as unsigned char and generate correct
    // setter to -> byte[].
    unsigned char* data;

    // Delete data if allocated _JAVA_SIDE_.
    void deleteData()
    {
      delete[] self->data;
      self->data = 0;
    }
  }
};

%include "urbi/usound.hh"

%{
  void urbi_USoundImpl_data_set(urbi::USoundImpl* b, unsigned char* data)
  {
    b->data = (char*) data;
  }
  unsigned char* urbi_USoundImpl_data_get(urbi::USoundImpl* b)
  {
    return (unsigned char*) b->data;
  }
  void setSize(urbi::USoundImpl* b, size_t size)
  {
    b->size = size;
  }
  size_t getSize(urbi::USoundImpl* b)
  {
    return b->size;
  }
%}


////////////////////////////
///                      ///
///       UBinary        ///
///                      ///
////////////////////////////


namespace urbi
{
  %ignore BinaryData;

  // Ignore the attribute message because SWIG generates a accessor
  // named getMessage which conflicts with the getMessage method.  We
  // manually rewrite the accessor in %extend UBinary
  %ignore UBinary::message;
  %ignore UBinary::parse;
  %ignore UBinary::print;

  %extend UBinary
  {
    /// Accessor for the UImage
    UImage uimageValue()
    {
      return self->image;
    }

    /// Accessor for the USound
    USound usoundValue()
    {
      return self->sound;
    }

    size_t getSize()
    {
      return self->common.size;
    }

    std::string getExtraHeader()
    {
      return self->message;
    }

    void setExtraHeader(const std::string& msg)
    {
      self->message = msg;
    }

    // make swig generate getData and setData
    unsigned char* data;

    /// FIXME: we want to be able to retrieve the data in common in arrays
    /// of various type
  }
};

%include "urbi/ubinary.hh"

%{
  void urbi_UBinary_data_set(urbi::UBinary* b, unsigned char* data)
  {
    b->common.data = data;
  }

  unsigned char* urbi_UBinary_data_get(urbi::UBinary* b)
  {
    return (unsigned char*) b->common.data;
  }

  void setSize(urbi::UBinary* b, size_t size)
  {
    b->common.size = size;
  }

  size_t getSize(urbi::UBinary* b)
  {
    return b->common.size;
  }
%}


////////////////////////////
///                      ///
///        UList         ///
///                      ///
////////////////////////////

namespace urbi
{
  %ignore UList::print;
  %ignore UList::begin() const;
  %ignore UList::end() const;
  %ignore UList::operator[](size_t i) const;

  %define ULIST_PUSH_BACK(value_type)
    %extend UList {
      UList& push_back(value_type v)
      {
	return self->push_back(v);
      }
    }
  %enddef

  ULIST_PUSH_BACK(const UValue&)
  ULIST_PUSH_BACK(const UList&)
  ULIST_PUSH_BACK(const UBinary&)
  ULIST_PUSH_BACK(const USound&)
  ULIST_PUSH_BACK(const UImage&)
  ULIST_PUSH_BACK(const std::string&)

   // See http://www.swig.org/Doc2.0/SWIGDocumentation.html#SWIGPlus,
   // some overloads cannot be solved.
   //  ULIST_PUSH_BACK(int)
  ULIST_PUSH_BACK(long)
  ULIST_PUSH_BACK(long long)
  ULIST_PUSH_BACK(double)
  ULIST_PUSH_BACK(float)
  ULIST_PUSH_BACK(char)
  ULIST_PUSH_BACK(bool)

  %extend UList {

<<<<<<< HEAD
    std::string toString()
      {
	std::ostringstream os;
	os << *self;
	return os.str();
      }
=======
    std::string toString ()
    {
      return string_cast(*self);
    }
>>>>>>> 0eeeb5c5

  }
}

%include "urbi/ulist.hh"


  /// Thanks to
%include "std_vector.i"
  /// the C++ std::vector type is mapped to Vector type in Java.
  /// We declare the type 'UValueVector' corresponding to the C++ templated
  /// type. and Swig generate the class with some convenient functions to
  /// manipulate the Vector of UValue
namespace std
{
  %template(UValueVector) vector<urbi::UValue*>;
  %template(StringVector) vector<std::string>;
  %template(UNamedValueVector) std::vector<urbi::UNamedValue>;
};

%include "std_pair.i"

namespace std
{
  %template(IntPair) std::pair<int, int>;
}

/*------------------.
| Boost.SharedPtr.  |
`------------------*/

%include "boost_shared_ptr.i"

namespace boost
{
  %template(FinallySharedPtr) boost::shared_ptr<libport::Finally>;
  %template(TimerHandle) boost::shared_ptr<std::string>;

  %extend shared_ptr<std::string>
  {
    static boost::shared_ptr<std::string> create(const std::string& s)
    {
      return boost::shared_ptr<std::string>(new std::string(s));
    }

    std::string get()
    {
      return **self;
    }
  }
};



///////////////////////
///                 ///
///     Linear      ///
///                 ///
///////////////////////

%{
#include "libport/uvector.hh"
%}
%include "libport/uvector.hh"

namespace boost
{
  namespace numeric
  {
    namespace ublas
    {
      template <typename T>
      class vector
      {
      public:
        size_t size();
      };

      %extend vector
       {
         T get (int i)
           {
             return (*self)(i);
           }
         void set (int i, T v)
           {
             (*self)(i) = v;
           }
      }

      %template(UVector) vector<libport::ufloat>;
    }
  }
}

%{
#include "libport/umatrix.hh"
%}
%include "libport/umatrix.hh"

namespace boost
{
  namespace numeric
  {
    namespace ublas
    {

      template <typename T>
      class matrix
      {
      public:
        size_t size1();
        size_t size2();
      };

      %extend matrix
       {
         T get (int i, int j)
           {
             return (*self)(i, j);
           }
         void set (int i, int j, T v)
           {
             (*self)(i, j) = v;
           }
      }

      %template(UMatrix) matrix<libport::ufloat>;
    }
  }
}



////////////////////////////
///                      ///
///     UDictionary      ///
///                      ///
////////////////////////////

%include "udictionary-javacode.i"
%include "boost_unordered_map.i"

namespace boost
{
  %template(UDictionary) unordered_map<std::string, urbi::UValue>;
  %template(UDictionaryCPPIterator) iterator_wrapper<std::string, urbi::UValue>;

  %define UDICTIONARY_PUT(ValueType)
    %extend unordered_map<std::string, urbi::UValue>
    {
      const urbi::UValue& put(const std::string& key, ValueType v)
      {
        return (*self)[key] = v;
      }
    }
  %enddef

<<<<<<< HEAD
  UDICTIONARY_PUT(bool)
  UDICTIONARY_PUT(char)
  UDICTIONARY_PUT(double)
  UDICTIONARY_PUT(float)
  UDICTIONARY_PUT(int)
  UDICTIONARY_PUT(long long)
  UDICTIONARY_PUT(const std::string&)
  UDICTIONARY_PUT(const urbi::UBinary&)
  UDICTIONARY_PUT(const urbi::UImage&)
  UDICTIONARY_PUT(const urbi::UList&)
  UDICTIONARY_PUT(const urbi::USound&)
=======
  UDIRECTORY_PUT(const urbi::UList&)
  UDIRECTORY_PUT(const urbi::UBinary&)
  UDIRECTORY_PUT(const urbi::USound&)
  UDIRECTORY_PUT(const urbi::UImage&)
  UDIRECTORY_PUT(const std::string&)
  UDIRECTORY_PUT(int)
  UDIRECTORY_PUT(long long)
  UDIRECTORY_PUT(double)
  UDIRECTORY_PUT(bool)

  %extend unordered_map<std::string, urbi::UValue>
  {
    float put(const std::string& key, float v)
    {
      return (ufloat) ((*self)[key] = v);
    }

    char put(const std::string& key, char v)
    {
      return (int) ((*self)[key] = v);
    }

    std::string toString ()
    {
      return string_cast(*self);
    }
  }
>>>>>>> 0eeeb5c5
}


////////////////////////////
///                      ///
///       UValue         ///
///                      ///
////////////////////////////

namespace urbi
{

  %ignore UValue::UValue(const void*);
  %ignore UValue::UValue(const void*, bool);
  %ignore UValue::UValue(long, bool);
  %ignore UValue::UValue(unsigned int, bool);
  %ignore UValue::UValue(unsigned long, bool);
  %ignore UValue::UValue(long long, bool);
  // Use the UValue::set functions instead.
  %ignore UValue::operator=;
  %ignore UValue::parse;
  %ignore UValue::print;
  %ignore UValue::copy;
  %ignore UValue::operator ufloat;
  %rename("setValue") UValue::set;

  %extend UValue
  {
    double doubleValue()
    {
      return self->val;
    }

    void setValue(std::string s)
    {
      self->stringValue = new std::string(s);
    }

    void setValue(double d)
    {
      self->val = d;
    }

    void setValue(UBinary& b)
    {
      self->binary = new urbi::UBinary(b);
    }

    void setValue(UList& l)
    {
      self->list = new urbi::UList(l);
    }

    std::string toString()
    {
      return string_cast(*self);
    }
  }

};

%include "urbi/uvalue.hh"




////////////////////////////
///                      ///
///      UMessage        ///
///                      ///
////////////////////////////

namespace urbi
{

  %ignore UMessage::UMessage(UAbstractClient& client, int timestamp,
                             const char* tag, const char* message,
                             const binaries_type& bins = binaries_type());

  // Ignore attribute client (setter/getter conflict)
  %ignore UMessage::client;
  %ignore UMessage::print;
  %ignore UMessage::operator UValue&;

  %extend UMessage
  {
    UAbstractClient& getClient()
    {
      return self->client;
    }
  }
};

%include "urbi/umessage.hh"



////////////////////////////
///                      ///
///   UAbstractClient    ///
///                      ///
////////////////////////////

namespace urbi
{
  // Forget about the std::ostream inheritance.
  // Forget about the libport::Socket inheritance.
  %ignore LockableOstream;
  %warnfilter(401) LockableOstream;

  // uabstractclient.hh:362: Warning 451:
  //    Setting a const char * variable may leak memory.
  %ignore UAbstractClient::CLIENTERROR_TAG;
  %ignore UAbstractClient::putFile(const void*, size_t, const char*);
  %ignore UAbstractClient::send(const char*, ...);
  %ignore UAbstractClient::send(std::istream&);
  // Weirdly enough, it seems that %ignoring UAbstractClient::sendBin
  // %results in our definition below being ignored too.
  %ignore UAbstractClient::sendBin(const void*, size_t);
  %ignore UAbstractClient::sendBin(const void*, size_t, const char*, ...);
  %ignore UAbstractClient::sendBinary;
  %ignore UAbstractClient::sendCommand;
  %ignore UAbstractClient::setCallback(UCallback, const char*);
  %ignore UAbstractClient::setCallback(UCustomCallback, void*, const char*);
  %ignore UAbstractClient::stream_get;
  %ignore UAbstractClient::vpack;

  %ignore UCallbackWrapperF;
  %ignore UCallbackWrapperCF;

  %extend UAbstractClient
  {
    UCallbackID setCallback(UCallbackInterface& ref, const char* tag)
    {
      return self->setCallback(ref, &urbi::UCallbackInterface::onMessage, tag);
    }

    void sendBin(bytetype bin, int len)
    {
      self->sendBin(bin, len);
    }

    void sendBin(bytetype bin, int len, char* content)
    {
      self->sendBin(bin, len, "%s", content);
    }
  }
};


%include "urbi/uabstractclient.hh"


////////////////////////////
///                      ///
///  UCallbackInterface  ///
///                      ///
////////////////////////////


///
/// Allow C++ virtual methods of UCallbackInterface to
/// be redefined in the Java side, and generate code so that
/// Java redefined method be called from the C++ side.
/// This is an advance and _experimental_ swig feature.
///
%feature("director") urbi::UCallbackInterface;

namespace urbi
{
  class UCallbackInterface
  {
  public:
    UCallbackInterface();
    virtual UCallbackAction onMessage(const UMessage &msg) = 0;
    virtual ~UCallbackInterface();
  };
};



////////////////////////////
///                      ///
///       UClient        ///
///                      ///
////////////////////////////

/// Tell swig that UClient is not abstract
%feature("notabstract") UClient;

namespace urbi
{
  // Forget about the libport::Socket inheritance.
  %warnfilter(401) UClient;
  %ignore UClient::UClient;
  %ignore UClient::pong;
}

/// Generate code for UClient:
%include "urbi/uclient.hh"


////////////////////////////
///                      ///
///     USyncClient      ///
///                      ///
////////////////////////////

namespace urbi
{
  %ignore USyncClient::USyncClient;
  %ignore USyncClient::getOptions;
  %ignore USyncClient::listen;
  %ignore USyncClient::setDefaultOptions;
  %ignore USyncClient::syncGet(const char*, ...);
  %ignore USyncClient::syncGetDevice;
  %ignore USyncClient::syncGetImage;
  %ignore USyncClient::syncGetNormalizedDevice;
  %ignore USyncClient::syncGetResult;
  %ignore USyncClient::syncSend;
}

/// Generate code for UClient:
%include "urbi/usyncclient.hh"


 /*----------------------.
 | urbi/uconversion.hh.  |
 `----------------------*/

namespace urbi
{
  %ignore convertJPEGtoRGB;
  %ignore convertJPEGtoYCrCb;
  %ignore convertRGBtoGrey8_601;
  %ignore convertRGBtoJPEG;
  %ignore convertRGBtoYCbCr;
  %ignore convertYCbCrtoRGB;
  %ignore convertYCrCbtoJPEG;
  %ignore convertYCrCbtoYCbCr;
};


%include "urbi/uconversion.hh"



/**************************************************************************\
|                                                                          |
|                         UObjects Remote                                  |
|                                                                          |
\**************************************************************************/


/// transform Java String[] to C++ char**
%include "various.i"

/// and apply the transformation to const char* argv[]
%apply char**STRING_ARRAY {const char* argv[]};
%apply char**STRING_ARRAY {const char** argv};
%apply char**STRING_ARRAY {char* argv[]};
%apply char**STRING_ARRAY {char** argv};


%include "urbi/uproperty.hh"


////////////////////////////
///                      ///
///      UContext        ///
///                      ///
////////////////////////////

namespace urbi
{
  %ignore UContext::send(const char *);
  %ignore UContext::send(const void*, size_t);
  %ignore UContext::yield_for(libport::utime_t) const;
  %ignore UContext::yield_until(libport::utime_t) const;

  %extend UContext
  {
    void send(bytetype buf, size_t size)
    {
      self->send(buf, size);
    }

    void yield_for(long long delay)
    {
      self->yield_for(delay);
    }

    void yield_until(long long delay)
    {
      self->yield_until(delay);
    }
  }
}

%include "urbi/ucontext.hh"


 /*------------------------.
 | urbi/ucontext-impl.hh.  |
 `------------------------*/

namespace urbi
{
  namespace impl
  {

    %ignore UVarImpl::timestamp;

    %ignore UContextImpl::getGenericCallbackImpl;
    %ignore UContextImpl::getIoService;
    %ignore UContextImpl::hubs;
    %ignore UContextImpl::initialized;
    %ignore UContextImpl::objects;
    %ignore UContextImpl::send(const char*);
    %ignore UContextImpl::send(const void*, size_t);
    %ignore UContextImpl::setTimer;
  }
}

%include "urbi/ucontext-impl.hh"


////////////////////////////
///                      ///
///       UEvent         ///
///                      ///
////////////////////////////

namespace urbi
{
  %ignore UEvent::get_name() const;

  %typemap(javacode) UEvent
  %{
    public void emit(UValue v1, UValue v2, UValue v3, UValue v4, UValue v5, UValue v6, UValue v7) {
      emit(new UAutoValue(v1), new UAutoValue(v2), new UAutoValue(v3),
           new UAutoValue(v4), new UAutoValue(v5), new UAutoValue(v6),
           new UAutoValue(v7));
    }
    public void emit(UValue v1, UValue v2, UValue v3, UValue v4, UValue v5, UValue v6) {
      emit(new UAutoValue(v1), new UAutoValue(v2), new UAutoValue(v3),
           new UAutoValue(v4), new UAutoValue(v5), new UAutoValue(v6));
    }
    public void emit(UValue v1, UValue v2, UValue v3, UValue v4, UValue v5) {
      emit(new UAutoValue(v1), new UAutoValue(v2), new UAutoValue(v3),
           new UAutoValue(v4), new UAutoValue(v5));
    }
    public void emit(UValue v1, UValue v2, UValue v3, UValue v4) {
      emit(new UAutoValue(v1), new UAutoValue(v2), new UAutoValue(v3),
           new UAutoValue(v4));
    }
    public void emit(UValue v1, UValue v2, UValue v3) {
      emit(new UAutoValue(v1), new UAutoValue(v2), new UAutoValue(v3));
    }
    public void emit(UValue v1, UValue v2) {
      emit(new UAutoValue(v1), new UAutoValue(v2));
    }
    public void emit(UValue v1) {
      emit(new UAutoValue(v1));
    }
  %}
}

%include "urbi/uevent.hh"



////////////////////////////
///                      ///
///        UVar          ///
///                      ///
////////////////////////////

namespace urbi
{
  %ignore UVar::blend;
  %ignore UVar::constant;
  %ignore UVar::delta;
  %ignore UVar::get_local() const;
  %ignore UVar::get_name;
  %ignore UVar::get_rtp() const;
  %ignore UVar::get_temp() const;
  %ignore UVar::in;
  %ignore UVar::name;
  %ignore UVar::operator UBinary*() const;
  %ignore UVar::out;
  %ignore UVar::rangemax;
  %ignore UVar::rangemin;
  %ignore UVar::setProp(UProperty, const char *);
  %ignore UVar::set_name;
  %ignore UVar::speedmax;
  %ignore UVar::speedmin;

  %define DEFINE(Function)
    %exception UVar::Function {
    try
    {
      $action
    }
    catch (const std::runtime_error &e)
    {
      jclass clazz = jenv->FindClass("java/lang/RuntimeException");
      jenv->ThrowNew(clazz, e.what());
      return $null;
    }
  }
  %enddef

  // Catch runtime errors thrown by UVar functions (for example when
  // uvar is not binded) and rethrow as Java RuntimeExceptions.
  DEFINE(operator=)
  DEFINE(setOwned)
  DEFINE(type)
  DEFINE(syncValue)
  DEFINE(val)
  DEFINE(keepSynchronized)
  DEFINE(setProp)
  DEFINE(setBypass)
  DEFINE(getProp)
  DEFINE(unnotify)
  DEFINE(operator UImage)
  DEFINE(operator UList)
  DEFINE(operator UDictionary)
  DEFINE(operator USound)
  DEFINE(operator UBinary)
  DEFINE(operator const UBinary&)
  DEFINE(operator int)
  DEFINE(operator std::string)
  DEFINE(operator ufloat)
  DEFINE(operator UBinary*)
  DEFINE(getUValue)

  %extend UVar
  {
    const UValue& getUValue()
    {
      return self->val();
    }

    std::string getName()
    {
      return self->get_name();
    }

    void setName(std::string name)
    {
      self->set_name(name);
    }

  }
}

%include "urbi/uvar.hh"



////////////////////////////
///                      ///
///      UObject         ///
///                      ///
////////////////////////////

%feature("director") urbi::UObject;

%rename("UObjectCPP") urbi::UObject;


namespace urbi
{
  // ignore 'load' attribute (SWIG generates the setter and tries to
  // do load = some_UVar which is not possible since you can't assign
  // an UVar to an UVar).
  %ignore UObject::cloner;
  %ignore UObject::gc;
  %ignore UObject::load;
  %ignore UObject::members;

  %extend UObject
  {
    /// 'load' attibutte setter
    void setLoad(UValue val)
    {
      self->load = val;
    }

    /// 'load' attibutter getter
    const UVar& getLoad()
    {
      return self->load;
    }

    void setCloner(baseURBIStarter* cloner)
    {
      self->cloner = cloner;
    }
  }
}
%include "urbi/uobject.hh"



////////////////////////////
///                      ///
///    UObjectHub        ///
///                      ///
////////////////////////////

namespace urbi
{
  // FIXME: handle UObjectList (so handle std_list)
  %ignore UObjectHub::members;
  %ignore UObjectHub::getSubClass;
}
%include "urbi/uobject-hub.hh"

////////////////////////////
///                      ///
///      UStarter        ///
///                      ///
////////////////////////////


namespace urbi
{
  %feature("director") URBIStarterJAVA;

  // Tell swig that URBIStarterJAVA is not abstract
  %feature("notabstract") URBIStarterJAVA;

  %ignore baseURBIStarter::list;
  %ignore baseURBIStarter::getFullName;
  %ignore baseURBIStarterHub::list;
}

%include "urbi/ustarter.hh"

namespace urbi
{
  class URBIStarterJAVA : public baseURBIStarter
  {
  public:
    URBIStarterJAVA(const std::string& name, bool local = false);
    virtual ~URBIStarterJAVA();

  public:

    /// To reimplement in Java subclasses:
    virtual UObject* instanciate(impl::UContextImpl* ctx,
				 const std::string& n);
  };


};

/*--------------------.
| urbi/urbi-root.hh.  |
`--------------------*/
%ignore UrbiRoot::urbi_launch(int,char **);
%include "urbi/urbi-root.hh"


/*----------------.
| urbi/umain.hh.  |
`----------------*/
%ignore urbi_main_args;
namespace urbi
{
  %ignore main(const libport::cli_args_type&, UrbiRoot&, bool, bool);
}
%include "urbi/umain.hh"

// Local variables:
// mode: c++
// End:<|MERGE_RESOLUTION|>--- conflicted
+++ resolved
@@ -465,19 +465,10 @@
 
   %extend UList {
 
-<<<<<<< HEAD
-    std::string toString()
-      {
-	std::ostringstream os;
-	os << *self;
-	return os.str();
-      }
-=======
     std::string toString ()
     {
       return string_cast(*self);
     }
->>>>>>> 0eeeb5c5
 
   }
 }
@@ -636,7 +627,6 @@
     }
   %enddef
 
-<<<<<<< HEAD
   UDICTIONARY_PUT(bool)
   UDICTIONARY_PUT(char)
   UDICTIONARY_PUT(double)
@@ -648,35 +638,6 @@
   UDICTIONARY_PUT(const urbi::UImage&)
   UDICTIONARY_PUT(const urbi::UList&)
   UDICTIONARY_PUT(const urbi::USound&)
-=======
-  UDIRECTORY_PUT(const urbi::UList&)
-  UDIRECTORY_PUT(const urbi::UBinary&)
-  UDIRECTORY_PUT(const urbi::USound&)
-  UDIRECTORY_PUT(const urbi::UImage&)
-  UDIRECTORY_PUT(const std::string&)
-  UDIRECTORY_PUT(int)
-  UDIRECTORY_PUT(long long)
-  UDIRECTORY_PUT(double)
-  UDIRECTORY_PUT(bool)
-
-  %extend unordered_map<std::string, urbi::UValue>
-  {
-    float put(const std::string& key, float v)
-    {
-      return (ufloat) ((*self)[key] = v);
-    }
-
-    char put(const std::string& key, char v)
-    {
-      return (int) ((*self)[key] = v);
-    }
-
-    std::string toString ()
-    {
-      return string_cast(*self);
-    }
-  }
->>>>>>> 0eeeb5c5
 }
 
 
