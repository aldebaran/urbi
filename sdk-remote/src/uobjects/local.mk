## Copyright (C) 2009-2012, Gostai S.A.S.
##
## This software is provided "as is" without warranty of any kind,
## either expressed or implied, including but not limited to the
## implied warranties of fitness for a particular purpose.
##
## See the LICENSE file for more information.

UOBJECTS =
include uobjects/urbi/local.mk
include uobjects/test/local.mk
UOBS = $(patsubst %,uobjects/%.uob,$(UOBJECTS))

EXTRA_DIST += $(UOBS)

# _SCRIPTS so that we preserve the executable bit.
urbi_uobjects_SCRIPTS = $(filter uobjects/urbi/%, $(UOBS:.uob=$(DLMODEXT)))
test_uobjects_SCRIPTS = $(filter uobjects/test/%, $(UOBS:.uob=$(DLMODEXT)))

UOBS_LIBS = $(UOBS:.uob=$(DLMODEXT)) $(UOBS:.uob=.la)

CLEANFILES += $(UOBS_LIBS)

UMAKE_SHARED = tests/bin/umake-shared

umake_verbose = $(umake_verbose_$(V))
umake_verbose_ = $(umake_verbose_$(AM_DEFAULT_VERBOSITY))
umake_verbose_0 = @echo "  UMAKE " $@;

UMAKE_VERBOSE = $(UMAKE_VERBOSE_$(V))
UMAKE_VERBOSE_ = $(UMAKE_VERBOSE_$(AM_DEFAULT_VERBOSITY))
UMAKE_VERBOSE_0 = --quiet

<<<<<<< HEAD
%$(DLMODEXT) %.la: %.uob $(UMAKE_SHARED) libuobject/libuobject$(LIBSFX).la
=======
UMAKE_SHARED_deps =				\
  $(UMAKE_SHARED)				\
  $(sdk_remote_builddir)/sdk/umake-shared	\
  $(sdk_remote_builddir)/sdk/umake		\
  libuobject/libuobject$(LIBSFX).la
%$(DLMODEXT): %.uob $(UMAKE_SHARED_deps)
>>>>>>> 008b5cbc
	+$(umake_verbose)$(UMAKE_SHARED) $(UMAKE_VERBOSE)	\
	  EXTRA_CXXFLAGS="$(WARNING_CXXFLAGS)"			\
	  $(EXTRA_$(notdir $*)_cppflags)			\
	  $(EXTRA_$(notdir $*)_ldflags)				\
	  --clean --output=$@ $< && 				\
## umake has dependencies support, so it might not recompile here, in
## which case, if this was triggered because of $(UMAKE_SHARED) we
## will keep on cycling.
	touch $@

CLEAN_LOCAL += clean-uobjects
clean-uobjects:
# If we are unlucky, umake-shared will be cleaned before we call it.
# When clean is concurrent, we might even have "rm" be given
# directories that no longer exist.  So forget about the exit status.
	-$(UMAKE_SHARED) --deep-clean ||			\
	  find urbi -name "_ubuild-*" -a -type d | xargs rm -rf
# This is a bug in deep-clean: we don't clean the .libs files.  But it
# is not so simple, as several builds may share a common .libs, so one
# build cannot remove this directory.
	-find urbi -name ".libs" -a -type d | xargs rm -rf
	-rm -f $(UOBS) $(UOBS:$(DLMODEXT)=.la)

# Help to restart broken builds.
$(sdk_remote_builddir)/sdk/umake-shared $(sdk_remote_builddir)/sdk/umake \
  : $(sdk_remote_srcdir)/sdk/umake.in
	$(MAKE) $(AM_MAKEFLAGS) -C $(sdk_remote_builddir)	\
	  sdk/umake-shared sdk/umake

$(UMAKE_SHARED): tests/bin/wrapper.in $(sdk_remote_srcdir)/sdk/umake.in
	$(MAKE) $(AM_MAKEFLAGS) -C tests bin/umake-shared


## -------------- ##
## installcheck.  ##
## -------------- ##

# Check that we can clean and make again the UObjects with the
# installed SDK Remote, not the build one.
installcheck installcheck-html: installcheck-umake
installcheck-umake:
	PATH="$(DESTDIR)$(bindir):$$PATH" &&				      \
	  $(MAKE) $(AM_MAKEFLAGS) UMAKE_SHARED=umake-shared clean-uobjects && \
	  $(MAKE) $(AM_MAKEFLAGS) UMAKE_SHARED=umake-shared $(UOBS)<|MERGE_RESOLUTION|>--- conflicted
+++ resolved
@@ -31,16 +31,12 @@
 UMAKE_VERBOSE_ = $(UMAKE_VERBOSE_$(AM_DEFAULT_VERBOSITY))
 UMAKE_VERBOSE_0 = --quiet
 
-<<<<<<< HEAD
-%$(DLMODEXT) %.la: %.uob $(UMAKE_SHARED) libuobject/libuobject$(LIBSFX).la
-=======
 UMAKE_SHARED_deps =				\
   $(UMAKE_SHARED)				\
   $(sdk_remote_builddir)/sdk/umake-shared	\
   $(sdk_remote_builddir)/sdk/umake		\
   libuobject/libuobject$(LIBSFX).la
-%$(DLMODEXT): %.uob $(UMAKE_SHARED_deps)
->>>>>>> 008b5cbc
+%$(DLMODEXT) %.la: %.uob $(UMAKE_SHARED_deps)
 	+$(umake_verbose)$(UMAKE_SHARED) $(UMAKE_VERBOSE)	\
 	  EXTRA_CXXFLAGS="$(WARNING_CXXFLAGS)"			\
 	  $(EXTRA_$(notdir $*)_cppflags)			\
