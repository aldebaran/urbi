--- conflicted
+++ resolved
@@ -10,20 +10,12 @@
 
 /// \file urbi/uvalue.hxx
 
-<<<<<<< HEAD
-#include <boost/foreach.hpp>
+#include <libport/foreach.hh>
 #include <boost/numeric/ublas/blas.hpp>
 #include <boost/numeric/ublas/matrix.hpp>
 #include <boost/numeric/ublas/vector.hpp>
 #include <libport/debug.hh>
 #include <libport/format.hh>
-#include <libport/preproc.hh>
-
-=======
->>>>>>> 742375f5
-#include <libport/cassert>
-#include <libport/foreach.hh>
-#include <libport/lexical-cast.hh>
 #include <libport/preproc.hh>
 
 namespace urbi
@@ -350,12 +342,8 @@
     UBinary& b = *v.binary;
     b.common.size = sizeof(T)*d.size();
     b.common.data = malloc(b.common.size);
-<<<<<<< HEAD
     b.message = libport::format("packed %s %s",
                                 sizeof(T), typeid(T).name());
-=======
-    b.message = "packed " + string_cast(sizeof(T)) + " " + typeid(T).name();
->>>>>>> 742375f5
     memcpy(b.common.data, &d.front(), b.common.size);
     return v;
   }
