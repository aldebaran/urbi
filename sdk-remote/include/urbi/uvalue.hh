--- conflicted
+++ resolved
@@ -361,7 +361,6 @@
 {
 public:
   UPackedData()
-<<<<<<< HEAD
   {}
 
   UPackedData(const std::vector<T>& src)
@@ -372,16 +371,6 @@
   UPackedData(I begin, I end)
     :std::vector<T>(begin, end)
   {}
-=======
-    {};
-  UPackedData(const std::vector<T>& src)
-    : std::vector<T>(src)
-    {};
-  template<typename I>
-  UPackedData(I begin, I end)
-    : std::vector<T>(begin, end)
-  {};
->>>>>>> 8036921c
 };
 
 # include <urbi/ulist.hh>
