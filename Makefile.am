## Copyright (C) 2006-2012, Gostai S.A.S.
##
## This software is provided "as is" without warranty of any kind,
## either expressed or implied, including but not limited to the
## implied warranties of fitness for a particular purpose.
##
## See the LICENSE file for more information.

## Indent so that Automake does not think this endif is its.
 ifneq ($(MAKE_VERSION),3.82)
  ifeq ($(MAKELEVEL),0)
   $(warning ****************************************************)
   $(warning *** GNU Make 3.81 is known not to work properly. ***)
   $(warning *** GNU Make 3.82 is recommended.                ***)
   $(warning *** This is GNU Make $(MAKE_VERSION).                       ***)
   $(warning ****************************************************)
  endif
 endif

include build-aux/make/init.mk
include build-aux/make/package-version.mk
include build-aux/make/build-aux.mk
include build-aux/make/build-farm.mk
BOOTSTRAP_CFG = .bootstrap.cfg
include build-aux/make/bootstrap.mk

ACLOCAL_AMFLAGS = -I build-aux/m4 -I sdk-remote/sdk -I tests/m4

## --------------------- ##
## Version information.  ##
## --------------------- ##
VERSIONIFY_CACHE_RUN +=					\
  --prefix=URBI_SDK_					\
  --header=sdk-remote/include/urbi/revision.hh
sdk-remote/include/urbi/revision.hh: | $(VERSIONIFY_CACHE)

VERSIONIFY_CACHE_RUN +=				\
  --prefix=URBI_SDK_INFO_			\
  --stub=sdk-remote/include/urbi/revision-stub.hh
sdk-remote/include/urbi/revision-stub.hh: | $(VERSIONIFY_CACHE)

# To keep the time stamps up to date, we need to compile our
# dependencies first, so process sdk-remote and src before "." (where
# timestamps are).  It it tests and doc that depend on these time
# stamps, so handle them after ".".
SUBDIRS = sdk-remote src modules . tests doc

DIST_SUBDIRS = $(SUBDIRS) bison

# build-aux.
EXTRA_DIST +=					\
  build-aux/bin/bison++.in			\
  build-aux/bin/bootstrap-modules		\
  build-aux/bin/flex++.in			\
  build-aux/bin/fuse-switch			\
  build-aux/bin/output-to-dot			\
  build-aux/bin/studentize

include debian/local.mk
devdir = dev/
include dev/local.mk
include include/local.mk
include share/emacs/local.mk
include share/images/local.mk
include share/pkgconfig/local.mk
include share/urbi/local.mk


## ------------------------------------- ##
## Generate the list of symbols we use.  ##
## ------------------------------------- ##

.PHONY: symbols
symbols:
	$(MAKE) $(AM_MAKEFLAGS) -C src $@


# Make sure config.h.in is up to date.  This looks like an Automake
# bug to me.
BUILT_SOURCES +=				\
  $(top_srcdir)/src/kernel/config.h.in		\
  src/kernel/config.h


## ---------------------- ##
## Convenient shortcuts.  ##
## ---------------------- ##

# Don't bounce to libs: sort of loop unrolling.
core:
	$(MAKE) $(AM_MAKEFLAGS) -C sdk-remote/libport
	$(MAKE) $(AM_MAKEFLAGS) -C sdk-remote/src core
	$(MAKE) $(AM_MAKEFLAGS) -C src libuobject$(LIBSFX).la bin/urbi$(EXEEXT)

libs:
	$(MAKE) $(AM_MAKEFLAGS) -C sdk-remote/libport
	$(MAKE) $(AM_MAKEFLAGS) -C sdk-remote/src libs
	$(MAKE) $(AM_MAKEFLAGS) -C src libuobject$(LIBSFX).la



## ------------- ##
## install-doc.  ##
## ------------- ##

doc_host = downloads@www.gostai.com
doc_upload_dir = gostai.com-downloads
doc_dir = $(doc_upload_dir)/urbi/$(PACKAGE_VERSION)/doc
install-doc/%:
	$(MAKE) $(AM_MAKEFLAGS)			\
	  doc_host='$(doc_host)'		\
	  doc_dir='$(doc_dir).new'		\
	  -C $* install-doc
## Doxygen creates *.md5 and *.map files that serve only for
## incremental builds.  Do not propagate them, they are not needed to
## browse the documentation
## (http://osdir.com/ml/text.doxygen.general/2005-04/msg00064.html).
RSYNCFLAGS =					\
  --verbose --checksum --recursive --compress	\
  --exclude '*.md5' --exclude '*.map'
install-doc:
	ssh $(doc_host)					\
	 'rm -rf $(doc_dir).new $(doc_dir).old &&	\
	  if test -d $(doc_dir); then			\
	    cp -r $(doc_dir) $(doc_dir).new;		\
	  else						\
	    mkdir -p $(doc_dir).new;			\
	  fi'
	$(MAKE) $(AM_MAKEFLAGS) RSYNCFLAGS='$(RSYNCFLAGS)'	\
	  install-doc/doc install-doc/sdk-remote
	ssh $(doc_host)							\
	  '{ test ! -e $(doc_dir) || mv $(doc_dir) $(doc_dir).old; } &&	\
	   mv $(doc_dir).new $(doc_dir) &&				\
	   rm -rf $(doc_dir).old'
## FIXME: Race condition on this script.  It would be better to
## have the script run ssh rather that the converse.
	scp $(build_aux_dir)/bin/symlink-to-latest $(doc_host):/tmp
<<<<<<< HEAD
	ssh $(doc_host) 'perl -f /tmp/symlink-to-latest $(doc_dir)'
	scp $(top_srcdir)/scripts/www/HEADER.html $(doc_host):$(doc_dir)
=======
	ssh $(doc_host) 'perl -f /tmp/symlink-to-latest $(dir $(doc_dir))'
	scp $(top_srcdir)/scripts/www/HEADER.html $(doc_host):$(dir $(doc_dir))
>>>>>>> 188209dd

## ------- ##
## Check.  ##
## ------- ##


# The target run by the buildfarm.
.PHONY: check-buildfarm check-sdk-uobjects-buildfarm
CHECK_BUILDFARM_FLAGS = AM_COLOR_TESTS=no VERBOSE=1 # INSTRUMENTATION=1
%check-buildfarm: clean-semaphores
	$(MAKE) $(AM_MAKEFLAGS) -C tests $*check-html $(CHECK_BUILDFARM_FLAGS)

# The target used by the build farm to create the uobjects used in our
# uob test suite.
check-sdk-uobjects-buildfarm:
	$(MAKE) $(AM_MAKEFLAGS) -C sdk-remote/src/tests check-uobjects $(CHECK_BUILDFARM_FLAGS)

# Run just the doc test suite, without building again the PDF.
check-addons check-doc:
	$(MAKE) $(AM_MAKEFLAGS) -C doc $@

# Check the kernel: doc and tests.
check-kernel:
	$(MAKE) $(AM_MAKEFLAGS) check-doc
	$(MAKE) $(AM_MAKEFLAGS) -C tests check

# check-html, check-clean, check-uob etc.
# Last in order to avoid hiding the previous rules.
check-%:
	$(MAKE) $(AM_MAKEFLAGS) -C sdk-remote/src/tests $@
	$(MAKE) $(AM_MAKEFLAGS) -C tests $@
	$(MAKE) $(AM_MAKEFLAGS) -C doc $@
recheck recheck-html:
	$(MAKE) $(AM_MAKEFLAGS) -C sdk-remote/src/tests $@
	$(MAKE) $(AM_MAKEFLAGS) -C tests $@
	$(MAKE) $(AM_MAKEFLAGS) -C doc $@

.PHONY: spell-check spell-check-buildfarm
spell-check spell-check-buildfarm:
	$(MAKE) $(AM_MAKEFLAGS) -C doc $(@:-buildfarm=)


## -------- ##
## Stamps.  ##
## -------- ##

# urbi.stamp is defined and built in share/urbi/local.mk.
STAMPS += urbi.stamp

# All the libraries.
STAMPS += libraries.stamp
LIBRARIES_STAMP_DEPS =					\
  src/libuobject$(LIBSFX).la				\
  sdk-remote/src/libuobject/libuobject$(LIBSFX).la	\
  sdk-remote/src/liburbi/liburbi$(LIBSFX).la
libraries.stamp: $(LIBRARIES_STAMP_DEPS)

# The Java suite.
STAMPS += java.stamp
java.stamp: $(JAVA_STAMP_DEPS)
JAVA_STAMP_DEPS = libraries.stamp
if BINDING_JAVA
JAVA_STAMP_DEPS += sdk-remote/src/swig/java/liburbijava$(LIBSFX).la
endif

# All the executables.
STAMPS += executables.stamp
EXECUTABLES = src/bin/urbi$(EXEEXT)
if !STATIC_BUILD
  EXECUTABLES += sdk-remote/src/bin/urbi-launch$(EXEEXT)
endif !STATIC_BUILD
executables.stamp: $(EXECUTABLES)

# Everything.
STAMPS += all.stamp
all.stamp: urbi.stamp libraries.stamp executables.stamp


## --------- ##
## Install.  ##
## --------- ##
.PHONY: relocatable
# The buildfarm calls bf-post-install without using the relocatable
# target.  So be sure to keep these up to date all the time.
BUILT_SOURCES += 				\
  scripts/bf-post-install			\
  scripts/common.sh				\
  scripts/install-boost				\
  scripts/install-java
relocatable: scripts/bf-post-install
	$<

# Used by make-relocatable.
EXTRA_DIST +=					\
  build-aux/bin/check-lib-deps			\
  build-aux/bin/check-include-deps

if WIN32
  topleveldir = $(prefix)
  toplevel_SCRIPTS = urbi.bat
endif<|MERGE_RESOLUTION|>--- conflicted
+++ resolved
@@ -135,13 +135,8 @@
 ## FIXME: Race condition on this script.  It would be better to
 ## have the script run ssh rather that the converse.
 	scp $(build_aux_dir)/bin/symlink-to-latest $(doc_host):/tmp
-<<<<<<< HEAD
-	ssh $(doc_host) 'perl -f /tmp/symlink-to-latest $(doc_dir)'
-	scp $(top_srcdir)/scripts/www/HEADER.html $(doc_host):$(doc_dir)
-=======
 	ssh $(doc_host) 'perl -f /tmp/symlink-to-latest $(dir $(doc_dir))'
 	scp $(top_srcdir)/scripts/www/HEADER.html $(doc_host):$(dir $(doc_dir))
->>>>>>> 188209dd
 
 ## ------- ##
 ## Check.  ##
