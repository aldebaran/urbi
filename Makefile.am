################################################################################
#
# URBI - (C) 2004, 2005, 2006 Jean-Christophe Baillie.
#
# This software is provided "as is" without warranty of any kind,
# either expressed or implied, including but not limited to the
# implied warranties of fitness for a particular purpose.
#
################################################################################

include $(top_srcdir)/build-aux/build-aux.mk
include $(top_srcdir)/libport/libport.mk

ACLOCAL_AMFLAGS = -I build-aux

SUBDIRS = src tests . doc

# build-aux.
EXTRA_DIST +=					\
build-aux/bison++.in				\
build-aux/move-if-change

# windows.
EXTRA_DIST +=					\
windows/urbikernel/Debug			\
windows/urbikernel/urbikernel.sln		\
windows/urbikernel/urbikernel.suo          	\
windows/urbikernel/urbikernel.vcproj
<<<<<<< HEAD

# Clean VC++ debug file. BTW, Do we want to install it?
CLEANFILES += vc80.pdb
=======
>>>>>>> 530a2eba

dist-hook:
	find '$(top_distdir)' -type d -name .svn | xargs rm -rf


## -------------------------- ##
## Installed kernel headers.  ##
## -------------------------- ##

kernelincludekerneldir = $(kernelincludedir)/kernel
kernelincludekernel_HEADERS =			\
include/kernel/blockmemorymanager.hh		\
include/kernel/fwd.hh				\
include/kernel/mem-track.hh			\
include/kernel/memorymanager.hh			\
include/kernel/tag-info.hh			\
include/kernel/uasyncregister.hh 		\
include/kernel/ucomplaints.hh			\
include/kernel/uconnection.hh			\
include/kernel/userver.hh			\
include/kernel/ustring.hh			\
include/kernel/utypes.hh			\
include/kernel/uvalue.hh 			\
include/kernel/uvariable.hh 

## --------------- ##
## Svn externals.  ##
## --------------- ##
SVN_EXTERNALS += tests src/uobject

maintainer-check: valgrind-check
valgrind-check:
	$(MAKE) $(AM_MAKEFLAGS) check USE_VALGRIND=1

check-html:
	cd tests && $(MAKE) $(AM_MAKEFLAGS) $@<|MERGE_RESOLUTION|>--- conflicted
+++ resolved
@@ -26,12 +26,6 @@
 windows/urbikernel/urbikernel.sln		\
 windows/urbikernel/urbikernel.suo          	\
 windows/urbikernel/urbikernel.vcproj
-<<<<<<< HEAD
-
-# Clean VC++ debug file. BTW, Do we want to install it?
-CLEANFILES += vc80.pdb
-=======
->>>>>>> 530a2eba
 
 dist-hook:
 	find '$(top_distdir)' -type d -name .svn | xargs rm -rf
