#
# URBI - (C) 2004, 2005, 2006, 2007 Jean-Christophe Baillie.
#
# This software is provided "as is" without warranty of any kind,
# either expressed or implied, including but not limited to the
# implied warranties of fitness for a particular purpose.
#
################################################################################
include $(top_srcdir)/build-aux/build-aux.mk

ACLOCAL_AMFLAGS = -I build-aux -I sdk

<<<<<<< HEAD
SUBDIRS =  lib/libport src sdk tests . doc
=======
SUBDIRS =  src sdk tests . doc
>>>>>>> 651b8702

# build-aux.
EXTRA_DIST +=					\
build-aux/bison++.in				\
build-aux/move-if-change			\
build-aux/output-to-dot
<<<<<<< HEAD
=======

# windows.
EXTRA_DIST +=					\
windows						\
windows/urbikernel				\
windows/urbikernel/urbikernel.sln		\
windows/urbikernel/urbikernel.suo		\
windows/urbikernel/urbikernel.vcproj		\
windows/urbikernel-7.1				\
windows/urbikernel-7.1/urbikernel.ncb		\
windows/urbikernel-7.1/urbikernel.sln		\
windows/urbikernel-7.1/urbikernel.suo		\
windows/urbikernel-7.1/urbikernel.vcproj	\
windows/urbikernel-8.0				\
windows/urbikernel-8.0/urbikernel.sln		\
windows/urbikernel-8.0/urbikernel.suo		\
windows/urbikernel-8.0/urbikernel.vcproj
>>>>>>> 651b8702

# dev.
devdir = dev/
include dev/dev.mk

## -------------------------- ##
## Installed kernel headers.  ##
## -------------------------- ##

kernelincludekerneldir = $(kernelincludedir)/kernel
kernelincludekernel_HEADERS =			\
include/kernel/blockmemorymanager.hh		\
include/kernel/fwd.hh				\
include/kernel/memorymanager.hh			\
include/kernel/ucomplaints.hh			\
include/kernel/uconnection.hh			\
include/kernel/uconnection.hxx			\
include/kernel/userver.hh			\
include/kernel/userver.hxx			\
include/kernel/ustring.hh			\
include/kernel/utypes.hh

dist_pkgdata_DATA = share/urbi/urbi.u


nodist_kernelincludekernel_HEADERS =		\
include/kernel/version.hh

<<<<<<< HEAD
=======
include_libport = include/libport
include include/libport/libport.mk
>>>>>>> 651b8702

## --------------- ##
## Svn externals.  ##
## --------------- ##
SVN_EXTERNALS += libport tests src/uobject src/network sdk


## ------- ##
## Check.  ##
## ------- ##

# check-html, check-clean, check-uob etc.
check-%:
	cd tests && $(MAKE) $(AM_MAKEFLAGS) $@

# The target run by the buildfarm.
CHECK_BUILDFARM_FLAGS = -j4 AM_COLOR_TESTS=no VERBOSE=1
check-buildfarm:
	cd tests && $(MAKE) $(AM_MAKEFLAGS) check-html $(CHECK_BUILDFARM_FLAGS)<|MERGE_RESOLUTION|>--- conflicted
+++ resolved
@@ -1,3 +1,4 @@
+################################################################################
 #
 # URBI - (C) 2004, 2005, 2006, 2007 Jean-Christophe Baillie.
 #
@@ -10,37 +11,13 @@
 
 ACLOCAL_AMFLAGS = -I build-aux -I sdk
 
-<<<<<<< HEAD
-SUBDIRS =  lib/libport src sdk tests . doc
-=======
-SUBDIRS =  src sdk tests . doc
->>>>>>> 651b8702
+SUBDIRS = src sdk tests . doc
 
 # build-aux.
 EXTRA_DIST +=					\
 build-aux/bison++.in				\
 build-aux/move-if-change			\
 build-aux/output-to-dot
-<<<<<<< HEAD
-=======
-
-# windows.
-EXTRA_DIST +=					\
-windows						\
-windows/urbikernel				\
-windows/urbikernel/urbikernel.sln		\
-windows/urbikernel/urbikernel.suo		\
-windows/urbikernel/urbikernel.vcproj		\
-windows/urbikernel-7.1				\
-windows/urbikernel-7.1/urbikernel.ncb		\
-windows/urbikernel-7.1/urbikernel.sln		\
-windows/urbikernel-7.1/urbikernel.suo		\
-windows/urbikernel-7.1/urbikernel.vcproj	\
-windows/urbikernel-8.0				\
-windows/urbikernel-8.0/urbikernel.sln		\
-windows/urbikernel-8.0/urbikernel.suo		\
-windows/urbikernel-8.0/urbikernel.vcproj
->>>>>>> 651b8702
 
 # dev.
 devdir = dev/
@@ -69,11 +46,9 @@
 nodist_kernelincludekernel_HEADERS =		\
 include/kernel/version.hh
 
-<<<<<<< HEAD
-=======
 include_libport = include/libport
 include include/libport/libport.mk
->>>>>>> 651b8702
+
 
 ## --------------- ##
 ## Svn externals.  ##
@@ -90,6 +65,6 @@
 	cd tests && $(MAKE) $(AM_MAKEFLAGS) $@
 
 # The target run by the buildfarm.
-CHECK_BUILDFARM_FLAGS = -j4 AM_COLOR_TESTS=no VERBOSE=1
+CHECK_BUILDFARM_FLAGS = -j4 AM_COLOR_TESTS=no VERBOSE=1 INSTRUMENT=1
 check-buildfarm:
 	cd tests && $(MAKE) $(AM_MAKEFLAGS) check-html $(CHECK_BUILDFARM_FLAGS)