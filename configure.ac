# This file is part of Urbi SDK.
# Copyright (C) 2006-2011, Gostai S.A.S.
#
# This software is provided "as is" without warranty of any kind,
# either expressed or implied, including but not limited to the
# implied warranties of fitness for a particular purpose.
#
# See the LICENSE file for more information.
# For comments, bug reports and feedback: http://www.urbiforge.org
#
m4_pattern_forbid([^(ACX|AX|TC|URBI)_])dnl

AC_PREREQ([2.60])
<<<<<<< HEAD
AC_INIT([Urbi SDK], [2.8],
=======
AC_INIT([Urbi SDK], [2.7.4],
>>>>>>> 0d3e7634
        [kernel-bugs@lists.gostai.com], [urbi-sdk])
URBI_PACKAGE_VERSION
URBI_PACKAGE_COPYRIGHT([Gostai S.A.S.], [2004-2011])
URBI_DISTCHECK_CONFIGURE_FLAGS

# Libtoolize needs to see this invocation...
AC_CONFIG_AUX_DIR([build-aux])
AC_CONFIG_MACRO_DIR([build-aux])
URBI_BUILD_AUX

# Automake.
AM_INIT_AUTOMAKE([foreign nostdinc silent-rules subdir-objects tar-ustar -Wall])
AM_SILENT_RULES([yes])

## ------------ ##
## Parameters.  ##
## ------------ ##

URBI_PACKAGE_KIND([kernel])
AC_SUBST([remotedir], ['${brandlibdir}/remote'])
AC_SUBST([enginedir], ['${brandlibdir}/engine'])
URBI_DOC
URBI_ENABLE_DOC_SECTIONS([bioloid, jazz, nao, nxt, p3dx, rmp, spykee, webots])
AC_CONFIG_FILES([doc/config.sty doc/Makefile doc/README.txt doc/COMPONENTS.txt])
COMPONENTS_FILE=doc/COMPONENTS.txt
AC_SUBST_FILE([COMPONENTS_FILE])
AM_PATH_LISPDIR

## ------------- ##
## Compilation.  ##
## ------------- ##

# Bison.
URBI_CONFIG_SCRIPTS([build-aux/bin/bison++])
# If we have our own Bison, use it.
if test -d $srcdir/bison; then
  # Run in a subshell, since we change the environment.
  AC_MSG_NOTICE([==================== configuring bison])
  if
    (
      test -d bison || mkdir bison
      abs_srcdir=$(cd "$srcdir" && pwd)
      cd bison
      # Unset everything that puts us in cross-compilation mode,
      # as Bison is a build tool.
      unset AR CC CFLAGS CPPFLAGS CXX CXXFLAGS LDFLAGS host host_alias LD
      "$abs_srcdir"/bison/configure -C
    )
  then
    AC_MSG_NOTICE([==================== bison configured])
  else
    AC_MSG_ERROR([failed to configure bison])
  fi
  AC_SUBST([BISON], [$(pwd)/bison/tests/bison])
  AC_SUBST([BISON_VERSION],
           [$(cd "$srcdir/bison" &&
              build-aux/git-version-gen .tarball-version)])
else
  TC_PROG([bison], [>= 2.3a+], [BISON], [GNU parser generator])
fi

# Flex.  2.3.33 has a problem with REJECT and produces a scanner that
# does not compile.
URBI_CONFIG_SCRIPTS([build-aux/bin/flex++])
TC_PROG([flex],  [>= 2.5.35], [FLEX],  [fast lexical analyzer generator])

URBI_COMPILATION_MODE
URBI_PROG_CXX
AC_LANG([C++])
URBI_DIRS([engine])
TC_CXX_WARNINGS([[-Wcast-align],
		 [-Wcast-qual],
		 [-Wmissing-prototypes],
		 [-Wstrict-prototypes],
		 [-Wwrite-strings],
		 [-Wbad-function-cast],
		 [-Wmissing-declarations]])

# Disable static libraries. Loading modules as shared libraries
# requires us to be one.
AC_DISABLE_STATIC
URBI_LIBTOOL
URBI_SHLIBEXT

## ---------------- ##
## Build variants.  ##
## ---------------- ##

# --enable-headers-install.
URBI_ARG_ENABLE([enable-headers-install],
                [Install kernel headers], [yes|no], [no])
AM_CONDITIONAL([INSTALL_KERNEL_HEADERS],
               [test x$enable_headers_install = xyes])

# --enable-programs.
URBI_ARG_ENABLE([enable-programs],
                [Build extra programs], [yes|no], [no])
AM_CONDITIONAL([BUILD_PROGRAMS],
               [test x$enable_programs = xyes])

URBI_ARG_ENABLE([enable-static-build],
                [Static build], [yes|no], [no])
AM_CONDITIONAL([STATIC_BUILD],
               [test x$enable_static_build = xyes])
if test x$enable_static_build = xyes; then
  AC_DEFINE([STATIC_BUILD], [1],
            [Define to 1 if this is a static build.])
fi

## ------------ ##
## Components.  ##
## ------------ ##

URBI_BOOST_REQUIRE
URBI_BOOST([DATE_TIME])
URBI_BOOST([REGEX])
URBI_BOOST([SYSTEM])
URBI_BOOST([THREADS])
URBI_BOOST([TOKENIZER])
URBI_BOOST_LOCATION

# URBI_LIBPORT calls the Boost macros first, so keep other Boost stuff
# below.
URBI_LIBPORT([sdk-remote/libport])
URBI_PTHREAD
URBI_SOCKETS
URBI_LIB_SUFFIX

WITH_XENOMAI
# object/directory.
AC_CHECK_HEADERS([sys/inotify.h])

# ortp
URBI_ARG_ENABLE([disable-rtp],
                [disable support for RTP protocol], [yes|no], [yes])
PKG_CHECK_MODULES([ORTP], [ortp], [HAVE_ORTP=true], [HAVE_ORTP=false])
case $enable_rtp:$HAVE_ORTP in
  (yes:false)
    AC_MSG_ERROR([cannot find oRTP, although required.  Pass --disable-rtp to proceed])
    ;;
  (*:true)
    URBI_PKG_CONFIG_VERSION([ortp])
    ;;
esac
AC_SUBST([HAVE_ORTP])
AM_CONDITIONAL([HAVE_ORTP], [$HAVE_ORTP])

# X11.
# AC_PATH_XTRA finds X11 headers even if cross-compiling to windows.
case $ac_cv_host in
  (*pw32*|*win32*|*mingw*) no_x=yes;;
  (*)  AC_PATH_XTRA ;;
esac

AM_CONDITIONAL([X11], [test x"$no_x" != xyes])
# FIXME: -lXext should be checked too.
if test x"$no_x" != xyes; then
  AC_SUBST([X11_LDADD],
           ['$(X_PRE_LIBS) $(X_LIBS) -lX11 -lXext $(X_EXTRA_LIBS)'])
fi
# We use -isystem for Boost if possible.  But then, if X11 is
# installed in the same place as another copy of Boost, because system
# directories are processed last, the Boost headers that will be used
# are those where X11 is installed (think of /opt/local/include on OS
# X for instance).  So look make X11 header's location isystem too.
#
# Note by the way that isystem is a tremendous help to fight Boost
# warnings.
AC_SUBST([X11_CPPFLAGS], [$X_CFLAGS])
URBI_ISYSTEM([X11_CPPFLAGS])


# Examples.
URBI_ARG_ENABLE([disable-examples],
                [do no compile the examples], [yes|no], [yes])
AC_MSG_CHECKING([whether compiling the examples])
AC_MSG_RESULT([$enable_examples])
AM_CONDITIONAL([EXAMPLES], [test x"$enable_examples" = xyes])

# --without-sdk-remote.
URBI_ARG_ENABLE([disable-sdk-remote],
                [do not compile the remote sdk], [yes|no], [yes])
AC_MSG_CHECKING([whether compiling the remote sdk])
AC_MSG_RESULT([$enable_sdk_remote])
AM_CONDITIONAL([SDK_REMOTE], [test x"$enable_sdk_remote" = xyes])

# Soundcard.
AC_CHECK_HEADERS([sys/soundcard.h], [soundcard=true], [soundcard=false])
AM_CONDITIONAL([SOUNDCARD], [$soundcard])


## --------- ##
## Bindings  ##
## --------- ##
URBI_ARGLIST_ENABLE([enable-bindings], [disable the bindings],
                    [yes|no|csharp|java|perl|php|python|ruby], [yes])
AC_MSG_CHECKING([the bindings to activate])
save_IFS=$IFS
IFS=,
for i in $enable_bindings
do
  IFS=$save_IFS
  case $i in
    (yes) enable_bindings="csharp,java,lua,perl,php,python,ruby";;
    (no | csharp | java | perl | php | python | ruby) ;;
    (*) AC_MSG_ERROR([invalid --enable-bindings argument: $i]);;
  esac
done
IFS=$save_IFS
AC_MSG_RESULT([$enable_bindings])

AM_CONDITIONAL([BINDINGS], [test x"$enable_bindings" != xno])
AM_CONDITIONAL([BINDING_CSHARP],
               [echo "$enable_bindings" | grep -w csharp >/dev/null])
AM_CONDITIONAL([BINDING_JAVA],
               [echo "$enable_bindings" | grep -w java >/dev/null])
AM_CONDITIONAL([BINDING_LUA],
               [echo "$enable_bindings" | grep -w lua >/dev/null])
AM_CONDITIONAL([BINDING_PERL],
               [echo "$enable_bindings" | grep -w perl >/dev/null])
AM_CONDITIONAL([BINDING_PHP],
               [echo "$enable_bindings" | grep -w php >/dev/null])
AM_CONDITIONAL([BINDING_PYTHON],
               [echo "$enable_bindings" | grep -w python >/dev/null])
AM_CONDITIONAL([BINDING_RUBY],
               [echo "$enable_bindings" | grep -w ruby >/dev/null])

if test x"$enable_bindings" != xno; then
 # With the bindings, we need shared libraries.
 AC_ENABLE_SHARED
 AX_PKG_SWIG([1.3.36], [],
             [AC_MSG_ERROR([SWIG 1.3.36 is required to build bindings.])])
 AC_SUBST([SWIG_VERSION], [$swig_version])

 ## -------------------------- ##
 ## liburbi java configuration ##
 ## -------------------------- ##
 m4_include([sdk-remote/src/swig/java/liburbijava.ac])

 ac_configure_args=" $ac_configure_args --disable-programs"
fi

## --------- ##
## libjpeg.  ##
## --------- ##

# Whether we should build (and test) the libjpeg executables.
# Reverses the default behavior in libjpeg, that's why we don't simply
# rely on configure's argument passing.
URBI_ARG_ENABLE([enable-programs],
                [Build extra programs], [yes|no], [no])
case $enable_programs in
 (yes) # No need to pass --enable-programs, because (i) it's the
       # default for libjpeg, and (ii) if --enable-programs is
       # passed to this configure, it gives it to its subconfigures,
       # so we would just duplicate the request.
       ;;
  (*)  URBI_APPEND_CONFIGUREFLAGS([--disable-programs]);;
esac

# Rename libjpeg to libjpeg4urbi to avoid conflicts with system
# versions of the library.
URBI_APPEND_CONFIGUREFLAGS([LIBJPEG_NAME=jpeg4urbi])


# Let libjpeg use the same libdir as us.
URBI_APPEND_CONFIGUREFLAGS(["libdir='${libdir}'"])
AC_CONFIG_SUBDIRS([sdk-remote/jpeg])

# If we use a specific runtime for MSVC, tell it to libjpeg, which
# does not use the compilation-mode macros.
if test -n "$urbi_msvc_runtime"; then
  URBI_APPEND_CONFIGUREFLAGS([--enable-cflags=$urbi_msvc_runtime_compilerflags])
  URBI_APPEND_CONFIGUREFLAGS([--enable-ldflags=$urbi_msvc_runtime_ldflags])
fi

## ----------------- ##
## Late SDK Remote.  ##
## ----------------- ##

AC_CONFIG_FILES([sdk-remote/doc/sdk-remote.dox])
AC_CONFIG_FILES([sdk-remote/doc/sdk-remote-java.dox])

# Instantiate the files required by SDKs.  Instantiate param.mk.
# The various flags that are needed by the SDK should be passed
# here.  This is painful: it must be kept up to date in two different
# places: where you detect these flags, and here.  But I have nothing
# better for the moment.  Hopefully flags such as LOCKSYSTEM_LIBS will
# be handled by libtool some day.
AC_SUBST([BINDIR],
         [$(URBI_RESOLVE_DIR([$bindir]))])
AC_SUBST_FILE([UMAKE_COMMON])
UMAKE_COMMON=$srcdir/sdk-remote/sdk/umake-common
URBI_CONFIG_SCRIPTS([sdk-remote/sdk/umake],
                    [sdk-remote/sdk/umake-link],
                    [sdk-remote/sdk/umake-java],
                    [sdk-remote/sdk/urbi-launch-java],
                    [sdk-remote/sdk/wrapper.sh])
AC_CONFIG_FILES([sdk-remote/sdk/param.mk])
AC_CONFIG_FILES([sdk-remote/sdk/java/param.mk])
AC_SUBST([SDK_CFLAGS])
AC_SUBST([SDK_CXXFLAGS])
AC_SUBST([SDK_LDFLAGS])
AC_SUBST([SDK_LIBS])

URBI_APPLE

## --------- ##
## modules.  ##
## --------- ##

AC_SUBST([modules_srcdir], ['$(top_srcdir)/modules'])
m4_include([modules/modules.ac])
URBI_MODULAR_BUILD
URBI_MODULE_REPORT
AC_CONFIG_FILES([modules/Makefile])


## -------- ##
## Output.  ##
## -------- ##

AC_SUBST([kernel_srcdir], ['${abs_top_srcdir}'])
AC_SUBST([kernel_builddir], ['${abs_top_builddir}'])
AC_SUBST([sdk_remote_srcdir], ['${kernel_srcdir}/sdk-remote'])
AC_SUBST([sdk_remote_builddir], ['${kernel_builddir}/sdk-remote'])
URBI_TESTS

AC_CONFIG_FILES([Makefile src/Makefile])

URBI_CONFIG_SCRIPTS([scripts/bf-post-install],
                    [scripts/common.sh],
                    [scripts/install-boost],
                    [scripts/install-java],
                    [scripts/package])

case $URBI_HOST_OS in
  (windows) URBI_CONFIG_SCRIPTS([urbi.bat]);;
esac

AC_CONFIG_HEADERS([src/kernel/config.h])
<<<<<<< HEAD
AC_CONFIG_FILES([share/urbi/platform.u])
=======
AC_CONFIG_FILES([share/pkgconfig/urbi.pc
                 share/urbi/package-info.u share/urbi/platform.u])
>>>>>>> 0d3e7634
URBI_APPEND_CONFIGUREFLAGS([LIBSFX=$LIBSFX])
AC_CONFIG_SUBDIRS([sdk-remote/libport])

AC_CONFIG_FILES([
  sdk-remote/Makefile
    sdk-remote/src/Makefile
      sdk-remote/src/swig/java/Makefile
      sdk-remote/src/tests/Makefile
])

# URBI_CONFIG_WRAPPER(COMPONENT-NAME)
# -----------------------------------
# Create a testing wrapper for the COMPONENT-NAME.
m4_define([URBI_CONFIG_WRAPPER],
[URBI_CONFIG_SCRIPTS([sdk-remote/src/tests/bin/$1:sdk-remote/src/tests/bin/wrapper.in])
])

# Prepare the umake wrappers.
URBI_CONFIG_WRAPPER([umake])
URBI_CONFIG_WRAPPER([umake-link])
URBI_CONFIG_WRAPPER([umake-shared])
URBI_CONFIG_WRAPPER([umake-java])
URBI_CONFIG_SCRIPTS(
  [sdk-remote/src/tests/bin/urbi-launch$EXEEXT:sdk-remote/src/tests/bin/urbi-launch.in],
  [sdk-remote/src/tests/bin/urbi-launch-java$EXEEXT:sdk-remote/src/tests/bin/urbi-launch.in])

URBI_CONFIG_SCRIPTS([sdk-remote/src/tests/bin/urbi-send])


# Show what components are used.
AC_CONFIG_COMMANDS([report],
[
  AC_MSG_NOTICE([=========================])
  AC_MSG_NOTICE([components used:])
  while read i; do
    AC_MSG_NOTICE([ $i])
  done <doc/COMPONENTS.txt
  AC_MSG_NOTICE([=========================])
])

AC_OUTPUT<|MERGE_RESOLUTION|>--- conflicted
+++ resolved
@@ -11,11 +11,7 @@
 m4_pattern_forbid([^(ACX|AX|TC|URBI)_])dnl
 
 AC_PREREQ([2.60])
-<<<<<<< HEAD
 AC_INIT([Urbi SDK], [2.8],
-=======
-AC_INIT([Urbi SDK], [2.7.4],
->>>>>>> 0d3e7634
         [kernel-bugs@lists.gostai.com], [urbi-sdk])
 URBI_PACKAGE_VERSION
 URBI_PACKAGE_COPYRIGHT([Gostai S.A.S.], [2004-2011])
@@ -357,12 +353,8 @@
 esac
 
 AC_CONFIG_HEADERS([src/kernel/config.h])
-<<<<<<< HEAD
-AC_CONFIG_FILES([share/urbi/platform.u])
-=======
 AC_CONFIG_FILES([share/pkgconfig/urbi.pc
-                 share/urbi/package-info.u share/urbi/platform.u])
->>>>>>> 0d3e7634
+                 share/urbi/platform.u])
 URBI_APPEND_CONFIGUREFLAGS([LIBSFX=$LIBSFX])
 AC_CONFIG_SUBDIRS([sdk-remote/libport])
 
